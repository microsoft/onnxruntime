// Copyright (c) Microsoft Corporation. All rights reserved.
// Licensed under the MIT License.

using System;
using System.Runtime.InteropServices;
using static Microsoft.ML.OnnxRuntime.NativeMethods;

namespace Microsoft.ML.OnnxRuntime
{
    [StructLayout(LayoutKind.Sequential)]
#if NETSTANDARD2_0
    public class OrtApiBase
#else
    public struct OrtApiBase
#endif
    {
        public IntPtr GetApi;
        public IntPtr GetVersionString;
    };

    // NOTE: The order of the APIs in this struct should match exactly that in
    // OrtApi ort_api_1_to_<latest_version> (onnxruntime/core/session/onnxruntime_c_api.cc)
    // If syncing your new C API, any other C APIs before yours also need to be synced here if haven't
    [StructLayout(LayoutKind.Sequential)]
#if NETSTANDARD2_0
    public class OrtApi
#else
    public struct OrtApi
#endif
    {
        public IntPtr CreateStatus;
        public IntPtr GetErrorCode;
        public IntPtr GetErrorMessage;
        public IntPtr CreateEnv;
        public IntPtr CreateEnvWithCustomLogger;
        public IntPtr EnableTelemetryEvents;
        public IntPtr DisableTelemetryEvents;
        public IntPtr CreateSession;
        public IntPtr CreateSessionFromArray;
        public IntPtr Run;

        public IntPtr CreateSessionOptions;
        public IntPtr SetOptimizedModelFilePath;
        public IntPtr CloneSessionOptions;
        public IntPtr SetSessionExecutionMode;
        public IntPtr EnableProfiling;
        public IntPtr DisableProfiling;
        public IntPtr EnableMemPattern;
        public IntPtr DisableMemPattern;
        public IntPtr EnableCpuMemArena;
        public IntPtr DisableCpuMemArena;
        public IntPtr SetSessionLogId;
        public IntPtr SetSessionLogVerbosityLevel;
        public IntPtr SetSessionLogSeverityLevel;
        public IntPtr SetSessionGraphOptimizationLevel;
        public IntPtr SetIntraOpNumThreads;
        public IntPtr SetInterOpNumThreads;

        public IntPtr CreateCustomOpDomain;
        public IntPtr CustomOpDomain_Add;
        public IntPtr AddCustomOpDomain;
        public IntPtr RegisterCustomOpsLibrary;

        public IntPtr SessionGetInputCount;
        public IntPtr SessionGetOutputCount;
        public IntPtr SessionGetOverridableInitializerCount;
        public IntPtr SessionGetInputTypeInfo;
        public IntPtr SessionGetOutputTypeInfo;
        public IntPtr SessionGetOverridableInitializerTypeInfo;
        public IntPtr SessionGetInputName;
        public IntPtr SessionGetOutputName;
        public IntPtr SessionGetOverridableInitializerName;
        public IntPtr CreateRunOptions;
        public IntPtr RunOptionsSetRunLogVerbosityLevel;
        public IntPtr RunOptionsSetRunLogSeverityLevel;
        public IntPtr RunOptionsSetRunTag;
        public IntPtr RunOptionsGetRunLogVerbosityLevel;
        public IntPtr RunOptionsGetRunLogSeverityLevel;
        public IntPtr RunOptionsGetRunTag;
        public IntPtr RunOptionsSetTerminate;
        public IntPtr RunOptionsUnsetTerminate;

        public IntPtr CreateTensorAsOrtValue;
        public IntPtr CreateTensorWithDataAsOrtValue;
        public IntPtr IsTensor;
        public IntPtr GetTensorMutableData;
        public IntPtr FillStringTensor;

        public IntPtr GetStringTensorDataLength;
        public IntPtr GetStringTensorContent;

        public IntPtr CastTypeInfoToTensorInfo;
        public IntPtr GetOnnxTypeFromTypeInfo;
        public IntPtr CreateTensorTypeAndShapeInfo;
        public IntPtr SetTensorElementType;

        public IntPtr SetDimensions;
        public IntPtr GetTensorElementType;
        public IntPtr GetDimensionsCount;
        public IntPtr GetDimensions;
        public IntPtr GetSymbolicDimensions;
        public IntPtr GetTensorShapeElementCount;
        public IntPtr GetTensorTypeAndShape;
        public IntPtr GetTypeInfo;
        public IntPtr GetValueType;
        public IntPtr CreateMemoryInfo;
        public IntPtr CreateCpuMemoryInfo;
        public IntPtr CompareMemoryInfo;
        public IntPtr MemoryInfoGetName;
        public IntPtr MemoryInfoGetId;
        public IntPtr MemoryInfoGetMemType;
        public IntPtr MemoryInfoGetType;
        public IntPtr AllocatorAlloc;
        public IntPtr AllocatorFree;
        public IntPtr AllocatorGetInfo;
        public IntPtr GetAllocatorWithDefaultOptions;
        public IntPtr AddFreeDimensionOverride;
        public IntPtr GetValue;
        public IntPtr GetValueCount;
        public IntPtr CreateValue;
        public IntPtr CreateOpaqueValue;
        public IntPtr GetOpaqueValue;

        public IntPtr KernelInfoGetAttribute_float;
        public IntPtr KernelInfoGetAttribute_int64;
        public IntPtr KernelInfoGetAttribute_string;
        public IntPtr KernelContext_GetInputCount;
        public IntPtr KernelContext_GetOutputCount;
        public IntPtr KernelContext_GetInput;
        public IntPtr KernelContext_GetOutput;

        public IntPtr ReleaseEnv;
        public IntPtr ReleaseStatus;
        public IntPtr ReleaseMemoryInfo;
        public IntPtr ReleaseSession;
        public IntPtr ReleaseValue;
        public IntPtr ReleaseRunOptions;
        public IntPtr ReleaseTypeInfo;
        public IntPtr ReleaseTensorTypeAndShapeInfo;
        public IntPtr ReleaseSessionOptions;
        public IntPtr ReleaseCustomOpDomain;
        public IntPtr GetDenotationFromTypeInfo;
        public IntPtr CastTypeInfoToMapTypeInfo;
        public IntPtr CastTypeInfoToSequenceTypeInfo;
        public IntPtr GetMapKeyType;
        public IntPtr GetMapValueType;
        public IntPtr GetSequenceElementType;
        public IntPtr ReleaseMapTypeInfo;
        public IntPtr ReleaseSequenceTypeInfo;
        public IntPtr SessionEndProfiling;

        public IntPtr SessionGetModelMetadata;
        public IntPtr ModelMetadataGetProducerName;
        public IntPtr ModelMetadataGetGraphName;
        public IntPtr ModelMetadataGetDomain;
        public IntPtr ModelMetadataGetDescription;
        public IntPtr ModelMetadataLookupCustomMetadataMap;
        public IntPtr ModelMetadataGetVersion;
        public IntPtr ReleaseModelMetadata;

        public IntPtr CreateEnvWithGlobalThreadPools;
        public IntPtr DisablePerSessionThreads;
        public IntPtr CreateThreadingOptions;
        public IntPtr ReleaseThreadingOptions;
        public IntPtr ModelMetadataGetCustomMetadataMapKeys;
        public IntPtr AddFreeDimensionOverrideByName;

        public IntPtr GetAvailableProviders;
        public IntPtr ReleaseAvailableProviders;
        public IntPtr GetStringTensorElementLength;
        public IntPtr GetStringTensorElement;
        public IntPtr FillStringTensorElement;
        public IntPtr AddSessionConfigEntry;

        public IntPtr CreateAllocator;
        public IntPtr ReleaseAllocator;
        public IntPtr RunWithBinding;
        public IntPtr CreateIoBinding;
        public IntPtr ReleaseIoBinding;
        public IntPtr BindInput;
        public IntPtr BindOutput;
        public IntPtr BindOutputToDevice;
        public IntPtr GetBoundOutputNames;
        public IntPtr GetBoundOutputValues;
        public IntPtr ClearBoundInputs;
        public IntPtr ClearBoundOutputs;
        public IntPtr TensorAt;
        public IntPtr CreateAndRegisterAllocator;
        public IntPtr SetLanguageProjection;
        public IntPtr SessionGetProfilingStartTimeNs;
        public IntPtr SetGlobalIntraOpNumThreads;
        public IntPtr SetGlobalInterOpNumThreads;
        public IntPtr SetGlobalSpinControl;
        public IntPtr AddInitializer;
        public IntPtr CreateEnvWithCustomLoggerAndGlobalThreadPools;
        public IntPtr SessionOptionsAppendExecutionProvider_CUDA;
        public IntPtr SessionOptionsAppendExecutionProvider_ROCM;
        public IntPtr SessionOptionsAppendExecutionProvider_OpenVINO;
        public IntPtr SetGlobalDenormalAsZero;
        public IntPtr CreateArenaCfg;
        public IntPtr ReleaseArenaCfg;
        public IntPtr ModelMetadataGetGraphDescription;
        public IntPtr SessionOptionsAppendExecutionProvider_TensorRT;
        public IntPtr SetCurrentGpuDeviceId;
        public IntPtr GetCurrentGpuDeviceId;
        public IntPtr KernelInfoGetAttributeArray_float;
        public IntPtr KernelInfoGetAttributeArray_int64;
        public IntPtr CreateArenaCfgV2;
        public IntPtr AddRunConfigEntry;
        public IntPtr CreatePrepackedWeightsContainer;
        public IntPtr ReleasePrepackedWeightsContainer;
        public IntPtr CreateSessionWithPrepackedWeightsContainer;
        public IntPtr CreateSessionFromArrayWithPrepackedWeightsContainer;
        public IntPtr SessionOptionsAppendExecutionProvider_TensorRT_V2;
        public IntPtr CreateTensorRTProviderOptions;
        public IntPtr UpdateTensorRTProviderOptions;
        public IntPtr GetTensorRTProviderOptionsAsString;
        public IntPtr ReleaseTensorRTProviderOptions;
        public IntPtr EnableOrtCustomOps;
        public IntPtr RegisterAllocator;
        public IntPtr UnregisterAllocator;
        public IntPtr IsSparseTensor;
        public IntPtr CreateSparseTensorAsOrtValue;
        public IntPtr FillSparseTensorCoo;
        public IntPtr FillSparseTensorCsr;
        public IntPtr FillSparseTensorBlockSparse;
        public IntPtr CreateSparseTensorWithValuesAsOrtValue;
        public IntPtr UseCooIndices;
        public IntPtr UseCsrIndices;
        public IntPtr UseBlockSparseIndices;
        public IntPtr GetSparseTensorFormat;
        public IntPtr GetSparseTensorValuesTypeAndShape;
        public IntPtr GetSparseTensorValues;
        public IntPtr GetSparseTensorIndicesTypeShape;
        public IntPtr GetSparseTensorIndices;
        public IntPtr HasValue;
        public IntPtr KernelContext_GetGPUComputeStream;
        public IntPtr GetTensorMemoryInfo;
        public IntPtr GetExecutionProviderApi;
        public IntPtr SessionOptionsSetCustomCreateThreadFn;
        public IntPtr SessionOptionsSetCustomThreadCreationOptions;
        public IntPtr SessionOptionsSetCustomJoinThreadFn;
        public IntPtr SetGlobalCustomCreateThreadFn;
        public IntPtr SetGlobalCustomThreadCreationOptions;
        public IntPtr SetGlobalCustomJoinThreadFn;
        public IntPtr SynchronizeBoundInputs;
        public IntPtr SynchronizeBoundOutputs;
        public IntPtr SessionOptionsAppendExecutionProvider_CUDA_V2;
        public IntPtr CreateCUDAProviderOptions;
        public IntPtr UpdateCUDAProviderOptions;
        public IntPtr GetCUDAProviderOptionsAsString;
        public IntPtr ReleaseCUDAProviderOptions;
        public IntPtr SessionOptionsAppendExecutionProvider_MIGraphX;
        public IntPtr AddExternalInitializers;
        public IntPtr CreateOpAttr;
        public IntPtr ReleaseOpAttr;
        public IntPtr CreateOp;
        public IntPtr InvokeOp;
        public IntPtr ReleaseOp;
        public IntPtr SessionOptionsAppendExecutionProvider;
        public IntPtr CopyKernelInfo;
        public IntPtr ReleaseKernelInfo;

        public IntPtr GetTrainingApi;
        public IntPtr SessionOptionsAppendExecutionProvider_CANN;
        public IntPtr CreateCANNProviderOptions;
        public IntPtr UpdateCANNProviderOptions;
        public IntPtr GetCANNProviderOptionsAsString;
        public IntPtr ReleaseCANNProviderOptions;
        public IntPtr MemoryInfoGetDeviceType;
        public IntPtr UpdateEnvWithCustomLogLevel;
        public IntPtr SetGlobalIntraOpThreadAffinity;
        public IntPtr RegisterCustomOpsLibrary_V2;
        public IntPtr RegisterCustomOpsUsingFunction;
        public IntPtr KernelInfo_GetInputCount;
        public IntPtr KernelInfo_GetOutputCount;
        public IntPtr KernelInfo_GetInputName;
        public IntPtr KernelInfo_GetOutputName;
        public IntPtr KernelInfo_GetInputTypeInfo;
        public IntPtr KernelInfo_GetOutputTypeInfo;
        public IntPtr KernelInfoGetAttribute_tensor;
        public IntPtr HasSessionConfigEntry;
        public IntPtr GetSessionConfigEntry;
        public IntPtr SessionOptionsAppendExecutionProvider_Dnnl;
        public IntPtr CreateDnnlProviderOptions;
        public IntPtr UpdateDnnlProviderOptions;
        public IntPtr GetDnnlProviderOptionsAsString;
        public IntPtr ReleaseDnnlProviderOptions;
        public IntPtr KernelInfo_GetNodeName;
        public IntPtr KernelInfo_GetLogger;
        public IntPtr KernelContext_GetLogger;
        public IntPtr Logger_LogMessage;
        public IntPtr Logger_GetLoggingSeverityLevel;
        public IntPtr KernelInfoGetConstantInput_tensor;
        public IntPtr CastTypeInfoToOptionalTypeInfo;
        public IntPtr GetOptionalContainedTypeInfo;
        public IntPtr GetResizedStringTensorElementBuffer;
        public IntPtr KernelContext_GetAllocator;
        public IntPtr GetBuildInfoString;
        public IntPtr CreateROCMProviderOptions;
        public IntPtr UpdateROCMProviderOptions;
        public IntPtr GetROCMProviderOptionsAsString;
        public IntPtr ReleaseROCMProviderOptions;
        public IntPtr CreateAndRegisterAllocatorV2;
        public IntPtr RunAsync;
        public IntPtr UpdateTensorRTProviderOptionsWithValue;
        public IntPtr GetTensorRTProviderOptionsByName;
        public IntPtr UpdateCUDAProviderOptionsWithValue;
        public IntPtr GetCUDAProviderOptionsByName;
        public IntPtr KernelContext_GetResource;
        public IntPtr SetUserLoggingFunction;
        public IntPtr ShapeInferContext_GetInputCount;
        public IntPtr ShapeInferContext_GetInputTypeShape;
        public IntPtr ShapeInferContext_GetAttribute;
        public IntPtr ShapeInferContext_SetOutputTypeShape;
        public IntPtr SetSymbolicDimensions;
        public IntPtr ReadOpAttr;
        public IntPtr SetDeterministicCompute;
        public IntPtr KernelContext_ParallelFor;
        public IntPtr SessionOptionsAppendExecutionProvider_OpenVINO_V2;
        public IntPtr SessionOptionsAppendExecutionProvider_VitisAI;
        public IntPtr KernelContext_GetScratchBuffer;
        public IntPtr KernelInfoGetAllocator;
        public IntPtr AddExternalInitializersFromFilesInMemory;
        public IntPtr CreateLoraAdapter;
        public IntPtr CreateLoraAdapterFromArray;
        public IntPtr ReleaseLoraAdapter;
        public IntPtr RunOptionsAddActiveLoraAdapter;
        public IntPtr SetEpDynamicOptions;
        public IntPtr ReleaseValueInfo;
        public IntPtr ReleaseNode;
        public IntPtr ReleaseGraph;
        public IntPtr ReleaseModel;
        public IntPtr GetValueInfoName;
        public IntPtr GetValueInfoTypeInfo;
        public IntPtr GetModelEditorApi;
        public IntPtr CreateTensorWithDataAndDeleterAsOrtValue;
        public IntPtr SessionOptionsSetLoadCancellationFlag;

        public IntPtr GetCompileApi;

        public IntPtr CreateKeyValuePairs;
        public IntPtr AddKeyValuePair;
        public IntPtr GetKeyValue;
        public IntPtr GetKeyValuePairs;
        public IntPtr RemoveKeyValuePair;
        public IntPtr ReleaseKeyValuePairs;

        public IntPtr RegisterExecutionProviderLibrary;
        public IntPtr UnregisterExecutionProviderLibrary;

        public IntPtr GetEpDevices;

        public IntPtr SessionOptionsAppendExecutionProvider_V2;
        public IntPtr SessionOptionsSetEpSelectionPolicy;
        public IntPtr SessionOptionsSetEpSelectionPolicyDelegate;

        public IntPtr HardwareDevice_Type;
        public IntPtr HardwareDevice_VendorId;
        public IntPtr HardwareDevice_Vendor;
        public IntPtr HardwareDevice_DeviceId;
        public IntPtr HardwareDevice_Metadata;

        public IntPtr EpDevice_EpName;
        public IntPtr EpDevice_EpVendor;
        public IntPtr EpDevice_EpMetadata;
        public IntPtr EpDevice_EpOptions;
        public IntPtr EpDevice_Device;
<<<<<<< HEAD

        public IntPtr GetEpApi;
        public IntPtr GetTensorSizeInBytes;
        
        public IntPtr CreateMIGraphXProviderOptions;
        public IntPtr UpdateMIGraphXProviderOptions;
        public IntPtr GetMIGraphXProviderOptionsAsString;
        public IntPtr ReleaseMIGraphXProviderOptions;
        public IntPtr UpdateMIGraphXProviderOptionsWithValue;
        public IntPtr GetMIGraphXProviderOptionsByName;
=======
        public IntPtr GetEpApi;
        public IntPtr GetTensorSizeInBytes;
>>>>>>> 1b5628a2
    }

    internal static class NativeMethods
    {
        static OrtApi api_;

        static internal CompileApi.NativeMethods CompileApi;

#if NETSTANDARD2_0
        [UnmanagedFunctionPointer(CallingConvention.Winapi)]
        public delegate IntPtr DOrtGetApi(UInt32 version);
#else
        [UnmanagedFunctionPointer(CallingConvention.Winapi)]
        public delegate ref OrtApi DOrtGetApi(UInt32 version);
#endif

        [UnmanagedFunctionPointer(CallingConvention.Winapi)]
        public delegate IntPtr DOrtGetVersionString();

        public static DOrtGetVersionString OrtGetVersionString;

        static NativeMethods()
        {
#if NETSTANDARD2_0
            IntPtr ortApiBasePtr = OrtGetApiBase();
            OrtApiBase ortApiBase = (OrtApiBase)Marshal.PtrToStructure(ortApiBasePtr, typeof(OrtApiBase));
            DOrtGetApi OrtGetApi = (DOrtGetApi)Marshal.GetDelegateForFunctionPointer(ortApiBase.GetApi, typeof(DOrtGetApi));
#else
            DOrtGetApi OrtGetApi = (DOrtGetApi)Marshal.GetDelegateForFunctionPointer(OrtGetApiBase().GetApi, typeof(DOrtGetApi));
#endif

            const uint ORT_API_VERSION = 14;
#if NETSTANDARD2_0
            IntPtr ortApiPtr = OrtGetApi(ORT_API_VERSION);
            api_ = (OrtApi)Marshal.PtrToStructure(ortApiPtr, typeof(OrtApi));
            OrtGetVersionString = (DOrtGetVersionString)Marshal.GetDelegateForFunctionPointer(ortApiBase.GetVersionString, typeof(DOrtGetVersionString));
#else
            // TODO: Make this save the pointer, and not copy the whole structure across
            api_ = (OrtApi)OrtGetApi(ORT_API_VERSION);
            OrtGetVersionString = (DOrtGetVersionString)Marshal.GetDelegateForFunctionPointer(OrtGetApiBase().GetVersionString, typeof(DOrtGetVersionString));
#endif
            OrtCreateStatus = (DOrtCreateStatus)Marshal.GetDelegateForFunctionPointer(
                api_.CreateStatus, typeof(DOrtCreateStatus));

            OrtCreateEnv = (DOrtCreateEnv)Marshal.GetDelegateForFunctionPointer(api_.CreateEnv, typeof(DOrtCreateEnv));
            OrtCreateEnvWithCustomLogger = (DOrtCreateEnvWithCustomLogger)Marshal.GetDelegateForFunctionPointer(api_.CreateEnvWithCustomLogger, typeof(DOrtCreateEnvWithCustomLogger));
            OrtCreateEnvWithGlobalThreadPools = (DOrtCreateEnvWithGlobalThreadPools)Marshal.GetDelegateForFunctionPointer(api_.CreateEnvWithGlobalThreadPools, typeof(DOrtCreateEnvWithGlobalThreadPools));
            OrtCreateEnvWithCustomLoggerAndGlobalThreadPools = (DOrtCreateEnvWithCustomLoggerAndGlobalThreadPools)Marshal.GetDelegateForFunctionPointer(api_.CreateEnvWithCustomLoggerAndGlobalThreadPools, typeof(DOrtCreateEnvWithCustomLoggerAndGlobalThreadPools));
            OrtReleaseEnv = (DOrtReleaseEnv)Marshal.GetDelegateForFunctionPointer(api_.ReleaseEnv, typeof(DOrtReleaseEnv));
            
            OrtEnableTelemetryEvents = (DOrtEnableTelemetryEvents)Marshal.GetDelegateForFunctionPointer(api_.EnableTelemetryEvents, typeof(DOrtEnableTelemetryEvents));
            OrtDisableTelemetryEvents = (DOrtDisableTelemetryEvents)Marshal.GetDelegateForFunctionPointer(api_.DisableTelemetryEvents, typeof(DOrtDisableTelemetryEvents));

            OrtGetErrorCode = (DOrtGetErrorCode)Marshal.GetDelegateForFunctionPointer(api_.GetErrorCode, typeof(DOrtGetErrorCode));
            OrtGetErrorMessage = (DOrtGetErrorMessage)Marshal.GetDelegateForFunctionPointer(api_.GetErrorMessage, typeof(DOrtGetErrorMessage));
            OrtReleaseStatus = (DOrtReleaseStatus)Marshal.GetDelegateForFunctionPointer(api_.ReleaseStatus, typeof(DOrtReleaseStatus));

            OrtCreateSession = (DOrtCreateSession)Marshal.GetDelegateForFunctionPointer(api_.CreateSession, typeof(DOrtCreateSession));
            OrtCreateSessionWithPrepackedWeightsContainer =
                (DOrtCreateSessionWithPrepackedWeightsContainer)Marshal.GetDelegateForFunctionPointer(api_.CreateSessionWithPrepackedWeightsContainer, typeof(DOrtCreateSessionWithPrepackedWeightsContainer));
            OrtCreateSessionFromArray = (DOrtCreateSessionFromArray)Marshal.GetDelegateForFunctionPointer(api_.CreateSessionFromArray, typeof(DOrtCreateSessionFromArray));
            OrtCreateSessionFromArrayWithPrepackedWeightsContainer =
                (DOrtCreateSessionFromArrayWithPrepackedWeightsContainer)Marshal.GetDelegateForFunctionPointer(api_.CreateSessionFromArrayWithPrepackedWeightsContainer, typeof(DOrtCreateSessionFromArrayWithPrepackedWeightsContainer));
            OrtRun = (DOrtRun)Marshal.GetDelegateForFunctionPointer(api_.Run, typeof(DOrtRun));
            OrtRunWithBinding = (DOrtRunWithBinding)Marshal.GetDelegateForFunctionPointer(api_.RunWithBinding, typeof(DOrtRunWithBinding));
            OrtSessionGetInputCount = (DOrtSessionGetInputCount)Marshal.GetDelegateForFunctionPointer(api_.SessionGetInputCount, typeof(DOrtSessionGetInputCount));
            OrtSessionGetOutputCount = (DOrtSessionGetOutputCount)Marshal.GetDelegateForFunctionPointer(api_.SessionGetOutputCount, typeof(DOrtSessionGetOutputCount));
            OrtSessionGetOverridableInitializerCount = (DOrtSessionGetOverridableInitializerCount)Marshal.GetDelegateForFunctionPointer(api_.SessionGetOverridableInitializerCount, typeof(DOrtSessionGetOverridableInitializerCount));

            OrtSessionGetInputName = (DOrtSessionGetInputName)Marshal.GetDelegateForFunctionPointer(api_.SessionGetInputName, typeof(DOrtSessionGetInputName));
            OrtSessionGetOutputName = (DOrtSessionGetOutputName)Marshal.GetDelegateForFunctionPointer(api_.SessionGetOutputName, typeof(DOrtSessionGetOutputName));
            OrtSessionEndProfiling = (DOrtSessionEndProfiling)Marshal.GetDelegateForFunctionPointer(api_.SessionEndProfiling, typeof(DOrtSessionEndProfiling));
            OrtSessionGetOverridableInitializerName = (DOrtSessionGetOverridableInitializerName)Marshal.GetDelegateForFunctionPointer(api_.SessionGetOverridableInitializerName, typeof(DOrtSessionGetOverridableInitializerName));
            OrtSessionGetInputTypeInfo = (DOrtSessionGetInputTypeInfo)Marshal.GetDelegateForFunctionPointer(api_.SessionGetInputTypeInfo, typeof(DOrtSessionGetInputTypeInfo));
            OrtSessionGetOutputTypeInfo = (DOrtSessionGetOutputTypeInfo)Marshal.GetDelegateForFunctionPointer(api_.SessionGetOutputTypeInfo, typeof(DOrtSessionGetOutputTypeInfo));
            OrtSessionGetOverridableInitializerTypeInfo = (DOrtSessionGetOverridableInitializerTypeInfo)Marshal.GetDelegateForFunctionPointer(api_.SessionGetOverridableInitializerTypeInfo, typeof(DOrtSessionGetOverridableInitializerTypeInfo));
            OrtReleaseTypeInfo = (DOrtReleaseTypeInfo)Marshal.GetDelegateForFunctionPointer(api_.ReleaseTypeInfo, typeof(DOrtReleaseTypeInfo));
            OrtReleaseSession = (DOrtReleaseSession)Marshal.GetDelegateForFunctionPointer(api_.ReleaseSession, typeof(DOrtReleaseSession));
            OrtSessionGetProfilingStartTimeNs = (DOrtSessionGetProfilingStartTimeNs)Marshal.GetDelegateForFunctionPointer(api_.SessionGetProfilingStartTimeNs, typeof(DOrtSessionGetProfilingStartTimeNs));

            OrtCreateSessionOptions = (DOrtCreateSessionOptions)Marshal.GetDelegateForFunctionPointer(api_.CreateSessionOptions, typeof(DOrtCreateSessionOptions));
            OrtReleaseSessionOptions = (DOrtReleaseSessionOptions)Marshal.GetDelegateForFunctionPointer(api_.ReleaseSessionOptions, typeof(DOrtReleaseSessionOptions));
            OrtCloneSessionOptions = (DOrtCloneSessionOptions)Marshal.GetDelegateForFunctionPointer(api_.CloneSessionOptions, typeof(DOrtCloneSessionOptions));
            OrtSetSessionExecutionMode = (DOrtSetSessionExecutionMode)Marshal.GetDelegateForFunctionPointer(api_.SetSessionExecutionMode, typeof(DOrtSetSessionExecutionMode));
            OrtSessionOptionsSetLoadCancellationFlag = (DOrtSessionOptionsSetLoadCancellationFlag)Marshal.GetDelegateForFunctionPointer(api_.SessionOptionsSetLoadCancellationFlag, typeof(DOrtSessionOptionsSetLoadCancellationFlag));
            OrtSetOptimizedModelFilePath = (DOrtSetOptimizedModelFilePath)Marshal.GetDelegateForFunctionPointer(api_.SetOptimizedModelFilePath, typeof(DOrtSetOptimizedModelFilePath));
            OrtEnableProfiling = (DOrtEnableProfiling)Marshal.GetDelegateForFunctionPointer(api_.EnableProfiling, typeof(DOrtEnableProfiling));
            OrtDisableProfiling = (DOrtDisableProfiling)Marshal.GetDelegateForFunctionPointer(api_.DisableProfiling, typeof(DOrtDisableProfiling));
            OrtEnableMemPattern = (DOrtEnableMemPattern)Marshal.GetDelegateForFunctionPointer(api_.EnableMemPattern, typeof(DOrtEnableMemPattern));
            OrtDisableMemPattern = (DOrtDisableMemPattern)Marshal.GetDelegateForFunctionPointer(api_.DisableMemPattern, typeof(DOrtDisableMemPattern));
            OrtEnableCpuMemArena = (DOrtEnableCpuMemArena)Marshal.GetDelegateForFunctionPointer(api_.EnableCpuMemArena, typeof(DOrtEnableCpuMemArena));
            OrtDisableCpuMemArena = (DOrtDisableCpuMemArena)Marshal.GetDelegateForFunctionPointer(api_.DisableCpuMemArena, typeof(DOrtDisableCpuMemArena));
            OrtDisablePerSessionThreads = (DOrtDisablePerSessionThreads)Marshal.GetDelegateForFunctionPointer(api_.DisablePerSessionThreads, typeof(DOrtDisablePerSessionThreads));
            OrtSetSessionLogId = (DOrtSetSessionLogId)Marshal.GetDelegateForFunctionPointer(api_.SetSessionLogId, typeof(DOrtSetSessionLogId));
            OrtSetSessionLogVerbosityLevel = (DOrtSetSessionLogVerbosityLevel)Marshal.GetDelegateForFunctionPointer(api_.SetSessionLogVerbosityLevel, typeof(DOrtSetSessionLogVerbosityLevel));
            OrtSetSessionLogSeverityLevel = (DOrtSetSessionLogSeverityLevel)Marshal.GetDelegateForFunctionPointer(api_.SetSessionLogSeverityLevel, typeof(DOrtSetSessionLogSeverityLevel));
            OrtSetInterOpNumThreads = (DOrtSetInterOpNumThreads)Marshal.GetDelegateForFunctionPointer(api_.SetInterOpNumThreads, typeof(DOrtSetInterOpNumThreads));
            OrtSetIntraOpNumThreads = (DOrtSetIntraOpNumThreads)Marshal.GetDelegateForFunctionPointer(api_.SetIntraOpNumThreads, typeof(DOrtSetIntraOpNumThreads));
            OrtSetSessionGraphOptimizationLevel = (DOrtSetSessionGraphOptimizationLevel)Marshal.GetDelegateForFunctionPointer(api_.SetSessionGraphOptimizationLevel, typeof(DOrtSetSessionGraphOptimizationLevel));
            OrtRegisterCustomOpsLibrary = (DOrtRegisterCustomOpsLibrary)Marshal.GetDelegateForFunctionPointer(api_.RegisterCustomOpsLibrary, typeof(DOrtRegisterCustomOpsLibrary));
            OrtRegisterCustomOpsLibrary_V2 = (DOrtRegisterCustomOpsLibrary_V2)Marshal.GetDelegateForFunctionPointer(api_.RegisterCustomOpsLibrary_V2, typeof(DOrtRegisterCustomOpsLibrary_V2));
            OrtAddSessionConfigEntry = (DOrtAddSessionConfigEntry)Marshal.GetDelegateForFunctionPointer(api_.AddSessionConfigEntry, typeof(DOrtAddSessionConfigEntry));
            OrtAddInitializer = (DOrtAddInitializer)Marshal.GetDelegateForFunctionPointer(api_.AddInitializer, typeof(DOrtAddInitializer));
            SessionOptionsAppendExecutionProvider_TensorRT = (DSessionOptionsAppendExecutionProvider_TensorRT)Marshal.GetDelegateForFunctionPointer(
                api_.SessionOptionsAppendExecutionProvider_TensorRT, typeof(DSessionOptionsAppendExecutionProvider_TensorRT));

            OrtCreateRunOptions = (DOrtCreateRunOptions)Marshal.GetDelegateForFunctionPointer(api_.CreateRunOptions, typeof(DOrtCreateRunOptions));
            OrtReleaseRunOptions = (DOrtReleaseRunOptions)Marshal.GetDelegateForFunctionPointer(api_.ReleaseRunOptions, typeof(DOrtReleaseRunOptions));
            OrtRunOptionsSetRunLogVerbosityLevel = (DOrtRunOptionsSetRunLogVerbosityLevel)Marshal.GetDelegateForFunctionPointer(api_.RunOptionsSetRunLogVerbosityLevel, typeof(DOrtRunOptionsSetRunLogVerbosityLevel));
            OrtRunOptionsSetRunLogSeverityLevel = (DOrtRunOptionsSetRunLogSeverityLevel)Marshal.GetDelegateForFunctionPointer(api_.RunOptionsSetRunLogSeverityLevel, typeof(DOrtRunOptionsSetRunLogSeverityLevel));
            OrtRunOptionsSetRunTag = (DOrtRunOptionsSetRunTag)Marshal.GetDelegateForFunctionPointer(api_.RunOptionsSetRunTag, typeof(DOrtRunOptionsSetRunTag));
            OrtRunOptionsGetRunLogVerbosityLevel = (DOrtRunOptionsGetRunLogVerbosityLevel)Marshal.GetDelegateForFunctionPointer(api_.RunOptionsGetRunLogVerbosityLevel, typeof(DOrtRunOptionsGetRunLogVerbosityLevel));
            OrtRunOptionsGetRunLogSeverityLevel = (DOrtRunOptionsGetRunLogSeverityLevel)Marshal.GetDelegateForFunctionPointer(api_.RunOptionsGetRunLogSeverityLevel, typeof(DOrtRunOptionsGetRunLogSeverityLevel));
            OrtRunOptionsGetRunTag = (DOrtRunOptionsGetRunTag)Marshal.GetDelegateForFunctionPointer(api_.RunOptionsGetRunTag, typeof(DOrtRunOptionsGetRunTag));
            OrtRunOptionsSetTerminate = (DOrtRunOptionsSetTerminate)Marshal.GetDelegateForFunctionPointer(api_.RunOptionsSetTerminate, typeof(DOrtRunOptionsSetTerminate));
            OrtRunOptionsUnsetTerminate = (DOrtRunOptionsUnsetTerminate)Marshal.GetDelegateForFunctionPointer(api_.RunOptionsUnsetTerminate, typeof(DOrtRunOptionsUnsetTerminate));

            OrtCreateThreadingOptions = (DOrtCreateThreadingOptions)Marshal.GetDelegateForFunctionPointer(api_.CreateThreadingOptions, typeof(DOrtCreateThreadingOptions));
            OrtReleaseThreadingOptions = (DOrtReleaseThreadingOptions)Marshal.GetDelegateForFunctionPointer(api_.ReleaseThreadingOptions, typeof(DOrtReleaseThreadingOptions));
            OrtThreadingOptionsSetGlobalInterOpNumThreads = (DOrtThreadingOptionsSetGlobalInterOpNumThreads)Marshal.GetDelegateForFunctionPointer(api_.SetGlobalInterOpNumThreads, typeof(DOrtThreadingOptionsSetGlobalInterOpNumThreads));
            OrtThreadingOptionsSetGlobalIntraOpNumThreads = (DOrtThreadingOptionsSetGlobalIntraOpNumThreads)Marshal.GetDelegateForFunctionPointer(api_.SetGlobalIntraOpNumThreads, typeof(DOrtThreadingOptionsSetGlobalIntraOpNumThreads));
            OrtThreadingOptionsSetGlobalDenormalAsZero = (DOrtThreadingOptionsSetGlobalDenormalAsZero)Marshal.GetDelegateForFunctionPointer(api_.SetGlobalDenormalAsZero, typeof(DOrtThreadingOptionsSetGlobalDenormalAsZero));
            OrtThreadingOptionsSetGlobalSpinControl = (DOrtThreadingOptionsSetGlobalSpinControl)Marshal.GetDelegateForFunctionPointer(api_.SetGlobalSpinControl, typeof(DOrtThreadingOptionsSetGlobalSpinControl));
            OrtAddRunConfigEntry = (DOrtAddRunConfigEntry)Marshal.GetDelegateForFunctionPointer(api_.AddRunConfigEntry, typeof(DOrtAddRunConfigEntry));

            OrtCreateArenaCfg = (DOrtCreateArenaCfg)Marshal.GetDelegateForFunctionPointer(api_.CreateArenaCfg, typeof(DOrtCreateArenaCfg));
            OrtReleaseArenaCfg = (DOrtReleaseArenaCfg)Marshal.GetDelegateForFunctionPointer(api_.ReleaseArenaCfg, typeof(DOrtReleaseArenaCfg));
            OrtReleaseAllocator = (DOrtReleaseAllocator)Marshal.GetDelegateForFunctionPointer(api_.ReleaseAllocator, typeof(DOrtReleaseAllocator));
            OrtCreateMemoryInfo = (DOrtCreateMemoryInfo)Marshal.GetDelegateForFunctionPointer(api_.CreateMemoryInfo, typeof(DOrtCreateMemoryInfo));
            OrtCreateCpuMemoryInfo = (DOrtCreateCpuMemoryInfo)Marshal.GetDelegateForFunctionPointer(api_.CreateCpuMemoryInfo, typeof(DOrtCreateCpuMemoryInfo));
            OrtReleaseMemoryInfo = (DOrtReleaseMemoryInfo)Marshal.GetDelegateForFunctionPointer(api_.ReleaseMemoryInfo, typeof(DOrtReleaseMemoryInfo));
            OrtCompareMemoryInfo = (DOrtCompareMemoryInfo)Marshal.GetDelegateForFunctionPointer(api_.CompareMemoryInfo, typeof(DOrtCompareMemoryInfo));
            OrtMemoryInfoGetName = (DOrtMemoryInfoGetName)Marshal.GetDelegateForFunctionPointer(api_.MemoryInfoGetName, typeof(DOrtMemoryInfoGetName));
            OrtMemoryInfoGetId = (DOrtMemoryInfoGetId)Marshal.GetDelegateForFunctionPointer(api_.MemoryInfoGetId, typeof(DOrtMemoryInfoGetId));
            OrtMemoryInfoGetMemType = (DOrtMemoryInfoGetMemType)Marshal.GetDelegateForFunctionPointer(api_.MemoryInfoGetMemType, typeof(DOrtMemoryInfoGetMemType));
            OrtMemoryInfoGetType = (DOrtMemoryInfoGetType)Marshal.GetDelegateForFunctionPointer(api_.MemoryInfoGetType, typeof(DOrtMemoryInfoGetType));
            OrtGetAllocatorWithDefaultOptions = (DOrtGetAllocatorWithDefaultOptions)Marshal.GetDelegateForFunctionPointer(api_.GetAllocatorWithDefaultOptions, typeof(DOrtGetAllocatorWithDefaultOptions));
            OrtCreateAllocator = (DOrtCreateAllocator)Marshal.GetDelegateForFunctionPointer(api_.CreateAllocator, typeof(DOrtCreateAllocator));
            OrtReleaseAllocator = (DOrtReleaseAllocator)Marshal.GetDelegateForFunctionPointer(api_.ReleaseAllocator, typeof(DOrtReleaseAllocator));
            OrtAllocatorAlloc = (DOrtAllocatorAlloc)Marshal.GetDelegateForFunctionPointer(api_.AllocatorAlloc, typeof(DOrtAllocatorAlloc));
            OrtAllocatorFree = (DOrtAllocatorFree)Marshal.GetDelegateForFunctionPointer(api_.AllocatorFree, typeof(DOrtAllocatorFree));
            OrtAllocatorGetInfo = (DOrtAllocatorGetInfo)Marshal.GetDelegateForFunctionPointer(api_.AllocatorGetInfo, typeof(DOrtAllocatorGetInfo));
            OrtAddFreeDimensionOverride = (DOrtAddFreeDimensionOverride)Marshal.GetDelegateForFunctionPointer(api_.AddFreeDimensionOverride, typeof(DOrtAddFreeDimensionOverride));
            OrtAddFreeDimensionOverrideByName = (DOrtAddFreeDimensionOverrideByName)Marshal.GetDelegateForFunctionPointer(api_.AddFreeDimensionOverrideByName, typeof(DOrtAddFreeDimensionOverrideByName));

            OrtCreateIoBinding = (DOrtCreateIoBinding)Marshal.GetDelegateForFunctionPointer(api_.CreateIoBinding, typeof(DOrtCreateIoBinding));
            OrtReleaseIoBinding = (DOrtReleaseIoBinding)Marshal.GetDelegateForFunctionPointer(api_.ReleaseIoBinding, typeof(DOrtReleaseIoBinding));
            OrtBindInput = (DOrtBindInput)Marshal.GetDelegateForFunctionPointer(api_.BindInput, typeof(DOrtBindInput));
            OrtSynchronizeBoundInputs = (DOrtSynchronizeBoundInputs)Marshal.GetDelegateForFunctionPointer(api_.SynchronizeBoundInputs, typeof(DOrtSynchronizeBoundInputs));
            OrtBindOutput = (DOrtBindOutput)Marshal.GetDelegateForFunctionPointer(api_.BindOutput, typeof(DOrtBindOutput));
            OrtBindOutputToDevice = (DOrtBindOutputToDevice)Marshal.GetDelegateForFunctionPointer(api_.BindOutputToDevice, typeof(DOrtBindOutputToDevice));
            OrtSynchronizeBoundOutputs = (DOrtSynchronizeBoundOutputs)Marshal.GetDelegateForFunctionPointer(api_.SynchronizeBoundOutputs, typeof(DOrtSynchronizeBoundOutputs));
            OrtGetBoundOutputNames = (DOrtGetBoundOutputNames)Marshal.GetDelegateForFunctionPointer(api_.GetBoundOutputNames, typeof(DOrtGetBoundOutputNames));
            OrtGetBoundOutputValues = (DOrtGetBoundOutputValues)Marshal.GetDelegateForFunctionPointer(api_.GetBoundOutputValues, typeof(DOrtGetBoundOutputValues));
            OrtClearBoundInputs = (DOrtClearBoundInputs)Marshal.GetDelegateForFunctionPointer(api_.ClearBoundInputs, typeof(DOrtClearBoundInputs));
            OrtClearBoundOutputs = (DOrtClearBoundOutputs)Marshal.GetDelegateForFunctionPointer(api_.ClearBoundOutputs, typeof(DOrtClearBoundOutputs));

            OrtTensorAt = (DOrtTensorAt)Marshal.GetDelegateForFunctionPointer(api_.TensorAt, typeof(DOrtTensorAt));
            OrtCreateAndRegisterAllocator = (DOrtCreateAndRegisterAllocator)Marshal.GetDelegateForFunctionPointer(api_.CreateAndRegisterAllocator, typeof(DOrtCreateAndRegisterAllocator));
            OrtSetLanguageProjection = (DOrtSetLanguageProjection)Marshal.GetDelegateForFunctionPointer(api_.SetLanguageProjection, typeof(DOrtSetLanguageProjection));

            OrtHasValue = (DOrtHasValue)Marshal.GetDelegateForFunctionPointer(api_.HasValue, typeof(DOrtHasValue));
            OrtGetValue = (DOrtGetValue)Marshal.GetDelegateForFunctionPointer(api_.GetValue, typeof(DOrtGetValue));
            OrtGetValueCount = (DOrtGetValueCount)Marshal.GetDelegateForFunctionPointer(api_.GetValueCount, typeof(DOrtGetValueCount));
            OrtCreateValue = (DOrtCreateValue)Marshal.GetDelegateForFunctionPointer(api_.CreateValue, typeof(DOrtCreateValue));
            OrtGetValueType = (DOrtGetValueType)Marshal.GetDelegateForFunctionPointer(api_.GetValueType, typeof(DOrtGetValueType));
            OrtGetOnnxTypeFromTypeInfo = (DOrtGetOnnxTypeFromTypeInfo)Marshal.GetDelegateForFunctionPointer(api_.GetOnnxTypeFromTypeInfo, typeof(DOrtGetOnnxTypeFromTypeInfo));
            OrtGetTypeInfo = (DOrtGetTypeInfo)Marshal.GetDelegateForFunctionPointer(api_.GetTypeInfo, typeof(DOrtGetTypeInfo));
            OrtCreateTensorAsOrtValue = (DOrtCreateTensorAsOrtValue)Marshal.GetDelegateForFunctionPointer(api_.CreateTensorAsOrtValue, typeof(DOrtCreateTensorAsOrtValue));
            OrtCreateTensorWithDataAsOrtValue = (DOrtCreateTensorWithDataAsOrtValue)Marshal.GetDelegateForFunctionPointer(api_.CreateTensorWithDataAsOrtValue, typeof(DOrtCreateTensorWithDataAsOrtValue));
            OrtValueIsTensor = (DOrtValueIsTensor)Marshal.GetDelegateForFunctionPointer(api_.IsTensor, typeof(DOrtValueIsTensor));
            OrtValueIsSparseTensor = (DOrtValueIsSparseTensor)Marshal.GetDelegateForFunctionPointer(api_.IsSparseTensor, typeof(DOrtValueIsSparseTensor));
            OrtGetTensorMutableData = (DOrtGetTensorMutableData)Marshal.GetDelegateForFunctionPointer(api_.GetTensorMutableData, typeof(DOrtGetTensorMutableData));
            OrtGetTensorSizeInBytes = (DOrtGetTensorSizeInBytes)Marshal.GetDelegateForFunctionPointer(api_.GetTensorSizeInBytes, typeof(DOrtGetTensorSizeInBytes));
            OrtFillStringTensor = (DOrtFillStringTensor)Marshal.GetDelegateForFunctionPointer(api_.FillStringTensor, typeof(DOrtFillStringTensor));
            OrtGetResizedStringTensorElementBuffer = (DOrtGetResizedStringTensorElementBuffer)Marshal.GetDelegateForFunctionPointer(api_.GetResizedStringTensorElementBuffer, typeof(DOrtGetResizedStringTensorElementBuffer));
            OrtGetStringTensorContent = (DOrtGetStringTensorContent)Marshal.GetDelegateForFunctionPointer(api_.GetStringTensorContent, typeof(DOrtGetStringTensorContent));
            OrtGetStringTensorDataLength = (DOrtGetStringTensorDataLength)Marshal.GetDelegateForFunctionPointer(api_.GetStringTensorDataLength, typeof(DOrtGetStringTensorDataLength));
            OrtGetStringTensorElementLength = (DOrtGetStringTensorElementLength)Marshal.GetDelegateForFunctionPointer(api_.GetStringTensorElementLength, typeof(DOrtGetStringTensorElementLength));
            OrtGetStringTensorElement = (DOrtGetStringTensorElement)Marshal.GetDelegateForFunctionPointer(api_.GetStringTensorElement, typeof(DOrtGetStringTensorElement));
            OrtCastTypeInfoToTensorInfo = (DOrtCastTypeInfoToTensorInfo)Marshal.GetDelegateForFunctionPointer(api_.CastTypeInfoToTensorInfo, typeof(DOrtCastTypeInfoToTensorInfo));
            OrtGetTensorTypeAndShape = (DOrtGetTensorTypeAndShape)Marshal.GetDelegateForFunctionPointer(api_.GetTensorTypeAndShape, typeof(DOrtGetTensorTypeAndShape));
            OrtReleaseTensorTypeAndShapeInfo = (DOrtReleaseTensorTypeAndShapeInfo)Marshal.GetDelegateForFunctionPointer(api_.ReleaseTensorTypeAndShapeInfo, typeof(DOrtReleaseTensorTypeAndShapeInfo));
            OrtGetTensorElementType = (DOrtGetTensorElementType)Marshal.GetDelegateForFunctionPointer(api_.GetTensorElementType, typeof(DOrtGetTensorElementType));
            OrtGetDimensionsCount = (DOrtGetDimensionsCount)Marshal.GetDelegateForFunctionPointer(api_.GetDimensionsCount, typeof(DOrtGetDimensionsCount));
            OrtGetDimensions = (DOrtGetDimensions)Marshal.GetDelegateForFunctionPointer(api_.GetDimensions, typeof(DOrtGetDimensions));
            OrtGetSymbolicDimensions = (DOrtGetSymbolicDimensions)Marshal.GetDelegateForFunctionPointer(api_.GetSymbolicDimensions, typeof(DOrtGetSymbolicDimensions));
            OrtGetTensorShapeElementCount = (DOrtGetTensorShapeElementCount)Marshal.GetDelegateForFunctionPointer(api_.GetTensorShapeElementCount, typeof(DOrtGetTensorShapeElementCount));
            OrtGetTensorMemoryInfo = (DOrtGetTensorMemoryInfo)Marshal.GetDelegateForFunctionPointer(api_.GetTensorMemoryInfo, typeof(DOrtGetTensorMemoryInfo));
            // MapTypeInfo
            OrtGetMapKeyType = (DGetMapKeyType)Marshal.GetDelegateForFunctionPointer(api_.GetMapKeyType, typeof(DGetMapKeyType));
            OrtCastTypeInfoToMapTypeInfo = (DCastTypeInfoToMapTypeInfo)Marshal.GetDelegateForFunctionPointer(api_.CastTypeInfoToMapTypeInfo, typeof(DCastTypeInfoToMapTypeInfo));
            OrtGetMapValueType = (DGetMapValueType)Marshal.GetDelegateForFunctionPointer(api_.GetMapValueType, typeof(DGetMapValueType));
            // SequenceTypeInfo
            OrtCastTypeInfoToSequenceTypeInfo = (DCastTypeInfoToSequenceTypeInfo)Marshal.GetDelegateForFunctionPointer(api_.CastTypeInfoToSequenceTypeInfo, typeof(DCastTypeInfoToSequenceTypeInfo));
            OrtGetSequenceElementType = (DGetSequenceElementType)Marshal.GetDelegateForFunctionPointer(api_.GetSequenceElementType, typeof(DGetSequenceElementType));
            // Optional Type info
            OrtCastTypeInfoToOptionalTypeInfo = (DOrtCastTypeInfoToOptionalTypeInfo)Marshal.GetDelegateForFunctionPointer(api_.CastTypeInfoToOptionalTypeInfo, typeof(DOrtCastTypeInfoToOptionalTypeInfo));
            OrtGetOptionalContainedTypeInfo = (DGetOptionalContainedTypeInfo)Marshal.GetDelegateForFunctionPointer(api_.GetOptionalContainedTypeInfo, typeof(DGetOptionalContainedTypeInfo));
            OrtReleaseValue = (DOrtReleaseValue)Marshal.GetDelegateForFunctionPointer(api_.ReleaseValue, typeof(DOrtReleaseValue));

            OrtSessionGetModelMetadata = (DOrtSessionGetModelMetadata)Marshal.GetDelegateForFunctionPointer(api_.SessionGetModelMetadata, typeof(DOrtSessionGetModelMetadata));
            OrtModelMetadataGetProducerName = (DOrtModelMetadataGetProducerName)Marshal.GetDelegateForFunctionPointer(api_.ModelMetadataGetProducerName, typeof(DOrtModelMetadataGetProducerName));
            OrtModelMetadataGetGraphName = (DOrtModelMetadataGetGraphName)Marshal.GetDelegateForFunctionPointer(api_.ModelMetadataGetGraphName, typeof(DOrtModelMetadataGetGraphName));
            OrtModelMetadataGetDomain = (DOrtModelMetadataGetDomain)Marshal.GetDelegateForFunctionPointer(api_.ModelMetadataGetDomain, typeof(DOrtModelMetadataGetDomain));
            OrtModelMetadataGetDescription = (DOrtModelMetadataGetDescription)Marshal.GetDelegateForFunctionPointer(api_.ModelMetadataGetDescription, typeof(DOrtModelMetadataGetDescription));
            OrtModelMetadataGetGraphDescription = (DOrtModelMetadataGetGraphDescription)Marshal.GetDelegateForFunctionPointer(api_.ModelMetadataGetGraphDescription, typeof(DOrtModelMetadataGetGraphDescription));
            OrtModelMetadataGetVersion = (DOrtModelMetadataGetVersion)Marshal.GetDelegateForFunctionPointer(api_.ModelMetadataGetVersion, typeof(DOrtModelMetadataGetVersion));
            OrtModelMetadataGetCustomMetadataMapKeys = (DOrtModelMetadataGetCustomMetadataMapKeys)Marshal.GetDelegateForFunctionPointer(api_.ModelMetadataGetCustomMetadataMapKeys, typeof(DOrtModelMetadataGetCustomMetadataMapKeys));
            OrtModelMetadataLookupCustomMetadataMap = (DOrtModelMetadataLookupCustomMetadataMap)Marshal.GetDelegateForFunctionPointer(api_.ModelMetadataLookupCustomMetadataMap, typeof(DOrtModelMetadataLookupCustomMetadataMap));
            OrtReleaseModelMetadata = (DOrtReleaseModelMetadata)Marshal.GetDelegateForFunctionPointer(api_.ReleaseModelMetadata, typeof(DOrtReleaseModelMetadata));

            OrtGetAvailableProviders = (DOrtGetAvailableProviders)Marshal.GetDelegateForFunctionPointer(api_.GetAvailableProviders, typeof(DOrtGetAvailableProviders));
            OrtReleaseAvailableProviders = (DOrtReleaseAvailableProviders)Marshal.GetDelegateForFunctionPointer(api_.ReleaseAvailableProviders, typeof(DOrtReleaseAvailableProviders));

            OrtCreatePrepackedWeightsContainer = (DOrtCreatePrepackedWeightsContainer)Marshal.GetDelegateForFunctionPointer(api_.CreatePrepackedWeightsContainer, typeof(DOrtCreatePrepackedWeightsContainer));
            OrtReleasePrepackedWeightsContainer = (DOrtReleasePrepackedWeightsContainer)Marshal.GetDelegateForFunctionPointer(api_.ReleasePrepackedWeightsContainer, typeof(DOrtReleasePrepackedWeightsContainer));

            SessionOptionsAppendExecutionProvider_TensorRT_V2 = (DSessionOptionsAppendExecutionProvider_TensorRT_V2)Marshal.GetDelegateForFunctionPointer(
                api_.SessionOptionsAppendExecutionProvider_TensorRT_V2, typeof(DSessionOptionsAppendExecutionProvider_TensorRT_V2));
            OrtCreateTensorRTProviderOptions = (DOrtCreateTensorRTProviderOptions)Marshal.GetDelegateForFunctionPointer(api_.CreateTensorRTProviderOptions, typeof(DOrtCreateTensorRTProviderOptions));
            OrtUpdateTensorRTProviderOptions = (DOrtUpdateTensorRTProviderOptions)Marshal.GetDelegateForFunctionPointer(api_.UpdateTensorRTProviderOptions, typeof(DOrtUpdateTensorRTProviderOptions));
            OrtGetTensorRTProviderOptionsAsString = (DOrtGetTensorRTProviderOptionsAsString)Marshal.GetDelegateForFunctionPointer(api_.GetTensorRTProviderOptionsAsString, typeof(DOrtGetTensorRTProviderOptionsAsString));
            OrtReleaseTensorRTProviderOptions = (DOrtReleaseTensorRTProviderOptions)Marshal.GetDelegateForFunctionPointer(api_.ReleaseTensorRTProviderOptions, typeof(DOrtReleaseTensorRTProviderOptions));

            SessionOptionsAppendExecutionProvider_CUDA = (DSessionOptionsAppendExecutionProvider_CUDA)Marshal.GetDelegateForFunctionPointer(
                api_.SessionOptionsAppendExecutionProvider_CUDA, typeof(DSessionOptionsAppendExecutionProvider_CUDA));
            SessionOptionsAppendExecutionProvider_CUDA_V2 = (DSessionOptionsAppendExecutionProvider_CUDA_V2)Marshal.GetDelegateForFunctionPointer(
                api_.SessionOptionsAppendExecutionProvider_CUDA_V2, typeof(DSessionOptionsAppendExecutionProvider_CUDA_V2));
            OrtCreateCUDAProviderOptions = (DOrtCreateCUDAProviderOptions)Marshal.GetDelegateForFunctionPointer(api_.CreateCUDAProviderOptions, typeof(DOrtCreateCUDAProviderOptions));
            OrtUpdateCUDAProviderOptions = (DOrtUpdateCUDAProviderOptions)Marshal.GetDelegateForFunctionPointer(api_.UpdateCUDAProviderOptions, typeof(DOrtUpdateCUDAProviderOptions));
            OrtGetCUDAProviderOptionsAsString = (DOrtGetCUDAProviderOptionsAsString)Marshal.GetDelegateForFunctionPointer(api_.GetCUDAProviderOptionsAsString, typeof(DOrtGetCUDAProviderOptionsAsString));
            OrtReleaseCUDAProviderOptions = (DOrtReleaseCUDAProviderOptions)Marshal.GetDelegateForFunctionPointer(api_.ReleaseCUDAProviderOptions, typeof(DOrtReleaseCUDAProviderOptions));
            SessionOptionsAppendExecutionProvider = (DSessionOptionsAppendExecutionProvider)Marshal.GetDelegateForFunctionPointer(
                api_.SessionOptionsAppendExecutionProvider,
                typeof(DSessionOptionsAppendExecutionProvider));
            OrtUpdateEnvWithCustomLogLevel = (DOrtUpdateEnvWithCustomLogLevel)Marshal.GetDelegateForFunctionPointer(api_.UpdateEnvWithCustomLogLevel, typeof(DOrtUpdateEnvWithCustomLogLevel));
            SessionOptionsAppendExecutionProvider_ROCM = (DSessionOptionsAppendExecutionProvider_ROCM)Marshal.GetDelegateForFunctionPointer(
                api_.SessionOptionsAppendExecutionProvider_ROCM, typeof(DSessionOptionsAppendExecutionProvider_ROCM));
            OrtCreateROCMProviderOptions = (DOrtCreateROCMProviderOptions)Marshal.GetDelegateForFunctionPointer(api_.CreateROCMProviderOptions, typeof(DOrtCreateROCMProviderOptions));
            OrtUpdateROCMProviderOptions = (DOrtUpdateROCMProviderOptions)Marshal.GetDelegateForFunctionPointer(api_.UpdateROCMProviderOptions, typeof(DOrtUpdateROCMProviderOptions));
            OrtGetROCMProviderOptionsAsString = (DOrtGetROCMProviderOptionsAsString)Marshal.GetDelegateForFunctionPointer(api_.GetROCMProviderOptionsAsString, typeof(DOrtGetROCMProviderOptionsAsString));
            OrtReleaseROCMProviderOptions = (DOrtReleaseROCMProviderOptions)Marshal.GetDelegateForFunctionPointer(api_.ReleaseROCMProviderOptions, typeof(DOrtReleaseROCMProviderOptions));
            SessionOptionsAppendExecutionProvider_MIGraphX = (DSessionOptionsAppendExecutionProvider_MIGraphX)Marshal.GetDelegateForFunctionPointer(
                api_.SessionOptionsAppendExecutionProvider_MIGraphX, typeof(DSessionOptionsAppendExecutionProvider_MIGraphX));
            OrtCreateMIGraphXProviderOptions = (DOrtCreateMIGraphXProviderOptions)Marshal.GetDelegateForFunctionPointer(api_.CreateMIGraphXProviderOptions, typeof(DOrtCreateMIGraphXProviderOptions));
            OrtUpdateMIGraphXProviderOptions = (DOrtUpdateMIGraphXProviderOptions)Marshal.GetDelegateForFunctionPointer(api_.UpdateMIGraphXProviderOptions, typeof(DOrtUpdateMIGraphXProviderOptions));
            OrtGetMIGraphXProviderOptionsAsString = (DOrtGetMIGraphXProviderOptionsAsString)Marshal.GetDelegateForFunctionPointer(api_.GetMIGraphXProviderOptionsAsString, typeof(DOrtGetMIGraphXProviderOptionsAsString));
            OrtReleaseMIGraphXProviderOptions = (DOrtReleaseMIGraphXProviderOptions)Marshal.GetDelegateForFunctionPointer(api_.ReleaseMIGraphXProviderOptions, typeof(DOrtReleaseMIGraphXProviderOptions));
            OrtUpdateMIGraphXProviderOptionsWithValue =
                (DOrtUpdateMIGraphXProviderOptionsWithValue)Marshal.GetDelegateForFunctionPointer(
                    api_.UpdateMIGraphXProviderOptionsWithValue, typeof(DOrtUpdateMIGraphXProviderOptionsWithValue));
            OrtGetMIGraphXProviderOptionsByName =
                (DOrtGetMIGraphXProviderOptionsByName)Marshal.GetDelegateForFunctionPointer(
                    api_.GetMIGraphXProviderOptionsByName, typeof(DOrtGetMIGraphXProviderOptionsByName));
            OrtCreateAndRegisterAllocatorV2 = (DCreateAndRegisterAllocatorV2)Marshal.GetDelegateForFunctionPointer(api_.CreateAndRegisterAllocatorV2, typeof(DCreateAndRegisterAllocatorV2));
            OrtRunAsync = (DOrtRunAsync)Marshal.GetDelegateForFunctionPointer(api_.RunAsync, typeof(DOrtRunAsync));
            CreateLoraAdapter = (DCreateLoraAdapter)Marshal.GetDelegateForFunctionPointer(api_.CreateLoraAdapter,
                typeof(DCreateLoraAdapter));
            CreateLoraAdapterFromArray = (DCreateLoraAdapterFromArray)Marshal.GetDelegateForFunctionPointer (api_.CreateLoraAdapterFromArray, typeof(DCreateLoraAdapterFromArray));
            ReleaseLoraAdapter = (DReleaseLoraAdapter)Marshal.GetDelegateForFunctionPointer(api_.ReleaseLoraAdapter,
                typeof(DReleaseLoraAdapter));
            OrtRunOptionsAddActiveLoraAdapter = (DOrtRunOptionsAddActiveLoraAdapter)Marshal.GetDelegateForFunctionPointer(
                api_.RunOptionsAddActiveLoraAdapter, typeof(DOrtRunOptionsAddActiveLoraAdapter));

            OrtGetCompileApi = (DOrtGetCompileApi)Marshal.GetDelegateForFunctionPointer(
                api_.GetCompileApi, typeof(DOrtGetCompileApi));

            // populate the CompileApi struct now that we have the delegate to get the compile API pointer.
            CompileApi = new CompileApi.NativeMethods(OrtGetCompileApi);

            OrtCreateKeyValuePairs = (DOrtCreateKeyValuePairs)Marshal.GetDelegateForFunctionPointer(
                api_.CreateKeyValuePairs, typeof(DOrtCreateKeyValuePairs));

            OrtAddKeyValuePair = (DOrtAddKeyValuePair)Marshal.GetDelegateForFunctionPointer(
                api_.AddKeyValuePair, typeof(DOrtAddKeyValuePair));

            OrtGetKeyValue = (DOrtGetKeyValue)Marshal.GetDelegateForFunctionPointer(
                api_.GetKeyValue, typeof(DOrtGetKeyValue));

            OrtGetKeyValuePairs = (DOrtGetKeyValuePairs)Marshal.GetDelegateForFunctionPointer(
                api_.GetKeyValuePairs, typeof(DOrtGetKeyValuePairs));

            OrtRemoveKeyValuePair = (DOrtRemoveKeyValuePair)Marshal.GetDelegateForFunctionPointer(
                api_.RemoveKeyValuePair, typeof(DOrtRemoveKeyValuePair));

            OrtReleaseKeyValuePairs = (DOrtReleaseKeyValuePairs)Marshal.GetDelegateForFunctionPointer(
                api_.ReleaseKeyValuePairs, typeof(DOrtReleaseKeyValuePairs));

            OrtHardwareDevice_Type = (DOrtHardwareDevice_Type)Marshal.GetDelegateForFunctionPointer(
                api_.HardwareDevice_Type, typeof(DOrtHardwareDevice_Type));

            OrtHardwareDevice_VendorId = (DOrtHardwareDevice_VendorId)Marshal.GetDelegateForFunctionPointer(
                api_.HardwareDevice_VendorId, typeof(DOrtHardwareDevice_VendorId));

            OrtHardwareDevice_Vendor = (DOrtHardwareDevice_Vendor)Marshal.GetDelegateForFunctionPointer(
                api_.HardwareDevice_Vendor, typeof(DOrtHardwareDevice_Vendor));

            OrtHardwareDevice_DeviceId = (DOrtHardwareDevice_DeviceId)Marshal.GetDelegateForFunctionPointer(
                api_.HardwareDevice_DeviceId, typeof(DOrtHardwareDevice_DeviceId));

            OrtHardwareDevice_Metadata = (DOrtHardwareDevice_Metadata)Marshal.GetDelegateForFunctionPointer(
                api_.HardwareDevice_Metadata, typeof(DOrtHardwareDevice_Metadata));


            OrtEpDevice_EpName = (DOrtEpDevice_EpName)Marshal.GetDelegateForFunctionPointer(
                api_.EpDevice_EpName, typeof(DOrtEpDevice_EpName));

            OrtEpDevice_EpVendor = (DOrtEpDevice_EpVendor)Marshal.GetDelegateForFunctionPointer(
                api_.EpDevice_EpVendor, typeof(DOrtEpDevice_EpVendor));

            OrtEpDevice_EpMetadata = (DOrtEpDevice_EpMetadata)Marshal.GetDelegateForFunctionPointer(
                api_.EpDevice_EpMetadata, typeof(DOrtEpDevice_EpMetadata));

            OrtEpDevice_EpOptions = (DOrtEpDevice_EpOptions)Marshal.GetDelegateForFunctionPointer(
                api_.EpDevice_EpOptions, typeof(DOrtEpDevice_EpOptions));

            OrtEpDevice_Device = (DOrtEpDevice_Device)Marshal.GetDelegateForFunctionPointer(
                api_.EpDevice_Device, typeof(DOrtEpDevice_Device));

            OrtRegisterExecutionProviderLibrary = 
                (DOrtRegisterExecutionProviderLibrary)Marshal.GetDelegateForFunctionPointer(
                    api_.RegisterExecutionProviderLibrary,
                    typeof(DOrtRegisterExecutionProviderLibrary));

            OrtUnregisterExecutionProviderLibrary = 
                (DOrtUnregisterExecutionProviderLibrary)Marshal.GetDelegateForFunctionPointer(
                    api_.UnregisterExecutionProviderLibrary,
                    typeof(DOrtUnregisterExecutionProviderLibrary));

            OrtGetEpDevices = (DOrtGetEpDevices)Marshal.GetDelegateForFunctionPointer(
                api_.GetEpDevices,
                typeof(DOrtGetEpDevices));

            OrtSessionOptionsAppendExecutionProvider_V2 = 
                (DOrtSessionOptionsAppendExecutionProvider_V2)Marshal.GetDelegateForFunctionPointer(
                    api_.SessionOptionsAppendExecutionProvider_V2,
                    typeof(DOrtSessionOptionsAppendExecutionProvider_V2));

            OrtSessionOptionsSetEpSelectionPolicy = 
                (DSessionOptionsSetEpSelectionPolicy)Marshal.GetDelegateForFunctionPointer(
                    api_.SessionOptionsSetEpSelectionPolicy,
                    typeof(DSessionOptionsSetEpSelectionPolicy));

            OrtSessionOptionsSetEpSelectionPolicyDelegate =
                (DSessionOptionsSetEpSelectionPolicyDelegate)Marshal.GetDelegateForFunctionPointer(
                    api_.SessionOptionsSetEpSelectionPolicyDelegate,
                    typeof(DSessionOptionsSetEpSelectionPolicyDelegate));
        }

        internal class NativeLib
        {
#if __ANDROID__
            // define the library name required for android
            internal const string DllName = "libonnxruntime.so";
#elif __IOS__
            // define the library name required for iOS
            internal const string DllName = "__Internal";
#else
            internal const string DllName = "onnxruntime";
#endif
        }

        [DllImport(NativeLib.DllName, CharSet = CharSet.Ansi)]
#if NETSTANDARD2_0
        public static extern IntPtr OrtGetApiBase();
#else
        public static extern ref OrtApiBase OrtGetApiBase();
#endif

#region Runtime / Environment API

        [UnmanagedFunctionPointer(CallingConvention.Winapi)]
        public delegate IntPtr /* OrtStatus* */ DOrtCreateEnv(
            OrtLoggingLevel defaultLoggingLevel,
            byte[] /*const char* */ logId,
            out IntPtr /*(OrtEnv*)*/ env);

        public static DOrtCreateEnv OrtCreateEnv;

        [UnmanagedFunctionPointer(CallingConvention.Winapi)]
        public delegate IntPtr /* OrtStatus* */ DOrtCreateEnvWithCustomLogger(
            IntPtr /* (OrtLoggingFunction*) */ loggingFunction,
            IntPtr /* (void*) */ loggerParam,
            OrtLoggingLevel defaultLoggingLevel,
            byte[] /* const char* */ logId,
            out IntPtr /*(OrtEnv*)*/ env);

        public static DOrtCreateEnvWithCustomLogger OrtCreateEnvWithCustomLogger;

        [UnmanagedFunctionPointer(CallingConvention.Winapi)]
        public delegate IntPtr /* OrtStatus* */ DOrtCreateEnvWithGlobalThreadPools(
            OrtLoggingLevel defaultWarningLevel,
            byte[] /*const char* */ logId,
            IntPtr /*(const OrtThreadingOptions *) */ threadingOptions,
            out IntPtr /*(OrtEnv*)*/ env);

        public static DOrtCreateEnvWithGlobalThreadPools OrtCreateEnvWithGlobalThreadPools;

        [UnmanagedFunctionPointer(CallingConvention.Winapi)]
        public delegate IntPtr /* OrtStatus* */ DOrtCreateEnvWithCustomLoggerAndGlobalThreadPools(
            IntPtr /* OrtLoggingFunction */ loggingFunction,
            IntPtr /* void* */ loggerParam,
            OrtLoggingLevel logSeverityLevel,
            byte[] /* const char* */ logId,
            IntPtr /*(const OrtThreadingOptions *) */ threadingOptions,
            out IntPtr /*(OrtEnv*)*/ env);

        public static DOrtCreateEnvWithCustomLoggerAndGlobalThreadPools OrtCreateEnvWithCustomLoggerAndGlobalThreadPools;

        // OrtReleaseEnv should not be used
        [UnmanagedFunctionPointer(CallingConvention.Winapi)]
        public delegate void DOrtReleaseEnv(IntPtr /*(OrtEnv*)*/ env);
        public static DOrtReleaseEnv OrtReleaseEnv;

        [UnmanagedFunctionPointer(CallingConvention.Winapi)]
        public delegate IntPtr /* OrtStatus* */ DOrtEnableTelemetryEvents(IntPtr /*(OrtEnv*)*/ env);
        public static DOrtEnableTelemetryEvents OrtEnableTelemetryEvents;

        [UnmanagedFunctionPointer(CallingConvention.Winapi)]
        public delegate IntPtr /* OrtStatus* */ DOrtDisableTelemetryEvents(IntPtr /*(OrtEnv*)*/ env);
        public static DOrtDisableTelemetryEvents OrtDisableTelemetryEvents;

        [UnmanagedFunctionPointer(CallingConvention.Winapi)]
        public delegate IntPtr /* OrtStatus* */ DOrtUpdateEnvWithCustomLogLevel(IntPtr /*(OrtEnv*)*/ env, OrtLoggingLevel custom_log_level);
        public static DOrtUpdateEnvWithCustomLogLevel OrtUpdateEnvWithCustomLogLevel;

#endregion Runtime / Environment API

#region Provider Options API

        /// <summary>
        /// Creates native OrtTensorRTProviderOptions instance
        /// </summary>
        /// <param name="trtProviderOptionsInstance">(output) native instance of OrtTensorRTProviderOptions</param>
        [UnmanagedFunctionPointer(CallingConvention.Winapi)]
        public delegate IntPtr /* OrtStatus* */ DOrtCreateTensorRTProviderOptions(
            out IntPtr /*(OrtTensorRTProviderOptions**)*/ trtProviderOptionsInstance);
        public static DOrtCreateTensorRTProviderOptions OrtCreateTensorRTProviderOptions;

        /// <summary>
        /// Updates native OrtTensorRTProviderOptions instance using given key/value pairs
        /// </summary>
        /// <param name="trtProviderOptionsInstance">native instance of OrtTensorRTProviderOptions</param>
        /// <param name="providerOptionsKeys">configuration keys of OrtTensorRTProviderOptions</param>
        /// <param name="providerOptionsValues">configuration values of OrtTensorRTProviderOptions</param>
        /// <param name="numKeys">number of configuration keys</param>
        [UnmanagedFunctionPointer(CallingConvention.Winapi)]
        public delegate IntPtr /* OrtStatus* */ DOrtUpdateTensorRTProviderOptions(
            IntPtr /*(OrtTensorRTProviderOptions*)*/ trtProviderOptionsInstance,
            IntPtr[] /*(const char* const *)*/ providerOptionsKeys,
            IntPtr[] /*(const char* const *)*/ providerOptionsValues,
            UIntPtr /*(size_t)*/ numKeys);
        public static DOrtUpdateTensorRTProviderOptions OrtUpdateTensorRTProviderOptions;

        /// <summary>
        /// Get native OrtTensorRTProviderOptionsV2 in serialized string
        /// </summary>
        /// <param name="allocator">instance of OrtAllocator</param>
        /// <param name="ptr">is a UTF-8 null terminated string allocated using 'allocator'</param>
        [UnmanagedFunctionPointer(CallingConvention.Winapi)]
        public delegate IntPtr /* OrtStatus* */ DOrtGetTensorRTProviderOptionsAsString(
            IntPtr /*(OrtTensorRTProviderOptionsV2**)*/ trtProviderOptionsInstance,
            IntPtr /*(OrtAllocator*)*/ allocator,
            out IntPtr /*(char**)*/ ptr);
        public static DOrtGetTensorRTProviderOptionsAsString OrtGetTensorRTProviderOptionsAsString;

        /// <summary>
        /// Releases native OrtTensorRTProviderOptions instance
        /// </summary>
        /// <param name="trtProviderOptionsInstance">native instance of OrtTensorRTProviderOptions to be released</param>
        [UnmanagedFunctionPointer(CallingConvention.Winapi)]
        public delegate void DOrtReleaseTensorRTProviderOptions(IntPtr /*(OrtTensorRTProviderOptions*)*/ trtProviderOptionsInstance);
        public static DOrtReleaseTensorRTProviderOptions OrtReleaseTensorRTProviderOptions;

        /// <summary>
        /// Creates native OrtCUDAProviderOptions instance
        /// </summary>
        /// <param name="cudaProviderOptionsInstance">(output) native instance of OrtCUDAProviderOptions</param>
        [UnmanagedFunctionPointer(CallingConvention.Winapi)]
        public delegate IntPtr /* OrtStatus* */ DOrtCreateCUDAProviderOptions(
            out IntPtr /*(OrtCUDAProviderOptions**)*/ cudaProviderOptionsInstance);
        public static DOrtCreateCUDAProviderOptions OrtCreateCUDAProviderOptions;

        /// <summary>
        /// Updates native OrtCUDAProviderOptions instance using given key/value pairs
        /// </summary>
        /// <param name="cudaProviderOptionsInstance">native instance of OrtCUDAProviderOptions</param>
        /// <param name="providerOptionsKeys">configuration keys of OrtCUDAProviderOptions</param>
        /// <param name="providerOptionsValues">configuration values of OrtCUDAProviderOptions</param>
        /// <param name="numKeys">number of configuration keys</param>
        [UnmanagedFunctionPointer(CallingConvention.Winapi)]
        public delegate IntPtr /* OrtStatus* */ DOrtUpdateCUDAProviderOptions(
            IntPtr /*(OrtCUDAProviderOptions*)*/ cudaProviderOptionsInstance,
            IntPtr[] /*(const char* const *)*/ providerOptionsKeys,
            IntPtr[] /*(const char* const *)*/ providerOptionsValues,
            UIntPtr /*(size_t)*/ numKeys);
        public static DOrtUpdateCUDAProviderOptions OrtUpdateCUDAProviderOptions;

        /// <summary>
        /// Get native OrtCUDAProviderOptionsV2 in serialized string
        /// </summary>
        /// <param name="allocator">instance of OrtAllocator</param>
        /// <param name="ptr">is a UTF-8 null terminated string allocated using 'allocator'</param>
        [UnmanagedFunctionPointer(CallingConvention.Winapi)]
        public delegate IntPtr /* OrtStatus* */ DOrtGetCUDAProviderOptionsAsString(
            IntPtr /*(OrtCUDAProviderOptionsV2**)*/ cudaProviderOptionsInstance,
            IntPtr /*(OrtAllocator*)*/ allocator,
            out IntPtr /*(char**)*/ ptr);
        public static DOrtGetCUDAProviderOptionsAsString OrtGetCUDAProviderOptionsAsString;

        /// <summary>
        /// Releases native OrtCUDAProviderOptions instance
        /// </summary>
        /// <param name="cudaProviderOptionsInstance">native instance of OrtCUDAProviderOptions to be released</param>
        [UnmanagedFunctionPointer(CallingConvention.Winapi)]
        public delegate void DOrtReleaseCUDAProviderOptions(IntPtr /*(OrtCUDAProviderOptions*)*/ cudaProviderOptionsInstance);
        public static DOrtReleaseCUDAProviderOptions OrtReleaseCUDAProviderOptions;

        /// <summary>
        /// Creates native OrtROCMProviderOptions instance
        /// </summary>
        /// <param name="rocmProviderOptionsInstance">(output) native instance of OrtROCMProviderOptions</param>
        [UnmanagedFunctionPointer(CallingConvention.Winapi)]
        public delegate IntPtr /* OrtStatus* */ DOrtCreateROCMProviderOptions(
            out IntPtr /*(OrtROCMProviderOptions**)*/ rocmProviderOptionsInstance);
        public static DOrtCreateROCMProviderOptions OrtCreateROCMProviderOptions;

        /// <summary>
        /// Updates native OrtROCMProviderOptions instance using given key/value pairs
        /// </summary>
        /// <param name="rocmProviderOptionsInstance">native instance of OrtROCMProviderOptions</param>
        /// <param name="providerOptionsKeys">configuration keys of OrtROCMProviderOptions</param>
        /// <param name="providerOptionsValues">configuration values of OrtROCMProviderOptions</param>
        /// <param name="numKeys">number of configuration keys</param>
        [UnmanagedFunctionPointer(CallingConvention.Winapi)]
        public delegate IntPtr /* OrtStatus* */ DOrtUpdateROCMProviderOptions(
            IntPtr /*(OrtROCMProviderOptions*)*/ rocmProviderOptionsInstance,
            IntPtr[] /*(const char* const *)*/ providerOptionsKeys,
            IntPtr[] /*(const char* const *)*/ providerOptionsValues,
            UIntPtr /*(size_t)*/ numKeys);
        public static DOrtUpdateROCMProviderOptions OrtUpdateROCMProviderOptions;

        /// <summary>
        /// Get native OrtROCMProviderOptions in serialized string
        /// </summary>
        /// <param name="allocator">instance of OrtAllocator</param>
        /// <param name="ptr">is a UTF-8 null terminated string allocated using 'allocator'</param>
        [UnmanagedFunctionPointer(CallingConvention.Winapi)]
        public delegate IntPtr /* OrtStatus* */ DOrtGetROCMProviderOptionsAsString(
            IntPtr /*(OrtROCMProviderOptions**)*/ rocmProviderOptionsInstance,
            IntPtr /*(OrtAllocator*)*/ allocator,
            out IntPtr /*(char**)*/ ptr);
        public static DOrtGetROCMProviderOptionsAsString OrtGetROCMProviderOptionsAsString;

        /// <summary>
        /// Releases native OrtROCMProviderOptions instance
        /// </summary>
        /// <param name="rocmProviderOptionsInstance">native instance of OrtROCMProviderOptions to be released</param>
        [UnmanagedFunctionPointer(CallingConvention.Winapi)]
        public delegate void DOrtReleaseROCMProviderOptions(IntPtr /*(OrtROCMProviderOptions*)*/ rocmProviderOptionsInstance);
        public static DOrtReleaseROCMProviderOptions OrtReleaseROCMProviderOptions;

#endregion

#region Provider Options API
        /// <summary>
        /// Creates native OrtMIGraphXProviderOptions instance
        /// </summary>
        /// <param name="trtProviderOptionsInstance">(output) native instance of OrtMIGraphXProviderOptions</param>
        [UnmanagedFunctionPointer(CallingConvention.Winapi)]
        public delegate IntPtr /* OrtStatus* */ DOrtCreateMIGraphXProviderOptions(
            out IntPtr /*(OrtMIGraphXProviderOptions**)*/ migraphxProviderOptionsInstance);
        public static DOrtCreateMIGraphXProviderOptions OrtCreateMIGraphXProviderOptions;

        /// <summary>
        /// Updates native OrtMIGraphXProviderOptions instance using given key/value pairs
        /// </summary>
        /// <param name="migraphxProviderOptionsInstance">native instance of OrtMIGraphXProviderOptions</param>
        /// <param name="providerOptionsKeys">configuration keys of OrtMIGraphXProviderOptions</param>
        /// <param name="providerOptionsValues">configuration values of OrtMIGraphXProviderOptions</param>
        /// <param name="numKeys">number of configuration keys</param>
        [UnmanagedFunctionPointer(CallingConvention.Winapi)]
        public delegate IntPtr /* OrtStatus* */ DOrtUpdateMIGraphXProviderOptions(
            IntPtr /*(OrtMIGraphXProviderOptions*)*/ migraphxProviderOptionsInstance,
            IntPtr[] /*(const char* const *)*/ providerOptionsKeys,
            IntPtr[] /*(const char* const *)*/ providerOptionsValues,
            UIntPtr /*(size_t)*/ numKeys);
        public static DOrtUpdateMIGraphXProviderOptions OrtUpdateMIGraphXProviderOptions;

        /// <summary>
        /// Get native OrtMIGraphXProviderOptions in serialized string
        /// </summary>
        /// <param name="allocator">instance of OrtAllocator</param>
        /// <param name="ptr">is a UTF-8 null terminated string allocated using 'allocator'</param>
        [UnmanagedFunctionPointer(CallingConvention.Winapi)]
        public delegate IntPtr /* OrtStatus* */ DOrtGetMIGraphXProviderOptionsAsString(
            IntPtr /*(OrtMIGraphXProviderOptions**)*/ migraphxProviderOptionsInstance,
            IntPtr /*(OrtAllocator*)*/ allocator,
            out IntPtr /*(char**)*/ ptr);
        public static DOrtGetMIGraphXProviderOptionsAsString OrtGetMIGraphXProviderOptionsAsString;

        /// <summary>
        /// Releases native OrtMIGraphXProviderOptions instance
        /// </summary>
        /// <param name="migraphxProviderOptionsInstance">native instance of OrtMIGraphXProviderOptions to be released</param>
        [UnmanagedFunctionPointer(CallingConvention.Winapi)]
        public delegate void DOrtReleaseMIGraphXProviderOptions(IntPtr /*(OrtMIGraphXProviderOptions*)*/ migraphxProviderOptionsInstance);
        public static DOrtReleaseMIGraphXProviderOptions OrtReleaseMIGraphXProviderOptions;

        /// <summary>
        /// Update native OrtMIGraphXProviderOptions with value
        /// </summary>
        /// <param name="migraphxProviderOptionsInstance">native instance of OrtMIGraphXProviderOptions to be released</param>
        /// <param name="providerOptionsKey">configuration key of OrtMIGraphXProviderOptions</param>
        /// <param name="providerOptionsValue">configuration value of OrtMIGraphXProviderOptions</param>
        [UnmanagedFunctionPointer(CallingConvention.Winapi)]
        public delegate IntPtr DOrtUpdateMIGraphXProviderOptionsWithValue(
            IntPtr /*(OrtMIGraphXProviderOptions**)*/ migraphxProviderOptionsInstance,
            IntPtr /*(char*)*/ providerOptionsKey,
            IntPtr /*(char*)*/ providerOptionsValue);
        public static DOrtUpdateMIGraphXProviderOptionsWithValue OrtUpdateMIGraphXProviderOptionsWithValue;

        /// <summary>
        /// Get native OrtMIGraphXProviderOptions value by name
        /// </summary>
        /// <param name="migraphxProviderOptionsInstance">native instance of OrtMIGraphXProviderOptions to be released</param>
        /// <param name="providerOptionsKey">configuration key of OrtMIGraphXProviderOptions</param>
        /// <param name="providerOptionsValue">configuration value of OrtMIGraphXProviderOptions to return</param>
        [UnmanagedFunctionPointer(CallingConvention.Winapi)]
        public delegate IntPtr DOrtGetMIGraphXProviderOptionsByName(
            IntPtr /*(OrtMIGraphXProviderOptions**)*/ migraphxProviderOptionsInstance,
            IntPtr /*(char*)*/ providerOptionsKey,
            out IntPtr /*(char**)*/ providerOptionsValue);
        public static DOrtGetMIGraphXProviderOptionsByName OrtGetMIGraphXProviderOptionsByName;

        
#endregion

#region Status API
        [UnmanagedFunctionPointer(CallingConvention.Winapi)]
        public delegate ErrorCode DOrtGetErrorCode(IntPtr /*(OrtStatus*)*/ status);
        public static DOrtGetErrorCode OrtGetErrorCode;

        // returns char*, need to convert to string by the caller.
        // does not free the underlying OrtStatus*
        [UnmanagedFunctionPointer(CallingConvention.Winapi)]
        public delegate IntPtr /* char* */ DOrtGetErrorMessage(IntPtr /* (OrtStatus*) */ status);
        public static DOrtGetErrorMessage OrtGetErrorMessage;

        [UnmanagedFunctionPointer(CallingConvention.Winapi)]
        public delegate void DOrtReleaseStatus(IntPtr /*(OrtStatus*)*/ statusPtr);
        public static DOrtReleaseStatus OrtReleaseStatus;

#endregion Status API

#region InferenceSession API
        [UnmanagedFunctionPointer(CallingConvention.Winapi)]
        public delegate IntPtr /* OrtStatus* */ DOrtCreateStatus(
            uint /* OrtErrorCode */ code, 
            byte[] /* const char* */ msg);
        public static DOrtCreateStatus OrtCreateStatus;

        [UnmanagedFunctionPointer(CallingConvention.Winapi)]
        public delegate IntPtr /* OrtStatus* */ DOrtCreateSession(
            IntPtr /* (OrtEnv*) */ environment,
            //[MarshalAs(UnmanagedType.LPStr)]string modelPath
            byte[] modelPath,
            IntPtr /* (OrtSessionOptions*) */ sessionOptions,
            out IntPtr /**/ session);

        public static DOrtCreateSession OrtCreateSession;

        /// <summary>
        /// Creates an instance of OrtSession with provided parameters
        /// </summary>
        /// <param name="environment">Native OrtEnv instance</param>
        /// <param name="modelPath">UTF-8 bytes corresponding to model string path</param>
        /// <param name="sessionOptions">Native SessionOptions instance</param>
        /// <param name="prepackedWeightsContainer">Native OrtPrepackedWeightsContainer instance</param>
        /// <param name="session">(Output) Created native OrtSession instance</param>
        [UnmanagedFunctionPointer(CallingConvention.Winapi)]
        public delegate IntPtr /* OrtStatus* */ DOrtCreateSessionWithPrepackedWeightsContainer(
            IntPtr /* (OrtEnv*) */ environment,
            byte[] modelPath,
            IntPtr /* (OrtSessionOptions*) */ sessionOptions,
            IntPtr /* (OrtPrepackedWeightsContainer*) */ prepackedWeightsContainer,
            out IntPtr /* (OrtSession**) */ session);

        public static DOrtCreateSessionWithPrepackedWeightsContainer OrtCreateSessionWithPrepackedWeightsContainer;

        [UnmanagedFunctionPointer(CallingConvention.Winapi)]
        public delegate IntPtr /* OrtStatus* */ DOrtCreateSessionFromArray(
            IntPtr /* (OrtEnv*) */ environment,
            byte[] modelData,
            UIntPtr modelSize,
            IntPtr /* (OrtSessionOptions*) */ sessionOptions,
            out IntPtr /**/ session);
        public static DOrtCreateSessionFromArray OrtCreateSessionFromArray;

        /// <summary>
        /// Creates an instance of OrtSession with provided parameters
        /// </summary>
        /// <param name="environment">Native OrtEnv instance</param>
        /// <param name="modelData">Byte array corresponding to the model</param>
        /// <param name="modelSize">Size of the model in bytes</param>
        /// <param name="sessionOptions">Native SessionOptions instance</param>
        /// <param name="prepackedWeightsContainer">Native OrtPrepackedWeightsContainer instance</param>
        /// <param name="session">(Output) Created native OrtSession instance</param>
        [UnmanagedFunctionPointer(CallingConvention.Winapi)]
        public delegate IntPtr /* OrtStatus* */ DOrtCreateSessionFromArrayWithPrepackedWeightsContainer(
            IntPtr /* (OrtEnv*) */ environment,
            byte[] /* (void*) */ modelData,
            UIntPtr /* (size_t) */ modelSize,
            IntPtr /* (OrtSessionOptions*) */ sessionOptions,
            IntPtr /* (OrtPrepackedWeightsContainer*) */ prepackedWeightsContainer,
            out IntPtr /* (OrtSession**) */ session);
        public static DOrtCreateSessionFromArrayWithPrepackedWeightsContainer OrtCreateSessionFromArrayWithPrepackedWeightsContainer;

        [UnmanagedFunctionPointer(CallingConvention.Winapi)]
        public delegate IntPtr /*(ONNStatus*)*/ DOrtRun(
            IntPtr /*(OrtSession*)*/ session,
            IntPtr /*(OrtSessionRunOptions*)*/ runOptions, // can be null to use the default options
            IntPtr[] inputNames,
            IntPtr[] /* (OrtValue*[])*/ inputValues,
            UIntPtr inputCount,
            IntPtr[] outputNames,
            UIntPtr outputCount,
            IntPtr[] outputValues /* An array of output value pointers. Array must be allocated by the caller */
        );

        public static DOrtRun OrtRun;

        [UnmanagedFunctionPointer(CallingConvention.Winapi)]
        public delegate IntPtr /*(ONNStatus*)*/ DOrtRunWithBinding(
            IntPtr /*(OrtSession*)*/ session,
            IntPtr /*(OrtSessionRunOptions*)*/ runOptions, // can not be null
            IntPtr /*(const OrtIoBinding*)*/ io_binding);

        public static DOrtRunWithBinding OrtRunWithBinding;

        [UnmanagedFunctionPointer(CallingConvention.Winapi)]
        public delegate IntPtr /*(OrtStatus*)*/ DOrtSessionGetInputCount(
            IntPtr /*(OrtSession*)*/ session,
            out UIntPtr count);

        public static DOrtSessionGetInputCount OrtSessionGetInputCount;

        [UnmanagedFunctionPointer(CallingConvention.Winapi)]
        public delegate IntPtr /*(OrtStatus*)*/ DOrtSessionGetOutputCount(
            IntPtr /*(OrtSession*)*/ session,
            out UIntPtr count);

        public static DOrtSessionGetOutputCount OrtSessionGetOutputCount;

        [UnmanagedFunctionPointer(CallingConvention.Winapi)]
        public delegate IntPtr /*(OrtStatus*)*/ DOrtSessionGetOverridableInitializerCount(
            IntPtr /*(OrtSession*)*/ session,
            out UIntPtr count);

        public static DOrtSessionGetOverridableInitializerCount OrtSessionGetOverridableInitializerCount;

        [UnmanagedFunctionPointer(CallingConvention.Winapi)]
        public delegate IntPtr /*(OrtStatus*)*/ DOrtSessionGetInputName(
            IntPtr /*(OrtSession*)*/ session,
            UIntPtr index,
            IntPtr /*(OrtAllocator*)*/ allocator,
            out IntPtr /*(char**)*/ name);

        public static DOrtSessionGetInputName OrtSessionGetInputName;

        [UnmanagedFunctionPointer(CallingConvention.Winapi)]
        public delegate IntPtr /*(OrtStatus*)*/ DOrtSessionGetOutputName(
            IntPtr /*(OrtSession*)*/ session,
            UIntPtr index,
            IntPtr /*(OrtAllocator*)*/ allocator,
            out IntPtr /*(char**)*/ name);

        public static DOrtSessionGetOutputName OrtSessionGetOutputName;

        [UnmanagedFunctionPointer(CallingConvention.Winapi)]
        public delegate IntPtr /*(OrtStatus*)*/ DOrtSessionEndProfiling(
            IntPtr /*(const OrtSession*)*/ session,
            IntPtr /*(OrtAllocator*)*/ allocator,
            out IntPtr /*(char**)*/ profile_file);

        public static DOrtSessionEndProfiling OrtSessionEndProfiling;

        [UnmanagedFunctionPointer(CallingConvention.Winapi)]
        public delegate IntPtr /*(OrtStatus*)*/ DOrtSessionGetOverridableInitializerName(
            IntPtr /*(OrtSession*)*/ session,
            UIntPtr index,
            IntPtr /*(OrtAllocator*)*/ allocator,
            out IntPtr /*(char**)*/ name);

        public static DOrtSessionGetOverridableInitializerName OrtSessionGetOverridableInitializerName;

        [UnmanagedFunctionPointer(CallingConvention.Winapi)]
        public delegate IntPtr /*(OrtStatus*)*/ DOrtSessionGetInputTypeInfo(
            IntPtr /*(const OrtSession*)*/ session,
            UIntPtr index,
            out IntPtr /*(struct OrtTypeInfo**)*/ typeInfo);

        public static DOrtSessionGetInputTypeInfo OrtSessionGetInputTypeInfo;

        [UnmanagedFunctionPointer(CallingConvention.Winapi)]
        public delegate IntPtr /*(OrtStatus*)*/ DOrtSessionGetOutputTypeInfo(
            IntPtr /*(const OrtSession*)*/ session,
            UIntPtr index,
            out IntPtr /* (struct OrtTypeInfo**)*/ typeInfo);

        public static DOrtSessionGetOutputTypeInfo OrtSessionGetOutputTypeInfo;

        [UnmanagedFunctionPointer(CallingConvention.Winapi)]
        public delegate IntPtr /*(OrtStatus*)*/ DOrtSessionGetOverridableInitializerTypeInfo(
            IntPtr /*(const OrtSession*)*/ session,
            UIntPtr index,
            out IntPtr /* (struct OrtTypeInfo**)*/ typeInfo);

        public static DOrtSessionGetOverridableInitializerTypeInfo OrtSessionGetOverridableInitializerTypeInfo;

        // release the typeinfo using OrtReleaseTypeInfo
        [UnmanagedFunctionPointer(CallingConvention.Winapi)]
        public delegate void DOrtReleaseTypeInfo(IntPtr /*(OrtTypeInfo*)*/ session);
        public static DOrtReleaseTypeInfo OrtReleaseTypeInfo;

        [UnmanagedFunctionPointer(CallingConvention.Winapi)]
        public delegate void DOrtReleaseSession(IntPtr /*(OrtSession*)*/ session);
        public static DOrtReleaseSession OrtReleaseSession;

        [UnmanagedFunctionPointer(CallingConvention.Winapi)]
        public delegate IntPtr /*(OrtStatus*)*/ DOrtSessionGetProfilingStartTimeNs(
            IntPtr /*(const OrtSession*)*/ session,
            out UIntPtr /*(ulong* out)*/ startTime);
        public static DOrtSessionGetProfilingStartTimeNs OrtSessionGetProfilingStartTimeNs;

        [UnmanagedFunctionPointer(CallingConvention.Winapi)]
        public delegate IntPtr /*(ONNStatus*)*/ DCreateAndRegisterAllocatorV2(
            IntPtr /* (OrtEnv*) */ environment,
            IntPtr /*(char*)*/ provider_type,
            IntPtr /*(OrtMemoryInfo*)*/ mem_info,
            IntPtr /*(OrtArenaCfg*)*/ arena_cfg,
            IntPtr /*(char**)*/ provider_options_keys,
            IntPtr /*(char**)*/ provider_options_values,
            UIntPtr /*(size_t)*/ num_keys);
        public static DCreateAndRegisterAllocatorV2 OrtCreateAndRegisterAllocatorV2;

        [UnmanagedFunctionPointer(CallingConvention.Winapi)]
        public delegate IntPtr /*(ONNStatus*)*/ DOrtRunAsync(
            IntPtr /*(OrtSession*)*/ session,
            IntPtr /*(OrtSessionRunOptions*)*/ runOptions, // can be null to use the default options
            IntPtr[] /*(char**)*/ inputNames,
            IntPtr[] /*(OrtValue*[])*/ inputValues,
            UIntPtr /*(size_t)*/ inputCount,
            IntPtr[] /*(char**)*/ outputNames,
            UIntPtr /*(size_t)*/ outputCount,
            IntPtr[] /*(OrtValue*[])*/ outputValues,
            IntPtr /*(void (*RunAsyncCallbackFn)(void* user_data, OrtValue** outputs, size_t num_outputs, OrtStatusPtr status))*/ callback, // callback function
            IntPtr /*(void*)*/ user_data);
        public static DOrtRunAsync OrtRunAsync;

#endregion InferenceSession API

#region SessionOptions API

        [UnmanagedFunctionPointer(CallingConvention.Winapi)]
        public delegate IntPtr /*(OrtStatus*)*/ DOrtCreateSessionOptions(out IntPtr /*(OrtSessionOptions**)*/ sessionOptions);
        public static DOrtCreateSessionOptions OrtCreateSessionOptions;

        [UnmanagedFunctionPointer(CallingConvention.Winapi)]
        public delegate void DOrtReleaseSessionOptions(IntPtr /*(OrtSessionOptions*)*/ session);
        public static DOrtReleaseSessionOptions OrtReleaseSessionOptions;

        [UnmanagedFunctionPointer(CallingConvention.Winapi)]
        public delegate IntPtr /*(OrtStatus*)*/ DOrtCloneSessionOptions(IntPtr /*(OrtSessionOptions*)*/ sessionOptions, out IntPtr /*(OrtSessionOptions**)*/ output);
        public static DOrtCloneSessionOptions OrtCloneSessionOptions;

        [UnmanagedFunctionPointer(CallingConvention.Winapi)]
        public delegate IntPtr /*(OrtStatus*)*/ DOrtSetSessionExecutionMode(IntPtr /*(OrtSessionOptions*)*/ options,
                                                                            ExecutionMode execution_mode);
        public static DOrtSetSessionExecutionMode OrtSetSessionExecutionMode;

        [UnmanagedFunctionPointer(CallingConvention.Winapi)]
        public delegate IntPtr /*(OrtStatus*)*/ DOrtSessionOptionsSetLoadCancellationFlag(IntPtr /*(OrtSessionOptions*)*/ options,
                                                                        bool value);
        public static DOrtSessionOptionsSetLoadCancellationFlag OrtSessionOptionsSetLoadCancellationFlag;


        [UnmanagedFunctionPointer(CallingConvention.Winapi)]
        public delegate IntPtr /*(OrtStatus*)*/ DOrtSetOptimizedModelFilePath(IntPtr /* OrtSessionOptions* */ options, byte[] optimizedModelFilepath);
        public static DOrtSetOptimizedModelFilePath OrtSetOptimizedModelFilePath;

        [UnmanagedFunctionPointer(CallingConvention.Winapi)]
        public delegate IntPtr /*(OrtStatus*)*/ DOrtEnableProfiling(IntPtr /* OrtSessionOptions* */ options, byte[] profilePathPrefix);
        public static DOrtEnableProfiling OrtEnableProfiling;

        [UnmanagedFunctionPointer(CallingConvention.Winapi)]
        public delegate IntPtr /*(OrtStatus*)*/ DOrtDisableProfiling(IntPtr /* OrtSessionOptions* */ options);
        public static DOrtDisableProfiling OrtDisableProfiling;

        [UnmanagedFunctionPointer(CallingConvention.Winapi)]
        public delegate IntPtr /*(OrtStatus*)*/ DOrtEnableMemPattern(IntPtr /* OrtSessionOptions* */ options);
        public static DOrtEnableMemPattern OrtEnableMemPattern;

        [UnmanagedFunctionPointer(CallingConvention.Winapi)]
        public delegate IntPtr /*(OrtStatus*)*/ DOrtDisableMemPattern(IntPtr /* OrtSessionOptions* */ options);
        public static DOrtDisableMemPattern OrtDisableMemPattern;

        [UnmanagedFunctionPointer(CallingConvention.Winapi)]
        public delegate IntPtr /*(OrtStatus*)*/ DOrtEnableCpuMemArena(IntPtr /* OrtSessionOptions* */ options);
        public static DOrtEnableCpuMemArena OrtEnableCpuMemArena;

        [UnmanagedFunctionPointer(CallingConvention.Winapi)]
        public delegate IntPtr /*(OrtStatus*)*/ DOrtDisableCpuMemArena(IntPtr /* OrtSessionOptions* */ options);
        public static DOrtDisableCpuMemArena OrtDisableCpuMemArena;

        [UnmanagedFunctionPointer(CallingConvention.Winapi)]
        public delegate IntPtr /*(OrtStatus*)*/ DOrtDisablePerSessionThreads(IntPtr /* OrtSessionOptions* */ options);
        public static DOrtDisablePerSessionThreads OrtDisablePerSessionThreads;

        [UnmanagedFunctionPointer(CallingConvention.Winapi)]
        public delegate IntPtr /*(OrtStatus*)*/ DOrtSetSessionLogId(IntPtr /* OrtSessionOptions* */ options, byte[] /* const char* */ logId);
        public static DOrtSetSessionLogId OrtSetSessionLogId;

        [UnmanagedFunctionPointer(CallingConvention.Winapi)]
        public delegate IntPtr /*(OrtStatus*)*/ DOrtSetSessionLogVerbosityLevel(IntPtr /* OrtSessionOptions* */ options, int sessionLogVerbosityLevel);
        public static DOrtSetSessionLogVerbosityLevel OrtSetSessionLogVerbosityLevel;

        [UnmanagedFunctionPointer(CallingConvention.Winapi)]
        public delegate IntPtr /*(OrtStatus*)*/ DOrtSetSessionLogSeverityLevel(IntPtr /* OrtSessionOptions* */ options, OrtLoggingLevel sessionLogSeverityLevel);
        public static DOrtSetSessionLogSeverityLevel OrtSetSessionLogSeverityLevel;

        [UnmanagedFunctionPointer(CallingConvention.Winapi)]
        public delegate IntPtr /*(OrtStatus*)*/ DOrtSetIntraOpNumThreads(IntPtr /* OrtSessionOptions* */ options, int intraOpNumThreads);
        public static DOrtSetIntraOpNumThreads OrtSetIntraOpNumThreads;

        [UnmanagedFunctionPointer(CallingConvention.Winapi)]
        public delegate IntPtr /*(OrtStatus*)*/ DOrtSetInterOpNumThreads(IntPtr /* OrtSessionOptions* */ options, int interOpNumThreads);
        public static DOrtSetInterOpNumThreads OrtSetInterOpNumThreads;

        [UnmanagedFunctionPointer(CallingConvention.Winapi)]
        public delegate IntPtr /*(OrtStatus*)*/ DOrtSetSessionGraphOptimizationLevel(IntPtr /* OrtSessionOptions* */ options, GraphOptimizationLevel graphOptimizationLevel);
        public static DOrtSetSessionGraphOptimizationLevel OrtSetSessionGraphOptimizationLevel;

        /// <summary>
        /// Add session config entry
        /// </summary>
        /// <param name="options">Native SessionOptions instance</param>
        /// <param name="configKey">Config key</param>
        /// <param name="configValue">Config value</param>
        [UnmanagedFunctionPointer(CallingConvention.Winapi)]
        public delegate IntPtr /*(OrtStatus*)*/ DOrtAddSessionConfigEntry(IntPtr /* OrtSessionOptions* */ options,
                                                                          byte[] /* const char* */ configKey,
                                                                          byte[] /* const char* */ configValue);
        public static DOrtAddSessionConfigEntry OrtAddSessionConfigEntry;

        //
        // The below OrtSessionOptionsAppendExecutionProvider_XYZ calls are using a publicly exported symbol from the
        // ONNX Runtime library for the EP (defined in the EP's provider factory .cc file) and not a function pointer
        // in OrtApis. This mechanism is being deprecated in favor of using OrtApis, as the latter has the ability to
        // return a graceful message if the EP is not included in the build.
        // New EPs should use OrtApis, preferably leveraging the generic SessionOptionsAppendExecutionProvider
        // entry point where optional provider configuration key/value pairs can be passed in.

        ///**
        //  * The order of invocation indicates the preference order as well. In other words call this method
        //  * on your most preferred execution provider first followed by the less preferred ones.
        //  * Calling this API is optional in which case onnxruntime will use its internal CPU execution provider.
        //  */
        [DllImport(NativeLib.DllName, CharSet = CharSet.Ansi)]
        public static extern IntPtr /*(OrtStatus*)*/ OrtSessionOptionsAppendExecutionProvider_CPU(IntPtr /*(OrtSessionOptions*) */ options, int use_arena);

#if __ANDROID__
        [DllImport(NativeLib.DllName, CharSet = CharSet.Ansi)]
        public static extern IntPtr /*(OrtStatus*)*/ OrtSessionOptionsAppendExecutionProvider_Nnapi(IntPtr /*(OrtSessionOptions*)*/ options, uint nnapi_flags);
#endif

#if __ENABLE_COREML__
        // CoreML is available on iOS and macOS so we can't exclude based on __MOBILE__ && __IOS__
        [DllImport(NativeLib.DllName, CharSet = CharSet.Ansi)]
        public static extern IntPtr /*(OrtStatus*)*/ OrtSessionOptionsAppendExecutionProvider_CoreML(IntPtr /*(OrtSessionOptions*)*/ options, uint coreml_flags);
#endif

#if !__MOBILE__
        // on non-mobile platforms any of these EPs are possible
        [DllImport(NativeLib.DllName, CharSet = CharSet.Ansi)]
        public static extern IntPtr /*(OrtStatus*)*/ OrtSessionOptionsAppendExecutionProvider_Dnnl(IntPtr /*(OrtSessionOptions*) */ options, int use_arena);

        [DllImport(NativeLib.DllName, CharSet = CharSet.Ansi)]
        public static extern IntPtr /*(OrtStatus*)*/ OrtSessionOptionsAppendExecutionProvider_CUDA(IntPtr /*(OrtSessionOptions*) */ options, int device_id);

        [DllImport(NativeLib.DllName, CharSet = CharSet.Ansi)]
        public static extern IntPtr /*(OrtStatus*)*/ OrtSessionOptionsAppendExecutionProvider_ROCM(IntPtr /*(OrtSessionOptions*) */ options, int device_id);

        [DllImport(NativeLib.DllName, CharSet = CharSet.Ansi)]
        public static extern IntPtr /*(OrtStatus*)*/ OrtSessionOptionsAppendExecutionProvider_DML(IntPtr /*(OrtSessionOptions*) */ options, int device_id);

        [DllImport(NativeLib.DllName, CharSet = CharSet.Ansi)]
        public static extern IntPtr /*(OrtStatus*)*/ OrtSessionOptionsAppendExecutionProvider_OpenVINO(IntPtr /*(OrtSessionOptions*)*/ options, byte[] /*(const char*)*/ device_id);

        [DllImport(NativeLib.DllName, CharSet = CharSet.Ansi)]
        public static extern IntPtr /*(OrtStatus*)*/ OrtSessionOptionsAppendExecutionProvider_Tensorrt(IntPtr /*(OrtSessionOptions*)*/ options, int device_id);

        [DllImport(NativeLib.DllName, CharSet = CharSet.Ansi)]
        public static extern IntPtr /*(OrtStatus*)*/ OrtSessionOptionsAppendExecutionProvider_MIGraphX(IntPtr /*(OrtSessionOptions*)*/ options, int device_id);

        [DllImport(NativeLib.DllName, CharSet = CharSet.Ansi)]
        public static extern IntPtr /*(OrtStatus*)*/ OrtSessionOptionsAppendExecutionProvider_MIGraphX(IntPtr /*(OrtSessionOptions*)*/ options, int use_arena, int device_id);
#endif
        /// <summary>
        /// Append a TensorRT EP instance (configured based on given provider options) to the native OrtSessionOptions instance
        /// </summary>
        /// <param name="options">Native OrtSessionOptions instance</param>
        /// <param name="trtProviderOptions">Native OrtTensorRTProviderOptions instance</param>
        [UnmanagedFunctionPointer(CallingConvention.Winapi)]
        public delegate IntPtr /*(OrtStatus*)*/ DSessionOptionsAppendExecutionProvider_TensorRT(
            IntPtr /*(OrtSessionOptions*)*/ options,
            IntPtr /*(const OrtTensorRTProviderOptions*)*/ trtProviderOptions);

        public static DSessionOptionsAppendExecutionProvider_TensorRT SessionOptionsAppendExecutionProvider_TensorRT;

        /// <summary>
        /// Append a TensorRT EP instance (configured based on given provider options) to the native OrtSessionOptions instance
        /// </summary>
        /// <param name="options">Native OrtSessionOptions instance</param>
        /// <param name="trtProviderOptions">Native OrtTensorRTProviderOptionsV2 instance</param>
        [UnmanagedFunctionPointer(CallingConvention.Winapi)]
        public delegate IntPtr /*(OrtStatus*)*/ DSessionOptionsAppendExecutionProvider_TensorRT_V2(
            IntPtr /*(OrtSessionOptions*)*/ options,
            IntPtr /*(const OrtTensorRTProviderOptionsV2*)*/ trtProviderOptions);

        public static DSessionOptionsAppendExecutionProvider_TensorRT_V2 SessionOptionsAppendExecutionProvider_TensorRT_V2;

        /// <summary>
        /// Append a CUDA EP instance (configured based on given provider options) to the native OrtSessionOptions instance
        /// </summary>
        /// <param name="options">Native OrtSessionOptions instance</param>
        /// <param name="cudaProviderOptions">Native OrtCUDAProviderOptions instance</param>
        [UnmanagedFunctionPointer(CallingConvention.Winapi)]
        public delegate IntPtr /*(OrtStatus*)*/ DSessionOptionsAppendExecutionProvider_CUDA(
            IntPtr /*(OrtSessionOptions*)*/ options,
            IntPtr /*(const OrtCUDAProviderOptions*)*/ cudaProviderOptions);

        public static DSessionOptionsAppendExecutionProvider_CUDA SessionOptionsAppendExecutionProvider_CUDA;

        /// <summary>
        /// Append a CUDA EP instance (configured based on given provider options) to the native OrtSessionOptions instance
        /// </summary>
        /// <param name="options">Native OrtSessionOptions instance</param>
        /// <param name="cudaProviderOptions">Native OrtCUDAProviderOptionsV2 instance</param>
        [UnmanagedFunctionPointer(CallingConvention.Winapi)]
        public delegate IntPtr /*(OrtStatus*)*/ DSessionOptionsAppendExecutionProvider_CUDA_V2(
            IntPtr /*(OrtSessionOptions*)*/ options,
            IntPtr /*(const OrtCUDAProviderOptionsV2*)*/ cudaProviderOptions);

        public static DSessionOptionsAppendExecutionProvider_CUDA_V2 SessionOptionsAppendExecutionProvider_CUDA_V2;

        /// <summary>
        /// Append a ROCm EP instance (configured based on given provider options) to the native OrtSessionOptions instance
        /// </summary>
        /// <param name="options">Native OrtSessionOptions instance</param>
        /// <param name="rocmProviderOptions">Native OrtROCMProviderOptions instance</param>
        [UnmanagedFunctionPointer(CallingConvention.Winapi)]
        public delegate IntPtr /*(OrtStatus*)*/ DSessionOptionsAppendExecutionProvider_ROCM(
            IntPtr /*(OrtSessionOptions*)*/ options,
            IntPtr /*(const OrtROCMProviderOptions*)*/ rocmProviderOptions);

        public static DSessionOptionsAppendExecutionProvider_ROCM SessionOptionsAppendExecutionProvider_ROCM;

        /// <summary>
        /// Append a MIGraphX EP instance (configured based on given provider options) to the native OrtSessionOptions instance
        /// </summary>
        /// <param name="options">Native OrtSessionOptions instance</param>
        /// <param name="migraphxProviderOptions">Native OrtMIGraphXProviderOptions instance</param>
        [UnmanagedFunctionPointer(CallingConvention.Winapi)]
        public delegate IntPtr /*(OrtStatus*)*/ DSessionOptionsAppendExecutionProvider_MIGraphX(
            IntPtr /*(OrtSessionOptions*)*/ options,
            IntPtr /*(const OrtMIGraphXProviderOptions*)*/ migraphxProviderOptions);

        public static DSessionOptionsAppendExecutionProvider_MIGraphX SessionOptionsAppendExecutionProvider_MIGraphX;

        /// <summary>
        /// Free Dimension override (by denotation)
        /// </summary>
        /// <param name="options">Native SessionOptions instance</param>
        /// <param name="dimDenotation">Dimension denotation</param>
        /// <param name="dimValue">Dimension value</param>
        [UnmanagedFunctionPointer(CallingConvention.Winapi)]
        public delegate IntPtr /*(OrtStatus*)*/ DOrtAddFreeDimensionOverride(IntPtr /*(OrtSessionOptions*)*/ options,
                                                                             byte[] /*(const char*)*/ dimDenotation,
                                                                             long dimValue);

        public static DOrtAddFreeDimensionOverride OrtAddFreeDimensionOverride;

        /// <summary>
        /// Free Dimension override (by name)
        /// </summary>
        /// <param name="options">Native SessionOptions instance</param>
        /// <param name="dimName">Dimension name</param>
        /// <param name="dimValue">Dimension value</param>
        [UnmanagedFunctionPointer(CallingConvention.Winapi)]
        public delegate IntPtr /*(OrtStatus*)*/ DOrtAddFreeDimensionOverrideByName(IntPtr /*(OrtSessionOptions*)*/ options,
                                                                                   byte[] /*(const char*)*/ dimName,
                                                                                   long dimValue);

        public static DOrtAddFreeDimensionOverrideByName OrtAddFreeDimensionOverrideByName;

        /// <summary>
        /// Register custom op library
        /// </summary>
        /// <param name="options">Native SessionOptions instance</param>
        /// <param name="libraryPath">Library path</param>
        /// <param name="libraryHandle">(out) Native library handle</param>
        [UnmanagedFunctionPointer(CallingConvention.Winapi)]
        public delegate IntPtr /*(OrtStatus*)*/ DOrtRegisterCustomOpsLibrary(IntPtr /*(OrtSessionOptions*) */ options,
                                                                             byte[] /*(const char*)*/ libraryPath,
                                                                             out IntPtr /*(void**)*/ libraryHandle);

        public static DOrtRegisterCustomOpsLibrary OrtRegisterCustomOpsLibrary;

        /// <summary>
        /// Register custom op library. ORT will manage freeing the library.
        /// </summary>
        /// <param name="options">Native SessionOptions instance</param>
        /// <param name="libraryPath">Library path</param>
        [UnmanagedFunctionPointer(CallingConvention.Winapi)]
        public delegate IntPtr /*(OrtStatus*)*/ DOrtRegisterCustomOpsLibrary_V2(IntPtr /*(OrtSessionOptions*) */ options,
                                                                                byte[] /*(const ORTCHAR_T*)*/ libraryPath);

        public static DOrtRegisterCustomOpsLibrary_V2 OrtRegisterCustomOpsLibrary_V2;

        /// <summary>
        /// Add initializer that is shared across Sessions using this SessionOptions (by denotation)
        /// </summary>
        /// <param name="options">Native SessionOptions instance</param>
        /// <param name="name">Name of the initializer</param>
        /// <param name="ortValue">Native OrtValue instance</param>
        [UnmanagedFunctionPointer(CallingConvention.Winapi)]
        public delegate IntPtr /*(OrtStatus*)*/ DOrtAddInitializer(IntPtr /*(OrtSessionOptions*)*/ options,
                                                                   byte[] /*(const char*)*/ name,
                                                                   IntPtr /*(OrtValue*)*/ ortValue);

        public static DOrtAddInitializer OrtAddInitializer;

        /// <summary>
        /// Append an execution provider instance to the native OrtSessionOptions instance.
        ///
        /// 'SNPE', 'XNNPACK' and 'CoreML' are currently supported as providerName values.
        ///
        /// The number of providerOptionsKeys must match the number of providerOptionsValues and equal numKeys.
        /// </summary>
        /// <param name="options">Native OrtSessionOptions instance</param>
        /// <param name="providerName">Execution provider to add.</param>
        /// <param name="providerOptionsKeys">Configuration keys to add</param>
        /// <param name="providerOptionsValues">Configuration values to add</param>
        /// <param name="numKeys">Number of configuration keys</param>
        [UnmanagedFunctionPointer(CallingConvention.Winapi)]
        public delegate IntPtr /*(OrtStatus*)*/ DSessionOptionsAppendExecutionProvider(
            IntPtr /*(OrtSessionOptions*)*/ options,
            byte[] /*(const char*)*/ providerName,
            IntPtr[] /*(const char* const *)*/ providerOptionsKeys,
            IntPtr[] /*(const char* const *)*/ providerOptionsValues,
            UIntPtr /*(size_t)*/ numKeys);

        public static DSessionOptionsAppendExecutionProvider SessionOptionsAppendExecutionProvider;

#endregion

#region LoraAdapter API
        /// <summary>
        /// Memory maps the adapter file, wraps it into the adapter object
        /// and returns it.
        /// </summary>
        /// <param name="adapter_path">absolute path to the adapter file</param>
        /// <param name="allocator">optional device allocator or null</param>
        /// <param name="lora_adapter">New LoraAdapter object</param>
        /// <returns></returns>
        [UnmanagedFunctionPointer(CallingConvention.Winapi)]
        public delegate IntPtr /*(OrtStatus*)*/ DCreateLoraAdapter(
                byte[] adapter_path, // This takes const ORTCHAR_T* use GetPlatformSerializedString
                IntPtr /* OrtAllocator */ allocator, // optional
                out IntPtr lora_adapter
            );
        public static DCreateLoraAdapter CreateLoraAdapter;

        /// <summary>
        /// Creates LoraAdapter instance from a byte array that must
        /// represents a valid LoraAdapter formst.
        /// </summary>
        /// <param name="bytes">bytes</param>
        /// <param name="size">size in bytes</param>
        /// <param name="allocator">optional device allocator</param>
        /// <param name="lora_adapter">resulting LoraAdapter instance</param>
        /// <returns></returns>
        [UnmanagedFunctionPointer(CallingConvention.Winapi)]
        public delegate IntPtr /*(OrtStatus*)*/ DCreateLoraAdapterFromArray(
                byte[] bytes,
                UIntPtr size,
                IntPtr /* OrtAllocator */ allocator, // optional
                out IntPtr lora_adapter
            );
        public static DCreateLoraAdapterFromArray CreateLoraAdapterFromArray;


        [UnmanagedFunctionPointer(CallingConvention.Winapi)]
        public delegate void DReleaseLoraAdapter(IntPtr /* OrtLoraAdapter* */ lora_adapter);
        public static DReleaseLoraAdapter ReleaseLoraAdapter;

#endregion

#region RunOptions API

        [UnmanagedFunctionPointer(CallingConvention.Winapi)]
        public delegate IntPtr /*(OrtStatus*)*/ DOrtCreateRunOptions(out IntPtr /* OrtRunOptions** */ runOptions);
        public static DOrtCreateRunOptions OrtCreateRunOptions;

        [UnmanagedFunctionPointer(CallingConvention.Winapi)]
        public delegate void DOrtReleaseRunOptions(IntPtr /*(OrtRunOptions*)*/ options);
        public static DOrtReleaseRunOptions OrtReleaseRunOptions;

        [UnmanagedFunctionPointer(CallingConvention.Winapi)]
        public delegate IntPtr /*(OrtStatus*)*/ DOrtRunOptionsSetRunLogVerbosityLevel(IntPtr /* OrtRunOptions* */ options, int value);
        public static DOrtRunOptionsSetRunLogVerbosityLevel OrtRunOptionsSetRunLogVerbosityLevel;

        [UnmanagedFunctionPointer(CallingConvention.Winapi)]
        public delegate IntPtr /*(OrtStatus*)*/ DOrtRunOptionsSetRunLogSeverityLevel(IntPtr /* OrtRunOptions* */ options, OrtLoggingLevel value);
        public static DOrtRunOptionsSetRunLogSeverityLevel OrtRunOptionsSetRunLogSeverityLevel;

        [UnmanagedFunctionPointer(CallingConvention.Winapi)]
        public delegate IntPtr /*(OrtStatus*)*/ DOrtRunOptionsSetRunTag(IntPtr /* OrtRunOptions* */ options, byte[] /* const char* */ runTag);
        public static DOrtRunOptionsSetRunTag OrtRunOptionsSetRunTag;

        [UnmanagedFunctionPointer(CallingConvention.Winapi)]
        public delegate IntPtr /*(OrtStatus*)*/ DOrtRunOptionsGetRunLogVerbosityLevel(IntPtr /* OrtRunOptions* */ options, out int verbosityLevel);
        public static DOrtRunOptionsGetRunLogVerbosityLevel OrtRunOptionsGetRunLogVerbosityLevel;

        [UnmanagedFunctionPointer(CallingConvention.Winapi)]
        public delegate IntPtr /*(OrtStatus*)*/ DOrtRunOptionsGetRunLogSeverityLevel(IntPtr /* OrtRunOptions* */ options,
                                                                                     out OrtLoggingLevel severityLevel);
        public static DOrtRunOptionsGetRunLogSeverityLevel OrtRunOptionsGetRunLogSeverityLevel;

        [UnmanagedFunctionPointer(CallingConvention.Winapi)]
        public delegate IntPtr /*(OrtStatus*)*/ DOrtRunOptionsGetRunTag(IntPtr /* const OrtRunOptions* */ options, out IntPtr /* const char** */ runtag);
        public static DOrtRunOptionsGetRunTag OrtRunOptionsGetRunTag;

        // Set a flag so that any running OrtRun* calls that are using this instance of OrtRunOptions
        // will exit as soon as possible if the flag is true.
        [UnmanagedFunctionPointer(CallingConvention.Winapi)]
        public delegate IntPtr /*(OrtStatus*)*/ DOrtRunOptionsSetTerminate(IntPtr /* OrtRunOptions* */ options);
        public static DOrtRunOptionsSetTerminate OrtRunOptionsSetTerminate;

        [UnmanagedFunctionPointer(CallingConvention.Winapi)]
        public delegate IntPtr /*(OrtStatus*)*/ DOrtRunOptionsUnsetTerminate(IntPtr /* OrtRunOptions* */ options);
        public static DOrtRunOptionsUnsetTerminate OrtRunOptionsUnsetTerminate;

        [UnmanagedFunctionPointer(CallingConvention.Winapi)]
        public delegate IntPtr /*(OrtStatus*)*/ DOrtRunOptionsAddActiveLoraAdapter(
            IntPtr /* OrtRunOptions* */ options,
            IntPtr /* OrtLoraAdapter* */ lora_adapter);
        public static DOrtRunOptionsAddActiveLoraAdapter OrtRunOptionsAddActiveLoraAdapter;

        /// <summary>
        /// Add run config entry
        /// </summary>
        /// <param name="options">Native RunOptions instance</param>
        /// <param name="configKey">Config key</param>
        /// <param name="configValue">Config value</param>
        [UnmanagedFunctionPointer(CallingConvention.Winapi)]
        public delegate IntPtr /*(OrtStatus*)*/ DOrtAddRunConfigEntry(IntPtr /* OrtRunOptions* */ options,
                                                                      byte[] /* const char* */ configKey,
                                                                      byte[] /* const char* */ configValue);
        public static DOrtAddRunConfigEntry OrtAddRunConfigEntry;

#endregion

#region ThreadingOptions API

        [UnmanagedFunctionPointer(CallingConvention.Winapi)]
        public delegate IntPtr /*(OrtStatus*)*/ DOrtCreateThreadingOptions(out IntPtr /* OrtCreateThreadingOptions** */ threadingOptions);
        public static DOrtCreateThreadingOptions OrtCreateThreadingOptions;

        [UnmanagedFunctionPointer(CallingConvention.Winapi)]
        public delegate IntPtr /*(OrtStatus*)*/ DOrtReleaseThreadingOptions(IntPtr /* OrtThreadingOptions* */ threadingOptions);
        public static DOrtReleaseThreadingOptions OrtReleaseThreadingOptions;

        [UnmanagedFunctionPointer(CallingConvention.Winapi)]
        public delegate IntPtr /*(OrtStatus*)*/ DOrtThreadingOptionsSetGlobalInterOpNumThreads(IntPtr /* OrtThreadingOptions* */ threadingOptions, int numThreads);
        public static DOrtThreadingOptionsSetGlobalInterOpNumThreads OrtThreadingOptionsSetGlobalInterOpNumThreads;

        [UnmanagedFunctionPointer(CallingConvention.Winapi)]
        public delegate IntPtr /*(OrtStatus*)*/ DOrtThreadingOptionsSetGlobalIntraOpNumThreads(IntPtr /* OrtThreadingOptions* */ threadingOptions, int numThreads);
        public static DOrtThreadingOptionsSetGlobalIntraOpNumThreads OrtThreadingOptionsSetGlobalIntraOpNumThreads;

        [UnmanagedFunctionPointer(CallingConvention.Winapi)]
        public delegate IntPtr /*(OrtStatus*)*/ DOrtThreadingOptionsSetGlobalDenormalAsZero(IntPtr /* OrtThreadingOptions* */ threadingOptions);
        public static DOrtThreadingOptionsSetGlobalDenormalAsZero OrtThreadingOptionsSetGlobalDenormalAsZero;

        [UnmanagedFunctionPointer(CallingConvention.Winapi)]
        public delegate IntPtr /*(OrtStatus*)*/ DOrtThreadingOptionsSetGlobalSpinControl(IntPtr /* OrtThreadingOptions* */ threadingOptions, int allowSpinning);
        public static DOrtThreadingOptionsSetGlobalSpinControl OrtThreadingOptionsSetGlobalSpinControl;
#endregion

#region Allocator / MemoryInfo API

        [UnmanagedFunctionPointer(CallingConvention.Winapi)]
        public delegate IntPtr /* (OrtStatus*)*/ DOrtCreateMemoryInfo(
            byte[] /*(const char*) */ name,
            OrtAllocatorType allocatorType,
            int identifier,
            OrtMemType memType,
            out IntPtr /*(OrtMemoryInfo*)*/ allocatorInfo // memory ownership transferred to caller
        );

        public static DOrtCreateMemoryInfo OrtCreateMemoryInfo;

        [UnmanagedFunctionPointer(CallingConvention.Winapi)]
        public delegate IntPtr /* (OrtStatus*)*/ DOrtCreateCpuMemoryInfo(
            OrtAllocatorType allocatorType,
            OrtMemType memoryType,
            out IntPtr /*(OrtMemoryInfo*)*/ allocatorInfo);

        public static DOrtCreateCpuMemoryInfo OrtCreateCpuMemoryInfo;

        [UnmanagedFunctionPointer(CallingConvention.Winapi)]
        public delegate void DOrtReleaseMemoryInfo(IntPtr /*(OrtMemoryInfo*)*/ allocatorInfo);

        public static DOrtReleaseMemoryInfo OrtReleaseMemoryInfo;

        [UnmanagedFunctionPointer(CallingConvention.Winapi)]
        public delegate IntPtr /*(OrtStatus*)*/ DOrtCompareMemoryInfo(
            IntPtr /*(const OrtMemoryInfo*)*/ info1,
            IntPtr /*(const OrtMemoryInfo*)*/ info2,
            out int /*(int* out)*/ result);

        public static DOrtCompareMemoryInfo OrtCompareMemoryInfo;

        /**
         * Do not free the returned value
         */
        [UnmanagedFunctionPointer(CallingConvention.Winapi)]
        public delegate IntPtr /*(OrtStatus*)*/ DOrtMemoryInfoGetName(IntPtr /*(const OrtMemoryInfo* ptr)*/ mem_info, out IntPtr /*(const char**)*/ name);

        public static DOrtMemoryInfoGetName OrtMemoryInfoGetName;

        [UnmanagedFunctionPointer(CallingConvention.Winapi)]
        public delegate IntPtr /*(OrtStatus*)*/ DOrtMemoryInfoGetId(IntPtr /*(const OrtMemoryInfo* ptr)*/ mem_info, out int /*(int* out)*/ id);

        public static DOrtMemoryInfoGetId OrtMemoryInfoGetId;

        [UnmanagedFunctionPointer(CallingConvention.Winapi)]
        public delegate IntPtr /*(OrtStatus*)*/ DOrtMemoryInfoGetMemType(
            IntPtr /*(const OrtMemoryInfo* ptr)*/ mem_info,
            out OrtMemType /*(OrtMemType*)*/ mem_type);

        public static DOrtMemoryInfoGetMemType OrtMemoryInfoGetMemType;

        [UnmanagedFunctionPointer(CallingConvention.Winapi)]
        public delegate IntPtr /*(OrtStatus*)*/ DOrtMemoryInfoGetType(
            IntPtr /*(const OrtMemoryInfo* ptr)*/ mem_info,
            out OrtAllocatorType /*(OrtAllocatorType*)*/ alloc_type);

        public static DOrtMemoryInfoGetType OrtMemoryInfoGetType;

        [UnmanagedFunctionPointer(CallingConvention.Winapi)]
        public delegate IntPtr /*(OrtStatus*)*/ DOrtGetAllocatorWithDefaultOptions(out IntPtr /*(OrtAllocator**)*/ allocator);

        public static DOrtGetAllocatorWithDefaultOptions OrtGetAllocatorWithDefaultOptions;

        [UnmanagedFunctionPointer(CallingConvention.Winapi)]
        public delegate IntPtr /*(OrtStatus*)*/ DOrtAllocatorGetInfo(IntPtr /*(const OrtAllocator*)*/ ptr, out IntPtr /*(const struct OrtMemoryInfo**)*/ info);

        public static DOrtAllocatorGetInfo OrtAllocatorGetInfo;

        /// <summary>
        /// Create an instance of arena configuration which will be used to create an arena based allocator
        /// See docs/C_API.md for details on what the following parameters mean and how to choose these values
        /// </summary>
        /// <param name="maxMemory">Maximum amount of memory the arena allocates</param>
        /// <param name="arenaExtendStrategy">Strategy for arena expansion</param>
        /// <param name="initialChunkSizeBytes">Size of the region that the arena allocates first</param>
        /// <param name="maxDeadBytesPerChunk">Maximum amount of fragmentation allowed per chunk</param>
        /// <returns>Pointer to a native OrtStatus instance indicating success/failure of config creation</returns>
        [UnmanagedFunctionPointer(CallingConvention.Winapi)]
        public delegate IntPtr /*(OrtStatus*)*/ DOrtCreateArenaCfg(UIntPtr /*(size_t)*/ maxMemory, int /*(int)*/ arenaExtendStrategy,
                                                                   int /*(int)*/ initialChunkSizeBytes, int /*(int)*/ maxDeadBytesPerChunk,
                                                                   out IntPtr /*(OrtArenaCfg**)*/ arenaCfg);

        public static DOrtCreateArenaCfg OrtCreateArenaCfg;

        /// <summary>
        /// Destroy an instance of an arena configuration instance
        /// </summary>
        /// <param name="arenaCfg">arena configuration instance to be destroyed</param>
        [UnmanagedFunctionPointer(CallingConvention.Winapi)]
        public delegate void DOrtReleaseArenaCfg(IntPtr /*(OrtArenaCfg*)*/ arenaCfg);

        public static DOrtReleaseArenaCfg OrtReleaseArenaCfg;

        /// <summary>
        /// Create an instance of allocator according to mem_info
        /// </summary>
        /// <param name="session">Session that this allocator should be used with</param>
        /// <param name="info">memory allocator specs</param>
        /// <param name="allocator">out pointer to a new allocator instance</param>
        [UnmanagedFunctionPointer(CallingConvention.Winapi)]
        public delegate IntPtr /*(OrtStatus*)*/ DOrtCreateAllocator(IntPtr /*(const OrtSession*)*/ session, IntPtr /*(const OrtMemoryInfo*)*/ info, out IntPtr /*(OrtAllocator**)*/ allocator);

        public static DOrtCreateAllocator OrtCreateAllocator;

        /// <summary>
        /// Destroy an instance of an allocator created by OrtCreateAllocator
        /// </summary>
        /// <param name="allocator">instance to be destroyed</param>
        [UnmanagedFunctionPointer(CallingConvention.Winapi)]
        public delegate void DOrtReleaseAllocator(IntPtr /*(OrtAllocator*)*/ allocator);

        public static DOrtReleaseAllocator OrtReleaseAllocator;

        /// <summary>
        /// Allocate  a chunk of native memory
        /// </summary>
        /// <param name="allocator">allocator instance</param>
        /// <param name="size">bytes to allocate</param>
        /// <param name="p">out pointer to the allocated memory. Must be freed by OrtAllocatorFree</param>
        [UnmanagedFunctionPointer(CallingConvention.Winapi)]
        public delegate IntPtr DOrtAllocatorAlloc(IntPtr /*(OrtAllocator*)*/ allocator, UIntPtr /*size_t*/ size, out IntPtr /*(void**)*/ p);

        public static DOrtAllocatorAlloc OrtAllocatorAlloc;

        /// <summary>
        /// Release native memory allocated by an allocator
        /// </summary>
        /// <param name="allocator">allocator instance</param>
        /// <param name="p">pointer to native memory allocated by the allocator instance</param>
        [UnmanagedFunctionPointer(CallingConvention.Winapi)]
        public delegate IntPtr DOrtAllocatorFree(IntPtr /*(OrtAllocator*)*/ allocator, IntPtr /*(void*)*/ p);

        public static DOrtAllocatorFree OrtAllocatorFree;

#endregion Allocator / MemoryInfo API

#region IoBinding API

        /// <summary>
        /// Create OrtIoBinding instance that is used to bind memory that is allocated
        /// either by a 3rd party allocator or an ORT device allocator. Such memory should be wrapped by
        /// a native OrtValue of Tensor type. By binding such named values you will direct ORT to read model inputs
        /// and write model outputs to the supplied memory.
        /// </summary>
        /// <param name="session">session to create OrtIoBinding instance</param>
        /// <param name="io_binding">out a new instance of OrtIoBinding</param>
        [UnmanagedFunctionPointer(CallingConvention.Winapi)]
        public delegate IntPtr /* OrtStatus*/ DOrtCreateIoBinding(IntPtr /*(const OrtSession*)*/ session, out IntPtr /*(OrtIoBinding)*/ io_binding);

        public static DOrtCreateIoBinding OrtCreateIoBinding;

        /// <summary>
        /// Destroy OrtIoBinding instance created by OrtCreateIoBinding
        /// </summary>
        /// <param name="io_binding">instance of OrtIoBinding</param>
        [UnmanagedFunctionPointer(CallingConvention.Winapi)]
        public delegate void DOrtReleaseIoBinding(IntPtr /*(OrtIoBinding)*/ io_binding);

        public static DOrtReleaseIoBinding OrtReleaseIoBinding;

        /// <summary>
        /// Bind OrtValue to the model input with the specified name
        /// If binding with the specified name already exists, it will be replaced
        /// </summary>
        /// <param name="io_binding">instance of OrtIoBinding</param>
        /// <param name="name">model input name (utf-8)</param>
        /// <param name="ort_value">OrtValue that is used for input (may wrap arbitrary memory).
        ///      The param instance is copied internally so this argument may be released.
        /// </param>
        [UnmanagedFunctionPointer(CallingConvention.Winapi)]
        public delegate IntPtr /* OrtStatus*/ DOrtBindInput(IntPtr /*(OrtIoBinding)*/ io_binding, byte[] /*(const char*)*/ name, IntPtr /*const OrtValue**/ ort_value);

        public static DOrtBindInput OrtBindInput;

        /// <summary>
        /// The API calls Sync() on all EP providers present. This blocks until the device has completed
        /// all preceding requested tasks. This is necessary when memory synchronization is required.
        /// For example, the memory bound to an input is likely to be on a different CUDA stream.
        /// For some scenarios and devices this may be a no-op, use
        /// your best judgment.
        /// </summary>
        /// <param name="io_binding">instance of OrtIoBinding</param>
        /// <returns>An instance of OrtStatus or null</returns>
        [UnmanagedFunctionPointer(CallingConvention.Winapi)]
        public delegate IntPtr /* OrtStatus*/ DOrtSynchronizeBoundInputs(IntPtr /*(OrtIoBinding)*/ io_binding);

        public static DOrtSynchronizeBoundInputs OrtSynchronizeBoundInputs;

        /// <summary>
        /// Bind OrtValue to the model output with the specified name
        /// If binding with the specified name already exists, it will be replaced
        /// </summary>
        /// <param name="io_binding">instance of OrtIoBinding</param>
        /// <param name="name">model output name (utf-8)</param>
        /// <param name="ort_value">OrtValue that is used for output (may wrap arbitrary memory).
        ///      The param instance is copied internally so this argument may be released.
        /// </param>
        [UnmanagedFunctionPointer(CallingConvention.Winapi)]
        public delegate IntPtr /* OrtStatus*/ DOrtBindOutput(IntPtr /*(OrtIoBinding)*/ io_binding, byte[] /*(const char*) */ name, IntPtr /*const OrtValue**/ ort_value);

        public static DOrtBindOutput OrtBindOutput;

        /// <summary>
        /// Bind a device to the model output with the specified name
        /// This is useful when the OrtValue can not be allocated ahead of time
        /// due to unknown dimensions.
        /// </summary>
        /// <param name="io_binding">Instance of OrtIoBinding</param>
        /// <param name="name">UTF-8 zero terminated name</param>
        /// <param name="mem_info">OrtMemoryInfo instance that contains device id. May be obtained from the device specific allocator instance</param>
        /// <returns></returns>
        [UnmanagedFunctionPointer(CallingConvention.Winapi)]
        public delegate IntPtr /* OrtStatus*/ DOrtBindOutputToDevice(IntPtr /*(OrtIoBinding)*/ io_binding, byte[] /*(const char*) */ name, IntPtr /* const OrtMemoryInfo */ mem_info);

        public static DOrtBindOutputToDevice OrtBindOutputToDevice;

        /// <summary>
        /// The API calls Sync() on all EP providers present. This blocks until the device has completed
        /// all preceding requested tasks. This is necessary when memory synchronization is required.
        /// For some scenarios and devices this may be a no-op, use your best judgment.
        /// </summary>
        /// <param name="io_binding">instance of OrtIoBinding</param>
        /// <returns>An instance of OrtStatus or null</returns>
        [UnmanagedFunctionPointer(CallingConvention.Winapi)]
        public delegate IntPtr /* OrtStatus*/ DOrtSynchronizeBoundOutputs(IntPtr /*(OrtIoBinding)*/ io_binding);

        public static DOrtSynchronizeBoundOutputs OrtSynchronizeBoundOutputs;

        /// <summary>
        /// The function will return all bound output names in the order they were bound.
        /// It is the same order that the output values will be returned after RunWithBinding() is used.
        /// The function will allocate two native allocations  using the allocator supplied.
        /// The caller is responsible for deallocating both of the buffers using the same allocator.
        /// You may use OrtMemoryAllocation disposable class to wrap those allocations.
        /// </summary>
        /// <param name="io_binding">instance of OrtIoBinding</param>
        /// <param name="allocator">allocator to use for memory allocation</param>
        /// <param name="buffer">a continuous buffer that contains all output names.
        /// Names are not zero terminated use lengths to extract strings. This needs to be deallocated.</param>
        /// <param name="lengths">A buffer that contains lengths (size_t) for each of the returned strings in order.
        /// The buffer must be deallocated.</param>
        /// <param name="count">this contains the count of names returned which is the number of elements in lengths.</param>
        /// <returns></returns>
        [UnmanagedFunctionPointer(CallingConvention.Winapi)]
        public delegate IntPtr /* OrtStatus*/ DOrtGetBoundOutputNames(IntPtr /* (const OrtIoBinding*) */ io_binding, IntPtr /* OrtAllocator* */ allocator,
                                                                      out IntPtr /* char** */ buffer, out IntPtr /* size_t** */ lengths, out UIntPtr count);

        public static DOrtGetBoundOutputNames OrtGetBoundOutputNames;

        /// <summary>
        /// The function returns output values after the model has been run with RunWithBinding()
        /// It returns a natively allocated buffer of OrtValue pointers. All of the OrtValues must be individually
        /// released after no longer needed. You may use OrtValue disposable class to wrap the native handle and properly dispose it
        /// in connection with DisposableList{T}. All values are returned in the same order as they were bound.
        /// The buffer that contains OrtValues must deallocated using the same allocator that was specified as an argument.
        /// You may use an instance OrtMemoryAllocation to properly dispose of the native memory.
        /// </summary>
        /// <param name="io_binding">instance of OrtIOBinding</param>
        /// <param name="allocator">allocator to use to allocate output buffer</param>
        /// <param name="ortvalues">allocated buffer that contains pointers (IntPtr) to individual OrtValue instances</param>
        /// <param name="count">count of OrtValues returned</param>
        /// <returns></returns>
        [UnmanagedFunctionPointer(CallingConvention.Winapi)]
        public delegate IntPtr /* OrtStatus*/ DOrtGetBoundOutputValues(IntPtr /* (const OrtIoBinding*) */ io_binding, IntPtr /* OrtAllocator* */ allocator,
                                                                       out IntPtr /* OrtValue** */ ortvalues, out UIntPtr count);

        public static DOrtGetBoundOutputValues OrtGetBoundOutputValues;

        /// <summary>
        /// Clears Input bindings. This is a convenience method.
        /// Releasing OrtIoBinding instance would clear all bound inputs.
        /// </summary>
        /// <param name="io_binding">instance of OrtIoBinding</param>
        [UnmanagedFunctionPointer(CallingConvention.Winapi)]
        public delegate void DOrtClearBoundInputs(IntPtr /*(OrtIoBinding)*/ io_binding);

        public static DOrtClearBoundInputs OrtClearBoundInputs;

        /// <summary>
        /// Clears Output bindings. This is a convenience method.
        /// Releasing OrtIoBinding instance would clear all bound outputs.
        /// </summary>
        /// <param name="io_binding">instance of OrtIoBinding</param>
        [UnmanagedFunctionPointer(CallingConvention.Winapi)]
        public delegate void DOrtClearBoundOutputs(IntPtr /*(OrtIoBinding)*/ io_binding);

        public static DOrtClearBoundOutputs OrtClearBoundOutputs;

        /// <summary>
        /// Provides element-level access into a tensor.
        /// </summary>
        /// <param name="io_binding">instance of OrtIoBinding</param>
        [UnmanagedFunctionPointer(CallingConvention.Winapi)]
        public delegate void DOrtTensorAt(IntPtr /*(OrtIoBinding)*/ io_binding);

        public static DOrtTensorAt OrtTensorAt;

        /// <summary>
        /// Creates an allocator instance and registers it with the env to enable
        /// sharing between multiple sessions that use the same env instance.
        /// Lifetime of the created allocator will be valid for the duration of the environment.
        /// Returns an error if an allocator with the same OrtMemoryInfo is already registered.
        /// </summary>
        /// <param name="env">Native OrtEnv instance</param>
        /// <param name="memInfo">Native OrtMemoryInfo instance</param>
        /// <param name="arenaCfg">Native OrtArenaCfg instance</param>
        /// <returns>A pointer to native ortStatus indicating success/failure</returns>
        [UnmanagedFunctionPointer(CallingConvention.Winapi)]
        public delegate IntPtr /*(OrtStatus*)*/ DOrtCreateAndRegisterAllocator(IntPtr /*(OrtEnv*)*/ env,
                                                                               IntPtr /*(const OrtMemoryInfo*)*/ memInfo,
                                                                               IntPtr /*(const OrtArenaCfg*)*/ arenaCfg);

        public static DOrtCreateAndRegisterAllocator OrtCreateAndRegisterAllocator;

        /// <summary>
        /// Set the language projection for collecting telemetry data when Env is created
        /// </summary>
        /// <param name="projection">the source projected language</param>
        [UnmanagedFunctionPointer(CallingConvention.Winapi)]
        public delegate IntPtr /*(OrtStatus*)*/ DOrtSetLanguageProjection(IntPtr /* (OrtEnv*) */ environment,
                                                                          int projection);

        public static DOrtSetLanguageProjection OrtSetLanguageProjection;

#endregion IoBinding API

#region ModelMetadata API

        /// <summary>
        /// Gets the ModelMetadata associated with an InferenceSession
        /// </summary>
        /// <param name="session">instance of OrtSession</param>
        /// <param name="modelMetadata">(output) instance of OrtModelMetadata</param>
        [UnmanagedFunctionPointer(CallingConvention.Winapi)]
        public delegate IntPtr /* (OrtStatus*) */ DOrtSessionGetModelMetadata(IntPtr /* (const OrtSession*) */ session, out IntPtr /* (OrtModelMetadata**) */ modelMetadata);

        public static DOrtSessionGetModelMetadata OrtSessionGetModelMetadata;

        /// <summary>
        /// Gets the producer name associated with a ModelMetadata instance
        /// </summary>
        /// <param name="modelMetadata">instance of OrtModelMetadata</param>
        /// <param name="allocator">instance of OrtAllocator</param>
        /// <param name="value">(output) producer name from the ModelMetadata instance</param>
        [UnmanagedFunctionPointer(CallingConvention.Winapi)]
        public delegate IntPtr /* (OrtStatus*) */ DOrtModelMetadataGetProducerName(IntPtr /* (const OrtModelMetadata*) */ modelMetadata,
                                                                                   IntPtr /* (OrtAllocator*) */ allocator, out IntPtr /* (char**) */ value);

        public static DOrtModelMetadataGetProducerName OrtModelMetadataGetProducerName;

        /// <summary>
        /// Gets the graph name associated with a ModelMetadata instance
        /// </summary>
        /// <param name="modelMetadata">instance of OrtModelMetadata</param>
        /// <param name="allocator">instance of OrtAllocator</param>
        /// <param name="value">(output) graph name from the ModelMetadata instance</param>
        [UnmanagedFunctionPointer(CallingConvention.Winapi)]
        public delegate IntPtr /* (OrtStatus*) */ DOrtModelMetadataGetGraphName(IntPtr /* (const OrtModelMetadata*) */ modelMetadata,
                                                                                IntPtr /* (OrtAllocator*) */ allocator, out IntPtr /* (char**) */ value);

        public static DOrtModelMetadataGetGraphName OrtModelMetadataGetGraphName;

        /// <summary>
        /// Gets the domain associated with a ModelMetadata instance
        /// </summary>
        /// <param name="modelMetadata">instance of OrtModelMetadata</param>
        /// <param name="allocator">instance of OrtAllocator</param>
        /// <param name="value">(output) domain from the ModelMetadata instance</param>
        [UnmanagedFunctionPointer(CallingConvention.Winapi)]
        public delegate IntPtr /* (OrtStatus*) */ DOrtModelMetadataGetDomain(IntPtr /* (const OrtModelMetadata*) */ modelMetadata,
                                                                             IntPtr /* (OrtAllocator*) */ allocator, out IntPtr /* (char**) */ value);

        public static DOrtModelMetadataGetDomain OrtModelMetadataGetDomain;

        /// <summary>
        /// Gets the description associated with a ModelMetadata instance
        /// </summary>
        /// <param name="modelMetadata">instance of OrtModelMetadata</param>
        /// <param name="allocator">instance of OrtAllocator</param>
        /// <param name="value">(output) description from the ModelMetadata instance</param>
        [UnmanagedFunctionPointer(CallingConvention.Winapi)]
        public delegate IntPtr /* (OrtStatus*) */ DOrtModelMetadataGetDescription(IntPtr /* (const OrtModelMetadata*) */ modelMetadata,
                                                                                  IntPtr /* (OrtAllocator*) */ allocator, out IntPtr /* (char**) */ value);

        public static DOrtModelMetadataGetDescription OrtModelMetadataGetDescription;

        /// <summary>
        /// Gets the description associated with a ModelMetadata instance
        /// </summary>
        /// <param name="modelMetadata">instance of OrtModelMetadata</param>
        /// <param name="allocator">instance of OrtAllocator</param>
        /// <param name="value">(output) graph description from the ModelMetadata instance</param>
        [UnmanagedFunctionPointer(CallingConvention.Winapi)]
        public delegate IntPtr /* (OrtStatus*) */ DOrtModelMetadataGetGraphDescription(IntPtr /* (const OrtModelMetadata*) */ modelMetadata,
                                                                                       IntPtr /* (OrtAllocator*) */ allocator, out IntPtr /* (char**) */ value);

        public static DOrtModelMetadataGetGraphDescription OrtModelMetadataGetGraphDescription;

        /// <summary>
        /// Gets the version associated with a ModelMetadata instance
        /// </summary>
        /// <param name="modelMetadata">instance of OrtModelMetadata</param>
        /// <param name="value">(output) version from the ModelMetadata instance</param>
        [UnmanagedFunctionPointer(CallingConvention.Winapi)]
        public delegate IntPtr /* (OrtStatus*) */ DOrtModelMetadataGetVersion(IntPtr /* (const OrtModelMetadata*) */ modelMetadata,
                                                                              out long /* (int64_t*) */ value);

        public static DOrtModelMetadataGetVersion OrtModelMetadataGetVersion;

        /// <summary>
        /// Gets all the keys in the custom metadata map in the ModelMetadata instance
        /// </summary>
        /// <param name="modelMetadata">instance of OrtModelMetadata</param>
        /// <param name="allocator">instance of OrtAllocator</param>
        /// <param name="keys">(output) all keys in the custom metadata map</param>
        /// <param name="numKeys">(output) number of keys in the custom metadata map</param>
        [UnmanagedFunctionPointer(CallingConvention.Winapi)]
        public delegate IntPtr /* (OrtStatus*) */ DOrtModelMetadataGetCustomMetadataMapKeys(IntPtr /* (const OrtModelMetadata*) */ modelMetadata,
                                                                                            IntPtr /* (OrtAllocator*) */ allocator, out IntPtr /* (char***) */ keys, out long /* (int64_t*) */ numKeys);

        public static DOrtModelMetadataGetCustomMetadataMapKeys OrtModelMetadataGetCustomMetadataMapKeys;

        /// <summary>
        /// Gets the value associated with the given key in custom metadata map in the ModelMetadata instance
        /// </summary>
        /// <param name="modelMetadata">instance of OrtModelMetadata</param>
        /// <param name="allocator">instance of OrtAllocator</param>
        /// <param name="key">key in the custom metadata map</param>
        /// <param name="value">(output) value for the key in the custom metadata map</param>
        [UnmanagedFunctionPointer(CallingConvention.Winapi)]
        public delegate IntPtr /* (OrtStatus*) */ DOrtModelMetadataLookupCustomMetadataMap(IntPtr /* (const OrtModelMetadata*) */ modelMetadata,
                                                                                           IntPtr /* (OrtAllocator*) */ allocator, IntPtr /* (const char*) */ key, out IntPtr /* (char**) */ value);

        public static DOrtModelMetadataLookupCustomMetadataMap OrtModelMetadataLookupCustomMetadataMap;

        /// <summary>
        /// Frees ModelMetadata instance
        /// </summary>
        /// <param name="modelMetadata">instance of OrtModelMetadata</param>
        [UnmanagedFunctionPointer(CallingConvention.Winapi)]
        public delegate void DOrtReleaseModelMetadata(IntPtr /*(OrtModelMetadata*)*/ modelMetadata);

        public static DOrtReleaseModelMetadata OrtReleaseModelMetadata;

#endregion ModelMetadata API

#region OrtValue API

        [UnmanagedFunctionPointer(CallingConvention.Winapi)]
        public delegate IntPtr /*(OrtStatus*)*/ DOrtHasValue(IntPtr /*(OrtValue*)*/ value, out IntPtr /*(int*)*/ hasValue);

        public static DOrtHasValue OrtHasValue;

        [UnmanagedFunctionPointer(CallingConvention.Winapi)]
        public delegate IntPtr /*(OrtStatus*)*/ DOrtGetValue(IntPtr /*(OrtValue*)*/ value,
                                                             int index,
                                                             IntPtr /*(OrtAllocator*)*/ allocator,
                                                             out IntPtr /*(OrtValue**)*/ outputValue);

        public static DOrtGetValue OrtGetValue;

        [UnmanagedFunctionPointer(CallingConvention.Winapi)]
        public delegate IntPtr /*(OrtStatus*)*/ DOrtGetValueType(IntPtr /*(OrtValue*)*/ value, out IntPtr /*(OnnxValueType*)*/ onnxtype);

        public static DOrtGetValueType OrtGetValueType;

        [UnmanagedFunctionPointer(CallingConvention.Winapi)]
        public delegate IntPtr /*(OrtStatus*)*/ DOrtGetOnnxTypeFromTypeInfo(IntPtr /*(OrtTypeInfo*)*/ typeinfo, out IntPtr /*(OnnxValueType*)*/ onnxtype);

        public static DOrtGetOnnxTypeFromTypeInfo OrtGetOnnxTypeFromTypeInfo;

        [UnmanagedFunctionPointer(CallingConvention.Winapi)]
        public delegate IntPtr /*(OrtStatus*)*/ DOrtGetValueCount(IntPtr /*(OrtValue*)*/ value, out IntPtr /*(size_t*)*/ count);

        public static DOrtGetValueCount OrtGetValueCount;

        [UnmanagedFunctionPointer(CallingConvention.Winapi)]
        public delegate IntPtr /*(OrtStatus*)*/ DOrtCreateValue(IntPtr[] /* const OrtValue* const* in */ values,
                                                                UIntPtr /* size_t */ num_values, IntPtr /* (OnnxValueType */ onnxValueType, out IntPtr /* OrtValue** */ ortValue);

        public static DOrtCreateValue OrtCreateValue;

        [UnmanagedFunctionPointer(CallingConvention.Winapi)]
        public delegate IntPtr /*(OrtStatus*)*/ DOrtGetTypeInfo(IntPtr /*(OrtValue*)*/ value, out IntPtr /*(OrtValue**)*/ typeInfo);

        public static DOrtGetTypeInfo OrtGetTypeInfo;

        [UnmanagedFunctionPointer(CallingConvention.Winapi)]
        public delegate IntPtr /*(OrtStatus*)*/ DOrtCreateTensorAsOrtValue(
            IntPtr /*_Inout_ OrtAllocator* */ allocator,
            long[] /*_In_ const int64_t* */ shape,
            UIntPtr /*size_t*/ shape_len,
            Tensors.TensorElementType type,
            out IntPtr /* OrtValue** */ outputValue);

        public static DOrtCreateTensorAsOrtValue OrtCreateTensorAsOrtValue;

        [UnmanagedFunctionPointer(CallingConvention.Winapi)]
        public delegate IntPtr /* OrtStatus */ DOrtCreateTensorWithDataAsOrtValue(
            IntPtr /* (const OrtMemoryInfo*) */ allocatorInfo,
            IntPtr /* (void*) */ dataBufferHandle,
            UIntPtr dataLength,
            long[] shape,
            UIntPtr shapeLength,
            Tensors.TensorElementType type,
            out IntPtr /* OrtValue** */ outputValue);

        public static DOrtCreateTensorWithDataAsOrtValue OrtCreateTensorWithDataAsOrtValue;

        [UnmanagedFunctionPointer(CallingConvention.Winapi)]
        public delegate IntPtr /* OrtStatus */ DOrtValueIsTensor(IntPtr /*(OrtValue*)*/ ortValue, out IntPtr val);

        public static DOrtValueIsTensor OrtValueIsTensor;

        [UnmanagedFunctionPointer(CallingConvention.Winapi)]
        public delegate IntPtr /* OrtStatus */ DOrtValueIsSparseTensor(IntPtr /*(OrtValue*)*/ ortValue, out IntPtr val);

        public static DOrtValueIsSparseTensor OrtValueIsSparseTensor;

        /// This function doesn't work with string tensor
        /// this is a no-copy method whose pointer is only valid until the backing OrtValue* is free'd.
        [UnmanagedFunctionPointer(CallingConvention.Winapi)]
        public delegate IntPtr /*(OrtStatus*)*/ DOrtGetTensorMutableData(IntPtr /*(OrtValue*)*/ value, out IntPtr /* (void**)*/ dataBufferHandle);

        public static DOrtGetTensorMutableData OrtGetTensorMutableData;

        [UnmanagedFunctionPointer(CallingConvention.Winapi)]
        public delegate IntPtr /*(OrtStatus*)*/ DOrtGetTensorSizeInBytes(IntPtr /* const struct OrtValue*/ ortValue,
                                  out UIntPtr /* size_t* */ tensorSizeInBytes);

        public static DOrtGetTensorSizeInBytes OrtGetTensorSizeInBytes;

        /// \param value A tensor created from OrtCreateTensor... function.
        /// \param len total data length, not including the trailing '\0' chars.
        [UnmanagedFunctionPointer(CallingConvention.Winapi)]
        public delegate IntPtr /*(OrtStatus*)*/ DOrtFillStringTensor(
            IntPtr /* OrtValue */ value,
            IntPtr[] /* const char* const* */ s,
            UIntPtr /* size_t */ s_len);

        public static DOrtFillStringTensor OrtFillStringTensor;

        /// \param value A tensor created from OrtCreateTensor... function.
        /// \param index The index of the entry in the tensor to resize.
        /// \param length_in_bytes Length to resize the string to.
        /// \param buffer The resized buffer.
        [UnmanagedFunctionPointer(CallingConvention.Winapi)]
        public delegate IntPtr /*(OrtStatus*)*/ DOrtGetResizedStringTensorElementBuffer(
            IntPtr /* OrtValue */ value,
            UIntPtr /* size_t */ index,
            UIntPtr /* size_t */ length_in_bytes,
            out IntPtr /* char** */ buffer);

        public static DOrtGetResizedStringTensorElementBuffer OrtGetResizedStringTensorElementBuffer;

        [UnmanagedFunctionPointer(CallingConvention.Winapi)]
        public delegate IntPtr /*(OrtStatus*)*/ DOrtGetStringTensorContent(
            IntPtr /*(OrtValue*)*/ value,
            byte[] /*(void*)*/ dst_buffer,
            UIntPtr dst_buffer_len,
            UIntPtr[] offsets,
            UIntPtr offsets_len);

        public static DOrtGetStringTensorContent OrtGetStringTensorContent;

        [UnmanagedFunctionPointer(CallingConvention.Winapi)]
        public delegate IntPtr /*(OrtStatus*)*/ DOrtGetStringTensorDataLength(IntPtr /*(OrtValue*)*/ value,
                                                                              out UIntPtr /*(size_t*)*/ len);

        public static DOrtGetStringTensorDataLength OrtGetStringTensorDataLength;

        [UnmanagedFunctionPointer(CallingConvention.Winapi)]
        public delegate IntPtr /*(OrtStatus*)*/ DOrtGetStringTensorElementLength(IntPtr /*(OrtValue*)*/ value,
                                                                                 UIntPtr /*(size_t)*/ index,
                                                                                 out UIntPtr /*(size_t*)*/ len);

        public static DOrtGetStringTensorElementLength OrtGetStringTensorElementLength;

        [UnmanagedFunctionPointer(CallingConvention.Winapi)]
        public delegate IntPtr /*(OrtStatus*)*/ DOrtGetStringTensorElement(IntPtr /*(OrtValue*)*/ value,
                                                                           UIntPtr /*(size_t)*/ bufferLength,
                                                                           UIntPtr /*(size_t)*/ elementIndex,
                                                                           byte[] buffer);

        public static DOrtGetStringTensorElement OrtGetStringTensorElement;

        [UnmanagedFunctionPointer(CallingConvention.Winapi)]
        public delegate IntPtr /*(OrtStatus*)*/ DOrtCastTypeInfoToTensorInfo(
            IntPtr /*(struct OrtTypeInfo*)*/ typeInfo,
            out IntPtr /*(const struct OrtTensorTypeAndShapeInfo**)*/ typeAndShapeInfo);

        public static DOrtCastTypeInfoToTensorInfo OrtCastTypeInfoToTensorInfo;

        [UnmanagedFunctionPointer(CallingConvention.Winapi)]
        public delegate IntPtr /*(OrtStatus*)*/ DOrtGetTensorTypeAndShape(
            IntPtr /*(OrtValue*)*/ value,
            out IntPtr /*(struct OrtTensorTypeAndShapeInfo*)*/ typeAndShapeInfo);

        public static DOrtGetTensorTypeAndShape OrtGetTensorTypeAndShape;

        [UnmanagedFunctionPointer(CallingConvention.Winapi)]
        public delegate void DOrtReleaseTensorTypeAndShapeInfo(IntPtr /*(OrtTensorTypeAndShapeInfo*)*/ value);

        public static DOrtReleaseTensorTypeAndShapeInfo OrtReleaseTensorTypeAndShapeInfo;

        [UnmanagedFunctionPointer(CallingConvention.Winapi)]
        public delegate IntPtr /*(OrtStatus*)*/ DOrtGetTensorElementType(
            IntPtr /*(const struct OrtTensorTypeAndShapeInfo*)*/ typeAndShapeInfo,
            out IntPtr /*(TensorElementType*)*/ output);

        public static DOrtGetTensorElementType OrtGetTensorElementType;

        [UnmanagedFunctionPointer(CallingConvention.Winapi)]
        public delegate IntPtr /*(OrtStatus*)*/ DOrtGetDimensionsCount(
            IntPtr /*(const struct OrtTensorTypeAndShapeInfo*)*/ typeAndShapeInfo,
            out UIntPtr output);

        public static DOrtGetDimensionsCount OrtGetDimensionsCount;

        [UnmanagedFunctionPointer(CallingConvention.Winapi)]
        public delegate IntPtr /*(OrtStatus*)*/ DOrtGetDimensions(
            IntPtr /*(const struct OrtTensorTypeAndShapeInfo*)*/ typeAndShapeInfo,
            long[] dim_values,
            UIntPtr dim_values_length);

        public static DOrtGetDimensions OrtGetDimensions;

        /**
         * Get the symbolic dimension names for dimensions with a value of -1.
         * Order and number of entries is the same as values returned by GetDimensions.
         * The name may be empty for an unnamed symbolic dimension.
         * e.g.
         * If OrtGetDimensions returns [-1, -1, 2], OrtGetSymbolicDimensions would return an array with 3 entries.
         * If the values returned were ['batch', '', ''] it would indicate that
         *  - the first dimension was a named symbolic dimension (-1 dim value and name in symbolic dimensions),
         *  - the second dimension was an unnamed symbolic dimension (-1 dim value and empty string),
         *  - the entry for the third dimension should be ignored as it is not a symbolic dimension (dim value >= 0).
         */
        [UnmanagedFunctionPointer(CallingConvention.Winapi)]
        public delegate IntPtr /*(OrtStatus*)*/ DOrtGetSymbolicDimensions(
            IntPtr /*(const struct OrtTensorTypeAndShapeInfo*)*/ typeAndShapeInfo,
            IntPtr[] dim_params, /* const char* values, converted to string by caller */
            UIntPtr dim_params_length);

        public static DOrtGetSymbolicDimensions OrtGetSymbolicDimensions;

        /**
         * How many elements does this tensor have.
         * May return a negative value
         * e.g.
         * [] -> 1
         * [1,3,4] -> 12
         * [2,0,4] -> 0
         * [-1,3,4] -> -1
         */
        [UnmanagedFunctionPointer(CallingConvention.Winapi)]
        public delegate IntPtr /*(OrtStatus*)*/ DOrtGetTensorShapeElementCount(IntPtr /*(const struct OrtTensorTypeAndShapeInfo*)*/ typeAndShapeInfo,
                                                                               out UIntPtr /* size_t */ output);

        public static DOrtGetTensorShapeElementCount OrtGetTensorShapeElementCount;

        // The out ortMemoryInfo must not be destroyed/deallocated. The pointer points to an object owned by
        // the contained Tensor/SparseTensor.
        [UnmanagedFunctionPointer(CallingConvention.Winapi)]
        public delegate IntPtr /*(OrtStatus*)*/ DOrtGetTensorMemoryInfo(IntPtr /* const OrtValue* */ ortValue,
                                                                        out IntPtr /* const OrtMemoryInfo** */ ortMemoryInfo);

        public static DOrtGetTensorMemoryInfo OrtGetTensorMemoryInfo;

        ///  Map Type API
        [UnmanagedFunctionPointer(CallingConvention.Winapi)]
        public delegate IntPtr /*(OrtStatus*)*/ DCastTypeInfoToMapTypeInfo(IntPtr /*(const struct OrtTypeInfo*)*/ typeInfo, out IntPtr /*const OrtMapTypeInfo** */ mapTypeInfo);

        public static DCastTypeInfoToMapTypeInfo OrtCastTypeInfoToMapTypeInfo;

        [UnmanagedFunctionPointer(CallingConvention.Winapi)]
        public delegate IntPtr /*(OrtStatus*)*/ DGetMapKeyType(IntPtr /*const OrtMapTypeInfo* */ mapTypeInfo, out IntPtr /*(TensorElementType*)*/ tensorElementType);

        public static DGetMapKeyType OrtGetMapKeyType;

        [UnmanagedFunctionPointer(CallingConvention.Winapi)]
        public delegate IntPtr /*(OrtStatus*)*/ DGetMapValueType(IntPtr /* const OrtMapTypeInfo* */ map_type_info, out IntPtr /* OrtTypeInfo** */ type_info);

        public static DGetMapValueType OrtGetMapValueType;

        // Sequence TypeInfo
        [UnmanagedFunctionPointer(CallingConvention.Winapi)]
        public delegate IntPtr /*(OrtStatus*)*/ DCastTypeInfoToSequenceTypeInfo(IntPtr /*(struct OrtTypeInfo*)*/ typeInfo, out IntPtr /* const OrtSequenceTypeInfo** */ sequenceTypeInfo);

        public static DCastTypeInfoToSequenceTypeInfo OrtCastTypeInfoToSequenceTypeInfo;

        [UnmanagedFunctionPointer(CallingConvention.Winapi)]
        public delegate IntPtr /*(OrtStatus*)*/ DGetSequenceElementType(IntPtr /* const OrtSequenceTypeInfo* */ sequenceTypeInfo, out IntPtr /* OrtTypeInfo** */ elementTypeInfo);

        public static DGetSequenceElementType OrtGetSequenceElementType;

        // OptionalTypeInfo
        [UnmanagedFunctionPointer(CallingConvention.Winapi)]
        public delegate IntPtr /*(OrtStatus*)*/ DOrtCastTypeInfoToOptionalTypeInfo(IntPtr /*(struct OrtTypeInfo*)*/ typeInfo, out IntPtr /* const struct OrtOptionalTypeInfo** */ optionalTypeInfo);

        public static DOrtCastTypeInfoToOptionalTypeInfo OrtCastTypeInfoToOptionalTypeInfo;

        [UnmanagedFunctionPointer(CallingConvention.Winapi)]
        public delegate IntPtr /*(OrtStatus*)*/ DGetOptionalContainedTypeInfo(IntPtr /* const struct OrtOptionalTypeInfo*/ optTypeInfo, out IntPtr /* struct OrtTypeInfo** */ containedTypeInfo);

        public static DGetOptionalContainedTypeInfo OrtGetOptionalContainedTypeInfo;

        [UnmanagedFunctionPointer(CallingConvention.Winapi)]
        public delegate void DOrtReleaseValue(IntPtr /*(OrtValue*)*/ value);

        public static DOrtReleaseValue OrtReleaseValue;

#endregion

#region Compile API

#if NETSTANDARD2_0
        [UnmanagedFunctionPointer(CallingConvention.Winapi)]
        public delegate IntPtr DOrtGetCompileApi();
#else
        [UnmanagedFunctionPointer(CallingConvention.Winapi)]
        public delegate ref CompileApi.OrtCompileApi DOrtGetCompileApi();
#endif
        public static DOrtGetCompileApi OrtGetCompileApi;
#endregion

#region Auto EP API related
        //
        // OrtKeyValuePairs

        /// <summary>
        /// Create an OrtKeyValuePairs instance.
        /// </summary>
        [UnmanagedFunctionPointer(CallingConvention.Winapi)]
        public delegate void DOrtCreateKeyValuePairs(out IntPtr /* OrtKeyValuePairs** */ kvps);

        /// <summary>
        /// Add/replace a key-value pair in the OrtKeyValuePairs instance.
        /// </summary>
        [UnmanagedFunctionPointer(CallingConvention.Winapi)]
        public delegate void DOrtAddKeyValuePair(IntPtr /* OrtKeyValuePairs* */ kvps,
                                                 byte[] /* const char* */ key,
                                                 byte[] /* const char* */ value);

        /// <summary>
        /// Get the value for the provided key. 
        /// </summary>
        /// <returns>Value. Returns IntPtr.Zero if key was not found.</returns>
        [UnmanagedFunctionPointer(CallingConvention.Winapi)]
        public delegate IntPtr /* const char* */ DOrtGetKeyValue(IntPtr /* const OrtKeyValuePairs* */ kvps,
                                                                 byte[] /* const char* */ key);

        /// <summary>
        /// Get all the key-value pairs in the OrtKeyValuePairs instance.
        /// </summary>
        [UnmanagedFunctionPointer(CallingConvention.Winapi)]
        public delegate void DOrtGetKeyValuePairs(IntPtr /* const OrtKeyValuePairs* */ kvps,
                                                  out IntPtr /* const char* const** */ keys,
                                                  out IntPtr /* const char* const** */ values,
                                                  out UIntPtr /* size_t* */ numEntries);

        /// <summary>
        /// Remove a key-value pair from the OrtKeyValuePairs instance.
        /// Ignores keys that are not present.
        /// </summary>
        [UnmanagedFunctionPointer(CallingConvention.Winapi)]
        public delegate void DOrtRemoveKeyValuePair(IntPtr /* OrtKeyValuePairs* */ kvps,
                                                    byte[] /* const char* */ key);

        /// <summary>
        /// Release the OrtKeyValuePairs instance.
        /// </summary>
        [UnmanagedFunctionPointer(CallingConvention.Winapi)]
        public delegate void DOrtReleaseKeyValuePairs(IntPtr /* OrtKeyValuePairs* */ kvps);


        public static DOrtCreateKeyValuePairs OrtCreateKeyValuePairs;
        public static DOrtAddKeyValuePair OrtAddKeyValuePair;
        public static DOrtGetKeyValue OrtGetKeyValue;
        public static DOrtGetKeyValuePairs OrtGetKeyValuePairs;
        public static DOrtRemoveKeyValuePair OrtRemoveKeyValuePair;
        public static DOrtReleaseKeyValuePairs OrtReleaseKeyValuePairs;


        //
        // OrtHardwareDevice
        [UnmanagedFunctionPointer(CallingConvention.Winapi)]
        public delegate int /* OrtHardwareDeviceType */ DOrtHardwareDevice_Type(
            IntPtr /* const OrtHardwareDevice* */ device);

        [UnmanagedFunctionPointer(CallingConvention.Winapi)]
        public delegate uint /* uint32_t */ DOrtHardwareDevice_VendorId(
            IntPtr /* const OrtHardwareDevice* */ device);

        [UnmanagedFunctionPointer(CallingConvention.Winapi)]
        public delegate IntPtr /* const char* */ DOrtHardwareDevice_Vendor(
            IntPtr /* const OrtHardwareDevice* */ device);

        [UnmanagedFunctionPointer(CallingConvention.Winapi)]
        public delegate uint /* uint32_t */ DOrtHardwareDevice_DeviceId(
            IntPtr /* const OrtHardwareDevice* */ device);

        [UnmanagedFunctionPointer(CallingConvention.Winapi)]
        public delegate IntPtr /* const OrtKeyValuePairs* */ DOrtHardwareDevice_Metadata(
            IntPtr /* const OrtHardwareDevice* */ device);


        public static DOrtHardwareDevice_Type OrtHardwareDevice_Type;
        public static DOrtHardwareDevice_VendorId OrtHardwareDevice_VendorId;
        public static DOrtHardwareDevice_Vendor OrtHardwareDevice_Vendor;
        public static DOrtHardwareDevice_DeviceId OrtHardwareDevice_DeviceId;
        public static DOrtHardwareDevice_Metadata OrtHardwareDevice_Metadata;

        //
        // OrtEpDevice
        [UnmanagedFunctionPointer(CallingConvention.Winapi)]
        public delegate IntPtr /* const char* */ DOrtEpDevice_EpName(IntPtr /* const OrtEpDevice* */ ep_device);

        [UnmanagedFunctionPointer(CallingConvention.Winapi)]
        public delegate IntPtr /* const char* */ DOrtEpDevice_EpVendor(IntPtr /* const OrtEpDevice* */ ep_device);

        [UnmanagedFunctionPointer(CallingConvention.Winapi)]
        public delegate IntPtr /* const OrtKeyValuePairs* */ DOrtEpDevice_EpMetadata(
            IntPtr /* const OrtEpDevice* */ ep_device);

        [UnmanagedFunctionPointer(CallingConvention.Winapi)]
        public delegate IntPtr /* const OrtKeyValuePairs* */ DOrtEpDevice_EpOptions(
            IntPtr /* const OrtEpDevice* */ ep_device);

        [UnmanagedFunctionPointer(CallingConvention.Winapi)]
        public delegate IntPtr /* const OrtHardwareDevice* */ DOrtEpDevice_Device(
            IntPtr /* const OrtEpDevice* */ ep_device);


        public static DOrtEpDevice_EpName OrtEpDevice_EpName;
        public static DOrtEpDevice_EpVendor OrtEpDevice_EpVendor;
        public static DOrtEpDevice_EpMetadata OrtEpDevice_EpMetadata;
        public static DOrtEpDevice_EpOptions OrtEpDevice_EpOptions;
        public static DOrtEpDevice_Device OrtEpDevice_Device;

        //
        // Auto Selection EP registration and selection customization

        /// <summary>
        /// Register an execution provider library. 
        /// The library must implement CreateEpFactories and ReleaseEpFactory.
        /// </summary>
        /// <param name="env">Environment to add the EP library to.</param>
        /// <param name="registration_name">Name to register the library under.</param>
        /// <param name="path">Absolute path to the library.</param>
        /// <returns>OrtStatus*</returns>
        [UnmanagedFunctionPointer(CallingConvention.Winapi)]
        public delegate IntPtr /* OrtStatus* */ DOrtRegisterExecutionProviderLibrary(
            IntPtr /* OrtEnv* */ env,
            byte[] /* const char* */ registration_name,
            byte[] /* const ORTCHAR_T* */ path);

        /// <summary>
        /// Unregister an execution provider library.
        /// </summary>
        /// <param name="env">The environment to unregister the library from.</param>
        /// <param name="registration_name">The name the library was registered under.</param>
        /// <returns>OrtStatus*</returns>
        [UnmanagedFunctionPointer(CallingConvention.Winapi)]
        public delegate IntPtr /* OrtStatus* */ DOrtUnregisterExecutionProviderLibrary(
            IntPtr /* OrtEnv* */ env,
            byte[] /* const char* */ registration_name);

        public static DOrtRegisterExecutionProviderLibrary OrtRegisterExecutionProviderLibrary;
        public static DOrtUnregisterExecutionProviderLibrary OrtUnregisterExecutionProviderLibrary;

        /// <summary>
        /// Get the OrtEpDevices that are available.
        /// These are all the possible execution provider and device pairs.
        /// </summary>
        /// <returns>OrtStatus*</returns>
        [UnmanagedFunctionPointer(CallingConvention.Winapi)]
        public delegate IntPtr /* OrtStatus* */ DOrtGetEpDevices(
            IntPtr /* const OrtEnv* */ env,
            out IntPtr /* const OrtEpDevice* const** */ ep_devices,
            out UIntPtr /* size_t* */ num_ep_devices);

        public static DOrtGetEpDevices OrtGetEpDevices;

        /// <summary>
        /// Add execution provider devices to the session options.
        /// Priority is based on the order of the OrtEpDevice instances. Highest priority first.
        /// All OrtEpDevice instances in ep_devices must be for the same execution provider.
        /// e.g. selecting OpenVINO for GPU and NPU would have an OrtEpDevice for GPU and NPU.
        /// </summary>
        /// <param name="sess_options">SessionOptions to add to.</param>
        /// <param name="env">Environment that the OrtEpDevice instances came from by calling GetEpDevices</param>
        /// <param name="ep_devices">One or more OrtEpDevice instances.</param>
        /// <param name="num_ep_devices">Number of OrtEpDevice instances.</param>
        /// <param name="ep_option_keys">User overrides for execution provider options. May be IntPtr.Zero.</param>
        /// <param name="ep_option_vals">User overrides for execution provider options. May be IntPtr.Zero.</param>
        /// <param name="num_ep_options">Number of user overrides for execution provider options.</param>
        /// <returns></returns>
        [UnmanagedFunctionPointer(CallingConvention.Winapi)]
        public delegate IntPtr /* OrtStatus* */ DOrtSessionOptionsAppendExecutionProvider_V2(
            IntPtr /* OrtSessionOptions* */ sess_options,
            IntPtr /* OrtEnv* */ env,
            IntPtr[] /* const OrtEpDevice* const* */ ep_devices,
            UIntPtr /* size_t */ num_ep_devices,
            IntPtr /* const char* const* */ ep_option_keys,  // use OrtKeyValuePairs.GetKeyValuePairHandles
            IntPtr /* const char* const* */ ep_option_vals,
            UIntPtr /* size_t */ num_ep_options);

        public static DOrtSessionOptionsAppendExecutionProvider_V2 OrtSessionOptionsAppendExecutionProvider_V2;

        /// <summary>
        /// Delegate to do custom execution provider selection.
        /// </summary>
        /// <param name="epDevices">Available OrtEpDevices to select from.</param>
        /// <param name="numDevices">Number of OrtEpDevices.</param>
        /// <param name="modelMetadata">Metadata from the ONNX model.</param>
        /// <param name="runtimeMetadata">Runtime metadata. May be IntPtr.Zero.</param>
        /// <param name="selected">OrtEpDevices that were selected. Pre-allocated array for delegate to update.</param>
        /// <param name="maxSelected">Maximum number of OrtEpDevices that can be selected.</param>
        /// <param name="numSelected">Number of OrtEpDevices that were selected.</param>
        /// <param name="state">State that was provided in when the delegate was registered.</param>
        /// <returns>OrtStatus*</returns>
        [UnmanagedFunctionPointer(CallingConvention.Winapi)]
        public delegate IntPtr DOrtEpSelectionDelegate(
            IntPtr /* OrtEpDevice** */ epDevices,
            uint numDevices,
            IntPtr /* OrtKeyValuePairs* */ modelMetadata,
            IntPtr /* OrtKeyValuePairs* */ runtimeMetadata,
            IntPtr /* OrtEpDevice** */ selected,
            uint maxSelected,
            out UIntPtr numSelected,
            IntPtr /* void* */ state
        );

        /// <summary>
        /// Set the execution provider selection policy.
        /// </summary>
        /// <param name="session_options">SessionOptions to set the policy for.</param>
        /// <param name="policy">Selection policy.</param>
        /// <returns>OrtStatus*</returns>
        [UnmanagedFunctionPointer(CallingConvention.Winapi)]
        public delegate IntPtr /* OrtStatus* */ DSessionOptionsSetEpSelectionPolicy(
            IntPtr /* OrtSessionOptions* */ session_options,
            int /* OrtExecutionProviderDevicePolicy */ policy);
        public static DSessionOptionsSetEpSelectionPolicy OrtSessionOptionsSetEpSelectionPolicy;

        /// <summary>
        /// Set the execution provider selection policy delegate.
        /// </summary>
        /// <param name="session_options">SessionOptions to set the policy for.</param>
        /// <param name="selection_delegate">Selection policy delegate.</param>
        /// <param name="state">State that is passed through to the selection delegate.</param>
        /// <returns>OrtStatus*</returns>
        [UnmanagedFunctionPointer(CallingConvention.Winapi)]
        public delegate IntPtr /* OrtStatus* */ DSessionOptionsSetEpSelectionPolicyDelegate(
            IntPtr /* OrtSessionOptions* */ session_options,
            IntPtr /* DOrtEpSelectionDelegate* */ selection_delegate,
            IntPtr /* void* */ state);
        public static DSessionOptionsSetEpSelectionPolicyDelegate OrtSessionOptionsSetEpSelectionPolicyDelegate;


        #endregion
        #region Misc API

        /// <summary>
        /// Queries all the execution providers supported in the native onnxruntime shared library
        /// </summary>
        /// <param name="providers">(output) all execution providers (strings) supported in the native onnxruntime shared library</param>
        /// <param name="numProviders">(output) number of execution providers (strings)</param>
        [UnmanagedFunctionPointer(CallingConvention.Winapi)]
        public delegate IntPtr /* (OrtStatus*) */ DOrtGetAvailableProviders(out IntPtr /* (char***) */ providers, out int /* (int*) */ numProviders);

        public static DOrtGetAvailableProviders OrtGetAvailableProviders;

        /// <summary>
        /// Releases all execution provider strings allocated and returned by OrtGetAvailableProviders
        /// </summary>
        /// <param name="providers">all execution providers (strings) returned by OrtGetAvailableProviders</param>
        /// <param name="numProviders">number of execution providers (strings)</param>
        [UnmanagedFunctionPointer(CallingConvention.Winapi)]
        public delegate IntPtr /* (OrtStatus*) */ DOrtReleaseAvailableProviders(IntPtr /* (char**) */ providers, int /* (int) */ numProviders);

        public static DOrtReleaseAvailableProviders OrtReleaseAvailableProviders;

        /// <summary>
        /// Create an instance of PrepackedWeightsContainer
        /// </summary>
        /// <param name="prepackedWeightsContainer">(output) Created native OrtPrepackedWeightsContainer instance</param>
        [UnmanagedFunctionPointer(CallingConvention.Winapi)]
        public delegate IntPtr /*(OrtStatus*)*/ DOrtCreatePrepackedWeightsContainer(out IntPtr /*(OrtPrepackedWeightsContainer**)*/ prepackedWeightsContainer);

        public static DOrtCreatePrepackedWeightsContainer OrtCreatePrepackedWeightsContainer;

        /// <summary>
        /// Destroy an instance of PrepackedWeightsContainer
        /// </summary>
        /// <param name="prepackedWeightsContainer">Native OrtPrepackedWeightsContainer instance to be destroyed</param>
        [UnmanagedFunctionPointer(CallingConvention.Winapi)]
        public delegate void DOrtReleasePrepackedWeightsContainer(IntPtr /*(OrtPrepackedWeightsContainer*)*/ prepackedWeightsContainer);

        public static DOrtReleasePrepackedWeightsContainer OrtReleasePrepackedWeightsContainer;

#endregion
    } // class NativeMethods

    // onnxruntime-extensions helpers to make usage simpler.
    // The onnxruntime-extensions nuget package containing the native library can be optionally added to the app.
    // If added, SessionOptions.RegisterOrtExtensions can be called to add the custom ops to the session options.
    // We handle the DllImport and platform specific aspects so the user code doesn't require that.
    // adjust the library name based on platform.
    internal static class OrtExtensionsNativeMethods
    {
#if __ANDROID__
        internal const string ExtensionsDllName = "libortextensions.so";
#elif __IOS__
        internal const string ExtensionsDllName = "__Internal";
#else
        internal const string ExtensionsDllName = "ortextensions";
#endif

        [DllImport(ExtensionsDllName, CharSet = CharSet.Ansi,
                   CallingConvention = CallingConvention.Winapi)]
        public static extern IntPtr /* OrtStatus* */ RegisterCustomOps(IntPtr /* OrtSessionOptions* */ sessionOptions,
                                                                       ref OrtApiBase /* OrtApiBase* */ ortApiBase);
    }
} // namespace<|MERGE_RESOLUTION|>--- conflicted
+++ resolved
@@ -366,7 +366,6 @@
         public IntPtr EpDevice_EpMetadata;
         public IntPtr EpDevice_EpOptions;
         public IntPtr EpDevice_Device;
-<<<<<<< HEAD
 
         public IntPtr GetEpApi;
         public IntPtr GetTensorSizeInBytes;
@@ -377,10 +376,6 @@
         public IntPtr ReleaseMIGraphXProviderOptions;
         public IntPtr UpdateMIGraphXProviderOptionsWithValue;
         public IntPtr GetMIGraphXProviderOptionsByName;
-=======
-        public IntPtr GetEpApi;
-        public IntPtr GetTensorSizeInBytes;
->>>>>>> 1b5628a2
     }
 
     internal static class NativeMethods
