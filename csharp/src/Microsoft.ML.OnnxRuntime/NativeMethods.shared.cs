--- conflicted
+++ resolved
@@ -337,43 +337,41 @@
         public IntPtr CreateTensorWithDataAndDeleterAsOrtValue;
         public IntPtr SessionOptionsSetLoadCancellationFlag;
 
-<<<<<<< HEAD
+        public IntPtr GetCompileApi;
+
+        public IntPtr CreateKeyValuePairs;
+        public IntPtr AddKeyValuePair;
+        public IntPtr GetKeyValue;
+        public IntPtr GetKeyValuePairs;
+        public IntPtr RemoveKeyValuePair;
+        public IntPtr ReleaseKeyValuePairs;
+
+        public IntPtr RegisterExecutionProviderLibrary;
+        public IntPtr UnregisterExecutionProviderLibrary;
+
+        public IntPtr GetEpDevices;
+
+        public IntPtr SessionOptionsAppendExecutionProvider_V2;
+        public IntPtr SessionOptionsSetEpSelectionPolicy;
+
+        public IntPtr HardwareDevice_Type;
+        public IntPtr HardwareDevice_VendorId;
+        public IntPtr HardwareDevice_Vendor;
+        public IntPtr HardwareDevice_DeviceId;
+        public IntPtr HardwareDevice_Metadata;
+
+        public IntPtr EpDevice_EpName;
+        public IntPtr EpDevice_EpVendor;
+        public IntPtr EpDevice_EpMetadata;
+        public IntPtr EpDevice_EpOptions;
+        public IntPtr EpDevice_Device;
+                
         public IntPtr CreateMIGraphXProviderOptions;
         public IntPtr UpdateMIGraphXProviderOptions;
         public IntPtr GetMIGraphXProviderOptionsAsString;
         public IntPtr ReleaseMIGraphXProviderOptions;
         public IntPtr UpdateMIGraphXProviderOptionsWithValue;
         public IntPtr GetMIGraphXProviderOptionsByName;
-=======
-        public IntPtr GetCompileApi;
-
-        public IntPtr CreateKeyValuePairs;
-        public IntPtr AddKeyValuePair;
-        public IntPtr GetKeyValue;
-        public IntPtr GetKeyValuePairs;
-        public IntPtr RemoveKeyValuePair;
-        public IntPtr ReleaseKeyValuePairs;
-
-        public IntPtr RegisterExecutionProviderLibrary;
-        public IntPtr UnregisterExecutionProviderLibrary;
-
-        public IntPtr GetEpDevices;
-
-        public IntPtr SessionOptionsAppendExecutionProvider_V2;
-        public IntPtr SessionOptionsSetEpSelectionPolicy;
-
-        public IntPtr HardwareDevice_Type;
-        public IntPtr HardwareDevice_VendorId;
-        public IntPtr HardwareDevice_Vendor;
-        public IntPtr HardwareDevice_DeviceId;
-        public IntPtr HardwareDevice_Metadata;
-
-        public IntPtr EpDevice_EpName;
-        public IntPtr EpDevice_EpVendor;
-        public IntPtr EpDevice_EpMetadata;
-        public IntPtr EpDevice_EpOptions;
-        public IntPtr EpDevice_Device;
->>>>>>> 74dcf7e2
     }
 
     internal static class NativeMethods
