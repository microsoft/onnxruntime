--- conflicted
+++ resolved
@@ -241,7 +241,6 @@
   API_IMPL_END
 }
 
-<<<<<<< HEAD
 ORT_API_STATUS_IMPL(winmla::SaveModel, const OrtModel* in, const wchar_t* const file_name, size_t len) {
   API_IMPL_BEGIN
   int fd;
@@ -262,10 +261,7 @@
   API_IMPL_END
 }
 
-ORT_API_STATUS_IMPL(winmla::ModelGetAuthor, const OrtModel* model, const char** const author, size_t* len) {
-=======
 ORT_API_STATUS_IMPL(winmla::ModelGetAuthor, _In_ const OrtModel* model, _Out_ const char** const author, _Out_ size_t* len) {
->>>>>>> 8306150e
   API_IMPL_BEGIN
   *author = model->UseModelInfo()->author_.c_str();
   *len = model->UseModelInfo()->author_.size();
