--- conflicted
+++ resolved
@@ -21,7 +21,6 @@
 #include "CustomNullOp.h"
 #include <wil/wrl.h>
 
-<<<<<<< HEAD
 using namespace winml;
 using namespace wfc;
 using namespace wm;
@@ -29,29 +28,13 @@
 using namespace ws;
 using namespace ws::Streams;
 
-static void CustomOpsScenarioTestSetup() {
-  winrt::init_apartment();
-}
-
-static void CustomOpsScenarioGpuTestSetup() {
-  winrt::init_apartment();
-=======
-using namespace winrt;
-using namespace winrt::Windows::AI::MachineLearning;
-using namespace winrt::Windows::Foundation::Collections;
-using namespace winrt::Windows::Media;
-using namespace winrt::Windows::Graphics::Imaging;
-using namespace winrt::Windows::Storage;
-using namespace winrt::Windows::Storage::Streams;
-
 static void CustomOpsScenarioTestsClassSetup()
 {
-  init_apartment();
+  winrt::init_apartment();
 }
 
 static void CustomOpsScenarioTestsGpuMethodSetup()
 {
->>>>>>> b63349c8
   GPUTEST;
 }
 
@@ -693,13 +676,8 @@
   }
 }
 
-<<<<<<< HEAD
-const CustomOpsTestApi& getapi() {
-  static constexpr CustomOpsTestApi api =
-=======
 const CustomOpsTestsApi& getapi() {
   static constexpr CustomOpsTestsApi api = 
->>>>>>> b63349c8
       {
           CustomOpsScenarioTestsClassSetup,
           CustomOpsScenarioTestsGpuMethodSetup,
