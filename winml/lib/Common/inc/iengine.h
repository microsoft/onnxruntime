--- conflicted
+++ resolved
@@ -168,13 +168,11 @@
   STDMETHOD(SetBatchSizeOverride)
   (uint32_t batch_size_override) PURE;
 
-<<<<<<< HEAD
   STDMETHOD(SetNamedDimensionOverrides)
   (wfc::IMapView<winrt::hstring, uint32_t> named_dimension_overrides) PURE;
-=======
+
   STDMETHOD(SetIntraOpNumThreadsOverride)
   (uint32_t intra_op_num_threads) PURE;
->>>>>>> 01ca6392
 
   STDMETHOD(CreateEngine)
   (IEngine * *out) PURE;
