--- conflicted
+++ resolved
@@ -94,24 +94,7 @@
   () PURE;
 
   STDMETHOD(CloneModel)
-<<<<<<< HEAD
-  (IModel * *copy) PURE;
-=======
   (IModel **copy) PURE;
-};
-
-using Resource = std::unique_ptr<void, std::function<void(void*)>>;
-MIDL_INTERFACE("31f39226-cfe8-4758-af38-3d01b2a33ee1")
-IValue : IUnknown {
-  STDMETHOD(IsEmpty)
-  (bool* out) PURE;
-
-  STDMETHOD(IsCpu)
-  (bool* out) PURE;
-
-  STDMETHOD(GetResource)
-  (_winml::Resource & resource) PURE;
->>>>>>> 8306150e
 
   STDMETHOD(SaveModel)
   (_In_ const wchar_t* const file_name,
@@ -253,24 +236,20 @@
   (bool is_enabled) PURE;
 
   STDMETHOD(CreateCustomRegistry)
-<<<<<<< HEAD
-  (_Out_ IMLOperatorRegistry * *registry) PURE;
+  (_Out_ IMLOperatorRegistry **registry) PURE;
 
   STDMETHOD(CreateTensorDescriptorInfo)
   (
       winml::TensorKind kind,
       int64_t* dims,
       size_t num_dims,
-      _Out_ IDescriptorInfo * *info) PURE;
+      _Out_ IDescriptorInfo **info) PURE;
 
   STDMETHOD(CreateSequenceDescriptorInfo)
-  (_Out_ IDescriptorInfo * *info) PURE;
+  (_Out_ IDescriptorInfo **info) PURE;
 
   STDMETHOD(CreateMapDescriptorInfo)
-  (_Out_ IDescriptorInfo * *info) PURE;
-=======
-  (_Out_ IMLOperatorRegistry **registry) PURE;
->>>>>>> 8306150e
+  (_Out_ IDescriptorInfo **info) PURE;
 };
 
 }  // namespace _winml