--- conflicted
+++ resolved
@@ -85,13 +85,5 @@
   RETURN_HR_IF_NOT_OK_MSG(winml_adapter_api->SessionInitialize(session),
                           engine_factory_->UseOrtApi());
 
-<<<<<<< HEAD
-  size_t num_providers;
-  RETURN_HR_IF_NOT_OK_MSG(winml_adapter_api->SessionGetExecutionProvidersCount(session, &num_providers),
-                          engine_factory_->UseOrtApi());
-
-  RETURN_HR_IF(E_UNEXPECTED, num_providers != 1);
-=======
->>>>>>> 8bbf921c
   return S_OK;
 }