--- conflicted
+++ resolved
@@ -89,17 +89,8 @@
                           engine_factory_->UseOrtApi());
 
   OrtExecutionProvider* ort_provider;
-<<<<<<< HEAD
   RETURN_HR_IF_NOT_OK_MSG(winml_adapter_api->SessionGetExecutionProvider(session, 0, &ort_provider),
                           engine_factory_->UseOrtApi());
-
-  size_t num_providers;
-  RETURN_HR_IF_NOT_OK_MSG(winml_adapter_api->SessionGetExecutionProvidersCount(session, &num_providers),
-                          engine_factory_->UseOrtApi());
-  RETURN_HR_IF(E_UNEXPECTED, num_providers != 2);
-=======
-  winml_adapter_api->SessionGetExecutionProvider(session, 0, &ort_provider);
->>>>>>> 8bbf921c
 
   RETURN_HR_IF_NOT_OK_MSG(winml_adapter_api->DmlExecutionProviderSetDefaultRoundingMode(ort_provider, true),
                           engine_factory_->UseOrtApi());
