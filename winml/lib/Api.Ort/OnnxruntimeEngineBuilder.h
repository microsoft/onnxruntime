--- conflicted
+++ resolved
@@ -26,13 +26,11 @@
   STDMETHOD(SetBatchSizeOverride)
   (uint32_t batch_size_override);
 
-<<<<<<< HEAD
   STDMETHOD(SetNamedDimensionOverrides)
   (wfc::IMapView<winrt::hstring, uint32_t> named_dimension_overrides);
-=======
+
   STDMETHOD(SetIntraOpNumThreadsOverride)
   (uint32_t intra_op_num_threads);
->>>>>>> 01ca6392
 
   STDMETHOD(CreateEngine)
   (_Outptr_ IEngine** out);
@@ -43,11 +41,8 @@
   Microsoft::WRL::ComPtr<ID3D12CommandQueue> queue_ = nullptr;
   bool metacommands_enabled_ = true;
   std::optional<uint32_t> batch_size_override_;
-<<<<<<< HEAD
   wfc::IMapView<winrt::hstring, uint32_t> named_dimension_overrides_;
-=======
   uint32_t intra_op_num_threads_override_;
->>>>>>> 01ca6392
 };
 
 }  // namespace _winml