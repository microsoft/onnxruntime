--- conflicted
+++ resolved
@@ -912,7 +912,6 @@
     PerThread* pt = GetPerThread();
     EndParallelSectionInternal(*pt, ps);
   }
-<<<<<<< HEAD
 
   //----------------------------------------------------------------------
   //
@@ -1017,126 +1016,6 @@
 
   void InitializePreferredWorkers(std::vector<int>& preferred_workers) {
     static std::atomic<unsigned> next_worker;
-    // preferred_workers maps from a par_idx to a q_idx, hence we
-    // initialize slots in the range [0,num_threads_]
-    while (preferred_workers.size() <= num_threads_) {
-      preferred_workers.push_back(next_worker++ % num_threads_);
-    }
-=======
-  
-  // Clear status to allow the ThreadPoolParallelSection to be
-  // re-used.
-  ps.tasks_finished = 0;
-}
-
-void EndParallelSection(ThreadPoolParallelSection &ps) override {
-  PerThread* pt = GetPerThread();
-  EndParallelSectionInternal(*pt, ps);
-}
-
-//----------------------------------------------------------------------
-//
-// Preferred workers
-// -----------------
-//
-// Initialize the set of hints for preferred worker threads we will
-// use.  We do this once, covering the maximum num_threads_ items,
-// in order to avoid resizing preferred_workers concurrent with
-// access from worker threads.
-//
-// For simplicity we initialize with hints round-robin among the
-// workers.  For simple workloads with 1 main thread this means we
-// will distribute work across the pool of workers.  For workers
-// with multiple main threads it attempts to balance the load.
-//
-// These hints are just used as a starting point, and are updated by
-// the worker thread that actually claims an item (e.g., if an item
-// initially assigned to thread T1 is stolen and executed by T2,
-// then T2 is assigned at the new preferred worker).
-//
-// Note that the hints are held in the _main_ thread that submits
-// work to the pool.  We assume that a thread is primarily
-// submitting work to just one pool, but allow for the pool to
-// change over time.  Hence we allow the hints vector to grow over
-// time.
-//
-// A note on terminology used in the variable names here:
-//
-// dop - degree of parallelism, as seen by the user.  For instance
-//       dop=4 means 4 threads in total: 1 main thread that enters the
-//       loop, plus 1 dispatcher thread, plus 2 additional worker
-//       threads.
-//
-// par_idx - a thread's index within the loop, in the range [0,dop).
-//
-// num_threads_ - the number of worker threads in the thread pool.  A
-//       loop with dop=4 will be common on a pool with 3 threads
-//       (given that the main thread will also participate).
-//
-// q_idx - a worker queue index, in the range [0,num_threads_).
-//
-// preferred_workers - this maps from par_idx values to q_idx.  Hence,
-//        with dop=4 the vector will have length 4, and will identify
-//        which of the workers (0,1,2) should run tasks for the loop.
-//        Note that mapping from par_idx values means that only slots
-//        [1,dop) are actually used in preferred_workers.
-//
-// Here are three examples, all assuming a machine with 4 h/w threads,
-// and ORT configured to use dop=4.
-//
-// * First, suppose that a single job is running a series of loops.
-//   Its main thread enters a parallel loop.  Initially, let's assume
-//   its preferred worker array is [_,0,1,2], writing "_" for the
-//   unusued element for the par_idx=0 work that the main thread will
-//   run.
-//
-//   The main thread schedules the dispatcher task onto worker 0.
-//
-//   The dispatcher task schedules worker tasks onto workers 1 and 2.
-//
-//   The tasks all execute, without any work stealing, on the threads
-//   they were scheduled on.  The preferred worker array remains
-//   [_,0,1,2].
-//
-// * Next, assume we have the same job, and for whatever reason the
-//   preferred workers were initially [_,0,0,0].
-//
-//   The main thread schedules the dispatcher onto worker 0.
-//
-//   This dispatcher task runs on worker 0, and pushes the worker
-//   tasks back onto worker 0's queue.
-//
-//   Workers 1 and 2 are idle, and steal tasks from worker 0.  As the
-//   tasks run, they update the preferred_workers array to record the
-//   workers that execute them.
-//
-//   After the loop, the preferred worker array may now be [_,0,2,1]
-//   or [_,0,1,2], reflecting the fact that the work has got
-//   re-distributed.  The next loop will start out by distributing the
-//   work to those same workers.
-//
-// * Finally, let's assume we have two jobs running on two main
-//   threads, and we are now using DoP=2 in the loops, and have 2
-//   workers in the thread pool (so the machine is not
-//   over-subscribed).
-//
-//   Each main thread has its own preferred_workers, and
-//   let's say initially these are both [_,0].
-//
-//   Here, with DoP=2, each main thread will just dispatch a single
-//   task immediately (there is no need for asynchrony with only one
-//   task to generate).
-//
-//   Initially both main threads will submit these tasks to worker 0.
-//
-//   Once worker 1 steals one of these tasks, the task will update its
-//   preferred worker to be 1.
-//
-//   From that point onwards, the two main threads will dispatch tasks
-//   to separate workers, avoiding the need for further work stealing.
- 
-void InitializePreferredWorkers(std::vector<int> &preferred_workers) {
-  static std::atomic<unsigned> next_worker;
 
   // preferred_workers[0] isn't supposed to be used, so initializng it with -1 to:
   // a) fault if inapropriately accessed
@@ -1144,11 +1023,11 @@
   if (preferred_workers.size() == 0)
     preferred_workers.push_back(-1);
 
-  // preferred_workers maps from a par_idx to a q_idx, hence we
-  // initialize slots in the range [0,num_threads_]
-  while (preferred_workers.size() <= num_threads_) {
-    preferred_workers.push_back(next_worker++ % num_threads_);
->>>>>>> 1a1c360a
+    // preferred_workers maps from a par_idx to a q_idx, hence we
+    // initialize slots in the range [0,num_threads_]
+    while (preferred_workers.size() <= num_threads_) {
+      preferred_workers.push_back(next_worker++ % num_threads_);
+    }
   }
 
   // Update the preferred worker for par_idx to be the calling thread
@@ -1604,25 +1483,17 @@
       Task t = q.PopFront();
       if (!t) {
         // Spin waiting for work.
-<<<<<<< HEAD
-        for (int i = 0; i < spin_count && !t && !done_; i++) {
+        for (int i = 0; i < spin_count && !done_; i++) {
           if (((i + 1) % steal_count == 0)) {
-=======
-        for (int i = 0; i < spin_count && !done_; i++) {
-          if (((i+1)%steal_count == 0)) {
->>>>>>> 1a1c360a
             t = Steal(StealAttemptKind::TRY_ONE);
           } else {
             t = q.PopFront();
           }
-<<<<<<< HEAD
+          if (t) break;
+
           if (spin_loop_status_.load(std::memory_order_relaxed) == SpinLoopStatus::kIdle) {
             break;
           }
-=======
-          if (t) break;
-
->>>>>>> 1a1c360a
           onnxruntime::concurrency::SpinPause();
         }
 
