// Copyright (c) Microsoft Corporation. All rights reserved.
// Licensed under the MIT License.

#pragma once

#include <map>

#include "core/common/common.h"
#include "core/framework/allocator_stats.h"
#include "core/session/abi_key_value_pairs.h"
// some enums are defined in session/onnxruntime_c_api.h but used in ortdevice.h/ortmemory.h
#include "core/session/onnxruntime_c_api.h"
#include "core/framework/ortdevice.h"
#include "core/framework/ortmemoryinfo.h"

// This configures the arena based allocator used by ORT
// See docs/C_API.md for details on what these mean and how to choose these values
struct OrtArenaCfg {
  OrtArenaCfg() : max_mem(0),
                  arena_extend_strategy(-1),
                  initial_chunk_size_bytes(-1),
                  max_dead_bytes_per_chunk(-1),
                  initial_growth_chunk_size_bytes(-1),
                  max_power_of_two_extend_bytes(-1) {}
  OrtArenaCfg(size_t max_mem, int arena_extend_strategy, int initial_chunk_size_bytes,
              int max_dead_bytes_per_chunk, int initial_growth_chunk_size_bytes,
              int64_t max_power_of_two_extend_bytes)
      : max_mem(max_mem),
        arena_extend_strategy(arena_extend_strategy),
        initial_chunk_size_bytes(initial_chunk_size_bytes),
        max_dead_bytes_per_chunk(max_dead_bytes_per_chunk),
        initial_growth_chunk_size_bytes(initial_growth_chunk_size_bytes),
        max_power_of_two_extend_bytes(max_power_of_two_extend_bytes) {}

  size_t max_mem;                         // use 0 to allow ORT to choose the default
  int arena_extend_strategy;              // use -1 to allow ORT to choose the default, 0 = kNextPowerOfTwo, 1 = kSameAsRequested
  int initial_chunk_size_bytes;           // use -1 to allow ORT to choose the default
  int max_dead_bytes_per_chunk;           // use -1 to allow ORT to choose the default
  int initial_growth_chunk_size_bytes;    // use -1 to allow ORT to choose the default
  int64_t max_power_of_two_extend_bytes;  // use -1 to allow ORT to choose the default

  bool IsValid() {
    return arena_extend_strategy >= -1 && arena_extend_strategy <= 1 &&
           initial_chunk_size_bytes >= -1 &&
           max_dead_bytes_per_chunk >= -1 &&
           initial_growth_chunk_size_bytes >= -1 &&
           max_power_of_two_extend_bytes >= -1;
  }

  // config key names that we parse in FromKeyValuePairs
  struct ConfigKeyNames {
    static constexpr const char* ArenaExtendStrategy = "arena.extend_strategy";
    static constexpr const char* InitialChunkSizeBytes = "arena.initial_chunk_size_bytes";
    static constexpr const char* MaxDeadBytesPerChunk = "arena.max_dead_bytes_per_chunk";
    static constexpr const char* InitialGrowthChunkSizeBytes = "arena.initial_growth_chunk_size_bytes";
    static constexpr const char* MaxPowerOfTwoExtendBytes = "arena.max_power_of_two_extend_bytes";
    static constexpr const char* MaxMem = "arena.max_mem";
  };

  static onnxruntime::common::Status FromKeyValuePairs(const OrtKeyValuePairs& kvps, OrtArenaCfg& cfg);
};

namespace onnxruntime {
constexpr const char* CPU = "Cpu";
constexpr const char* CPU_ALIGNED_4K = "CpuAligned4K";
constexpr const char* CUDA = "Cuda";
constexpr const char* CUDA_PINNED = "CudaPinned";
constexpr const char* CANN = "Cann";
constexpr const char* CANN_PINNED = "CannPinned";
constexpr const char* DML = "DML";
constexpr const char* HIP = "Hip";
constexpr const char* HIP_PINNED = "HipPinned";
constexpr const char* OpenVINO_CPU = "OpenVINO_CPU";
constexpr const char* OpenVINO_GPU = "OpenVINO_GPU";
constexpr const char* OpenVINO_RT = "OpenVINO_RT";
constexpr const char* OpenVINO_RT_NPU = "OpenVINO_RT_NPU";
constexpr const char* QNN_HTP_SHARED = "QnnHtpShared";
constexpr const char* WEBGPU_BUFFER = "WebGPU_Buffer";
constexpr const char* WEBNN_TENSOR = "WebNN_Tensor";

constexpr size_t kAllocAlignment = 256;
constexpr const size_t kAlloc4KAlignment = 4096;

class IAllocator;
class Stream;
namespace synchronize {
class Notification;
}
<<<<<<< HEAD
using WaitNotificationFn = std::function<void(Stream*, synchronize::Notification&)>;
void* AllocateBufferWithOptions(IAllocator& allocator, size_t size, bool use_reserve, Stream* stream, WaitNotificationFn wait_fn);
=======

using WaitNotificationFn = std::function<void(Stream*, synchronize::Notification&)>;
void* AllocateBufferWithOptions(IAllocator& allocator, size_t size, bool use_reserve, Stream* stream,
                                // wait fn is for backwards compat with provider bridge
                                WaitNotificationFn ignored = nullptr);
>>>>>>> 01912ceb

template <typename T>
using IAllocatorUniquePtr = std::unique_ptr<T, std::function<void(T*)>>;

class IAllocator {
 public:
  IAllocator(const OrtMemoryInfo& info) : memory_info_(info) {}
  virtual ~IAllocator() = default;
  /**
   * Allocate memory of the specified size.
   * If size is 0, nullptr is returned.
   * If allocation fails, an exception is thrown.
   *
   * @remarks Use SafeInt when calculating the size of memory to allocate using Alloc.
   */
  virtual void* Alloc(size_t size) = 0;
<<<<<<< HEAD
=======

  /** Return true if the allocator implements Stream handling in AllocOnStream.
   */
  virtual bool IsStreamAware() const { return false; }

  /** Allocate memory, handling usage across different Streams
   *
   * A device Stream may be available when executing a model on non-CPU devices. In this case operations are queued
   * asynchronously and the allocation/free call is made when the operation is queued rather than executed.
   * Due to this it is not safe to use the memory on another stream or with no stream unless synchronization has
   * occurred.
   *
   * ORT currently handles the synchronization when executing the model using streams.
   *
   * When two streams are synchronized the event used is identified by the producer stream's latest sync id.
   * This <producer stream:sync id> pair is copied into the sync information of the consumer stream.
   * Each new event creates a new sync id.
   *
   * It is safe to re-use an allocated piece of memory if:
   *   - the stream that currently owns the memory and the stream that wants to use the memory have been synchronized,
   *   - and the sync id from when the memory was assigned to the stream that currently owns it is less than the
   *     sync id from the last synchronization between the two streams.
   *     - e.g. stream0 is assigned the memory when its sync id is 1.
   *            stream0 (producer) and stream1 (consumer) are synchronized.
   *              stream0 sync id will be incremented to 2 when creating the event used in the synchronization.
   *              stream1 will copy this information into its sync info and now contains an entry for stream0
   *              with a sync id of 2.
   *            stream0 frees the memory
   *              the memory is marked as not in use, but still assigned to stream0
   *            stream1 is now able to use the memory as it is not in use, and the sync id from the allocation (1)
   *            is less than the sync id (2) that is has for stream0.
   *   or
   *   - the inference session that owned the Stream has completed inferencing
   *     - Stream::CleanUpOnRunEnd is called when this occurs
   *     - any memory assigned to the Stream is now able to be used by other streams when it is not longer in use.
   */
  virtual void* AllocOnStream(size_t size, Stream* /*stream*/) { return Alloc(size); }
>>>>>>> 01912ceb

  /**
   * Free memory at p.
   * If p is nullptr, do nothing.
   */
  virtual void Free(void* p) = 0;

  // Reserve() is an interface exposed for an implementation of IAllocator
  // to optionally implement some allocation logic that by-passes any arena-based
  // logic that may be housed in the Alloc() implementation.
  // There are SessionOptions config(s) that allow users to allocate some memory
  // by-passing arena-based logic.
  // By default, the base implementation  just calls Alloc().
  virtual void* Reserve(size_t size) { return Alloc(size); }

  const OrtMemoryInfo& Info() const { return memory_info_; };

  // Each implementation of IAllocator can override and provide their own implementation
  virtual void GetStats(AllocatorStats* stats) {
    *stats = {};
  }

  static bool CalcMemSizeForArray(size_t nmemb, size_t size, size_t* out) noexcept {
    return CalcMemSizeForArrayWithAlignment(nmemb, size, 0, out);
  }

  /**
   * Calculate the memory size for an array. The size is bounds checked using SafeInt.
   * \tparam alignment must be power of 2
   * \param nmemb Number of members or elements in the array
   * \param size Size of each element
   * \param out Total size required after any alignment is applied
   * \return true, successful. false, overflow
   */
  [[nodiscard]] static bool CalcMemSizeForArrayWithAlignment(size_t nmemb, size_t size, size_t alignment,
                                                             size_t* out) noexcept;

  /**
   * https://cwe.mitre.org/data/definitions/190.html
   * \param alignment must be power of 2
   * \param nmemb Number of members or elements in the array
   * \param size Size of each element
   * \param out Total size required after any alignment is applied
   * \return true, successful. false, overflow
   * \remarks This was the original API and was implemented in the header. Replaced with the above version
   *          implemented in the .cc file so that the SafeInt dependency is internal.
   */
  template <size_t alignment>
  [[nodiscard]] static bool CalcMemSizeForArrayWithAlignment(size_t nmemb, size_t size, size_t* out) noexcept;

  /**
   * allocate memory for an array which has nmemb items of data, each size bytes long
   */
  void* AllocArray(size_t nmemb, size_t size) {
    size_t len;
    if (!CalcMemSizeForArray(nmemb, size, &len)) {
      ORT_THROW("Invalid size requested for allocation: ", nmemb, " * ", size);
    }

    return Alloc(len);
  }

  /**
   * allocate memory for an array which has nmemb items of data, each size bytes long
   */
  template <size_t alignment>
  void* AllocArrayWithAlignment(size_t nmemb, size_t size) {
    size_t len;
    if (!CalcMemSizeForArrayWithAlignment(nmemb, size, alignment, &len)) {
      ORT_THROW("Invalid size requested for allocation: ", nmemb, " * ", size, " with alignment ", alignment);
    }

    return Alloc(len);
  }

  /**
     Create a std::unique_ptr that is allocated and freed by the provided IAllocator.
     @param allocator The allocator.
     @param count_or_bytes The exact bytes to allocate if T is void, otherwise the number of elements to allocate.
     @param use_reserve If true, call Reserve() instead of Alloc() to allocate memory.
     @param stream Which stream instance allocated chunk will be used with.
     @param wait_fn If the allocator want to dynamic reuse a chunk from another stream, use this wait_fn to sync on
                    the target stream to make the reuse safe.
     @returns std::unique_ptr with allocated memory and deleter. Throws if it cannot allocate memory.
  */
  template <typename T>
  static IAllocatorUniquePtr<T> MakeUniquePtr(std::shared_ptr<IAllocator> allocator, size_t count_or_bytes,
                                              bool use_reserve = false,
<<<<<<< HEAD
                                              Stream* stream = nullptr, WaitNotificationFn wait_fn = nullptr) {
=======
                                              Stream* stream = nullptr) {
>>>>>>> 01912ceb
    ValidateAllocator(allocator);

    // for now limit to fundamental types. we could support others, but to do so either we or the caller
    // needs to call the dtor for the objects, for buffers allocated on device we don't have destructor
    // static_assert(std::is_fundamental<T>::value, "Fundamental type required as no destructors are called.");

    size_t alloc_size = count_or_bytes;

    // if T is not void, 'count_or_bytes' == number of items so allow for that
    if constexpr (!std::is_void<T>::value) {
<<<<<<< HEAD
      // sizeof(void) isn't valid, but the compiler isn't smart enough to ignore that this line isn't
      // reachable if T is void. use std::conditional to 'use' void* in the sizeof call
      constexpr auto size = sizeof(typename std::conditional<std::is_void<T>::value, void*, T>::type);
      alloc_size = ValidatedCalcMemSizeForArray(count_or_bytes, size);
    }

    // allocate
    T* p = static_cast<T*>(AllocateBufferWithOptions(*allocator, alloc_size, use_reserve, stream, std::move(wait_fn)));
    ValidateAllocation(p, alloc_size);

    return IAllocatorUniquePtr<T>{p,
                                  [allocator = std::move(allocator)](T* p) {
                                    allocator->Free(p);
                                  }};
  }

  /**
     Create a std::unique_ptr that is allocated and freed by the provided OrtAllocator.
     @param ort_allocator The allocator.
     @param count_or_bytes The exact bytes to allocate if T is void, otherwise the number of elements to allocate.
     @returns std::unique_ptr with allocated memory and deleter. Throws if it cannot allocate memory.
  */
  template <typename T>
  static IAllocatorUniquePtr<T> MakeUniquePtrFromOrtAllocator(OrtAllocator* ort_allocator, size_t count_or_bytes,
                                                              bool use_reserve = false) {
    ValidateAllocator(ort_allocator);

    size_t alloc_size = count_or_bytes;
    // if T is not void, 'count_or_bytes' == number of items so allow for that
    if constexpr (!std::is_void<T>::value) {
=======
>>>>>>> 01912ceb
      // sizeof(void) isn't valid, but the compiler isn't smart enough to ignore that this line isn't
      // reachable if T is void. use std::conditional to 'use' void* in the sizeof call
      constexpr auto size = sizeof(typename std::conditional<std::is_void<T>::value, void*, T>::type);
      alloc_size = ValidatedCalcMemSizeForArray(count_or_bytes, size);
<<<<<<< HEAD
    }

    T* p = nullptr;
    if (use_reserve) {
      p = static_cast<T*>(ort_allocator->Reserve(ort_allocator, alloc_size));
    } else {
      p = static_cast<T*>(ort_allocator->Alloc(ort_allocator, alloc_size));
    }
=======
    }

    // allocate
    T* p = static_cast<T*>(AllocateBufferWithOptions(*allocator, alloc_size, use_reserve, stream, nullptr));
    ValidateAllocation(p, alloc_size);

    return IAllocatorUniquePtr<T>{p,
                                  [allocator = std::move(allocator)](T* p) {
                                    allocator->Free(p);
                                  }};
  }

  /**
     Create a std::unique_ptr that is allocated and freed by the provided OrtAllocator.
     @param ort_allocator The allocator.
     @param count_or_bytes The exact bytes to allocate if T is void, otherwise the number of elements to allocate.
     @returns std::unique_ptr with allocated memory and deleter. Throws if it cannot allocate memory.
  */
  template <typename T>
  static IAllocatorUniquePtr<T> MakeUniquePtrFromOrtAllocator(OrtAllocator* ort_allocator, size_t count_or_bytes,
                                                              bool use_reserve = false) {
    ValidateAllocator(ort_allocator);

    size_t alloc_size = count_or_bytes;
    // if T is not void, 'count_or_bytes' == number of items so allow for that
    if constexpr (!std::is_void<T>::value) {
      // sizeof(void) isn't valid, but the compiler isn't smart enough to ignore that this line isn't
      // reachable if T is void. use std::conditional to 'use' void* in the sizeof call
      constexpr auto size = sizeof(typename std::conditional<std::is_void<T>::value, void*, T>::type);
      alloc_size = ValidatedCalcMemSizeForArray(count_or_bytes, size);
    }

    T* p = nullptr;
    if (use_reserve) {
      p = static_cast<T*>(ort_allocator->Reserve(ort_allocator, alloc_size));
    } else {
      p = static_cast<T*>(ort_allocator->Alloc(ort_allocator, alloc_size));
    }
>>>>>>> 01912ceb
    ValidateAllocation(p, alloc_size);

    return IAllocatorUniquePtr<T>{p,
                                  [ort_allocator](T* p) {
                                    ort_allocator->Free(ort_allocator, p);
                                  }};
  }

 private:
  //
  // validation functions. split out from methods that are templatized on the data type to minimize binary size.
  //

  template <typename T>
  static void ValidateAllocator(const T& allocator) {
    ORT_ENFORCE(allocator != nullptr);
  }

  static size_t ValidatedCalcMemSizeForArray(size_t count, size_t size) {
    size_t alloc_size = 0;
    if (!CalcMemSizeForArray(count, size, &alloc_size)) {
      ORT_THROW("Invalid size requested for allocation: ", count, " * ", size);
    }

    return alloc_size;
  }

  static void ValidateAllocation(void* p, size_t size) {
    // allocator should throw directly but in case it didn't ensure we do here so that calling code doesn't
    // need to check for nullptr when an actual allocation was expected.
    ORT_ENFORCE(p != nullptr || size == 0, "Memory allocation failed. Size=", size);
  };

  OrtMemoryInfo memory_info_;
};

template <size_t alignment>
bool IAllocator::CalcMemSizeForArrayWithAlignment(size_t nmemb, size_t size, size_t* out) noexcept {
  return CalcMemSizeForArrayWithAlignment(nmemb, size, alignment, out);
}

using AllocatorPtr = std::shared_ptr<IAllocator>;
using AllocatorMap = std::map<OrtDevice, AllocatorPtr>;

class CPUAllocator : public IAllocator {
 public:
  explicit CPUAllocator(const OrtMemoryInfo& memory_info) : IAllocator(memory_info) {}

  // Creates a function local static and returns a shared pointer to it.
  // Re-use in all places where we need a standalone CPUAllocator instance
  static AllocatorPtr DefaultInstance();

  CPUAllocator() : IAllocator(OrtMemoryInfo(CPU, OrtAllocatorType::OrtDeviceAllocator)) {}

  void* Alloc(size_t size) override;
  void Free(void* p) override;
};

void* AllocatorDefaultAlloc(size_t size);
void AllocatorDefaultFree(void* p);
void* AllocatorDefaultAllocAligned(size_t size, size_t alignment);
void AllocatorDefaultFreeAligned(void* p, size_t alignment);

}  // namespace onnxruntime<|MERGE_RESOLUTION|>--- conflicted
+++ resolved
@@ -86,16 +86,11 @@
 namespace synchronize {
 class Notification;
 }
-<<<<<<< HEAD
-using WaitNotificationFn = std::function<void(Stream*, synchronize::Notification&)>;
-void* AllocateBufferWithOptions(IAllocator& allocator, size_t size, bool use_reserve, Stream* stream, WaitNotificationFn wait_fn);
-=======
 
 using WaitNotificationFn = std::function<void(Stream*, synchronize::Notification&)>;
 void* AllocateBufferWithOptions(IAllocator& allocator, size_t size, bool use_reserve, Stream* stream,
                                 // wait fn is for backwards compat with provider bridge
                                 WaitNotificationFn ignored = nullptr);
->>>>>>> 01912ceb
 
 template <typename T>
 using IAllocatorUniquePtr = std::unique_ptr<T, std::function<void(T*)>>;
@@ -112,8 +107,6 @@
    * @remarks Use SafeInt when calculating the size of memory to allocate using Alloc.
    */
   virtual void* Alloc(size_t size) = 0;
-<<<<<<< HEAD
-=======
 
   /** Return true if the allocator implements Stream handling in AllocOnStream.
    */
@@ -151,7 +144,6 @@
    *     - any memory assigned to the Stream is now able to be used by other streams when it is not longer in use.
    */
   virtual void* AllocOnStream(size_t size, Stream* /*stream*/) { return Alloc(size); }
->>>>>>> 01912ceb
 
   /**
    * Free memory at p.
@@ -240,11 +232,7 @@
   template <typename T>
   static IAllocatorUniquePtr<T> MakeUniquePtr(std::shared_ptr<IAllocator> allocator, size_t count_or_bytes,
                                               bool use_reserve = false,
-<<<<<<< HEAD
-                                              Stream* stream = nullptr, WaitNotificationFn wait_fn = nullptr) {
-=======
                                               Stream* stream = nullptr) {
->>>>>>> 01912ceb
     ValidateAllocator(allocator);
 
     // for now limit to fundamental types. we could support others, but to do so either we or the caller
@@ -255,7 +243,6 @@
 
     // if T is not void, 'count_or_bytes' == number of items so allow for that
     if constexpr (!std::is_void<T>::value) {
-<<<<<<< HEAD
       // sizeof(void) isn't valid, but the compiler isn't smart enough to ignore that this line isn't
       // reachable if T is void. use std::conditional to 'use' void* in the sizeof call
       constexpr auto size = sizeof(typename std::conditional<std::is_void<T>::value, void*, T>::type);
@@ -263,7 +250,7 @@
     }
 
     // allocate
-    T* p = static_cast<T*>(AllocateBufferWithOptions(*allocator, alloc_size, use_reserve, stream, std::move(wait_fn)));
+    T* p = static_cast<T*>(AllocateBufferWithOptions(*allocator, alloc_size, use_reserve, stream, nullptr));
     ValidateAllocation(p, alloc_size);
 
     return IAllocatorUniquePtr<T>{p,
@@ -286,13 +273,10 @@
     size_t alloc_size = count_or_bytes;
     // if T is not void, 'count_or_bytes' == number of items so allow for that
     if constexpr (!std::is_void<T>::value) {
-=======
->>>>>>> 01912ceb
       // sizeof(void) isn't valid, but the compiler isn't smart enough to ignore that this line isn't
       // reachable if T is void. use std::conditional to 'use' void* in the sizeof call
       constexpr auto size = sizeof(typename std::conditional<std::is_void<T>::value, void*, T>::type);
       alloc_size = ValidatedCalcMemSizeForArray(count_or_bytes, size);
-<<<<<<< HEAD
     }
 
     T* p = nullptr;
@@ -301,46 +285,6 @@
     } else {
       p = static_cast<T*>(ort_allocator->Alloc(ort_allocator, alloc_size));
     }
-=======
-    }
-
-    // allocate
-    T* p = static_cast<T*>(AllocateBufferWithOptions(*allocator, alloc_size, use_reserve, stream, nullptr));
-    ValidateAllocation(p, alloc_size);
-
-    return IAllocatorUniquePtr<T>{p,
-                                  [allocator = std::move(allocator)](T* p) {
-                                    allocator->Free(p);
-                                  }};
-  }
-
-  /**
-     Create a std::unique_ptr that is allocated and freed by the provided OrtAllocator.
-     @param ort_allocator The allocator.
-     @param count_or_bytes The exact bytes to allocate if T is void, otherwise the number of elements to allocate.
-     @returns std::unique_ptr with allocated memory and deleter. Throws if it cannot allocate memory.
-  */
-  template <typename T>
-  static IAllocatorUniquePtr<T> MakeUniquePtrFromOrtAllocator(OrtAllocator* ort_allocator, size_t count_or_bytes,
-                                                              bool use_reserve = false) {
-    ValidateAllocator(ort_allocator);
-
-    size_t alloc_size = count_or_bytes;
-    // if T is not void, 'count_or_bytes' == number of items so allow for that
-    if constexpr (!std::is_void<T>::value) {
-      // sizeof(void) isn't valid, but the compiler isn't smart enough to ignore that this line isn't
-      // reachable if T is void. use std::conditional to 'use' void* in the sizeof call
-      constexpr auto size = sizeof(typename std::conditional<std::is_void<T>::value, void*, T>::type);
-      alloc_size = ValidatedCalcMemSizeForArray(count_or_bytes, size);
-    }
-
-    T* p = nullptr;
-    if (use_reserve) {
-      p = static_cast<T*>(ort_allocator->Reserve(ort_allocator, alloc_size));
-    } else {
-      p = static_cast<T*>(ort_allocator->Alloc(ort_allocator, alloc_size));
-    }
->>>>>>> 01912ceb
     ValidateAllocation(p, alloc_size);
 
     return IAllocatorUniquePtr<T>{p,
