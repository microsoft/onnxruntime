--- conflicted
+++ resolved
@@ -221,16 +221,14 @@
 KernelCreateInfo BuildKernelCreateInfo();
 }  // namespace contrib
 
-<<<<<<< HEAD
 namespace contrib {
 namespace cuda {
 template <typename T>
 KernelCreateInfo BuildKernelCreateInfo();
-}
+}  // namespace cuda
 }  // namespace contrib
-=======
+
 using BuildKernelCreateInfoFn = KernelCreateInfo (*)();
->>>>>>> 2cf56639
 
 // Naming convention for operator kernel classes
 #define ONNX_OPERATOR_KERNEL_CLASS_NAME(provider, domain, ver, name) \
