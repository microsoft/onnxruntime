// Copyright (c) Microsoft Corporation. All rights reserved.
// Licensed under the MIT License.

#pragma once

/// <summary>
/// Options for the TensorRT provider that are passed to SessionOptionsAppendExecutionProvider_TensorRT_V2.
/// Please note that this struct is *similar* to OrtTensorRTProviderOptions but only to be used internally.
/// Going forward, new trt provider options are to be supported via this struct and usage of the publicly defined
/// OrtTensorRTProviderOptions will be deprecated over time.
/// User can only get the instance of OrtTensorRTProviderOptionsV2 via CreateTensorRTProviderOptions.
/// </summary>
struct OrtTensorRTProviderOptionsV2 {
  int device_id;                                // cuda device id.
  int has_user_compute_stream;                  // indicator of user specified CUDA compute stream.
  void* user_compute_stream;                    // user specified CUDA compute stream.
  int trt_max_partition_iterations;             // maximum iterations for TensorRT parser to get capability
  int trt_min_subgraph_size;                    // minimum size of TensorRT subgraphs
  size_t trt_max_workspace_size;                // maximum workspace size for TensorRT.
  int trt_fp16_enable;                          // enable TensorRT FP16 precision. Default 0 = false, nonzero = true
  int trt_int8_enable;                          // enable TensorRT INT8 precision. Default 0 = false, nonzero = true
  const char* trt_int8_calibration_table_name;  // TensorRT INT8 calibration table name.
  int trt_int8_use_native_calibration_table;    // use native TensorRT generated calibration table. Default 0 = false, nonzero = true
  int trt_dla_enable;                           // enable DLA. Default 0 = false, nonzero = true
  int trt_dla_core;                             // DLA core number. Default 0
  int trt_dump_subgraphs;                       // dump TRT subgraph. Default 0 = false, nonzero = true
  int trt_engine_cache_enable;                  // enable engine caching. Default 0 = false, nonzero = true
  const char* trt_engine_cache_path;            // specify engine cache path
  int trt_engine_decryption_enable;             // enable engine decryption. Default 0 = false, nonzero = true
  const char* trt_engine_decryption_lib_path;   // specify engine decryption library path
  int trt_force_sequential_engine_build;        // force building TensorRT engine sequentially. Default 0 = false, nonzero = true
  int trt_context_memory_sharing_enable;        // enable context memory sharing between subgraphs. Default 0 = false, nonzero = true
  int trt_layer_norm_fp32_fallback;             // force Pow + Reduce ops in layer norm to FP32. Default 0 = false, nonzero = true
<<<<<<< HEAD
  const char* trt_extra_plugin_lib_paths;       // specify extra TensorRT plugin library paths
=======
  int trt_timing_cache_enable;                  // enable TensorRT timing cache. Default 0 = false, nonzero = true
  int trt_force_timing_cache;                   // force the TensorRT cache to be used even if device profile does not match. Default 0 = false, nonzero = true
  int trt_detailed_build_log;                   // Enable detailed build step logging on TensorRT EP with timing for each engine build. Default 0 = false, nonzero = true
>>>>>>> e42f7487
};<|MERGE_RESOLUTION|>--- conflicted
+++ resolved
@@ -31,11 +31,8 @@
   int trt_force_sequential_engine_build;        // force building TensorRT engine sequentially. Default 0 = false, nonzero = true
   int trt_context_memory_sharing_enable;        // enable context memory sharing between subgraphs. Default 0 = false, nonzero = true
   int trt_layer_norm_fp32_fallback;             // force Pow + Reduce ops in layer norm to FP32. Default 0 = false, nonzero = true
-<<<<<<< HEAD
-  const char* trt_extra_plugin_lib_paths;       // specify extra TensorRT plugin library paths
-=======
   int trt_timing_cache_enable;                  // enable TensorRT timing cache. Default 0 = false, nonzero = true
   int trt_force_timing_cache;                   // force the TensorRT cache to be used even if device profile does not match. Default 0 = false, nonzero = true
   int trt_detailed_build_log;                   // Enable detailed build step logging on TensorRT EP with timing for each engine build. Default 0 = false, nonzero = true
->>>>>>> e42f7487
+  const char* trt_extra_plugin_lib_paths;       // specify extra TensorRT plugin library paths
 };