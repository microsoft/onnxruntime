// Copyright (c) Microsoft Corporation. All rights reserved.
// Licensed under the MIT License.

// Do not include this file directly. Please include "onnxruntime_cxx_api.h" instead.
// If interested in trying out features of the new experimental C++ API, include "experimental_onnxruntime_cxx_api.h" instead.
//
// These are the inline implementations of the C++ header APIs. They're in this separate file as to not clutter
// the main C++ file with implementation details.

#include <algorithm>
#include <functional>
#include <iterator>
#include <string>
#include <type_traits>
#include <vector>

// Convert OrtStatus to Ort::Status and return
// instead of throwing
#define ORT_CXX_RETURN_ON_API_FAIL(expression) \
  {                                            \
    auto ort_status = (expression);            \
    if (ort_status) {                          \
      return Ort::Status(ort_status);          \
    }                                          \
  }

#ifdef __cpp_if_constexpr
#define ORT_CXX_IF_CONSTEXPR if constexpr
#else
#define ORT_CXX_IF_CONSTEXPR if
#endif

namespace Ort {

namespace detail {
inline void ThrowStatus(const Status& st) {
  std::string error_message = st.GetErrorMessage();
  OrtErrorCode error_code = st.GetErrorCode();
  ORT_CXX_API_THROW(std::move(error_message), error_code);
}
}  // namespace detail

inline void ThrowOnError(OrtStatus* ort_status) {
  if (ort_status) {
    Ort::Status st(ort_status);
    detail::ThrowStatus(st);
  }
}

inline void ThrowOnError(const Status& st) {
  if (st) {
    detail::ThrowStatus(st);
  }
}

inline Status::Status(OrtStatus* status) noexcept : detail::Base<OrtStatus>{status} {
}

inline Status::Status(const std::exception& e) noexcept {
  p_ = GetApi().CreateStatus(ORT_FAIL, e.what());
}

inline Status::Status(const Exception& e) noexcept {
  p_ = GetApi().CreateStatus(e.GetOrtErrorCode(), e.what());
}

inline Status::Status(const char* message, OrtErrorCode code) noexcept {
  p_ = GetApi().CreateStatus(code, message);
}

inline std::string Status::GetErrorMessage() const {
  std::string message(GetApi().GetErrorMessage(p_));
  return message;
}

inline OrtErrorCode Status::GetErrorCode() const {
  return GetApi().GetErrorCode(p_);
}

inline bool Status::IsOK() const noexcept {
  return (p_ == nullptr);
}

// This template converts a C++ type into it's ONNXTensorElementDataType
template <typename T>
struct TypeToTensorType;
template <>
struct TypeToTensorType<float> {
  static constexpr ONNXTensorElementDataType type = ONNX_TENSOR_ELEMENT_DATA_TYPE_FLOAT;
};
template <>
struct TypeToTensorType<Float16_t> {
  static constexpr ONNXTensorElementDataType type = ONNX_TENSOR_ELEMENT_DATA_TYPE_FLOAT16;
};
template <>
struct TypeToTensorType<BFloat16_t> {
  static constexpr ONNXTensorElementDataType type = ONNX_TENSOR_ELEMENT_DATA_TYPE_BFLOAT16;
};
template <>
struct TypeToTensorType<double> {
  static constexpr ONNXTensorElementDataType type = ONNX_TENSOR_ELEMENT_DATA_TYPE_DOUBLE;
};
template <>
struct TypeToTensorType<int8_t> {
  static constexpr ONNXTensorElementDataType type = ONNX_TENSOR_ELEMENT_DATA_TYPE_INT8;
};
template <>
struct TypeToTensorType<int16_t> {
  static constexpr ONNXTensorElementDataType type = ONNX_TENSOR_ELEMENT_DATA_TYPE_INT16;
};
template <>
struct TypeToTensorType<int32_t> {
  static constexpr ONNXTensorElementDataType type = ONNX_TENSOR_ELEMENT_DATA_TYPE_INT32;
};
template <>
struct TypeToTensorType<int64_t> {
  static constexpr ONNXTensorElementDataType type = ONNX_TENSOR_ELEMENT_DATA_TYPE_INT64;
};
template <>
struct TypeToTensorType<uint8_t> {
  static constexpr ONNXTensorElementDataType type = ONNX_TENSOR_ELEMENT_DATA_TYPE_UINT8;
};
template <>
struct TypeToTensorType<uint16_t> {
  static constexpr ONNXTensorElementDataType type = ONNX_TENSOR_ELEMENT_DATA_TYPE_UINT16;
};
template <>
struct TypeToTensorType<uint32_t> {
  static constexpr ONNXTensorElementDataType type = ONNX_TENSOR_ELEMENT_DATA_TYPE_UINT32;
};
template <>
struct TypeToTensorType<uint64_t> {
  static constexpr ONNXTensorElementDataType type = ONNX_TENSOR_ELEMENT_DATA_TYPE_UINT64;
};
template <>
struct TypeToTensorType<bool> {
  static constexpr ONNXTensorElementDataType type = ONNX_TENSOR_ELEMENT_DATA_TYPE_BOOL;
};

template <>
struct TypeToTensorType<Float8E4M3FN_t> {
  static constexpr ONNXTensorElementDataType type = ONNX_TENSOR_ELEMENT_DATA_TYPE_FLOAT8E4M3FN;
};
template <>
struct TypeToTensorType<Float8E4M3FNUZ_t> {
  static constexpr ONNXTensorElementDataType type = ONNX_TENSOR_ELEMENT_DATA_TYPE_FLOAT8E4M3FNUZ;
};
template <>
struct TypeToTensorType<Float8E5M2_t> {
  static constexpr ONNXTensorElementDataType type = ONNX_TENSOR_ELEMENT_DATA_TYPE_FLOAT8E5M2;
};
template <>
struct TypeToTensorType<Float8E5M2FNUZ_t> {
  static constexpr ONNXTensorElementDataType type = ONNX_TENSOR_ELEMENT_DATA_TYPE_FLOAT8E5M2FNUZ;
};

inline bool BFloat16_t::operator==(const BFloat16_t& rhs) const noexcept {
  if (IsNaN() || rhs.IsNaN()) {
    // IEEE defines that NaN is not equal to anything, including itself.
    return false;
  }
  return val == rhs.val;
}

inline bool BFloat16_t::operator<(const BFloat16_t& rhs) const noexcept {
  if (IsNaN() || rhs.IsNaN()) {
    // IEEE defines that NaN is unordered with respect to everything, including itself.
    return false;
  }

  const bool left_is_negative = IsNegative();
  if (left_is_negative != rhs.IsNegative()) {
    // When the signs of left and right differ, we know that left is less than right if it is
    // the negative value. The exception to this is if both values are zero, in which case IEEE
    // says they should be equal, even if the signs differ.
    return left_is_negative && !AreZero(*this, rhs);
  }
  return (val != rhs.val) && ((val < rhs.val) ^ left_is_negative);
}

inline MemoryAllocation::MemoryAllocation(OrtAllocator* allocator, void* p, size_t size)
    : allocator_(allocator), p_(p), size_(size) {
}

inline MemoryAllocation::~MemoryAllocation() {
  if (p_ != nullptr) {
    // We do not throw out of destructor
    auto ret = GetApi().AllocatorFree(allocator_, p_);
    static_cast<void>(ret);
  }
}

inline MemoryAllocation::MemoryAllocation(MemoryAllocation&& o) noexcept : allocator_(nullptr), p_(nullptr), size_(0) {
  *this = std::move(o);
}

inline MemoryAllocation& MemoryAllocation::operator=(MemoryAllocation&& o) noexcept {
  OrtAllocator* alloc = nullptr;
  void* p = nullptr;
  size_t sz = 0;

  // Swap out this
  std::swap(alloc, allocator_);
  std::swap(p, p_);
  std::swap(sz, size_);

  // Swap with incoming
  std::swap(allocator_, o.allocator_);
  std::swap(p_, o.p_);
  std::swap(size_, o.size_);

  // Destroy this instance if needed
  MemoryAllocation this_alloc(alloc, p, sz);
  return *this;
}

namespace detail {

template <typename T>
inline void* AllocatorImpl<T>::Alloc(size_t size) {
  void* out;
  ThrowOnError(GetApi().AllocatorAlloc(this->p_, size, &out));
  return out;
}

template <typename T>
inline MemoryAllocation AllocatorImpl<T>::GetAllocation(size_t size) {
  void* out;
  ThrowOnError(GetApi().AllocatorAlloc(this->p_, size, &out));
  MemoryAllocation result(this->p_, out, size);
  return result;
}

template <typename T>
inline void AllocatorImpl<T>::Free(void* p) {
  ThrowOnError(GetApi().AllocatorFree(this->p_, p));
}

template <typename T>
inline ConstMemoryInfo AllocatorImpl<T>::GetInfo() const {
  const OrtMemoryInfo* out;
  ThrowOnError(GetApi().AllocatorGetInfo(this->p_, &out));
  return ConstMemoryInfo{out};
}

}  // namespace detail

inline AllocatorWithDefaultOptions::AllocatorWithDefaultOptions() {
  ThrowOnError(GetApi().GetAllocatorWithDefaultOptions(&this->p_));
}

inline Allocator::Allocator(const Session& sess, const OrtMemoryInfo* mem_info) {
  ThrowOnError(GetApi().CreateAllocator(sess, mem_info, &this->p_));
}

namespace detail {

template <typename T>
inline std::string MemoryInfoImpl<T>::GetAllocatorName() const {
  const char* name = nullptr;
  ThrowOnError(GetApi().MemoryInfoGetName(this->p_, &name));
  return std::string(name);
}

template <typename T>
inline OrtAllocatorType MemoryInfoImpl<T>::GetAllocatorType() const {
  OrtAllocatorType type;
  ThrowOnError(GetApi().MemoryInfoGetType(this->p_, &type));
  return type;
}

template <typename T>
inline int MemoryInfoImpl<T>::GetDeviceId() const {
  int id = 0;
  ThrowOnError(GetApi().MemoryInfoGetId(this->p_, &id));
  return id;
}

template <typename T>
inline OrtMemoryInfoDeviceType MemoryInfoImpl<T>::GetDeviceType() const {
  OrtMemoryInfoDeviceType type;
  GetApi().MemoryInfoGetDeviceType(this->p_, &type);
  return type;
}

template <typename T>
inline OrtMemType MemoryInfoImpl<T>::GetMemoryType() const {
  OrtMemType type;
  ThrowOnError(GetApi().MemoryInfoGetMemType(this->p_, &type));
  return type;
}

template <typename T>
template <typename U>
inline bool MemoryInfoImpl<T>::operator==(const MemoryInfoImpl<U>& o) const {
  int comp_result = 0;
  ThrowOnError(Ort::GetApi().CompareMemoryInfo(this->p_, o, &comp_result));
  return comp_result == 0;
}

}  // namespace detail

inline MemoryInfo MemoryInfo::CreateCpu(OrtAllocatorType type, OrtMemType mem_type) {
  OrtMemoryInfo* p;
  ThrowOnError(GetApi().CreateCpuMemoryInfo(type, mem_type, &p));
  return MemoryInfo(p);
}

inline MemoryInfo::MemoryInfo(const char* name, OrtAllocatorType type, int id, OrtMemType mem_type) {
  ThrowOnError(GetApi().CreateMemoryInfo(name, type, id, mem_type, &this->p_));
}

namespace detail {
template <typename T>
inline std::vector<std::string> ConstIoBindingImpl<T>::GetOutputNames() const {
  AllocatorWithDefaultOptions allocator;
  return binding_utils::GetOutputNamesHelper(this->p_, allocator);
}

template <typename T>
inline std::vector<std::string> ConstIoBindingImpl<T>::GetOutputNames(OrtAllocator* allocator) const {
  return binding_utils::GetOutputNamesHelper(this->p_, allocator);
}

template <typename T>
inline std::vector<Value> ConstIoBindingImpl<T>::GetOutputValues() const {
  AllocatorWithDefaultOptions allocator;
  return binding_utils::GetOutputValuesHelper(this->p_, allocator);
}

template <typename T>
inline std::vector<Value> ConstIoBindingImpl<T>::GetOutputValues(OrtAllocator* allocator) const {
  return binding_utils::GetOutputValuesHelper(this->p_, allocator);
}

template <typename T>
inline void IoBindingImpl<T>::BindInput(const char* name, const Value& value) {
  ThrowOnError(GetApi().BindInput(this->p_, name, value));
}

template <typename T>
inline void IoBindingImpl<T>::BindOutput(const char* name, const Value& value) {
  ThrowOnError(GetApi().BindOutput(this->p_, name, value));
}

template <typename T>
inline void IoBindingImpl<T>::BindOutput(const char* name, const OrtMemoryInfo* mem_info) {
  ThrowOnError(GetApi().BindOutputToDevice(this->p_, name, mem_info));
}

template <typename T>
inline void IoBindingImpl<T>::ClearBoundInputs() {
  GetApi().ClearBoundInputs(this->p_);
}

template <typename T>
inline void IoBindingImpl<T>::ClearBoundOutputs() {
  GetApi().ClearBoundOutputs(this->p_);
}

template <typename T>
inline void IoBindingImpl<T>::SynchronizeInputs() {
  ThrowOnError(GetApi().SynchronizeBoundInputs(this->p_));
}

template <typename T>
inline void IoBindingImpl<T>::SynchronizeOutputs() {
  ThrowOnError(GetApi().SynchronizeBoundOutputs(this->p_));
}

namespace binding_utils {
inline std::vector<std::string> GetOutputNamesHelper(const OrtIoBinding* binding, OrtAllocator* allocator) {
  std::vector<std::string> result;
  auto free_fn = detail::AllocatedFree(allocator);
  using Ptr = std::unique_ptr<void, decltype(free_fn)>;

  char* buffer = nullptr;
  size_t* lengths = nullptr;
  size_t count = 0;
  ThrowOnError(GetApi().GetBoundOutputNames(binding, allocator, &buffer, &lengths, &count));

  if (count == 0) {
    return result;
  }

  Ptr buffer_g(buffer, free_fn);
  Ptr lengths_g(lengths, free_fn);

  result.reserve(count);
  for (size_t i = 0; i < count; ++i) {
    auto sz = *lengths;
    result.emplace_back(buffer, sz);
    buffer += sz;
    ++lengths;
  }
  return result;
}

inline std::vector<Value> GetOutputValuesHelper(const OrtIoBinding* binding, OrtAllocator* allocator) {
  std::vector<Value> result;
  size_t owned = 0;
  size_t output_count = 0;
  // Lambda to release the buffer when no longer needed and
  // make sure that we destroy all instances on exception
  auto free_fn = [&owned, &output_count, allocator](OrtValue** buffer) {
    if (buffer) {
      while (owned < output_count) {
        auto* p = buffer + owned++;
        GetApi().ReleaseValue(*p);
      }
      allocator->Free(allocator, buffer);
    }
  };
  using Ptr = std::unique_ptr<OrtValue*, decltype(free_fn)>;

  OrtValue** output_buffer = nullptr;
  ThrowOnError(GetApi().GetBoundOutputValues(binding, allocator, &output_buffer, &output_count));
  if (output_count == 0) {
    return result;
  }

  Ptr buffer_g(output_buffer, free_fn);

  result.reserve(output_count);
  for (size_t i = 0; i < output_count; ++i) {
    result.emplace_back(output_buffer[i]);
    ++owned;
  }
  return result;
}

}  // namespace binding_utils
}  // namespace detail

inline IoBinding::IoBinding(Session& session) {
  ThrowOnError(GetApi().CreateIoBinding(session, &this->p_));
}

inline ArenaCfg::ArenaCfg(size_t max_mem, int arena_extend_strategy, int initial_chunk_size_bytes, int max_dead_bytes_per_chunk) {
  ThrowOnError(GetApi().CreateArenaCfg(max_mem, arena_extend_strategy, initial_chunk_size_bytes, max_dead_bytes_per_chunk, &p_));
}

inline ThreadingOptions::ThreadingOptions() {
  ThrowOnError(GetApi().CreateThreadingOptions(&p_));
}

inline ThreadingOptions& ThreadingOptions::SetGlobalIntraOpNumThreads(int intra_op_num_threads) {
  ThrowOnError(GetApi().SetGlobalIntraOpNumThreads(p_, intra_op_num_threads));
  return *this;
}

inline ThreadingOptions& ThreadingOptions::SetGlobalInterOpNumThreads(int inter_op_num_threads) {
  ThrowOnError(GetApi().SetGlobalInterOpNumThreads(p_, inter_op_num_threads));
  return *this;
}

inline ThreadingOptions& ThreadingOptions::SetGlobalSpinControl(int allow_spinning) {
  ThrowOnError(GetApi().SetGlobalSpinControl(p_, allow_spinning));
  return *this;
}

inline ThreadingOptions& ThreadingOptions::SetGlobalDenormalAsZero() {
  ThrowOnError(GetApi().SetGlobalDenormalAsZero(p_));
  return *this;
}

inline ThreadingOptions& ThreadingOptions::SetGlobalCustomCreateThreadFn(OrtCustomCreateThreadFn ort_custom_create_thread_fn) {
  ThrowOnError(GetApi().SetGlobalCustomCreateThreadFn(p_, ort_custom_create_thread_fn));
  return *this;
}

inline ThreadingOptions& ThreadingOptions::SetGlobalCustomThreadCreationOptions(void* ort_custom_thread_creation_options) {
  ThrowOnError(GetApi().SetGlobalCustomThreadCreationOptions(p_, ort_custom_thread_creation_options));
  return *this;
}

inline ThreadingOptions& ThreadingOptions::SetGlobalCustomJoinThreadFn(OrtCustomJoinThreadFn ort_custom_join_thread_fn) {
  ThrowOnError(GetApi().SetGlobalCustomJoinThreadFn(p_, ort_custom_join_thread_fn));
  return *this;
}

namespace detail {
template <typename T>
inline const char* KeyValuePairsImpl<T>::GetValue(const char* key) const {
  return GetApi().GetKeyValue(this->p_, key);
}

template <typename T>
inline std::unordered_map<std::string, std::string> KeyValuePairsImpl<T>::GetKeyValuePairs() const {
  std::unordered_map<std::string, std::string> out;

  size_t num_pairs = 0;
  const char* const* keys = nullptr;
  const char* const* values = nullptr;
  GetApi().GetKeyValuePairs(this->p_, &keys, &values, &num_pairs);
  if (num_pairs > 0) {
    out.reserve(num_pairs);
    for (size_t i = 0; i < num_pairs; ++i) {
      out.emplace(keys[i], values[i]);
    }
  }

  return out;
}

template <typename T>
inline void KeyValuePairsImpl<T>::GetKeyValuePairs(std::vector<const char*>& keys,
                                                   std::vector<const char*>& values) const {
  keys.clear();
  values.clear();

  size_t num_pairs = 0;
  const char* const* keys_ptr = nullptr;
  const char* const* values_ptr = nullptr;
  GetApi().GetKeyValuePairs(this->p_, &keys_ptr, &values_ptr, &num_pairs);
  if (num_pairs > 0) {
    keys.resize(num_pairs);
    values.resize(num_pairs);
    std::copy(keys_ptr, keys_ptr + num_pairs, keys.begin());
    std::copy(values_ptr, values_ptr + num_pairs, values.begin());
  }
}
}  // namespace detail

inline KeyValuePairs::KeyValuePairs() {
  GetApi().CreateKeyValuePairs(&p_);
}

inline KeyValuePairs::KeyValuePairs(const std::unordered_map<std::string, std::string>& kv_pairs) {
  GetApi().CreateKeyValuePairs(&p_);
  for (const auto& kv : kv_pairs) {
    GetApi().AddKeyValuePair(this->p_, kv.first.c_str(), kv.second.c_str());
  }
}

inline void KeyValuePairs::Add(const char* key, const char* value) {
  GetApi().AddKeyValuePair(this->p_, key, value);
}

inline void KeyValuePairs::Remove(const char* key) {
  GetApi().RemoveKeyValuePair(this->p_, key);
}

namespace detail {
template <typename T>
inline OrtHardwareDeviceType HardwareDeviceImpl<T>::Type() const {
  return GetApi().HardwareDevice_Type(this->p_);
}

template <typename T>
inline uint32_t HardwareDeviceImpl<T>::VendorId() const {
  return GetApi().HardwareDevice_VendorId(this->p_);
}

template <typename T>
inline uint32_t HardwareDeviceImpl<T>::DeviceId() const {
  return GetApi().HardwareDevice_DeviceId(this->p_);
}

template <typename T>
inline const char* HardwareDeviceImpl<T>::Vendor() const {
  return GetApi().HardwareDevice_Vendor(this->p_);
}

template <typename T>
inline ConstKeyValuePairs HardwareDeviceImpl<T>::Metadata() const {
  return ConstKeyValuePairs{GetApi().HardwareDevice_Metadata(this->p_)};
}

template <typename T>
inline const char* EpDeviceImpl<T>::EpName() const {
  return GetApi().EpDevice_EpName(this->p_);
}

template <typename T>
inline const char* EpDeviceImpl<T>::EpVendor() const {
  return GetApi().EpDevice_EpVendor(this->p_);
}

template <typename T>
inline ConstKeyValuePairs EpDeviceImpl<T>::EpMetadata() const {
  return ConstKeyValuePairs(GetApi().EpDevice_EpMetadata(this->p_));
}

template <typename T>
inline ConstKeyValuePairs EpDeviceImpl<T>::EpOptions() const {
  return ConstKeyValuePairs(GetApi().EpDevice_EpOptions(this->p_));
}

template <typename T>
inline ConstHardwareDevice EpDeviceImpl<T>::Device() const {
  return ConstHardwareDevice(GetApi().EpDevice_Device(this->p_));
}
}  // namespace detail

inline EpDevice::EpDevice(OrtEpFactory& ep_factory, ConstHardwareDevice& hardware_device,
                          ConstKeyValuePairs ep_metadata, ConstKeyValuePairs ep_options) {
  ThrowOnError(GetEpApi().CreateEpDevice(&ep_factory, hardware_device, ep_metadata, ep_options, &p_));
}

inline Env::Env(OrtLoggingLevel logging_level, _In_ const char* logid) {
  ThrowOnError(GetApi().CreateEnv(logging_level, logid, &p_));
  if (strcmp(logid, "onnxruntime-node") == 0) {
    ThrowOnError(GetApi().SetLanguageProjection(p_, OrtLanguageProjection::ORT_PROJECTION_NODEJS));
  } else {
    ThrowOnError(GetApi().SetLanguageProjection(p_, OrtLanguageProjection::ORT_PROJECTION_CPLUSPLUS));
  }
}

inline Env::Env(OrtLoggingLevel logging_level, const char* logid, OrtLoggingFunction logging_function, void* logger_param) {
  ThrowOnError(GetApi().CreateEnvWithCustomLogger(logging_function, logger_param, logging_level, logid, &p_));
  if (strcmp(logid, "onnxruntime-node") == 0) {
    ThrowOnError(GetApi().SetLanguageProjection(p_, OrtLanguageProjection::ORT_PROJECTION_NODEJS));
  } else {
    ThrowOnError(GetApi().SetLanguageProjection(p_, OrtLanguageProjection::ORT_PROJECTION_CPLUSPLUS));
  }
}

inline Env::Env(const OrtThreadingOptions* tp_options, OrtLoggingLevel logging_level, _In_ const char* logid) {
  ThrowOnError(GetApi().CreateEnvWithGlobalThreadPools(logging_level, logid, tp_options, &p_));
  if (strcmp(logid, "onnxruntime-node") == 0) {
    ThrowOnError(GetApi().SetLanguageProjection(p_, OrtLanguageProjection::ORT_PROJECTION_NODEJS));
  } else {
    ThrowOnError(GetApi().SetLanguageProjection(p_, OrtLanguageProjection::ORT_PROJECTION_CPLUSPLUS));
  }
}

inline Env::Env(const OrtThreadingOptions* tp_options, OrtLoggingFunction logging_function, void* logger_param,
                OrtLoggingLevel logging_level, _In_ const char* logid) {
  ThrowOnError(GetApi().CreateEnvWithCustomLoggerAndGlobalThreadPools(logging_function, logger_param, logging_level, logid, tp_options, &p_));
  if (strcmp(logid, "onnxruntime-node") == 0) {
    ThrowOnError(GetApi().SetLanguageProjection(p_, OrtLanguageProjection::ORT_PROJECTION_NODEJS));
  } else {
    ThrowOnError(GetApi().SetLanguageProjection(p_, OrtLanguageProjection::ORT_PROJECTION_CPLUSPLUS));
  }
}

inline Env& Env::EnableTelemetryEvents() {
  ThrowOnError(GetApi().EnableTelemetryEvents(p_));
  return *this;
}

inline Env& Env::DisableTelemetryEvents() {
  ThrowOnError(GetApi().DisableTelemetryEvents(p_));
  return *this;
}

inline Env& Env::UpdateEnvWithCustomLogLevel(OrtLoggingLevel log_severity_level) {
  ThrowOnError(GetApi().UpdateEnvWithCustomLogLevel(p_, log_severity_level));
  return *this;
}

inline Env& Env::CreateAndRegisterAllocator(const OrtMemoryInfo* mem_info, const OrtArenaCfg* arena_cfg) {
  ThrowOnError(GetApi().CreateAndRegisterAllocator(p_, mem_info, arena_cfg));
  return *this;
}

inline Env& Env::CreateAndRegisterAllocatorV2(const std::string& provider_type, const OrtMemoryInfo* mem_info, const std::unordered_map<std::string, std::string>& options, const OrtArenaCfg* arena_cfg) {
  std::vector<const char*> keys, values;
  auto num_entries = options.size();
  if (num_entries > 0) {
    keys.reserve(num_entries);
    values.reserve(num_entries);
    for (const auto& entry : options) {
      keys.push_back(entry.first.c_str());
      values.push_back(entry.second.c_str());
    }
  }
  ThrowOnError(GetApi().CreateAndRegisterAllocatorV2(p_, provider_type.c_str(), mem_info, arena_cfg, keys.data(), values.data(), num_entries));
  return *this;
}

inline Env& Env::RegisterExecutionProviderLibrary(const char* registration_name,
                                                  const std::basic_string<ORTCHAR_T>& path) {
  ThrowOnError(GetApi().RegisterExecutionProviderLibrary(p_, registration_name, path.c_str()));
  return *this;
}

inline Env& Env::UnregisterExecutionProviderLibrary(const char* registration_name) {
  ThrowOnError(GetApi().UnregisterExecutionProviderLibrary(p_, registration_name));
  return *this;
}

inline std::vector<ConstEpDevice> Env::GetEpDevices() const {
  size_t num_devices = 0;
  const OrtEpDevice* const* device_ptrs = nullptr;
  ThrowOnError(GetApi().GetEpDevices(p_, &device_ptrs, &num_devices));

  std::vector<ConstEpDevice> devices;
  if (num_devices > 0) {
    devices.reserve(num_devices);
    for (size_t i = 0; i < num_devices; ++i) {
      devices.emplace_back(device_ptrs[i]);
    }
  }

  return devices;
}

inline CustomOpDomain::CustomOpDomain(const char* domain) {
  ThrowOnError(GetApi().CreateCustomOpDomain(domain, &p_));
}

inline void CustomOpDomain::Add(const OrtCustomOp* op) {
  ThrowOnError(GetApi().CustomOpDomain_Add(p_, op));
}

inline LoraAdapter LoraAdapter::CreateLoraAdapter(const std::basic_string<ORTCHAR_T>& adapter_path,
                                                  OrtAllocator* allocator) {
  OrtLoraAdapter* p;
  ThrowOnError(GetApi().CreateLoraAdapter(adapter_path.c_str(), allocator, &p));
  return LoraAdapter{p};
}

inline LoraAdapter LoraAdapter::CreateLoraAdapterFromArray(const void* bytes, size_t num_bytes,
                                                           OrtAllocator* allocator) {
  OrtLoraAdapter* p;
  ThrowOnError(GetApi().CreateLoraAdapterFromArray(bytes, num_bytes, allocator, &p));
  return LoraAdapter{p};
}

inline RunOptions::RunOptions() {
  ThrowOnError(GetApi().CreateRunOptions(&p_));
}

inline RunOptions& RunOptions::SetRunLogVerbosityLevel(int level) {
  ThrowOnError(GetApi().RunOptionsSetRunLogVerbosityLevel(p_, level));
  return *this;
}

inline RunOptions& RunOptions::SetRunLogSeverityLevel(int level) {
  ThrowOnError(GetApi().RunOptionsSetRunLogSeverityLevel(p_, level));
  return *this;
}

inline int RunOptions::GetRunLogVerbosityLevel() const {
  int out;
  ThrowOnError(GetApi().RunOptionsGetRunLogVerbosityLevel(p_, &out));
  return out;
}

inline int RunOptions::GetRunLogSeverityLevel() const {
  int out;
  ThrowOnError(GetApi().RunOptionsGetRunLogSeverityLevel(p_, &out));
  return out;
}

inline RunOptions& RunOptions::SetRunTag(const char* run_tag) {
  ThrowOnError(GetApi().RunOptionsSetRunTag(p_, run_tag));
  return *this;
}

inline const char* RunOptions::GetRunTag() const {
  const char* out;
  ThrowOnError(GetApi().RunOptionsGetRunTag(p_, &out));
  return out;
}

inline RunOptions& RunOptions::AddConfigEntry(const char* config_key, const char* config_value) {
  ThrowOnError(GetApi().AddRunConfigEntry(p_, config_key, config_value));
  return *this;
}

inline RunOptions& RunOptions::SetTerminate() {
  ThrowOnError(GetApi().RunOptionsSetTerminate(p_));
  return *this;
}

inline RunOptions& RunOptions::UnsetTerminate() {
  ThrowOnError(GetApi().RunOptionsUnsetTerminate(p_));
  return *this;
}

inline RunOptions& RunOptions::AddActiveLoraAdapter(const LoraAdapter& adapter) {
  ThrowOnError(GetApi().RunOptionsAddActiveLoraAdapter(p_, adapter));
  return *this;
}

inline ModelCompilationOptions::ModelCompilationOptions(const Env& env, const SessionOptions& session_options) {
  ThrowOnError(GetCompileApi().CreateModelCompilationOptionsFromSessionOptions(env, session_options, &this->p_));
}

inline ModelCompilationOptions::ModelCompilationOptions(const Env& env, ConstSessionOptions session_options) {
  ThrowOnError(GetCompileApi().CreateModelCompilationOptionsFromSessionOptions(env, session_options, &this->p_));
}

inline Status CompileModel(const Env& env, const ModelCompilationOptions& model_compilation_options) {
  return Ort::Status(GetCompileApi().CompileModel(env, model_compilation_options));
}

inline ModelCompilationOptions& ModelCompilationOptions::SetInputModelPath(
    const ORTCHAR_T* input_model_path) {
  Ort::ThrowOnError(GetCompileApi().ModelCompilationOptions_SetInputModelPath(this->p_, input_model_path));
  return *this;
}

inline ModelCompilationOptions& ModelCompilationOptions::SetInputModelFromBuffer(
    const void* input_model_data, size_t input_model_data_size) {
  Ort::ThrowOnError(GetCompileApi().ModelCompilationOptions_SetInputModelFromBuffer(this->p_, input_model_data,
                                                                                    input_model_data_size));
  return *this;
}

inline ModelCompilationOptions& ModelCompilationOptions::SetOutputModelPath(
    const ORTCHAR_T* output_model_path) {
  Ort::ThrowOnError(GetCompileApi().ModelCompilationOptions_SetOutputModelPath(this->p_, output_model_path));
  return *this;
}

inline ModelCompilationOptions& ModelCompilationOptions::SetOutputModelExternalInitializersFile(
    const ORTCHAR_T* file_path, size_t initializer_size_threshold) {
  Ort::ThrowOnError(GetCompileApi().ModelCompilationOptions_SetOutputModelExternalInitializersFile(
      this->p_,
      file_path,
      initializer_size_threshold));
  return *this;
}

inline ModelCompilationOptions& ModelCompilationOptions::SetOutputModelBuffer(
    OrtAllocator* allocator, void** output_model_buffer_ptr, size_t* output_model_buffer_size_ptr) {
  Ort::ThrowOnError(GetCompileApi().ModelCompilationOptions_SetOutputModelBuffer(this->p_, allocator,
                                                                                 output_model_buffer_ptr,
                                                                                 output_model_buffer_size_ptr));
  return *this;
}

inline ModelCompilationOptions& ModelCompilationOptions::SetEpContextEmbedMode(
    bool embed_ep_context_in_model) {
  Ort::ThrowOnError(GetCompileApi().ModelCompilationOptions_SetEpContextEmbedMode(
      this->p_,
      embed_ep_context_in_model));
  return *this;
}

namespace detail {

template <typename T>
inline Ort::SessionOptions ConstSessionOptionsImpl<T>::Clone() const {
  OrtSessionOptions* out;
  ThrowOnError(GetApi().CloneSessionOptions(this->p_, &out));
  return SessionOptions{out};
}

template <typename T>
inline std::string ConstSessionOptionsImpl<T>::GetConfigEntry(const char* config_key) const {
  size_t size = 0;
  // Feed nullptr for the data buffer to query the true size of the string value
  Ort::ThrowOnError(GetApi().GetSessionConfigEntry(this->p_, config_key, nullptr, &size));

  std::string out;
  out.resize(size);
  Ort::ThrowOnError(GetApi().GetSessionConfigEntry(this->p_, config_key, &out[0], &size));
  out.resize(size - 1);  // remove the terminating character '\0'

  return out;
}

template <typename T>
inline bool ConstSessionOptionsImpl<T>::HasConfigEntry(const char* config_key) const {
  int out = 0;
  Ort::ThrowOnError(GetApi().HasSessionConfigEntry(this->p_, config_key, &out));
  return static_cast<bool>(out);
}

template <typename T>
inline std::string ConstSessionOptionsImpl<T>::GetConfigEntryOrDefault(const char* config_key,
                                                                       const std::string& def) const {
  if (!this->HasConfigEntry(config_key)) {
    return def;
  }

  return this->GetConfigEntry(config_key);
}

template <typename T>
inline SessionOptionsImpl<T>& SessionOptionsImpl<T>::SetIntraOpNumThreads(int intra_op_num_threads) {
  ThrowOnError(GetApi().SetIntraOpNumThreads(this->p_, intra_op_num_threads));
  return *this;
}

template <typename T>
inline SessionOptionsImpl<T>& SessionOptionsImpl<T>::SetInterOpNumThreads(int inter_op_num_threads) {
  ThrowOnError(GetApi().SetInterOpNumThreads(this->p_, inter_op_num_threads));
  return *this;
}

template <typename T>
inline SessionOptionsImpl<T>& SessionOptionsImpl<T>::SetGraphOptimizationLevel(GraphOptimizationLevel graph_optimization_level) {
  ThrowOnError(GetApi().SetSessionGraphOptimizationLevel(this->p_, graph_optimization_level));
  return *this;
}

template <typename T>
inline SessionOptionsImpl<T>& SessionOptionsImpl<T>::SetDeterministicCompute(bool value) {
  ThrowOnError(GetApi().SetDeterministicCompute(this->p_, value));
  return *this;
}

template <typename T>
inline SessionOptionsImpl<T>& SessionOptionsImpl<T>::SetOptimizedModelFilePath(const ORTCHAR_T* optimized_model_filepath) {
  ThrowOnError(GetApi().SetOptimizedModelFilePath(this->p_, optimized_model_filepath));
  return *this;
}

template <typename T>
inline SessionOptionsImpl<T>& SessionOptionsImpl<T>::EnableProfiling(const ORTCHAR_T* profile_file_prefix) {
  ThrowOnError(GetApi().EnableProfiling(this->p_, profile_file_prefix));
  return *this;
}

template <typename T>
inline SessionOptionsImpl<T>& SessionOptionsImpl<T>::DisableProfiling() {
  ThrowOnError(GetApi().DisableProfiling(this->p_));
  return *this;
}

template <typename T>
inline SessionOptionsImpl<T>& SessionOptionsImpl<T>::EnableOrtCustomOps() {
  ThrowOnError(GetApi().EnableOrtCustomOps(this->p_));
  return *this;
}

template <typename T>
inline SessionOptionsImpl<T>& SessionOptionsImpl<T>::EnableMemPattern() {
  ThrowOnError(GetApi().EnableMemPattern(this->p_));
  return *this;
}

template <typename T>
inline SessionOptionsImpl<T>& SessionOptionsImpl<T>::DisableMemPattern() {
  ThrowOnError(GetApi().DisableMemPattern(this->p_));
  return *this;
}

template <typename T>
inline SessionOptionsImpl<T>& SessionOptionsImpl<T>::EnableCpuMemArena() {
  ThrowOnError(GetApi().EnableCpuMemArena(this->p_));
  return *this;
}

template <typename T>
inline SessionOptionsImpl<T>& SessionOptionsImpl<T>::DisableCpuMemArena() {
  ThrowOnError(GetApi().DisableCpuMemArena(this->p_));
  return *this;
}

template <typename T>
inline SessionOptionsImpl<T>& SessionOptionsImpl<T>::SetExecutionMode(ExecutionMode execution_mode) {
  ThrowOnError(GetApi().SetSessionExecutionMode(this->p_, execution_mode));
  return *this;
}

template <typename T>
inline SessionOptionsImpl<T>& SessionOptionsImpl<T>::SetLoadCancellationFlag(bool value) {
  ThrowOnError(GetApi().SessionOptionsSetLoadCancellationFlag(this->p_, value));
  return *this;
}

template <typename T>
inline SessionOptionsImpl<T>& SessionOptionsImpl<T>::SetLogId(const char* logid) {
  ThrowOnError(GetApi().SetSessionLogId(this->p_, logid));
  return *this;
}

template <typename T>
inline SessionOptionsImpl<T>& SessionOptionsImpl<T>::SetLogSeverityLevel(int level) {
  ThrowOnError(GetApi().SetSessionLogSeverityLevel(this->p_, level));
  return *this;
}

template <typename T>
inline SessionOptionsImpl<T>& SessionOptionsImpl<T>::Add(OrtCustomOpDomain* custom_op_domain) {
  ThrowOnError(GetApi().AddCustomOpDomain(this->p_, custom_op_domain));
  return *this;
}

template <typename T>
inline SessionOptionsImpl<T>& SessionOptionsImpl<T>::AddConfigEntry(const char* config_key, const char* config_value) {
  ThrowOnError(GetApi().AddSessionConfigEntry(this->p_, config_key, config_value));
  return *this;
}

template <typename T>
inline SessionOptionsImpl<T>& SessionOptionsImpl<T>::AddInitializer(const char* name, const OrtValue* ort_val) {
  ThrowOnError(GetApi().AddInitializer(this->p_, name, ort_val));
  return *this;
}

template <typename T>
inline SessionOptionsImpl<T>& SessionOptionsImpl<T>::DisablePerSessionThreads() {
  ThrowOnError(GetApi().DisablePerSessionThreads(this->p_));
  return *this;
}

template <typename T>
inline SessionOptionsImpl<T>& SessionOptionsImpl<T>::AddExternalInitializers(const std::vector<std::string>& names,
                                                                             const std::vector<Value>& ort_values) {
  const size_t inputs_num = names.size();
  if (inputs_num != ort_values.size()) {
    ORT_CXX_API_THROW("Expecting names and ort_values to have the same length", ORT_INVALID_ARGUMENT);
  }
  std::vector<const char*> names_ptr;
  std::vector<const OrtValue*> ort_values_ptrs;
  names_ptr.reserve(inputs_num);
  ort_values_ptrs.reserve(inputs_num);
  for (size_t i = 0; i < inputs_num; ++i) {
    names_ptr.push_back(names[i].c_str());
    ort_values_ptrs.push_back(ort_values[i]);
  }
  ThrowOnError(GetApi().AddExternalInitializers(this->p_, names_ptr.data(), ort_values_ptrs.data(), inputs_num));
  return *this;
}

template <typename T>
inline SessionOptionsImpl<T>& SessionOptionsImpl<T>::AddExternalInitializersFromFilesInMemory(const std::vector<std::basic_string<ORTCHAR_T>>& file_names,
                                                                                              const std::vector<char*>& buffer_array,
                                                                                              const std::vector<size_t>& file_lengths) {
  const size_t inputs_num = file_names.size();
  if (inputs_num != buffer_array.size()) {
    ORT_CXX_API_THROW("Expecting names and buffer_array to have the same length", ORT_INVALID_ARGUMENT);
  }
  if (inputs_num != file_lengths.size()) {
    ORT_CXX_API_THROW("Expecting names and file_lengths to have the same length", ORT_INVALID_ARGUMENT);
  }
  std::vector<const ORTCHAR_T*> names_ptr;
  names_ptr.reserve(inputs_num);
  for (size_t i = 0; i < inputs_num; ++i) {
    names_ptr.push_back(file_names[i].c_str());
  }
  ThrowOnError(GetApi().AddExternalInitializersFromFilesInMemory(this->p_, names_ptr.data(), buffer_array.data(),
                                                                 file_lengths.data(), inputs_num));
  return *this;
}

template <typename T>
inline SessionOptionsImpl<T>& SessionOptionsImpl<T>::AppendExecutionProvider_CUDA(const OrtCUDAProviderOptions& provider_options) {
  ThrowOnError(GetApi().SessionOptionsAppendExecutionProvider_CUDA(this->p_, &provider_options));
  return *this;
}

template <typename T>
inline SessionOptionsImpl<T>& SessionOptionsImpl<T>::AppendExecutionProvider_CUDA_V2(const OrtCUDAProviderOptionsV2& provider_options) {
  ThrowOnError(GetApi().SessionOptionsAppendExecutionProvider_CUDA_V2(this->p_, &provider_options));
  return *this;
}

template <typename T>
inline SessionOptionsImpl<T>& SessionOptionsImpl<T>::AppendExecutionProvider_ROCM(const OrtROCMProviderOptions& provider_options) {
  ThrowOnError(GetApi().SessionOptionsAppendExecutionProvider_ROCM(this->p_, &provider_options));
  return *this;
}

template <typename T>
inline SessionOptionsImpl<T>& SessionOptionsImpl<T>::AppendExecutionProvider_TensorRT(const OrtTensorRTProviderOptions& provider_options) {
  ThrowOnError(GetApi().SessionOptionsAppendExecutionProvider_TensorRT(this->p_, &provider_options));
  return *this;
}

template <typename T>
inline SessionOptionsImpl<T>& SessionOptionsImpl<T>::AppendExecutionProvider_TensorRT_V2(const OrtTensorRTProviderOptionsV2& provider_options) {
  ThrowOnError(GetApi().SessionOptionsAppendExecutionProvider_TensorRT_V2(this->p_, &provider_options));
  return *this;
}

template <typename T>
inline SessionOptionsImpl<T>& SessionOptionsImpl<T>::AppendExecutionProvider_MIGraphX(const OrtMIGraphXProviderOptions& provider_options) {
  ThrowOnError(GetApi().SessionOptionsAppendExecutionProvider_MIGraphX(this->p_, &provider_options));
  return *this;
}

template <typename T>
inline SessionOptionsImpl<T>& SessionOptionsImpl<T>::AppendExecutionProvider_CANN(const OrtCANNProviderOptions& provider_options) {
  ThrowOnError(GetApi().SessionOptionsAppendExecutionProvider_CANN(this->p_, &provider_options));
  return *this;
}

template <typename T>
inline SessionOptionsImpl<T>& SessionOptionsImpl<T>::AppendExecutionProvider_Dnnl(const OrtDnnlProviderOptions& provider_options) {
  ThrowOnError(GetApi().SessionOptionsAppendExecutionProvider_Dnnl(this->p_, &provider_options));
  return *this;
}

template <typename T>
inline SessionOptionsImpl<T>& SessionOptionsImpl<T>::AppendExecutionProvider(
    const std::string& provider_name,
    const std::unordered_map<std::string, std::string>& provider_options) {
  auto num_entries = provider_options.size();
  std::vector<const char*> keys, values;
  if (num_entries > 0) {
    keys.reserve(num_entries);
    values.reserve(num_entries);

    for (const auto& entry : provider_options) {
      keys.push_back(entry.first.c_str());
      values.push_back(entry.second.c_str());
    }
  }

  ThrowOnError(GetApi().SessionOptionsAppendExecutionProvider(this->p_, provider_name.c_str(),
                                                              keys.data(), values.data(), num_entries));

  return *this;
}

namespace {
template <typename T>
void SessionOptionsAppendEP(detail::SessionOptionsImpl<T>& session_options,
                            Env& env, const std::vector<ConstEpDevice>& ep_devices,
                            const std::vector<const char*>& ep_options_keys,
                            const std::vector<const char*>& ep_options_values) {
  std::vector<const OrtEpDevice*> ep_devices_ptrs;
  ep_devices_ptrs.reserve(ep_devices.size());
  for (const auto& ep_device : ep_devices) {
    ep_devices_ptrs.push_back(ep_device);
  }

  ThrowOnError(GetApi().SessionOptionsAppendExecutionProvider_V2(
      session_options, env, ep_devices_ptrs.data(), ep_devices_ptrs.size(),
      ep_options_keys.data(), ep_options_values.data(), ep_options_keys.size()));
}
}  // namespace

template <typename T>
inline SessionOptionsImpl<T>& SessionOptionsImpl<T>::AppendExecutionProvider_V2(
    Env& env, const std::vector<ConstEpDevice>& ep_devices, const KeyValuePairs& ep_options) {
  std::vector<const char*> ep_options_keys, ep_options_values;
  ep_options.GetKeyValuePairs(ep_options_keys, ep_options_values);

  SessionOptionsAppendEP(*this, env, ep_devices, ep_options_keys, ep_options_values);

  return *this;
}

template <typename T>
inline SessionOptionsImpl<T>& SessionOptionsImpl<T>::AppendExecutionProvider_V2(
    Env& env, const std::vector<ConstEpDevice>& ep_devices,
    const std::unordered_map<std::string, std::string>& ep_options) {
  std::vector<const char*> ep_options_keys, ep_options_values;
  ep_options_keys.reserve(ep_options.size());
  ep_options_values.reserve(ep_options.size());

  for (const auto& [key, value] : ep_options) {
    ep_options_keys.push_back(key.c_str());
    ep_options_values.push_back(value.c_str());
  }

  SessionOptionsAppendEP(*this, env, ep_devices, ep_options_keys, ep_options_values);

  return *this;
}

template <typename T>
<<<<<<< HEAD
inline SessionOptionsImpl<T>& SessionOptionsImpl<T>::SetEpSelectionPolicy(OrtExecutionProviderDevicePolicy policy,
                                                                          EpSelectionDelegate delegate,
                                                                          void* delegate_user_param) {
  ThrowOnError(GetApi().SessionOptionsSetEpSelectionPolicy(this->p_, policy, delegate, delegate_user_param));
=======
inline SessionOptionsImpl<T>& SessionOptionsImpl<T>::SetEpSelectionPolicy(OrtExecutionProviderDevicePolicy policy) {
  ThrowOnError(GetApi().SessionOptionsSetEpSelectionPolicy(this->p_, policy));
  return *this;
}

template <typename T>
inline SessionOptionsImpl<T>& SessionOptionsImpl<T>::SetEpSelectionPolicy(EpSelectionDelegate delegate, void* state) {
  ThrowOnError(GetApi().SessionOptionsSetEpSelectionPolicyDelegate(this->p_, delegate, state));
>>>>>>> 1f4156c6
  return *this;
}

template <typename T>
inline SessionOptionsImpl<T>& SessionOptionsImpl<T>::SetCustomCreateThreadFn(OrtCustomCreateThreadFn ort_custom_create_thread_fn) {
  ThrowOnError(GetApi().SessionOptionsSetCustomCreateThreadFn(this->p_, ort_custom_create_thread_fn));
  return *this;
}

template <typename T>
inline SessionOptionsImpl<T>& SessionOptionsImpl<T>::SetCustomThreadCreationOptions(void* ort_custom_thread_creation_options) {
  ThrowOnError(GetApi().SessionOptionsSetCustomThreadCreationOptions(this->p_, ort_custom_thread_creation_options));
  return *this;
}

template <typename T>
inline SessionOptionsImpl<T>& SessionOptionsImpl<T>::SetCustomJoinThreadFn(OrtCustomJoinThreadFn ort_custom_join_thread_fn) {
  ThrowOnError(GetApi().SessionOptionsSetCustomJoinThreadFn(this->p_, ort_custom_join_thread_fn));
  return *this;
}

template <typename T>
inline SessionOptionsImpl<T>& SessionOptionsImpl<T>::AppendExecutionProvider_OpenVINO(const OrtOpenVINOProviderOptions& provider_options) {
  ThrowOnError(GetApi().SessionOptionsAppendExecutionProvider_OpenVINO(this->p_, &provider_options));
  return *this;
}

template <typename T>
inline SessionOptionsImpl<T>& SessionOptionsImpl<T>::AppendExecutionProvider_OpenVINO_V2(const std::unordered_map<std::string, std::string>& provider_options) {
  auto num_entries = provider_options.size();
  std::vector<const char*> keys, values;
  if (num_entries > 0) {
    keys.reserve(num_entries);
    values.reserve(num_entries);

    for (const auto& entry : provider_options) {
      keys.push_back(entry.first.c_str());
      values.push_back(entry.second.c_str());
    }
  }

  ThrowOnError(GetApi().SessionOptionsAppendExecutionProvider_OpenVINO_V2(this->p_,
                                                                          keys.data(), values.data(), num_entries));

  return *this;
}

template <typename T>
inline SessionOptionsImpl<T>& SessionOptionsImpl<T>::AppendExecutionProvider_VitisAI(const std::unordered_map<std::string, std::string>& provider_options) {
  auto num_entries = provider_options.size();
  std::vector<const char*> keys, values;
  if (num_entries > 0) {
    keys.reserve(num_entries);
    values.reserve(num_entries);

    for (const auto& entry : provider_options) {
      keys.push_back(entry.first.c_str());
      values.push_back(entry.second.c_str());
    }
  }

  ThrowOnError(GetApi().SessionOptionsAppendExecutionProvider_VitisAI(this->p_, keys.data(), values.data(), num_entries));

  return *this;
}

template <typename T>
inline SessionOptionsImpl<T>& SessionOptionsImpl<T>::RegisterCustomOpsLibrary(const ORTCHAR_T* library_name,
                                                                              const CustomOpConfigs& custom_op_configs) {
  // Add custom op config entries before registering the custom op library. Otherwise, the config entries _may_ be ignored by
  // the custom op library.
  for (const auto& config_iter : custom_op_configs.GetFlattenedConfigs()) {
    AddConfigEntry(config_iter.first.c_str(), config_iter.second.c_str());
  }

  ThrowOnError(GetApi().RegisterCustomOpsLibrary_V2(this->p_, library_name));
  return *this;
}

template <typename T>
inline SessionOptionsImpl<T>& SessionOptionsImpl<T>::RegisterCustomOpsUsingFunction(const char* registration_function_name) {
  ThrowOnError(GetApi().RegisterCustomOpsUsingFunction(this->p_, registration_function_name));
  return *this;
}

/// Session
template <typename T>
inline size_t ConstSessionImpl<T>::GetInputCount() const {
  size_t out;
  ThrowOnError(GetApi().SessionGetInputCount(this->p_, &out));
  return out;
}

template <typename T>
inline size_t ConstSessionImpl<T>::GetOutputCount() const {
  size_t out;
  ThrowOnError(GetApi().SessionGetOutputCount(this->p_, &out));
  return out;
}

template <typename T>
inline size_t ConstSessionImpl<T>::GetOverridableInitializerCount() const {
  size_t out;
  ThrowOnError(GetApi().SessionGetOverridableInitializerCount(this->p_, &out));
  return out;
}

template <typename T>
inline std::vector<std::string> ConstSessionImpl<T>::GetInputNames() const {
  AllocatorWithDefaultOptions allocator;

  auto num_inputs = GetInputCount();
  std::vector<std::string> input_names;
  input_names.reserve(num_inputs);

  for (size_t i = 0; i < num_inputs; ++i) {
    char* name = nullptr;
    ThrowOnError(GetApi().SessionGetInputName(this->p_, i, allocator, &name));
    input_names.push_back(name);
    allocator.Free(name);
  }

  return input_names;
}

template <typename T>
inline std::vector<std::string> ConstSessionImpl<T>::GetOutputNames() const {
  AllocatorWithDefaultOptions allocator;

  auto num_inputs = GetOutputCount();
  std::vector<std::string> output_names;
  output_names.reserve(num_inputs);

  for (size_t i = 0; i < num_inputs; ++i) {
    char* name = nullptr;
    ThrowOnError(GetApi().SessionGetOutputName(this->p_, i, allocator, &name));
    output_names.push_back(name);
    allocator.Free(name);
  }

  return output_names;
}

template <typename T>
inline std::vector<std::string> ConstSessionImpl<T>::GetOverridableInitializerNames() const {
  AllocatorWithDefaultOptions allocator;

  auto num_initializers = GetOverridableInitializerCount();
  std::vector<std::string> initializer_names;
  initializer_names.reserve(num_initializers);

  for (size_t i = 0; i < num_initializers; ++i) {
    char* name = nullptr;
    ThrowOnError(GetApi().SessionGetOverridableInitializerName(this->p_, i, allocator, &name));
    initializer_names.push_back(name);
  }

  return initializer_names;
}

template <typename T>
inline AllocatedStringPtr ConstSessionImpl<T>::GetInputNameAllocated(size_t index, OrtAllocator* allocator) const {
  char* out;
  ThrowOnError(GetApi().SessionGetInputName(this->p_, index, allocator, &out));
  return AllocatedStringPtr(out, detail::AllocatedFree(allocator));
}

template <typename T>
inline AllocatedStringPtr ConstSessionImpl<T>::GetOutputNameAllocated(size_t index, OrtAllocator* allocator) const {
  char* out;
  ThrowOnError(GetApi().SessionGetOutputName(this->p_, index, allocator, &out));
  return AllocatedStringPtr(out, detail::AllocatedFree(allocator));
}

template <typename T>
inline AllocatedStringPtr ConstSessionImpl<T>::GetOverridableInitializerNameAllocated(size_t index, OrtAllocator* allocator) const {
  char* out;
  ThrowOnError(GetApi().SessionGetOverridableInitializerName(this->p_, index, allocator, &out));
  return AllocatedStringPtr(out, detail::AllocatedFree(allocator));
}

template <typename T>
inline uint64_t ConstSessionImpl<T>::GetProfilingStartTimeNs() const {
  uint64_t out;
  ThrowOnError(GetApi().SessionGetProfilingStartTimeNs(this->p_, &out));
  return out;
}

template <typename T>
inline ModelMetadata ConstSessionImpl<T>::GetModelMetadata() const {
  OrtModelMetadata* out;
  ThrowOnError(GetApi().SessionGetModelMetadata(this->p_, &out));
  return ModelMetadata{out};
}

template <typename T>
inline TypeInfo ConstSessionImpl<T>::GetInputTypeInfo(size_t index) const {
  OrtTypeInfo* out;
  ThrowOnError(GetApi().SessionGetInputTypeInfo(this->p_, index, &out));
  return TypeInfo{out};
}

template <typename T>
inline TypeInfo ConstSessionImpl<T>::GetOutputTypeInfo(size_t index) const {
  OrtTypeInfo* out;
  ThrowOnError(GetApi().SessionGetOutputTypeInfo(this->p_, index, &out));
  return TypeInfo{out};
}

template <typename T>
inline TypeInfo ConstSessionImpl<T>::GetOverridableInitializerTypeInfo(size_t index) const {
  OrtTypeInfo* out;
  ThrowOnError(GetApi().SessionGetOverridableInitializerTypeInfo(this->p_, index, &out));
  return TypeInfo{out};
}

#if !defined(ORT_MINIMAL_BUILD)
template <typename T>
inline int ConstSessionImpl<T>::GetOpset(const std::string& domain) const {
  int opset;
  ThrowOnError(GetModelEditorApi().SessionGetOpsetForDomain(this->p_, domain.c_str(), &opset));
  return opset;
}
#endif  // !defined(ORT_MINIMAL_BUILD)

template <typename T>
std::vector<ValueInfo> ConstSessionImpl<T>::GetInputs() const {
  const std::vector<std::string> input_names = GetInputNames();

  std::vector<ValueInfo> inputs;
  inputs.reserve(input_names.size());

  for (size_t i = 0; i < input_names.size(); ++i) {
    auto type_info = GetInputTypeInfo(i);
    inputs.emplace_back(ValueInfo{input_names[i], type_info.GetConst()});
  }

  return inputs;
}

template <typename T>
std::vector<ValueInfo> ConstSessionImpl<T>::GetOutputs() const {
  const std::vector<std::string> output_names = GetOutputNames();

  std::vector<ValueInfo> outputs;
  outputs.reserve(output_names.size());

  for (size_t i = 0; i < output_names.size(); ++i) {
    auto type_info = GetOutputTypeInfo(i);
    outputs.emplace_back(ValueInfo{output_names[i], type_info.GetConst()});
  }

  return outputs;
}

template <typename T>
inline std::vector<Value> SessionImpl<T>::Run(const RunOptions& run_options, const char* const* input_names, const Value* input_values, size_t input_count,
                                              const char* const* output_names, size_t output_count) {
  std::vector<Value> output_values;
  output_values.reserve(output_count);
  for (size_t i = 0; i < output_count; i++)
    output_values.emplace_back(nullptr);
  Run(run_options, input_names, input_values, input_count, output_names, output_values.data(), output_count);
  return output_values;
}

template <typename T>
inline void SessionImpl<T>::Run(const RunOptions& run_options, const char* const* input_names, const Value* input_values, size_t input_count,
                                const char* const* output_names, Value* output_values, size_t output_count) {
  static_assert(sizeof(Value) == sizeof(OrtValue*), "Value is really just an array of OrtValue* in memory, so we can reinterpret_cast safely");
  auto ort_input_values = reinterpret_cast<const OrtValue* const*>(input_values);
  auto ort_output_values = reinterpret_cast<OrtValue**>(output_values);
  ThrowOnError(GetApi().Run(this->p_, run_options, input_names, ort_input_values, input_count, output_names, output_count, ort_output_values));
}

template <typename T>
inline void SessionImpl<T>::Run(const RunOptions& run_options, const IoBinding& io_binding) {
  ThrowOnError(GetApi().RunWithBinding(this->p_, run_options, io_binding));
}

template <typename T>
inline void SessionImpl<T>::RunAsync(const RunOptions& run_options, const char* const* input_names, const Value* input_values, size_t input_count,
                                     const char* const* output_names, Value* output_values, size_t output_count, RunAsyncCallbackFn callback, void* user_data) {
  auto ort_input_values = reinterpret_cast<const OrtValue* const*>(input_values);
  auto ort_output_values = reinterpret_cast<OrtValue**>(output_values);
  ThrowOnError(GetApi().RunAsync(this->p_, run_options, input_names,
                                 ort_input_values, input_count, output_names, output_count,
                                 ort_output_values, callback, user_data));
}

template <typename T>
inline AllocatedStringPtr SessionImpl<T>::EndProfilingAllocated(OrtAllocator* allocator) {
  char* out = nullptr;
  ThrowOnError(GetApi().SessionEndProfiling(this->p_, allocator, &out));
  return AllocatedStringPtr(out, detail::AllocatedFree(allocator));
}

template <typename T>
inline void SessionImpl<T>::SetEpDynamicOptions(const char* const* keys, const char* const* values, size_t kv_len) {
  ThrowOnError(GetApi().SetEpDynamicOptions(this->p_, keys, values, kv_len));
}

#if !defined(ORT_MINIMAL_BUILD)
template <typename T>
inline void SessionImpl<T>::FinalizeModelEditorSession(const Model& model, const SessionOptions& options,
                                                       OrtPrepackedWeightsContainer* prepacked_weights_container) {
  ThrowOnError(GetModelEditorApi().ApplyModelToModelEditorSession(this->p_, model));
  ThrowOnError(GetModelEditorApi().FinalizeModelEditorSession(this->p_, options, prepacked_weights_container));
}
#endif  // #if !defined(ORT_MINIMAL_BUILD)

}  // namespace detail

inline SessionOptions::SessionOptions() {
  ThrowOnError(GetApi().CreateSessionOptions(&this->p_));
}

/// CustomOpConfigs
inline std::string detail::MakeCustomOpConfigEntryKey(const char* custom_op_name, const char* config) {
  std::string config_key = "custom_op.";

  config_key += custom_op_name;
  config_key += ".";
  config_key += config;

  return config_key;
}

inline CustomOpConfigs& CustomOpConfigs::AddConfig(const char* custom_op_name, const char* config_key, const char* config_value) {
  const std::string full_flat_key = detail::MakeCustomOpConfigEntryKey(custom_op_name, config_key);
  flat_configs_[full_flat_key] = config_value;
  return *this;
}

inline const std::unordered_map<std::string, std::string>& CustomOpConfigs::GetFlattenedConfigs() const {
  return flat_configs_;
}

inline Session::Session(const Env& env, const ORTCHAR_T* model_path, const SessionOptions& options) {
  ThrowOnError(GetApi().CreateSession(env, model_path, options, &this->p_));
}

inline Session::Session(const Env& env, const ORTCHAR_T* model_path, const SessionOptions& options,
                        OrtPrepackedWeightsContainer* prepacked_weights_container) {
  ThrowOnError(GetApi().CreateSessionWithPrepackedWeightsContainer(env, model_path, options, prepacked_weights_container, &this->p_));
}

inline Session::Session(const Env& env, const void* model_data, size_t model_data_length, const SessionOptions& options) {
  ThrowOnError(GetApi().CreateSessionFromArray(env, model_data, model_data_length, options, &this->p_));
}

inline Session::Session(const Env& env, const void* model_data, size_t model_data_length,
                        const SessionOptions& options, OrtPrepackedWeightsContainer* prepacked_weights_container) {
  ThrowOnError(GetApi().CreateSessionFromArrayWithPrepackedWeightsContainer(env, model_data, model_data_length, options,
                                                                            prepacked_weights_container, &this->p_));
}

#if !defined(ORT_MINIMAL_BUILD)
inline Session::Session(const Env& env, const Model& model, const SessionOptions& options) {
  ThrowOnError(GetModelEditorApi().CreateSessionFromModel(env, model.GetConst(), options, &this->p_));
}

// static
inline Session Session::CreateModelEditorSession(const Env& env, const ORTCHAR_T* model_path,
                                                 const SessionOptions& options) {
  OrtSession* session = nullptr;
  ThrowOnError(GetModelEditorApi().CreateModelEditorSession(env, model_path, options, &session));
  return Session(session);
}

// static
inline Session Session::CreateModelEditorSession(const Env& env, const void* model_data, size_t model_data_length,
                                                 const SessionOptions& options) {
  OrtSession* session = nullptr;
  ThrowOnError(GetModelEditorApi().CreateModelEditorSessionFromArray(env, model_data, model_data_length, options,
                                                                     &session));
  return Session(session);
}

void FinalizeModelEditorSession(const Model& model, const SessionOptions& options,
                                OrtPrepackedWeightsContainer* prepacked_weights_container);
#endif  // #if !defined(ORT_MINIMAL_BUILD)

inline AllocatedStringPtr ModelMetadata::GetProducerNameAllocated(OrtAllocator* allocator) const {
  char* out;
  ThrowOnError(GetApi().ModelMetadataGetProducerName(p_, allocator, &out));
  return AllocatedStringPtr(out, detail::AllocatedFree(allocator));
}

inline AllocatedStringPtr ModelMetadata::GetGraphNameAllocated(OrtAllocator* allocator) const {
  char* out;
  ThrowOnError(GetApi().ModelMetadataGetGraphName(p_, allocator, &out));
  return AllocatedStringPtr(out, detail::AllocatedFree(allocator));
}

inline AllocatedStringPtr ModelMetadata::GetDomainAllocated(OrtAllocator* allocator) const {
  char* out;
  ThrowOnError(GetApi().ModelMetadataGetDomain(p_, allocator, &out));
  return AllocatedStringPtr(out, detail::AllocatedFree(allocator));
}

inline AllocatedStringPtr Ort::ModelMetadata::GetDescriptionAllocated(OrtAllocator* allocator) const {
  char* out;
  ThrowOnError(GetApi().ModelMetadataGetDescription(p_, allocator, &out));
  return AllocatedStringPtr(out, detail::AllocatedFree(allocator));
}

inline AllocatedStringPtr ModelMetadata::GetGraphDescriptionAllocated(OrtAllocator* allocator) const {
  char* out;
  ThrowOnError(GetApi().ModelMetadataGetGraphDescription(p_, allocator, &out));
  return AllocatedStringPtr(out, detail::AllocatedFree(allocator));
}

inline AllocatedStringPtr ModelMetadata::LookupCustomMetadataMapAllocated(const char* key, OrtAllocator* allocator) const {
  char* out;
  ThrowOnError(GetApi().ModelMetadataLookupCustomMetadataMap(p_, allocator, key, &out));
  return AllocatedStringPtr(out, detail::AllocatedFree(allocator));
}

inline std::vector<AllocatedStringPtr> ModelMetadata::GetCustomMetadataMapKeysAllocated(OrtAllocator* allocator) const {
  auto deletor = detail::AllocatedFree(allocator);
  std::vector<AllocatedStringPtr> result;

  char** out = nullptr;
  int64_t num_keys = 0;
  ThrowOnError(GetApi().ModelMetadataGetCustomMetadataMapKeys(p_, allocator, &out, &num_keys));
  if (num_keys <= 0) {
    return result;
  }

  // array of pointers will be freed
  std::unique_ptr<void, decltype(deletor)> array_guard(out, deletor);
  // reserve may throw
  auto strings_deletor = [&deletor, num_keys](char** out) { for(int64_t i = 0; i < num_keys; ++i) deletor(out[i]); };
  std::unique_ptr<char*, decltype(strings_deletor)> strings_guard(out, strings_deletor);
  result.reserve(static_cast<size_t>(num_keys));
  strings_guard.release();
  for (int64_t i = 0; i < num_keys; ++i) {
    result.push_back(AllocatedStringPtr(out[i], deletor));
  }

  return result;
}

inline int64_t ModelMetadata::GetVersion() const {
  int64_t out;
  ThrowOnError(GetApi().ModelMetadataGetVersion(p_, &out));
  return out;
}

inline TensorTypeAndShapeInfo::TensorTypeAndShapeInfo(ONNXTensorElementDataType element_type,
                                                      const std::vector<int64_t>& dims,
                                                      const std::vector<std::string>* symbolic_dims) {
  ThrowOnError(GetApi().CreateTensorTypeAndShapeInfo(&p_));
  ThrowOnError(GetApi().SetTensorElementType(p_, element_type));
  ThrowOnError(GetApi().SetDimensions(p_, dims.data(), dims.size()));

  if (symbolic_dims) {
    std::vector<const char*> symbolic_dims_cstr;
    symbolic_dims_cstr.reserve(symbolic_dims->size());
    std::transform(symbolic_dims->begin(), symbolic_dims->end(), std::back_inserter(symbolic_dims_cstr),
                   [](const std::string& s) { return s.c_str(); });
    ThrowOnError(GetApi().SetSymbolicDimensions(p_, symbolic_dims_cstr.data(), symbolic_dims_cstr.size()));
  }
}

#if !defined(ORT_MINIMAL_BUILD)
// static
inline TypeInfo TypeInfo::CreateTensorInfo(ConstTensorTypeAndShapeInfo tensor_type_and_shape_info) {
  OrtTypeInfo* output = nullptr;
  ThrowOnError(GetModelEditorApi().CreateTensorTypeInfo(tensor_type_and_shape_info, &output));
  return TypeInfo{output};
}

// static
inline TypeInfo TypeInfo::CreateSparseTensorInfo(ConstTensorTypeAndShapeInfo sparse_tensor_type_and_shape_info) {
  OrtTypeInfo* output = nullptr;
  ThrowOnError(GetModelEditorApi().CreateSparseTensorTypeInfo(sparse_tensor_type_and_shape_info, &output));
  return TypeInfo{output};
}

// static
inline TypeInfo TypeInfo::CreateSequenceTypeInfo(ConstTypeInfo sequence_type) {
  OrtTypeInfo* output;
  ThrowOnError(GetModelEditorApi().CreateSequenceTypeInfo(sequence_type, &output));
  return TypeInfo{output};
}

// static
inline TypeInfo TypeInfo::CreateMapTypeInfo(ONNXTensorElementDataType key_type, ConstTypeInfo value_type) {
  OrtTypeInfo* output;
  ThrowOnError(GetModelEditorApi().CreateMapTypeInfo(key_type, value_type, &output));
  return TypeInfo{output};
}

// static
inline TypeInfo TypeInfo::CreateOptionalTypeInfo(ConstTypeInfo contained_type) {
  OrtTypeInfo* output;
  ThrowOnError(GetModelEditorApi().CreateOptionalTypeInfo(contained_type, &output));
  return TypeInfo{output};
}
#endif  // #if !defined(ORT_MINIMAL_BUILD)

namespace detail {

template <typename T>
inline ONNXTensorElementDataType TensorTypeAndShapeInfoImpl<T>::GetElementType() const {
  ONNXTensorElementDataType out;
  ThrowOnError(GetApi().GetTensorElementType(this->p_, &out));
  return out;
}

template <typename T>
inline size_t TensorTypeAndShapeInfoImpl<T>::GetElementCount() const {
  size_t out;
  ThrowOnError(GetApi().GetTensorShapeElementCount(this->p_, &out));
  return static_cast<size_t>(out);
}

template <typename T>
inline size_t TensorTypeAndShapeInfoImpl<T>::GetDimensionsCount() const {
  size_t out;
  ThrowOnError(GetApi().GetDimensionsCount(this->p_, &out));
  return out;
}

template <typename T>
inline void TensorTypeAndShapeInfoImpl<T>::GetDimensions(int64_t* values, size_t values_count) const {
  ThrowOnError(GetApi().GetDimensions(this->p_, values, values_count));
}

template <typename T>
inline void TensorTypeAndShapeInfoImpl<T>::GetSymbolicDimensions(const char** values, size_t values_count) const {
  ThrowOnError(GetApi().GetSymbolicDimensions(this->p_, values, values_count));
}

template <typename T>
inline std::vector<const char*> TensorTypeAndShapeInfoImpl<T>::GetSymbolicDimensions() const {
  std::vector<const char*> out(GetDimensionsCount(), nullptr);
  ThrowOnError(GetApi().GetSymbolicDimensions(this->p_, out.data(), out.size()));
  return out;
}

template <typename T>
inline std::vector<int64_t> TensorTypeAndShapeInfoImpl<T>::GetShape() const {
  std::vector<int64_t> out(GetDimensionsCount(), -1);
  ThrowOnError(GetApi().GetDimensions(this->p_, out.data(), out.size()));
  return out;
}

template <typename T>
inline ConstTensorTypeAndShapeInfo TypeInfoImpl<T>::GetTensorTypeAndShapeInfo() const {
  const OrtTensorTypeAndShapeInfo* out;
  ThrowOnError(GetApi().CastTypeInfoToTensorInfo(this->p_, &out));
  return ConstTensorTypeAndShapeInfo{out};
}

template <typename T>
inline ConstSequenceTypeInfo TypeInfoImpl<T>::GetSequenceTypeInfo() const {
  const OrtSequenceTypeInfo* out;
  ThrowOnError(GetApi().CastTypeInfoToSequenceTypeInfo(this->p_, &out));
  return ConstSequenceTypeInfo{out};
}

template <typename T>
inline ConstMapTypeInfo TypeInfoImpl<T>::GetMapTypeInfo() const {
  const OrtMapTypeInfo* out;
  ThrowOnError(GetApi().CastTypeInfoToMapTypeInfo(this->p_, &out));
  return ConstMapTypeInfo{out};
}

template <typename T>
inline ONNXType TypeInfoImpl<T>::GetONNXType() const {
  ONNXType out;
  ThrowOnError(GetApi().GetOnnxTypeFromTypeInfo(this->p_, &out));
  return out;
}

template <typename T>
inline TypeInfo SequenceTypeInfoImpl<T>::GetSequenceElementType() const {
  OrtTypeInfo* output;
  ThrowOnError(GetApi().GetSequenceElementType(this->p_, &output));
  return TypeInfo{output};
}

template <typename T>
inline TypeInfo OptionalTypeInfoImpl<T>::GetOptionalElementType() const {
  OrtTypeInfo* info;
  ThrowOnError(GetApi().GetOptionalContainedTypeInfo(this->p_, &info));
  return TypeInfo{info};
}

template <typename T>
inline ONNXTensorElementDataType MapTypeInfoImpl<T>::GetMapKeyType() const {
  ONNXTensorElementDataType out;
  ThrowOnError(GetApi().GetMapKeyType(this->p_, &out));
  return out;
}

template <typename T>
inline TypeInfo MapTypeInfoImpl<T>::GetMapValueType() const {
  OrtTypeInfo* output;
  ThrowOnError(GetApi().GetMapValueType(this->p_, &output));
  return TypeInfo{output};
}

template <typename T>
inline ConstOptionalTypeInfo TypeInfoImpl<T>::GetOptionalTypeInfo() const {
  const OrtOptionalTypeInfo* info;
  ThrowOnError(GetApi().CastTypeInfoToOptionalTypeInfo(this->p_, &info));
  return ConstOptionalTypeInfo{info};
}

}  // namespace detail

namespace detail {

template <typename T>
template <typename R>
inline void ConstValueImpl<T>::GetOpaqueData(const char* domain, const char* type_name, R& out) const {
  ThrowOnError(GetApi().GetOpaqueValue(domain, type_name, this->p_, &out, sizeof(R)));
}

template <typename T>
inline bool ConstValueImpl<T>::IsTensor() const {
  int out;
  ThrowOnError(GetApi().IsTensor(this->p_, &out));
  return out != 0;
}

template <typename T>
inline bool ConstValueImpl<T>::HasValue() const {
  int out;
  ThrowOnError(GetApi().HasValue(this->p_, &out));
  return out != 0;
}

template <typename T>
inline size_t ConstValueImpl<T>::GetCount() const {
  size_t out;
  ThrowOnError(GetApi().GetValueCount(this->p_, &out));
  return out;
}

template <typename T>
inline Value ConstValueImpl<T>::GetValue(int index, OrtAllocator* allocator) const {
  OrtValue* out;
  ThrowOnError(GetApi().GetValue(this->p_, index, allocator, &out));
  return Value{out};
}

template <typename T>
inline size_t ConstValueImpl<T>::GetStringTensorDataLength() const {
  size_t out;
  ThrowOnError(GetApi().GetStringTensorDataLength(this->p_, &out));
  return out;
}

template <typename T>
inline size_t ConstValueImpl<T>::GetStringTensorElementLength(size_t element_index) const {
  size_t out;
  ThrowOnError(GetApi().GetStringTensorElementLength(this->p_, element_index, &out));
  return out;
}

template <typename T>
template <typename R>
inline const R* ConstValueImpl<T>::GetTensorData() const {
  R* out;
  ThrowOnError(GetApi().GetTensorMutableData(const_cast<OrtValue*>(this->p_), (void**)&out));
  return out;
}

template <typename T>
inline const void* ConstValueImpl<T>::GetTensorRawData() const {
  void* out;
  ThrowOnError(GetApi().GetTensorMutableData(const_cast<OrtValue*>(this->p_), &out));
  return out;
}

template <typename T>
inline TypeInfo ConstValueImpl<T>::GetTypeInfo() const {
  OrtTypeInfo* output;
  ThrowOnError(GetApi().GetTypeInfo(this->p_, &output));
  return TypeInfo{output};
}

template <typename T>
inline TensorTypeAndShapeInfo ConstValueImpl<T>::GetTensorTypeAndShapeInfo() const {
  OrtTensorTypeAndShapeInfo* output;
  ThrowOnError(GetApi().GetTensorTypeAndShape(this->p_, &output));
  return TensorTypeAndShapeInfo{output};
}

template <typename T>
inline ConstMemoryInfo ConstValueImpl<T>::GetTensorMemoryInfo() const {
  const OrtMemoryInfo* mem_info;
  ThrowOnError(GetApi().GetTensorMemoryInfo(this->p_, &mem_info));
  return ConstMemoryInfo(mem_info);
}

template <typename T>
inline void ConstValueImpl<T>::GetStringTensorElement(size_t buffer_length, size_t element_index, void* buffer) const {
  ThrowOnError(GetApi().GetStringTensorElement(this->p_, buffer_length, element_index, buffer));
}

template <typename T>
inline std::string ConstValueImpl<T>::GetStringTensorElement(size_t element_index) const {
  size_t buffer_length;
  ThrowOnError(GetApi().GetStringTensorElementLength(this->p_, element_index, &buffer_length));

  std::string s;
  s.resize(buffer_length);
  ThrowOnError(GetApi().GetStringTensorElement(this->p_, buffer_length, element_index, &s[0]));
  return s;
}

template <typename T>
inline void ConstValueImpl<T>::GetStringTensorContent(void* buffer, size_t buffer_length, size_t* offsets, size_t offsets_count) const {
  ThrowOnError(GetApi().GetStringTensorContent(this->p_, buffer, buffer_length, offsets, offsets_count));
}

#if !defined(DISABLE_SPARSE_TENSORS)
template <typename T>
inline OrtSparseFormat ConstValueImpl<T>::GetSparseFormat() const {
  OrtSparseFormat format;
  ThrowOnError(GetApi().GetSparseTensorFormat(this->p_, &format));
  return format;
}

template <typename T>
inline TensorTypeAndShapeInfo ConstValueImpl<T>::GetSparseTensorValuesTypeAndShapeInfo() const {
  OrtTensorTypeAndShapeInfo* output;
  ThrowOnError(GetApi().GetSparseTensorValuesTypeAndShape(this->p_, &output));
  return TensorTypeAndShapeInfo{output};
}

template <typename T>
inline TensorTypeAndShapeInfo ConstValueImpl<T>::GetSparseTensorIndicesTypeShapeInfo(OrtSparseIndicesFormat indices_format) const {
  OrtTensorTypeAndShapeInfo* output;
  ThrowOnError(GetApi().GetSparseTensorIndicesTypeShape(this->p_, indices_format, &output));
  return TensorTypeAndShapeInfo{output};
}

template <typename T>
template <typename R>
inline const R* ConstValueImpl<T>::GetSparseTensorIndicesData(OrtSparseIndicesFormat indices_format, size_t& num_indices) const {
  const void* out;
  ThrowOnError(GetApi().GetSparseTensorIndices(this->p_, indices_format, &num_indices, &out));
  return reinterpret_cast<const R*>(out);
}

template <typename T>
inline bool ConstValueImpl<T>::IsSparseTensor() const {
  int out;
  ThrowOnError(GetApi().IsSparseTensor(this->p_, &out));
  return out != 0;
}

template <typename T>
template <typename R>
inline const R* ConstValueImpl<T>::GetSparseTensorValues() const {
  const void* out;
  ThrowOnError(GetApi().GetSparseTensorValues(this->p_, &out));
  return reinterpret_cast<const R*>(out);
}

#endif

template <typename T>
void ValueImpl<T>::FillStringTensor(const char* const* s, size_t s_len) {
  ThrowOnError(GetApi().FillStringTensor(this->p_, s, s_len));
}

template <typename T>
void ValueImpl<T>::FillStringTensorElement(const char* s, size_t index) {
  ThrowOnError(GetApi().FillStringTensorElement(this->p_, s, index));
}

template <typename T>
inline char* ValueImpl<T>::GetResizedStringTensorElementBuffer(size_t index, size_t buffer_length) {
  char* result;
  ThrowOnError(GetApi().GetResizedStringTensorElementBuffer(this->p_, index, buffer_length, &result));
  return result;
}

template <typename T>
void* ValueImpl<T>::GetTensorMutableRawData() {
  void* out;
  ThrowOnError(GetApi().GetTensorMutableData(this->p_, &out));
  return out;
}

template <typename T>
template <typename R>
R* ValueImpl<T>::GetTensorMutableData() {
  R* out;
  ThrowOnError(GetApi().GetTensorMutableData(this->p_, (void**)&out));
  return out;
}

template <typename T>
template <typename R>
R& ValueImpl<T>::At(const std::vector<int64_t>& location) {
  static_assert(!std::is_same<T, std::string>::value, "this api does not support std::string");
  R* out;
  ThrowOnError(GetApi().TensorAt(this->p_, location.data(), location.size(), (void**)&out));
  return *out;
}

#if !defined(DISABLE_SPARSE_TENSORS)
template <typename T>
void ValueImpl<T>::UseCooIndices(int64_t* indices_data, size_t indices_num) {
  ThrowOnError(GetApi().UseCooIndices(this->p_, indices_data, indices_num));
}

template <typename T>
void ValueImpl<T>::UseCsrIndices(int64_t* inner_data, size_t inner_num, int64_t* outer_data, size_t outer_num) {
  ThrowOnError(GetApi().UseCsrIndices(this->p_, inner_data, inner_num, outer_data, outer_num));
}

template <typename T>
void ValueImpl<T>::UseBlockSparseIndices(const Shape& indices_shape, int32_t* indices_data) {
  ThrowOnError(GetApi().UseBlockSparseIndices(this->p_, indices_shape.shape, indices_shape.shape_len, indices_data));
}

template <typename T>
void ValueImpl<T>::FillSparseTensorCoo(const OrtMemoryInfo* mem_info, const OrtSparseValuesParam& values_param,
                                       const int64_t* indices_data, size_t indices_num) {
  ThrowOnError(GetApi().FillSparseTensorCoo(this->p_, mem_info, values_param.values_shape,
                                            values_param.values_shape_len, values_param.data.p_data,
                                            indices_data, indices_num));
}

template <typename T>
void ValueImpl<T>::FillSparseTensorCsr(const OrtMemoryInfo* data_mem_info,
                                       const OrtSparseValuesParam& values,
                                       const int64_t* inner_indices_data, size_t inner_indices_num,
                                       const int64_t* outer_indices_data, size_t outer_indices_num) {
  ThrowOnError(GetApi().FillSparseTensorCsr(this->p_, data_mem_info, values.values_shape, values.values_shape_len, values.data.p_data,
                                            inner_indices_data, inner_indices_num,
                                            outer_indices_data, outer_indices_num));
}

template <typename T>
void ValueImpl<T>::FillSparseTensorBlockSparse(const OrtMemoryInfo* data_mem_info,
                                               const OrtSparseValuesParam& values,
                                               const Shape& indices_shape,
                                               const int32_t* indices_data) {
  ThrowOnError(GetApi().FillSparseTensorBlockSparse(this->p_, data_mem_info, values.values_shape, values.values_shape_len, values.data.p_data,
                                                    indices_shape.shape, indices_shape.shape_len,
                                                    indices_data));
}

#endif  // !defined(DISABLE_SPARSE_TENSORS)

}  // namespace detail

template <typename T>
inline Value Value::CreateTensor(const OrtMemoryInfo* info, T* p_data, size_t p_data_element_count,
                                 const int64_t* shape, size_t shape_len) {
  return CreateTensor(info, p_data, p_data_element_count * sizeof(T), shape, shape_len, TypeToTensorType<T>::type);
}

inline Value Value::CreateTensor(const OrtMemoryInfo* info, void* p_data, size_t p_data_byte_count,
                                 const int64_t* shape, size_t shape_len,
                                 ONNXTensorElementDataType type) {
  OrtValue* out;
  ThrowOnError(GetApi().CreateTensorWithDataAsOrtValue(info, p_data, p_data_byte_count, shape, shape_len, type, &out));
  return Value{out};
}

inline Value Value::CreateTensor(OrtAllocator* deleter, void* p_data, size_t p_data_byte_count,
                                 const int64_t* shape, size_t shape_len,
                                 ONNXTensorElementDataType type) {
  OrtValue* out;
  ThrowOnError(GetApi().CreateTensorWithDataAndDeleterAsOrtValue(deleter, p_data, p_data_byte_count,
                                                                 shape, shape_len, type, &out));
  return Value{out};
}

template <typename T>
inline Value Value::CreateTensor(OrtAllocator* allocator, const int64_t* shape, size_t shape_len) {
  return CreateTensor(allocator, shape, shape_len, TypeToTensorType<T>::type);
}

inline Value Value::CreateTensor(OrtAllocator* allocator, const int64_t* shape, size_t shape_len,
                                 ONNXTensorElementDataType type) {
  OrtValue* out;
  ThrowOnError(GetApi().CreateTensorAsOrtValue(allocator, shape, shape_len, type, &out));
  return Value{out};
}

#if !defined(DISABLE_SPARSE_TENSORS)

template <typename T>
inline Value Value::CreateSparseTensor(const OrtMemoryInfo* info, T* p_data, const Shape& dense_shape,
                                       const Shape& values_shape) {
  return CreateSparseTensor(info, p_data, dense_shape, values_shape, TypeToTensorType<T>::type);
}

inline Value Value::CreateSparseTensor(const OrtMemoryInfo* info, void* p_data, const Shape& dense_shape,
                                       const Shape& values_shape, ONNXTensorElementDataType type) {
  OrtValue* out;
  ThrowOnError(GetApi().CreateSparseTensorWithValuesAsOrtValue(info, p_data, dense_shape.shape, dense_shape.shape_len,
                                                               values_shape.shape, values_shape.shape_len, type,
                                                               &out));
  return Value{out};
}

template <typename T>
inline Value Value::CreateSparseTensor(OrtAllocator* allocator, const Shape& dense_shape) {
  return CreateSparseTensor(allocator, dense_shape, TypeToTensorType<T>::type);
}

inline Value Value::CreateSparseTensor(OrtAllocator* allocator, const Shape& dense_shape,
                                       ONNXTensorElementDataType type) {
  OrtValue* out;
  ThrowOnError(GetApi().CreateSparseTensorAsOrtValue(allocator, dense_shape.shape, dense_shape.shape_len, type, &out));
  return Value{out};
}
#endif  // !defined(DISABLE_SPARSE_TENSORS)

inline Value Value::CreateMap(const Value& keys, const Value& values) {
  OrtValue* out;
  const OrtValue* inputs[2] = {keys, values};
  ThrowOnError(GetApi().CreateValue(inputs, 2, ONNX_TYPE_MAP, &out));
  return Value{out};
}

inline Value Value::CreateSequence(const std::vector<Value>& values) {
  OrtValue* out;
  std::vector<const OrtValue*> values_ort{values.data(), values.data() + values.size()};
  ThrowOnError(GetApi().CreateValue(values_ort.data(), values_ort.size(), ONNX_TYPE_SEQUENCE, &out));
  return Value{out};
}

template <typename T>
inline Value Value::CreateOpaque(const char* domain, const char* type_name, const T& data_container) {
  OrtValue* out;
  ThrowOnError(GetApi().CreateOpaqueValue(domain, type_name, &data_container, sizeof(T), &out));
  return Value{out};
}

//
// Custom OP Inlines
//
inline Logger::Logger(const OrtLogger* logger) : logger_(logger) {
  Ort::ThrowOnError(GetApi().Logger_GetLoggingSeverityLevel(this->logger_, &this->cached_severity_level_));
}

inline OrtLoggingLevel Logger::GetLoggingSeverityLevel() const noexcept {
  return cached_severity_level_;
}

inline Status Logger::LogMessage(OrtLoggingLevel log_severity_level, const ORTCHAR_T* file_path, int line_number,
                                 const char* func_name, const char* message) const noexcept {
  OrtStatus* status = GetApi().Logger_LogMessage(logger_, log_severity_level, message, file_path, line_number,
                                                 func_name);
  return Status{status};
}

// Disable warnings about the format string not being a literal (-Wformat-nonliteral and -Wformat-security)
// for gcc and clang. The alternative is to use actual C-style variadic parameters and apply
// __attribute__(format(printf...)), which does not work with variadic templates.
#if defined(__GNUC__)
#pragma GCC diagnostic push
#pragma GCC diagnostic ignored "-Wformat-nonliteral"
#pragma GCC diagnostic ignored "-Wformat-security"
#elif defined(__clang__)
#pragma clang diagnostic push
#pragma clang diagnostic ignored "-Wformat-nonliteral"
#pragma clang diagnostic ignored "-Wformat-security"
#endif
template <typename... Args>
inline Status Logger::LogFormattedMessage(OrtLoggingLevel log_severity_level, const ORTCHAR_T* file_path,
                                          int line_number, const char* func_name, const char* format,
                                          Args&&... args) const noexcept {
  int msg_len = std::snprintf(nullptr, 0U, format, std::forward<Args>(args)...);

  if (msg_len < 0) {  // Formatting error
    return Status("Failed to log message due to formatting error", OrtErrorCode::ORT_FAIL);
  }

  OrtStatus* status = nullptr;
  const size_t buffer_size = static_cast<size_t>(msg_len) + 1U;

  constexpr size_t kStackBufferSize = 1024;

  if (buffer_size < kStackBufferSize) {
    char buffer[kStackBufferSize];
    snprintf(buffer, kStackBufferSize, format, std::forward<Args>(args)...);
    status = GetApi().Logger_LogMessage(logger_, log_severity_level, buffer, file_path, line_number, func_name);
  } else {
    // std::make_unique is only supported starting at C++14.
#if (__cplusplus >= 201402L) || (_MSC_VER >= 1900)
    auto buffer = std::make_unique<char[]>(buffer_size);
#else
    std::unique_ptr<char[]> buffer(new char[buffer_size]);
#endif
    std::snprintf(buffer.get(), buffer_size, format, std::forward<Args>(args)...);
    status = GetApi().Logger_LogMessage(logger_, log_severity_level, buffer.get(), file_path, line_number, func_name);
  }

  return Status{status};
}
// Re-enable -Wformat-nonliteral and -Wformat-security
#if defined(__GNUC__)
#pragma GCC diagnostic pop
#elif defined(__clang__)
#pragma clang diagnostic pop
#endif

inline KernelContext::KernelContext(OrtKernelContext* context) : ctx_(context) {
}

inline size_t KernelContext::GetInputCount() const {
  size_t out = 0;
  Ort::ThrowOnError(GetApi().KernelContext_GetInputCount(ctx_, &out));
  return out;
}

inline size_t KernelContext::GetOutputCount() const {
  size_t out = 0;
  Ort::ThrowOnError(GetApi().KernelContext_GetOutputCount(ctx_, &out));
  return out;
}

inline ConstValue KernelContext::GetInput(size_t index) const {
  const OrtValue* out = nullptr;
  Ort::ThrowOnError(GetApi().KernelContext_GetInput(ctx_, index, &out));
  return ConstValue{out};
}

inline UnownedValue KernelContext::GetOutput(size_t index, const int64_t* dim_values, size_t dim_count) const {
  OrtValue* out = nullptr;
  Ort::ThrowOnError(GetApi().KernelContext_GetOutput(ctx_, index, dim_values, dim_count, &out));
  return UnownedValue(out);
}

inline UnownedValue KernelContext::GetOutput(size_t index, const std::vector<int64_t>& dims) const {
  OrtValue* out = nullptr;
  Ort::ThrowOnError(GetApi().KernelContext_GetOutput(ctx_, index, dims.data(), dims.size(), &out));
  return UnownedValue(out);
}

inline void* KernelContext::GetGPUComputeStream() const {
  void* out = nullptr;
  Ort::ThrowOnError(GetApi().KernelContext_GetGPUComputeStream(ctx_, &out));
  return out;
}

inline OrtAllocator* KernelContext::GetAllocator(const OrtMemoryInfo& memory_info) const {
  OrtAllocator* out = nullptr;
  Ort::ThrowOnError(GetApi().KernelContext_GetAllocator(ctx_, &memory_info, &out));
  return out;
}

inline Logger KernelContext::GetLogger() const {
  const OrtLogger* out = nullptr;
  ThrowOnError(GetApi().KernelContext_GetLogger(this->ctx_, &out));
  return Logger{out};
}

inline void KernelContext::ParallelFor(void (*fn)(void*, size_t), size_t total, size_t num_batch, void* usr_data) const {
  ThrowOnError(GetApi().KernelContext_ParallelFor(ctx_, fn, total, num_batch, usr_data));
}

inline OpAttr::OpAttr(const char* name, const void* data, int len, OrtOpAttrType type) {
  Ort::ThrowOnError(GetApi().CreateOpAttr(name, data, len, type, &p_));
}

namespace detail {
template <typename T>
inline KernelInfo KernelInfoImpl<T>::Copy() const {
  OrtKernelInfo* info_copy = nullptr;
  Ort::ThrowOnError(GetApi().CopyKernelInfo(this->p_, &info_copy));
  return KernelInfo{info_copy};
}

template <typename T>
inline size_t KernelInfoImpl<T>::GetInputCount() const {
  size_t out = 0;
  ThrowOnError(GetApi().KernelInfo_GetInputCount(this->p_, &out));
  return out;
}

template <typename T>
inline size_t KernelInfoImpl<T>::GetOutputCount() const {
  size_t out = 0;
  ThrowOnError(GetApi().KernelInfo_GetOutputCount(this->p_, &out));
  return out;
}

template <typename T>
inline std::string KernelInfoImpl<T>::GetInputName(size_t index) const {
  size_t size = 0;

  // Feed nullptr for the data buffer to query the true size of the string value
  Ort::ThrowOnError(GetApi().KernelInfo_GetInputName(this->p_, index, nullptr, &size));

  std::string out;
  out.resize(size);
  Ort::ThrowOnError(GetApi().KernelInfo_GetInputName(this->p_, index, &out[0], &size));
  out.resize(size - 1);  // remove the terminating character '\0'

  return out;
}

template <typename T>
inline std::string KernelInfoImpl<T>::GetOutputName(size_t index) const {
  size_t size = 0;

  // Feed nullptr for the data buffer to query the true size of the string value
  Ort::ThrowOnError(GetApi().KernelInfo_GetOutputName(this->p_, index, nullptr, &size));

  std::string out;
  out.resize(size);
  Ort::ThrowOnError(GetApi().KernelInfo_GetOutputName(this->p_, index, &out[0], &size));
  out.resize(size - 1);  // remove the terminating character '\0'

  return out;
}

template <typename T>
inline TypeInfo KernelInfoImpl<T>::GetInputTypeInfo(size_t index) const {
  OrtTypeInfo* out = nullptr;
  ThrowOnError(GetApi().KernelInfo_GetInputTypeInfo(this->p_, index, &out));
  return TypeInfo{out};
}

template <typename T>
inline TypeInfo KernelInfoImpl<T>::GetOutputTypeInfo(size_t index) const {
  OrtTypeInfo* out = nullptr;
  ThrowOnError(GetApi().KernelInfo_GetOutputTypeInfo(this->p_, index, &out));
  return TypeInfo{out};
}

template <typename T>
inline Value KernelInfoImpl<T>::GetTensorAttribute(const char* name, OrtAllocator* allocator) const {
  OrtValue* out = nullptr;
  ThrowOnError(GetApi().KernelInfoGetAttribute_tensor(this->p_, name, allocator, &out));
  return Value{out};
}

template <typename T>
inline ConstValue KernelInfoImpl<T>::GetTensorConstantInput(size_t index, int* is_constant) const {
  const OrtValue* out = nullptr;
  ThrowOnError(GetApi().KernelInfoGetConstantInput_tensor(this->p_, index, is_constant, &out));
  return ConstValue{out};
}

template <typename T>
inline std::string KernelInfoImpl<T>::GetNodeName() const {
  size_t size = 0;

  // Feed nullptr for the data buffer to query the true size of the string value
  Ort::ThrowOnError(GetApi().KernelInfo_GetNodeName(this->p_, nullptr, &size));

  std::string out;
  out.resize(size);
  Ort::ThrowOnError(GetApi().KernelInfo_GetNodeName(this->p_, &out[0], &size));
  out.resize(size - 1);  // remove the terminating character '\0'

  return out;
}

template <typename T>
inline Logger KernelInfoImpl<T>::GetLogger() const {
  const OrtLogger* out = nullptr;
  ThrowOnError(GetApi().KernelInfo_GetLogger(this->p_, &out));
  return Logger{out};
}

inline void attr_utils::GetAttr(const OrtKernelInfo* p, const char* name, float& out) {
  Ort::ThrowOnError(GetApi().KernelInfoGetAttribute_float(p, name, &out));
}

inline void attr_utils::GetAttr(const OrtKernelInfo* p, const char* name, int64_t& out) {
  Ort::ThrowOnError(GetApi().KernelInfoGetAttribute_int64(p, name, &out));
}

inline void attr_utils::GetAttr(const OrtKernelInfo* p, const char* name, std::string& result) {
  size_t size = 0;
  // Feed nullptr for the data buffer to query the true size of the string attribute
  Ort::ThrowOnError(GetApi().KernelInfoGetAttribute_string(p, name, nullptr, &size));

  std::string out;
  out.resize(size);
  Ort::ThrowOnError(GetApi().KernelInfoGetAttribute_string(p, name, &out[0], &size));
  out.resize(size - 1);  // remove the terminating character '\0'
  out.swap(result);
}

inline void attr_utils::GetAttrs(const OrtKernelInfo* p, const char* name, std::vector<float>& result) {
  size_t size = 0;
  // Feed nullptr for the data buffer to query the true size of the attribute
  Ort::ThrowOnError(GetApi().KernelInfoGetAttributeArray_float(p, name, nullptr, &size));

  std::vector<float> out;
  out.resize(size);
  Ort::ThrowOnError(GetApi().KernelInfoGetAttributeArray_float(p, name, out.data(), &size));
  out.swap(result);
}

inline void attr_utils::GetAttrs(const OrtKernelInfo* p, const char* name, std::vector<int64_t>& result) {
  size_t size = 0;

  // Feed nullptr for the data buffer to query the true size of the attribute
  Ort::ThrowOnError(GetApi().KernelInfoGetAttributeArray_int64(p, name, nullptr, &size));

  std::vector<int64_t> out;
  out.resize(size);
  Ort::ThrowOnError(GetApi().KernelInfoGetAttributeArray_int64(p, name, out.data(), &size));
  out.swap(result);
}
}  // namespace detail

inline KernelInfo::KernelInfo(OrtKernelInfo* info) : detail::KernelInfoImpl<OrtKernelInfo>{info} {}

inline Op::Op(OrtOp* p) : detail::Base<OrtOp>(p) {}

inline Op Op::Create(const OrtKernelInfo* info, const char* op_name, const char* domain, int version,
                     const char** type_constraint_names,
                     const ONNXTensorElementDataType* type_constraint_values,
                     size_t type_constraint_count,
                     const OpAttr* attr_values, size_t attr_count,
                     size_t input_count, size_t output_count) {
  static_assert(sizeof(OpAttr) == sizeof(OrtOpAttr*),
                "OpAttr's is expected to be just an array of OrtOpAttr in memory so we can reinterpret safely");
  auto attr_input_values = reinterpret_cast<const OrtOpAttr* const*>(attr_values);
  OrtOp* op;
  Ort::ThrowOnError(GetApi().CreateOp(info, op_name, domain, version, type_constraint_names, type_constraint_values,
                                      static_cast<int>(type_constraint_count),
                                      attr_input_values,
                                      static_cast<int>(attr_count),
                                      static_cast<int>(input_count),
                                      static_cast<int>(output_count), &op));
  return Op{op};
}

inline void Op::Invoke(const OrtKernelContext* context,
                       const Value* input_values,
                       size_t input_count,
                       Value* output_values,
                       size_t output_count) {
  static_assert(sizeof(Value) == sizeof(OrtValue*),
                "Value is really just an array of OrtValue* in memory, so we can reinterpret_cast safely");
  auto ort_input_values = reinterpret_cast<const OrtValue* const*>(input_values);
  auto ort_output_values = reinterpret_cast<OrtValue**>(output_values);
  Ort::ThrowOnError(GetApi().InvokeOp(context, p_, ort_input_values, static_cast<int>(input_count),
                                      ort_output_values, static_cast<int>(output_count)));
}

inline void Op::Invoke(const OrtKernelContext* context,
                       const OrtValue* const* input_values,
                       size_t input_count,
                       OrtValue* const* output_values,
                       size_t output_count) {
  Ort::ThrowOnError(GetApi().InvokeOp(context, p_, input_values, static_cast<int>(input_count),
                                      output_values, static_cast<int>(output_count)));
}

inline std::string GetVersionString() {
  return OrtGetApiBase()->GetVersionString();
}

inline std::string GetBuildInfoString() {
  return GetApi().GetBuildInfoString();
}

inline std::vector<std::string> GetAvailableProviders() {
  char** providers;
  int len;

  auto release_fn = [&len](char** providers) {
    // This should always return nullptr.
    ThrowOnError(GetApi().ReleaseAvailableProviders(providers, len));
  };

  ThrowOnError(GetApi().GetAvailableProviders(&providers, &len));
  std::unique_ptr<char*, decltype(release_fn)> guard(providers, release_fn);
  std::vector<std::string> available_providers;
  available_providers.reserve(static_cast<size_t>(len));
  for (int i = 0; i < len; ++i) {
    available_providers.emplace_back(providers[i]);
  }
  return available_providers;
}

template <typename TOp, typename TKernel, bool WithStatus>
void CustomOpBase<TOp, TKernel, WithStatus>::GetSessionConfigs(std::unordered_map<std::string, std::string>& out,
                                                               ConstSessionOptions options) const {
  const TOp* derived = static_cast<const TOp*>(this);
  std::vector<std::string> keys = derived->GetSessionConfigKeys();

  out.reserve(keys.size());

  std::string config_entry_key = detail::MakeCustomOpConfigEntryKey(derived->GetName(), "");
  const size_t prefix_size = config_entry_key.length();

  for (const auto& key : keys) {
    config_entry_key.resize(prefix_size);
    config_entry_key.append(key);
    out[key] = options.GetConfigEntryOrDefault(config_entry_key.c_str(), "");
  }
}

inline ShapeInferContext::ShapeInferContext(const OrtApi* ort_api,
                                            OrtShapeInferContext* ctx) : ort_api_(ort_api), ctx_(ctx) {
  size_t input_count = 0;
  Ort::ThrowOnError(ort_api_->ShapeInferContext_GetInputCount(ctx_, &input_count));
  for (size_t ith_input = 0; ith_input < input_count; ++ith_input) {
    OrtTensorTypeAndShapeInfo* info{};
    Ort::ThrowOnError(ort_api_->ShapeInferContext_GetInputTypeShape(ctx, ith_input, &info));
    TensorTypeAndShapeInfo type_shape_info(info);
    auto integer_shape = type_shape_info.GetShape();
    std::vector<const char*> symbolic_shape(integer_shape.size(), {});
    if (!integer_shape.empty()) {
      type_shape_info.GetSymbolicDimensions(&symbolic_shape[0], integer_shape.size());
    }
    Shape shape;
    for (size_t ith = 0; ith < integer_shape.size(); ++ith) {
      if (symbolic_shape[ith] && std::string{symbolic_shape[ith]}.size() > 0) {
        shape.emplace_back(symbolic_shape[ith]);
      } else {
        shape.emplace_back(integer_shape[ith]);
      }
    }
    input_shapes_.push_back(std::move(shape));
    type_shape_info.release();
  }
}

inline Status ShapeInferContext::SetOutputShape(size_t indice, const Shape& shape, ONNXTensorElementDataType type) {
  OrtTensorTypeAndShapeInfo* info = {};
  ORT_CXX_RETURN_ON_API_FAIL(ort_api_->CreateTensorTypeAndShapeInfo(&info));
  ORT_CXX_RETURN_ON_API_FAIL(ort_api_->SetTensorElementType(info, type));

  using InfoPtr = std::unique_ptr<OrtTensorTypeAndShapeInfo, std::function<void(OrtTensorTypeAndShapeInfo*)>>;

  InfoPtr info_ptr(info, [this](OrtTensorTypeAndShapeInfo* obj) {
    ort_api_->ReleaseTensorTypeAndShapeInfo(obj);
  });

  std::vector<int64_t> integer_dims;
  std::vector<const char*> symbolic_dims;

  for (const auto dim : shape) {
    if (dim.IsInt()) {
      integer_dims.push_back(dim.AsInt());
      symbolic_dims.push_back("");
    } else {
      if (!dim.AsSym() || std::string{dim.AsSym()}.empty()) {
        ORT_CXX_API_THROW("Symbolic dim must not be an empty string", ORT_INVALID_ARGUMENT);
      }
      integer_dims.push_back(SymbolicInteger::INVALID_INT_DIM);
      symbolic_dims.push_back(dim.AsSym());
    }
  }

  ORT_CXX_RETURN_ON_API_FAIL(ort_api_->SetDimensions(info, integer_dims.data(), integer_dims.size()));
  ORT_CXX_RETURN_ON_API_FAIL(ort_api_->SetSymbolicDimensions(info, symbolic_dims.data(), symbolic_dims.size()));
  ORT_CXX_RETURN_ON_API_FAIL(ort_api_->ShapeInferContext_SetOutputTypeShape(ctx_, indice, info));
  return Status{nullptr};
}

inline int64_t ShapeInferContext::GetAttrInt(const char* attr_name) {
  const auto* attr = GetAttrHdl(attr_name);
  int64_t i = {};
  size_t out = {};
  Ort::ThrowOnError(ort_api_->ReadOpAttr(attr, ORT_OP_ATTR_INT, &i, sizeof(i), &out));
  return i;
}

inline ShapeInferContext::Ints ShapeInferContext::GetAttrInts(const char* attr_name) {
  const auto* attr = GetAttrHdl(attr_name);
  int64_t i = {};
  size_t out = {};
  // first call to get the bytes needed
  // 1. A status == nullptr means that ReadOpAttr was successful. A status != nullptr means failure.
  // 2. The ReadOpAttr function should normally be called twice: once to get the needed buffer size (returns a status != nullptr), and a second time to actually read the ints (returns status == null on success).
  // 3. This code tries a subtle optimization in the first call to ReadOpAttr. It passes in a buffer (&i) of size 1 just in case there is only 1 int. In this case, status == nullptr and we need to return {i}.
  auto status = ort_api_->ReadOpAttr(attr, ORT_OP_ATTR_INTS, &i, sizeof(i), &out);
  if (status) {
    size_t num_i = out / sizeof(int64_t);
    ShapeInferContext::Ints ints(num_i, 0);
    Ort::ThrowOnError(ort_api_->ReadOpAttr(attr, ORT_OP_ATTR_INTS, ints.data(), out, &out));
    return ints;
  } else {
    if (out == 0u) {
      return {};
    }
    return {i};
  }
}

inline float ShapeInferContext::GetAttrFloat(const char* attr_name) {
  const auto* attr = GetAttrHdl(attr_name);
  float f = {};
  size_t out = {};
  Ort::ThrowOnError(ort_api_->ReadOpAttr(attr, ORT_OP_ATTR_FLOAT, &f, sizeof(f), &out));
  return f;
}

inline ShapeInferContext::Floats ShapeInferContext::GetAttrFloats(const char* attr_name) {
  const auto* attr = GetAttrHdl(attr_name);
  float f = {};
  size_t out = {};
  // first call to get the bytes needed
  // 1. A status == nullptr means that ReadOpAttr was successful. A status != nullptr means failure.
  // 2. The ReadOpAttr function should normally be called twice: once to get the needed buffer size (returns a status != nullptr), and a second time to actually read the ints (returns status == null on success).
  // 3. This code tries a subtle optimization in the first call to ReadOpAttr. It passes in a buffer (&i) of size 1 just in case there is only 1 int. In this case, status == nullptr and we need to return {i}.
  auto status = ort_api_->ReadOpAttr(attr, ORT_OP_ATTR_FLOATS, &f, sizeof(f), &out);
  if (status) {
    size_t num_f = out / sizeof(float);
    ShapeInferContext::Floats floats(num_f, 0);
    Ort::ThrowOnError(ort_api_->ReadOpAttr(attr, ORT_OP_ATTR_FLOATS, floats.data(), out, &out));
    return floats;
  } else {
    if (out == 0u) {
      return {};
    }
    return {f};
  }
}

inline std::string ShapeInferContext::GetAttrString(const char* attr_name) {
  const auto* attr = GetAttrHdl(attr_name);
  char c = {};
  size_t out = {};
  // first call to get the bytes needed
  auto status = ort_api_->ReadOpAttr(attr, ORT_OP_ATTR_STRING, &c, sizeof(char), &out);
  if (status) {
    std::vector<char> chars(out, '\0');
    Ort::ThrowOnError(ort_api_->ReadOpAttr(attr, ORT_OP_ATTR_STRING, chars.data(), out, &out));
    return {chars.data()};
  } else {
    return {c};
  }
}

inline ShapeInferContext::Strings ShapeInferContext::GetAttrStrings(const char* attr_name) {
  const auto* attr = GetAttrHdl(attr_name);
  char c = {};
  size_t out = {};
  // first call to get the bytes needed
  // 1. A status == nullptr means that ReadOpAttr was successful. A status != nullptr means failure.
  // 2. The ReadOpAttr function should normally be called twice: once to get the needed buffer size (returns a status != nullptr), and a second time to actually read the ints (returns status == null on success).
  // 3. This code tries a subtle optimization in the first call to ReadOpAttr. It passes in a buffer (&i) of size 1 just in case there is only 1 int. In this case, status == nullptr and we need to return {i}.
  auto status = ort_api_->ReadOpAttr(attr, ORT_OP_ATTR_STRINGS, &c, sizeof(char), &out);
  if (status) {
    std::vector<char> chars(out, '\0');
    Ort::ThrowOnError(ort_api_->ReadOpAttr(attr, ORT_OP_ATTR_STRINGS, chars.data(), out, &out));
    ShapeInferContext::Strings strings;
    char* char_st = chars.data();
    char* char_ed = char_st + out;
    while (char_st < char_ed) {
      strings.emplace_back(char_st);
      while (*char_st != '\0') {
        char_st++;
      }
      char_st++;
    }
    return strings;
  } else {
    if (out == 0u) {
      return {};
    }
    return {std::string{c}};
  }
}

inline const OrtOpAttr* ShapeInferContext::GetAttrHdl(const char* attr_name) const {
  const OrtOpAttr* attr_hdl = {};
  Ort::ThrowOnError(ort_api_->ShapeInferContext_GetAttribute(ctx_, attr_name, &attr_hdl));
  return attr_hdl;
}

namespace detail {
inline std::vector<const char*> StringsToCharPtrs(const std::vector<std::string>& strings) {
  std::vector<const char*> ptrs;
  ptrs.reserve(strings.size());
  std::transform(strings.begin(), strings.end(), std::back_inserter(ptrs),
                 [](const std::string& s) { return s.c_str(); });

  return ptrs;
}
}  // namespace detail

#if !defined(ORT_MINIMAL_BUILD)
// static
inline void Node::Init(const std::string& operator_name, const std::string& operator_domain,
                       const std::string& node_name,
                       const std::vector<std::string>& input_names,
                       const std::vector<std::string>& output_names,
                       std::vector<OpAttr>& attributes,
                       OrtNode*& node) {
  auto inputs = detail::StringsToCharPtrs(input_names);
  auto outputs = detail::StringsToCharPtrs(output_names);

  std::vector<OrtOpAttr*> attributes_ptrs;
  attributes_ptrs.reserve(attributes.size());
  std::transform(attributes.begin(), attributes.end(), std::back_inserter(attributes_ptrs),
                 [](OpAttr& attr) -> OrtOpAttr* { return attr; });

  ThrowOnError(GetModelEditorApi().CreateNode(operator_name.c_str(), operator_domain.c_str(), node_name.c_str(),
                                              inputs.data(), inputs.size(),
                                              outputs.data(), outputs.size(),
                                              attributes_ptrs.data(), attributes_ptrs.size(),
                                              &node));

  // Node now owns the attributes
  std::for_each(attributes.begin(), attributes.end(), [](OpAttr& attr) { attr.release(); });
}

inline Node::Node(const std::string& operator_name, const std::string& operator_domain,
                  const std::string& node_name,
                  const std::vector<std::string>& input_names,
                  const std::vector<std::string>& output_names,
                  std::vector<OpAttr>& attributes) {
  Init(operator_name, operator_domain, node_name, input_names, output_names, attributes, p_);
}

inline Node::Node(const std::string& operator_name, const std::string& operator_domain,
                  const std::string& node_name,
                  const std::vector<std::string>& input_names,
                  const std::vector<std::string>& output_names) {
  std::vector<OpAttr> empty_attributes;
  Init(operator_name, operator_domain, node_name, input_names, output_names, empty_attributes, p_);
}

inline Graph::Graph() {
  ThrowOnError(GetModelEditorApi().CreateGraph(&p_));
}

inline Model::Model(const std::vector<DomainOpsetPair>& opsets) {
  std::vector<const char*> domains;
  std::vector<int> versions;
  domains.reserve(opsets.size());
  versions.reserve(opsets.size());

  for (const auto& pair : opsets) {
    domains.push_back(pair.first.c_str());
    versions.push_back(pair.second);
  }

  ThrowOnError(GetModelEditorApi().CreateModel(domains.data(), versions.data(), opsets.size(), &p_));
}

inline ValueInfo::ValueInfo(const std::string& name, const ConstTypeInfo& type_info) {
  ThrowOnError(GetModelEditorApi().CreateValueInfo(name.c_str(), type_info, &p_));
}
#endif  // !defined(ORT_MINIMAL_BUILD)

namespace detail {
template <>
inline std::string ValueInfoImpl<OrtValueInfo>::Name() const {
  const char* name = nullptr;
  ThrowOnError(GetApi().GetValueInfoName(this->p_, &name));
  return name;
}

template <>
inline ConstTypeInfo ValueInfoImpl<OrtValueInfo>::TypeInfo() const {
  const OrtTypeInfo* type_info = nullptr;
  ThrowOnError(GetApi().GetValueInfoTypeInfo(this->p_, &type_info));
  return ConstTypeInfo{type_info};
}

#if !defined(ORT_MINIMAL_BUILD)
template <>
inline void GraphImpl<OrtGraph>::SetInputs(std::vector<ValueInfo>& inputs) {
  std::vector<OrtValueInfo*> inputs_ptrs;
  inputs_ptrs.reserve(inputs.size());
  std::transform(inputs.begin(), inputs.end(), std::back_inserter(inputs_ptrs),
                 [](ValueInfo& vi) -> OrtValueInfo* { return vi; });

  ThrowOnError(GetModelEditorApi().SetGraphInputs(p_, inputs_ptrs.data(), inputs_ptrs.size()));

  // Graph now owns the inputs
  std::for_each(inputs.begin(), inputs.end(), [](ValueInfo& vi) { vi.release(); });
}

template <>
inline void GraphImpl<OrtGraph>::SetOutputs(std::vector<ValueInfo>& outputs) {
  std::vector<OrtValueInfo*> outputs_ptrs;
  outputs_ptrs.reserve(outputs.size());
  std::transform(outputs.begin(), outputs.end(), std::back_inserter(outputs_ptrs),
                 [](ValueInfo& vi) -> OrtValueInfo* { return vi; });

  ThrowOnError(GetModelEditorApi().SetGraphOutputs(p_, outputs_ptrs.data(), outputs_ptrs.size()));

  // Graph now owns the outputs
  std::for_each(outputs.begin(), outputs.end(), [](ValueInfo& vi) { vi.release(); });
}

template <>
inline void GraphImpl<OrtGraph>::AddInitializer(const std::string& name, Value& initializer, bool data_is_external) {
  // Graph takes ownership of `initializer`
  ThrowOnError(GetModelEditorApi().AddInitializerToGraph(p_, name.c_str(), initializer.release(), data_is_external));
}

template <>
inline void GraphImpl<OrtGraph>::AddNode(Node& node) {
  // Graph takes ownership of `node`
  ThrowOnError(GetModelEditorApi().AddNodeToGraph(p_, node.release()));
}

template <>
inline void ModelImpl<OrtModel>::AddGraph(Graph& graph) {
  // Model takes ownership of `graph`
  ThrowOnError(GetModelEditorApi().AddGraphToModel(p_, graph.release()));
}
#endif  // !defined(ORT_MINIMAL_BUILD)

}  // namespace detail
}  // namespace Ort<|MERGE_RESOLUTION|>--- conflicted
+++ resolved
@@ -1150,12 +1150,6 @@
 }
 
 template <typename T>
-<<<<<<< HEAD
-inline SessionOptionsImpl<T>& SessionOptionsImpl<T>::SetEpSelectionPolicy(OrtExecutionProviderDevicePolicy policy,
-                                                                          EpSelectionDelegate delegate,
-                                                                          void* delegate_user_param) {
-  ThrowOnError(GetApi().SessionOptionsSetEpSelectionPolicy(this->p_, policy, delegate, delegate_user_param));
-=======
 inline SessionOptionsImpl<T>& SessionOptionsImpl<T>::SetEpSelectionPolicy(OrtExecutionProviderDevicePolicy policy) {
   ThrowOnError(GetApi().SessionOptionsSetEpSelectionPolicy(this->p_, policy));
   return *this;
@@ -1164,7 +1158,6 @@
 template <typename T>
 inline SessionOptionsImpl<T>& SessionOptionsImpl<T>::SetEpSelectionPolicy(EpSelectionDelegate delegate, void* state) {
   ThrowOnError(GetApi().SessionOptionsSetEpSelectionPolicyDelegate(this->p_, delegate, state));
->>>>>>> 1f4156c6
   return *this;
 }
 
