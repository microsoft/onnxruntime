--- conflicted
+++ resolved
@@ -571,7 +571,6 @@
   ThrowOnError(GetApi().CreatePrepackedWeightsContainer(&this->p_));
 }
 
-<<<<<<< HEAD
 namespace detail {
 
 template <typename T>
@@ -590,8 +589,6 @@
 }
 }  // namespace detail
 
-=======
->>>>>>> e6d3e085
 namespace detail {
 template <typename T>
 inline const char* KeyValuePairsImpl<T>::GetValue(const char* key) const {
@@ -1527,11 +1524,7 @@
   mem_infos.resize(num_inputs);
 
   ThrowOnError(GetApi().SessionGetMemoryInfoForInputs(this->p_,
-<<<<<<< HEAD
-                                                      reinterpret_cast<const OrtMemoryInfo**>(&mem_infos[0]),
-=======
                                                       reinterpret_cast<const OrtMemoryInfo**>(mem_infos.data()),
->>>>>>> e6d3e085
                                                       num_inputs));
 
   return mem_infos;
@@ -1546,12 +1539,8 @@
   std::vector<ConstMemoryInfo> mem_infos;
   mem_infos.resize(num_outputs);
 
-<<<<<<< HEAD
-  ThrowOnError(GetApi().SessionGetMemoryInfoForOutputs(this->p_, reinterpret_cast<const OrtMemoryInfo**>(&mem_infos[0]),
-=======
   ThrowOnError(GetApi().SessionGetMemoryInfoForOutputs(this->p_,
                                                        reinterpret_cast<const OrtMemoryInfo**>(mem_infos.data()),
->>>>>>> e6d3e085
                                                        num_outputs));
   return mem_infos;
 }
@@ -1584,11 +1573,7 @@
   input_devices.resize(num_inputs);
 
   ThrowOnError(GetApi().SessionGetEpDeviceForInputs(this->p_,
-<<<<<<< HEAD
-                                                    reinterpret_cast<const OrtEpDevice**>(&input_devices[0]),
-=======
                                                     reinterpret_cast<const OrtEpDevice**>(input_devices.data()),
->>>>>>> e6d3e085
                                                     num_inputs));
 
   return input_devices;
