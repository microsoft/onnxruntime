// Copyright (c) Microsoft Corporation. All rights reserved.
// Licensed under the MIT License.

// Do not include this file directly. Please include "onnxruntime_c_api.h" instead.

#if defined(__DOXYGEN__)
// When running a Doxygen build, include onnxruntime_c_api.h. Doxygen expects header files to be self-contained.
#include "onnxruntime_c_api.h"
#else
// In normal usage, do not include onnxruntime_c_api.h. This file is explicitly included in onnxruntime_c_api.h.
#endif

#ifdef __cplusplus
extern "C" {
#endif

ORT_RUNTIME_CLASS(Ep);
ORT_RUNTIME_CLASS(EpFactory);
ORT_RUNTIME_CLASS(EpGraphSupportInfo);
ORT_RUNTIME_CLASS(MemoryDevice);  // opaque class to wrap onnxruntime::OrtDevice
ORT_RUNTIME_CLASS(NodeComputeContext);

ORT_RUNTIME_CLASS(DataTransferImpl);
ORT_RUNTIME_CLASS(SyncNotificationImpl);
ORT_RUNTIME_CLASS(SyncStreamImpl);

/** \brief Struct that an EP implements for IDataTransfer to copy between devices it uses and CPU.
 *
 * \since Version 1.23.
 */
struct OrtDataTransferImpl {
  uint32_t ort_version_supported;  ///< Must be initialized to ORT_API_VERSION

  /** \brief Release the OrtDataTransferImpl instance.
   *
   * This is called by ORT when the OrtDataTransferImpl instance is no longer needed.
   * The implementation should release any resources held by the instance.
   *
   * \param[in] this_ptr Pointer to the OrtDataTransferImpl instance.
   *
   * \since Version 1.23.
   */
  ORT_API_T(void, Release, _In_ OrtDataTransferImpl* this_ptr);

  /** \brief Check if the implementation can copy between the source and destination memory devices.
   *
   * \param[in] this_ptr Pointer to the OrtDataTransferImpl instance.
   * \param[in] src_memory_device Source OrtMemoryDevice to copy from.
   * \param[in] dst_memory_device Destination OrtMemoryDevice to copy to.
   * \return True if the implementation can copy between the devices.
   *
   * \since Version 1.23.
   */
  ORT_API_T(bool, CanCopy, _In_ const OrtDataTransferImpl* this_ptr,
            _In_ const OrtMemoryDevice* src_memory_device, _In_ const OrtMemoryDevice* dst_memory_device);

  /** \brief Copy tensors from src_tensors to dst_tensors using the provided streams.
   *
   * The implementation can use the provided streams to perform asynchronous copies if supported.
   * If a stream is not available, the copy is performed synchronously.
   *
   * \param[in] this_ptr Pointer to the OrtDataTransferImpl instance.
   * \param[in] src_tensors Array of source OrtValue pointers to copy from.
   * \param[in] dst_tensors Array of destination OrtValue pointers to copy to.
   * \param[in] streams Array of OrtSyncStream pointers for the copy operations, if the execution provider is stream
   *                    aware. nullptr if it is not.
   * \param[in] num_tensors Number of tensors to copy.
   *
   * \snippet{doc} snippets.dox OrtStatus Return Value
   *
   * \since Version 1.23.
   */
  ORT_API2_STATUS(CopyTensors, _In_ OrtDataTransferImpl* this_ptr,
                  _In_reads_(num_tensors) const OrtValue** src_tensors,
                  _In_reads_(num_tensors) OrtValue** dst_tensors,
                  _In_reads_(num_tensors) OrtSyncStream** streams,
                  _In_ size_t num_tensors);
};

/** \brief Struct that an EP implements for Stream Notifications.
 *
 * \since Version 1.23.
 */
struct OrtSyncNotificationImpl {
  uint32_t ort_version_supported;  ///< Must be initialized to ORT_API_VERSION

  /** \brief Release the OrtSyncNotificationImpl instance.
   *
   * This is called by ORT when the OrtSyncNotificationImpl instance is no longer needed.
   * The implementation should release any resources held by the instance.
   *
   * \param[in] this_ptr Pointer to the OrtSyncNotificationImpl instance.
   *
   * \since Version 1.23.
   */
  ORT_API_T(void, Release, _In_ OrtSyncNotificationImpl* this_ptr);

  /** \brief Called by ORT to activate the notification.
   *
   * \param[in] this_ptr Pointer to the OrtSyncNotificationImpl instance.
   *
   * \since Version 1.23.
   */
  ORT_API2_STATUS(Activate, _In_ OrtSyncNotificationImpl* this_ptr);

  /** \brief Wait for a device to device operation to complete.
   *
   * \param[in] this_ptr Pointer to the OrtSyncNotificationImpl instance.
   * \param[in] consumer_stream The OrtSyncStream instance that will wait on this notification to be activated.
   *
   * \since Version 1.23.
   */
  ORT_API2_STATUS(WaitOnDevice, _In_ OrtSyncNotificationImpl* this_ptr, _In_ OrtSyncStream* consumer_stream);

  /** \brief Wait for a device to host operation to complete.
   *
   * \param[in] this_ptr Pointer to the OrtSyncNotificationImpl instance.
   *
   * \since Version 1.23.
   */
  ORT_API2_STATUS(WaitOnHost, _In_ OrtSyncNotificationImpl* this_ptr);
};

/** \brief Struct that an EP implements if it wishes to implement Stream support.
 *
 * This struct provides the overrides for onnxruntime::Stream's virtual methods.
 *
 * \since Version 1.23.
 */
struct OrtSyncStreamImpl {
  uint32_t ort_version_supported;  ///< Must be initialized to ORT_API_VERSION

  /** \brief Release the OrtSyncStreamImpl instance.
   *
   * This is called by ORT when the OrtSyncStreamImpl instance is no longer needed.
   * The implementation should release any resources held by the instance.
   *
   * \param[in] this_ptr Pointer to the OrtSyncStreamImpl instance.
   *
   * \since Version 1.23.
   */
  ORT_API_T(void, Release, _In_ OrtSyncStreamImpl* this_ptr);

  /** \brief Get the handle of the stream.
   *
   * This returns the native handle for the stream. e.g. cudaStream_t for CUDA streams.
   *
   * \param[in] this_ptr Pointer to the OrtSyncStreamImpl instance.
   * \return The handle of the stream.
   *
   * \since Version 1.23.
   */
  ORT_API_T(void*, GetHandle, _In_ OrtSyncStreamImpl* this_ptr);

  /** \brief Create an OrtSyncNotificationImpl for the OrtSyncStreamImpl instance.
   *
   * \param[in] this_ptr Pointer to the OrtSyncStreamImpl instance
   * \param[out] notification The new OrtSyncNotificationImpl instance.
   *
   * \since Version 1.23.
   */
  ORT_API2_STATUS(CreateNotification, _In_ OrtSyncStreamImpl* this_ptr,
                  _Outptr_ OrtSyncNotificationImpl** notification);

  /** \brief Flush the stream.
   *
   * This is called by ORT to flush the stream, ensuring that all operations submitted to the stream are completed.
   *
   * \param[in] this_ptr Pointer to the OrtSyncStreamImpl instance.
   *
   * \since Version 1.23.
   */
  ORT_API2_STATUS(Flush, _In_ OrtSyncStreamImpl* this_ptr);

  /** \brief Notify the stream that a session run has ended.
   *
   * This is called by ORT to notify the stream that a session run has ended, allowing the stream to perform any
   * necessary cleanup or finalization.
   *
   * \param[in] this_ptr Pointer to the OrtSyncStreamImpl instance.
   *
   * \since Version 1.23.
   */
  ORT_API2_STATUS(OnSessionRunEnd, _In_ OrtSyncStreamImpl* this_ptr);
};

struct OrtNodeFusionOptions;
typedef struct OrtNodeFusionOptions OrtNodeFusionOptions;

struct OrtNodeComputeInfo;
typedef struct OrtNodeComputeInfo OrtNodeComputeInfo;

/**
 * \brief The OrtNodeFusionOptions struct specifies options for fusing nodes supported by an execution provider.
 *
 * Refer to OrtEpApi::EpGraphSupportInfo_AddNodesToFuse.
 *
 * \since Version 1.23.
 */
struct OrtNodeFusionOptions {
  /** \brief The ONNX Runtime version the OrtNodeFusionOptions was compiled with.
   *
   * Implementation should set to ORT_API_VERSION.
   * ORT will use this to ensure it does not use members that were not available when the EP library was compiled.
   *
   * \since Version 1.23.
   */
  uint32_t ort_version_supported;

  /** \brief If set to true, specify that the execution provider does not require ONNX Runtime to provide constant
   * initializers as inputs to the fused node during model inference. This is used when the execution
   * provider saves a copy of constant initializers, and allows ONNX Runtime to release constant initializers that
   * are not used by any execution provider.
   *
   * If not specified, defaults to false. That is, ONNX Runtime provides constant initializers as inputs to
   * the fused node by default.
   *
   * \since Version 1.23.
   */
  bool drop_constant_initializers;

  // const OrtNode* fused_node_schema;
};

/**
 * \brief The OrtNodeComputeInfo struct provides functions that an OrtEp implements to specify the compute
 * function for a compiled OrtGraph instance.
 * \since Version 1.23.
 */
struct OrtNodeComputeInfo {
  /** \brief The ONNX Runtime version the OrtNodeComputeInfo was compiled with.
   *
   * Implementation should set to ORT_API_VERSION.
   * ORT will use this to ensure it does not call functions that were not available when the EP library was compiled.
   *
   * \since Version 1.23.
   */
  uint32_t ort_version_supported;

  /** \brief Creates an opaque compute state object that is then passed to the Compute() function during inference.
   * \param[in] this_ptr The OrtNodeComputeInfo instance.
   * \param[in] compute_context OrtNodeComputeContext instance that contains compiled/fused node's name and host
   *                            memory allocation functions. Can optionally be used to build the compute state.
   * \param[out] compute_state Output parameter that is assigned the opaque computation state. ONNX Runtime calls
   *                           ReleaseState() (after calling Compute()) to allow the implementer to release the
   *                           compute state.
   *
   * \snippet{doc} snippets.dox OrtStatus Return Value
   *
   * \since Version 1.23.
   */
  OrtStatus*(ORT_API_CALL* CreateState)(_In_ OrtNodeComputeInfo* this_ptr,
                                        _In_ OrtNodeComputeContext* compute_context,
                                        _Outptr_ void** compute_state);

  /** \brief Computation function called to execute the fused node compiled by an OrtEp instance.
   * \param[in] this_ptr The OrtNodeComputeInfo instance.
   * \param[in] compute_state The opaque computation state returned by CreateState().
   * \param[in] kernel_context The OrtKernelContext instance used to access inputs/outputs.
   *
   * \snippet{doc} snippets.dox OrtStatus Return Value
   *
   * \since Version 1.23.
   */
  OrtStatus*(ORT_API_CALL* Compute)(_In_ OrtNodeComputeInfo* this_ptr, _In_ void* compute_state,
                                    _In_ OrtKernelContext* kernel_context);

  /** \brief Releases the compute state returned by CreateState().
   * \param[in] this_ptr The OrtNodeComputeInfo instance.
   * \param[inout] compute_state The opaque compute state returned by CreateState().
   *
   * \since Version 1.23.
   */
  void(ORT_API_CALL* ReleaseState)(_In_ OrtNodeComputeInfo* this_ptr, _Frees_ptr_opt_ void* compute_state);
};

/**
 * \brief The OrtEpApi struct provides functions that are relevant to the implementation of an execution provider.
 *
 * \since Version 1.22.
 */
struct OrtEpApi {
  /** \brief Create an OrtEpDevice for the EP and an OrtHardwareDevice.
   * \param[in] ep_factory Execution provider factory that is creating the instance.
   * \param[in] hardware_device Hardware device that the EP can utilize.
   * \param[in] ep_metadata Optional OrtKeyValuePairs instance for execution provider metadata that may be used
   *                        during execution provider selection and passed to CreateEp.
   *                        ep_device will copy this instance and the user should call ReleaseKeyValuePairs.
   * \param[in] ep_options  Optional OrtKeyValuePairs instance for execution provider options that will be added
   *                        to the Session configuration options if the execution provider is selected.
   *                        ep_device will copy this instance and the user should call ReleaseKeyValuePairs.
   * \param ep_device OrtExecutionDevice that is created.
   *
   * \since Version 1.22.
   */
  ORT_API2_STATUS(CreateEpDevice, _In_ OrtEpFactory* ep_factory,
                  _In_ const OrtHardwareDevice* hardware_device,
                  _In_opt_ const OrtKeyValuePairs* ep_metadata,
                  _In_opt_ const OrtKeyValuePairs* ep_options,
                  _Out_ OrtEpDevice** ep_device);

  ORT_CLASS_RELEASE(EpDevice);

  /** \brief Specify nodes that are supported by an OrtEp and should be fused into one node.
   *
   * Because the nodes will be fused into one "fused node", there must not exist an unsupported node in
   * a path between two of the provided nodes. Otherwise, the graph will become invalid.
   *
   * This function can be called multiple times. A subsequent call to this function will force the next set of
   * nodes to be fused into a different node.
   *
   * \param[in] graph_support_info OrtEpGraphSupportInfo instance to which to add the supported nodes.
   * \param[in] nodes Array of nodes supported by the EP that should be fused/compiled.
   * \param[in] num_nodes The number of supported nodes.
   * \param[in] node_fusion_options Optional node fusion options. Ignored if set to NULL.
   *
   * \snippet{doc} snippets.dox OrtStatus Return Value
   *
   * \since Version 1.23.
   */
  ORT_API2_STATUS(EpGraphSupportInfo_AddNodesToFuse, _In_ OrtEpGraphSupportInfo* graph_support_info,
                  _In_reads_(num_nodes) const OrtNode* const* nodes, _In_ size_t num_nodes,
                  _In_opt_ const OrtNodeFusionOptions* node_fusion_options);

  /** \brief Specify a node that is supported by an OrtEp and should be run with a registered EP kernel.
   *
   * \param[in] graph_support_info OrtEpGraphSupportInfo instance to which to add the supported node.
   * \param[in] node The supported OrtNode instance.
   *
   * \snippet{doc} snippets.dox OrtStatus Return Value
   *
   * \since Version 1.23.
   */
  ORT_API2_STATUS(EpGraphSupportInfo_AddSingleNode, _In_ OrtEpGraphSupportInfo* graph_support_info,
                  _In_ const OrtNode* node);

  /** \brief Query a OrtNodeComputeContext for the name of the node that encapsulates the compiled/fused node.
   *
   * Used in OrtNodeComputeInfo::CreateComputeState().
   *
   * \param[in] context The OrtNodeComputeContext instance to query.
   * \return The node's name.
   *
   * \note Returned string is owned by ORT and valid only while OrtNodeComputeInfo::CreateComputeState() is called.
   *
   * \since Version 1.23.
   */
  ORT_API_T(const char*, NodeComputeContext_NodeName, _In_ const OrtNodeComputeContext* context);

  /** \brief Register an allocator with the OrtEpDevice.
   *
   * This allows an EP to provide OrtMemoryInfo for DEFAULT and HOST_ACCESSIBLE memory type as needed.
   * The registered values will be used in calls to OrtEpFactory::CreateAllocator to ensure the required allocator/s
   * are available for EP usage.
   *
   * Multiple calls for the same entry type will replace a previous entry.
   *
   * Available entries:
   *   - OrtDeviceAllocator with type of OrtDeviceMemoryType_DEFAULT
   *   - OrtDeviceAllocator with type of OrtDeviceMemoryType_HOST_ACCESSIBLE
   *   - OrtReadOnlyAllocator with type of OrtDeviceMemoryType_DEFAULT
   *     - if provided this allocator will only be used to copy initializers to the device the EP uses.
   *       ORT will use the OrtDeviceAllocator if not provided.
   *
   * \param[in] ep_device The OrtEpDevice instance to register the OrtMemoryInfo with.
   * \param[in] allocator_memory_info The OrtMemoryInfo information for the allocator.
   *
   * \snippet{doc} snippets.dox OrtStatus Return Value
   *
   * \since Version 1.23.
   */
  ORT_API2_STATUS(EpDevice_AddAllocatorInfo, _In_ OrtEpDevice* ep_device,
                  _In_ const OrtMemoryInfo* allocator_memory_info);

  /** \brief Get the OrtMemoryDevice from an OrtMemoryInfo instance.
   *
   * This is required for OrtDataTransferImpl (which implements onnxruntime::IDataTransfer) where the OrtMemoryDevice
   * is used in the CanCopy and CopyTensors functions.
   *
   * \param[in] memory_info The OrtMemoryInfo instance to get the memory device from.
   * \return The OrtMemoryDevice associated with the OrtMemoryInfo instance.
   *
   * \since Version 1.23.
   */
  ORT_API_T(const OrtMemoryDevice*, MemoryInfo_GetMemoryDevice, _In_ const OrtMemoryInfo* memory_info);

  /** \brief Get the OrtMemoryDevice from an OrtValue instance if it contains a Tensor.
   *
   * \param[in] value The OrtValue instance to get the memory device from.
   * \return Memory device if OrtValue contains a Tensor, nullptr otherwise.
   *
   * \since Version 1.23.
   */
  ORT_API_T(const OrtMemoryDevice*, Value_GetMemoryDevice, _In_ const OrtValue* value);

  /** \brief Compare two OrtMemoryDevice instances for equality.
   *
   * This is used to check if two memory devices are the same.
   * Used to implement DataTransferImpl::CanCopy.
   *
   * \param[in] a The first OrtMemoryDevice instance to compare.
   * \param[in] b The second OrtMemoryDevice instance to compare.
   * \return True if the two OrtMemoryDevice instances are equal, false otherwise.
   *
   * \since Version 1.23.
   */
  ORT_API_T(bool, MemoryDevice_AreEqual, _In_ const OrtMemoryDevice* a, _In_ const OrtMemoryDevice* b);

  /** \brief Get the OrtMemoryInfoDeviceType value from an OrtMemoryDevice instance.
   *
   * \param[in] memory_device OrtMemoryDevice instance.
   * \return The OrtMemoryInfoDeviceType value.
   *
   * \since Version 1.23.
   */
  ORT_API_T(OrtMemoryInfoDeviceType, MemoryDevice_GetDeviceType, _In_ const OrtMemoryDevice* memory_device);

  /** \brief Get the OrtDeviceMemoryType value from an OrtMemoryDevice instance.
   *
   * \param[in] memory_device OrtMemoryDevice instance.
   * \return The OrtDeviceMemoryType value.
   *
   * \since Version 1.23.
   */
  ORT_API_T(OrtDeviceMemoryType, MemoryDevice_GetMemoryType, _In_ const OrtMemoryDevice* memory_device);

  /** \brief Get the vendor ID from an OrtMemoryDevice instance.
   *
   * The vendor ID is used to identify the vendor of the device, and is typically set to the PCI vendor ID.
   *
   * If the device is not vendor specific (e.g. CPU memory) the vendor ID is set to 0.
   *
   * \param[in] memory_device OrtMemoryDevice instance.
   * \return The vendor ID value.
   *
   * \since Version 1.23.
   */
  ORT_API_T(uint32_t, MemoryDevice_GetVendorId, _In_ const OrtMemoryDevice* memory_device);

  /** \brief Get the device ID from an OrtMemoryDevice instance.
   *
   * \param[in] memory_device OrtMemoryDevice instance.
   * \return The device ID.
   *
   * \since Version 1.23.
   */
  ORT_API_T(uint32_t, MemoryDevice_GetDeviceId, _In_ const OrtMemoryDevice* memory_device);

  /** \brief Get the OrtSyncStreamImpl associated with an OrtSyncStream instance.
   *
   * This allows an the plugin library to connect its OrtSyncStreamImpl instance with an OrtSyncStream if needed.
   *
   * \param[in] stream The OrtSyncStream instance to find an OrtSyncStreamImpl for.
   * \return The associated OrtSyncStreamImpl if found. nullptr otherwise.
   *
   * \since Version 1.23.
   *
   * \remarks There should always be an OrtSyncStreamImpl associated with an OrtSyncStream instance that the EP gets.
   */
  ORT_API_T(const OrtSyncStreamImpl*, SyncStream_GetImpl, _In_ const OrtSyncStream* stream);

  /** \brief Get the current sync ID for a stream.
   *
   * \param[in] stream The OrtSyncStream to get the sync ID for.
   * \return Current sync ID.
   *
   * \since Version 1.23.
   */
  ORT_API_T(uint64_t, SyncStream_GetSyncId, _In_ const OrtSyncStream* stream);

  /** \brief Get the sync ID for the last time the consumer_stream waited on the producer_stream.
   *
   * When two streams are synchronized, the sync id represents the event used in that synchronization.
   *
   * \param[in] producer_stream The OrtSyncStream that produced the data.
   * \param[in] consumer_stream The OrtSyncStream that waited on the producer_stream.
   * \return ID for last sync. 0 if no sync has occurred between the two streams.
   *
   * \since Version 1.23.
   */
  ORT_API_T(uint64_t, GetSyncIdForLastWaitOnSyncStream,
            _In_ const OrtSyncStream* producer_stream, _In_ const OrtSyncStream* consumer_stream);

  /** \brief Create an OrtHardwareDevice.
   *
   * \note Called within OrtEpFactory::GetSupportedDevices to create a new hardware device (e.g., virtual).
   *
   * \param[in] type The hardware device type.
   * \param[in] vendor_id The hardware device's vendor identifier.
   * \param[in] device_id The hardware device's identifier.
   * \param[in] vendor_name The hardware device's vendor name as a null-terminated string. Copied by ORT.
   * \param[in] metadata Optional OrtKeyValuePairs instance for hardware device metadata that may be queried by
   *                     applications via OrtApi::GetEpDevices().
   *                     Refer to onnxruntime_ep_device_ep_metadata_keys.h for common OrtHardwareDevice metadata keys.
   * \param[out] hardware_device Output parameter set to the new OrtHardwareDevice instance that is created.
   *                             Must be release with ReleaseHardwareDevice().
   *
   * \snippet{doc} snippets.dox OrtStatus Return Value
   *
   * \since Version 1.24.
   */
  ORT_API2_STATUS(CreateHardwareDevice, _In_ OrtHardwareDeviceType type,
                  _In_ uint32_t vendor_id,
                  _In_ uint32_t device_id,
                  _In_ const char* vendor_name,
                  _In_opt_ const OrtKeyValuePairs* metadata,
                  _Out_ OrtHardwareDevice** hardware_device);

  ORT_CLASS_RELEASE(HardwareDevice);
};

/**
 * \brief The data layout type.
 *
 * EPs may specify a preferred data layout type. ORT's default layout type is OrtEpDataLayout_NCHW, or
 * OrtEpDataLayout_Default.
 *
 * \since Version 1.23.
 */
typedef enum OrtEpDataLayout {
  OrtEpDataLayout_NCHW = 0,
  OrtEpDataLayout_NHWC,

  OrtEpDataLayout_Default = OrtEpDataLayout_NCHW,
} OrtEpDataLayout;

/**
 * \brief The OrtEp struct provides functions to implement for an execution provider.
 * \since Version 1.22.
 */
struct OrtEp {
  /** \brief The ONNX Runtime version the execution provider was compiled with.
   *
   * Implementation should set to ORT_API_VERSION.
   * ORT will use this to ensure it does not call functions that were not available when the library was compiled.
   *
   * \since Version 1.22.
   */
  uint32_t ort_version_supported;

  /** \brief Get the execution provider name.
   *
   * The returned string should be a null-terminated, UTF-8 encoded string. ORT will copy it.
   *
   * \param[in] this_ptr The OrtEp instance.
   * \return The execution provider name.
   *
   * \since Version 1.22.
   */
  ORT_API_T(const char*, GetName, _In_ const OrtEp* this_ptr);

  /** \brief Get information about the nodes supported by the OrtEp instance.
   *
   * IMPORTANT: This is not the final version of this API function. This is currently experimental but will
   * be stabilized by the ONNX Runtime 1.23 release.
   *
   * \param[in] this_ptr The OrtEp instance.
   * \param[in] graph The OrtGraph instance for which to populate node support. The OrtGraph could be a nested subgraph
   *                  contained by a node (e.g., an If or Loop node). ONNX Runtime calls this function separately
   *                  for each nested subgraph.
   * \param[inout] graph_support_info OrtEpGraphSupportInfo instance that the implementer must fill out in order to
   *                                  specify the supported nodes.
   *
   * \snippet{doc} snippets.dox OrtStatus Return Value
   *
   * \since Version 1.23.
   */
  ORT_API2_STATUS(GetCapability, _In_ OrtEp* this_ptr, _In_ const OrtGraph* graph,
                  _Inout_ OrtEpGraphSupportInfo* graph_support_info);

  /** \brief Compile OrtGraph instances assigned to the OrtEp. Implementer must set a OrtNodeComputeInfo instance
   * for each OrtGraph in order to define its computation function.
   *
   * If the session is configured to generate a pre-compiled model, the execution provider must return EPContext nodes,
   * as OrtNode instances, that ONNX Runtime uses to create a pre-compiled model, known as an "EPContext model".
   * An EPContext model contains EPContext nodes. Each EPContext node encapsulates the pre-compiled binary data for a
   * OrtGraph compiled for a specific execution provider. For more details about the EPContext design, refer to:
   *  \htmlonly
   *  <a href="https://onnxruntime.ai/docs/execution-providers/EP-Context-Design.html">EPContext design document.</a>
   *  \endhtmlonly
   *
   * \param[in] this_ptr The OrtEp instance.
   * \param[in] graphs Array of `count` OrtGraph instances to compile. Each graph contains only the nodes for
   *                   which the execution provider indicated support. Nested subgraphs contained by a
   *                   node, such as an If or Loop, have separate OrtGraph instances.
   * \param[in] fused_nodes Array of `count` fused nodes that will replace the compiled graphs.
   *                        Each fused node is an OrtNode initialized with the intended fused node name and
   *                        input/output information.
   * \param[in] count The number of OrtGraph instances to compile.
   * \param[out] node_compute_infos Array of `count` OrtNodeComputeInfo instances that define each OrtGraph instance's
   *                                computation function. The implementer allocates the OrtNodeComputeInfo instances.
   *                                ORT calls ReleaseNodeComputeInfos() to release multiple instances in a batch.
   * \param[out] ep_context_nodes Output array of `count` OrtNode instances, each representing an EPContext
   *                              node for a compiled OrtGraph. The execution provider must use
   *                              OrtModelEditorApi::CreateNode to create the OrtNode instances. ONNX Runtime takes
   *                              ownership of the OrtNode instances, so the execution provider must NOT call
   *                              OrtApi::ReleaseNode. Should be ignored if the session is not configured to generate an
   *                              EPContext model.
   *
   * \snippet{doc} snippets.dox OrtStatus Return Value
   *
   * \note Do NOT cache the provided OrtGraph instances in any of the OrtNodeComputeInfo functions because the
   *       graphs are only valid for the duration of the call to Compile. Any graph/node/input/output
   *       names that are needed by the OrtNodeComputeInfo functions must be copied and stored by the OrtEp.
   *
   * \since Version 1.23.
   */
  ORT_API2_STATUS(Compile, _In_ OrtEp* this_ptr, _In_ const OrtGraph** graphs,
                  _In_ const OrtNode** fused_nodes, _In_ size_t count,
                  _Out_writes_all_(count) OrtNodeComputeInfo** node_compute_infos,
                  _Out_writes_(count) OrtNode** ep_context_nodes);

  /** \brief Release OrtNodeComputeInfo instances.
   *
   * \param[in] this_ptr The OrtEp instance.
   * \param[inout] node_compute_infos The OrtNodeComputeInfo instances to release.
   * \param[in] num_node_compute_infos The number of OrtNodeComputeInfo instances.
   *
   * \since Version 1.23.
   */
  ORT_API_T(void, ReleaseNodeComputeInfos, _In_ OrtEp* this_ptr,
            OrtNodeComputeInfo** node_compute_infos,
            _In_ size_t num_node_compute_infos);

  /** \brief Get the EP's preferred data layout.
   *
   * \note Implementation of this function is optional.
   *       If not implemented, ORT will assume that this EP prefers the data layout `OrtEpDataLayout::NCHW`.
   *
   * \param[in] this_ptr The OrtEp instance.
   * \param[out] preferred_data_layout The EP's preferred data layout.
   *
   * \snippet{doc} snippets.dox OrtStatus Return Value
   *
   * \since Version 1.23.
   */
  ORT_API2_STATUS(GetPreferredDataLayout, _In_ OrtEp* this_ptr, _Out_ OrtEpDataLayout* preferred_data_layout);

  /** \brief Given an op with domain `domain` and type `op_type`, determine whether an associated node's data layout
   *         should be converted to `target_data_layout`.
   *         If the EP prefers a non-default data layout (see `GetPreferredDataLayout()`), this function will be called
   *         during layout transformation with `target_data_layout` set to the EP's preferred data layout.
   *
   * \note Implementation of this function is optional.
   *       If an EP prefers a non-default data layout, it may implement this to customize the specific op data layout
   *       preferences at a finer granularity.
   *
   * \param[in] this_ptr The OrtEp instance.
   * \param[in] domain The op domain. An empty string means the ONNX domain.
   * \param[in] op_type The op type.
   * \param[in] target_data_layout The target data layout.
   * \param[out] should_convert Whether the associated node's data layout should be converted to `target_data_layout`.
   *                            If greater than 0, convert.
   *                            If 0, don't convert.
   *                            Otherwise, if less than 0, leave the decision to ORT.
   *
   * \snippet{doc} snippets.dox OrtStatus Return Value
   *
   * \since Version 1.23.
   */
  ORT_API2_STATUS(ShouldConvertDataLayoutForOp, _In_ OrtEp* this_ptr,
                  _In_z_ const char* domain, _In_z_ const char* op_type,
                  _In_ OrtEpDataLayout target_data_layout,
                  _Outptr_ int* should_convert);

  /** \brief Set dynamic options on this EP.
   *
   * Dynamic options can be set by the user at any time after session creation with `OrtApi::SetEpDynamicOptions()`.
   *
   * \param[in] this_ptr The OrtEp instance.
   * \param[in] option_keys The dynamic option keys.
   * \param[in] option_values The dynamic option values.
   * \param[in] num_options The number of dynamic options.
   *
   * \note Implementation of this function is optional.
   *       An EP should only implement this if it needs to handle any dynamic options.
   *
   * \snippet{doc} snippets.dox OrtStatus Return Value
   *
   * \since Version 1.23.
   */
  ORT_API2_STATUS(SetDynamicOptions, _In_ OrtEp* this_ptr,
                  _In_reads_(num_options) const char* const* option_keys,
                  _In_reads_(num_options) const char* const* option_values,
                  _In_ size_t num_options);

  /** \brief Called by ORT to notify the EP of the start of a run.
   *
   * \param[in] this_ptr The OrtEp instance.
   * \param[in] run_options The run options for this run.
   *
   * \note Implementation of this function is optional.
   *
   * \snippet{doc} snippets.dox OrtStatus Return Value
   *
   * \since Version 1.23.
   */
  ORT_API2_STATUS(OnRunStart, _In_ OrtEp* this_ptr, _In_ const OrtRunOptions* run_options);

  /** \brief Called by ORT to notify the EP of the end of a run.
   *
   * \param[in] this_ptr The OrtEp instance.
   * \param[in] run_options The run options for this run.
   * \param[in] sync_stream Whether any associated stream should be synchronized during this call.
   *                        Only applicable if there is such a stream.
   *
   * \note Implementation of this function is optional.
   *
   * \snippet{doc} snippets.dox OrtStatus Return Value
   *
   * \since Version 1.23.
   */
  ORT_API2_STATUS(OnRunEnd, _In_ OrtEp* this_ptr, _In_ const OrtRunOptions* run_options, _In_ bool sync_stream);

  /** \brief Create an OrtAllocator for the given OrtMemoryInfo for an OrtSession.
   *
   * The OrtMemoryInfo instance will match one of the values set in the OrtEpDevice using EpDevice_AddAllocatorInfo.
   * Any allocator specific options should be read from the session options.
   *
   * If nullptr OrtEpFactory::CreateAllocator will be used.
   *
   * \param[in] this_ptr The OrtEpFactory instance.
   * \param[in] memory_info The OrtMemoryInfo to create the allocator for. May be nullptr.
   * \param[out] allocator The created OrtAllocator instance. Set to nullptr if the default CPU allocator is used.
   *
   * \snippet{doc} snippets.dox OrtStatus Return Value
   *
   * \since Version 1.23.
   */
  ORT_API2_STATUS(CreateAllocator, _In_ OrtEp* this_ptr,
                  _In_ const OrtMemoryInfo* memory_info,
                  _Outptr_result_maybenull_ OrtAllocator** allocator);

  /** \brief Create a synchronization stream for the given memory device for an OrtSession.
   *
   * This is used to create a synchronization stream for the execution provider and is used to synchronize
   * operations on the device during model execution.
   * Any stream specific options should be read from the session options.
   *
   * If nullptr OrtEpFactory::CreateSyncStreamForDevice will be used.
   *
   * \param[in] this_ptr The OrtEpFactory instance.
   * \param[in] memory_device The OrtMemoryDevice to create the synchronization stream for.
   * \param[out] stream The created OrtSyncStreamImpl instance. nullptr if the execution provider is not stream aware.
   *
   * \snippet{doc} snippets.dox OrtStatus Return Value
   *
   * \since Version 1.23.
   */
  ORT_API2_STATUS(CreateSyncStreamForDevice, _In_ OrtEp* this_ptr,
                  _In_ const OrtMemoryDevice* memory_device,
                  _Outptr_ OrtSyncStreamImpl** stream);

  /** \brief Get a string with details about the EP stack used to produce a compiled model.
   *
   * This function gets a compatibility information string that contains details about the execution provider
   * used to compile a given model. This string can later be used with ValidateCompiledModelCompatibilityInfo
   * to determine if a compiled model is compatible with the EP.
   *
   * The returned string should be a null-terminated, UTF-8 encoded string. ORT will copy it.
   *
   * \param[in] this_ptr The OrtEp instance.
   * \param[in] graph The OrtGraph instance for which to generate compatibility information.
   *
   * \snippet{doc} snippets.dox OrtStatus Return Value
   *
   * \since Version 1.23.
   */
  ORT_API_T(const char*, GetCompiledModelCompatibilityInfo, _In_ OrtEp* this_ptr,
            _In_ const OrtGraph* graph);
};

/** \brief The function signature that ORT will call to create OrtEpFactory instances.
 *
 * This must be available in a function called 'CreateEpFactories' in the execution provider library.
 *
 * \param[in] registered_name The name the execution library is registered with by RegisterExecutionProviderLibrary
 * \param[in] ort_api_base The OrtApiBase instance that is used by the factory to get the OrtApi instance for the
 *                         version of ORT that the library was compiled against.
 * \param[in] default_logger The default ORT logger that can be used for logging outside of an inference session.
 * \param[in,out] factories The implementation should create and add OrtEpFactory instances to this
 *                          pre-allocated array.
 *                          i.e. usage is `factories[0] = new MyEpFactory();`
 * \param[in] max_factories The maximum number of OrtEpFactory instances that can be added to `factories`.
 *                          Current default is to allow 4 factories. This can be increased in the future if needed.
 * \param[out] num_factories The number of OrtEpFactory instances created by the factory and added to `factories`.
 *
 * \snippet{doc} snippets.dox OrtStatus Return Value
 *
 * \since Version 1.22.
 */
typedef OrtStatus* (*CreateEpApiFactoriesFn)(_In_ const char* registered_name, _In_ const OrtApiBase* ort_api_base,
                                             _In_ const OrtLogger* default_logger,
                                             _Inout_ OrtEpFactory** factories, _In_ size_t max_factories,
                                             _Out_ size_t* num_factories);

/** \brief The function signature that ORT will call to release an OrtEpFactory instance.
 *
 * This must be available in a function called 'ReleaseEpFactory' in the execution provider library.
 *
 * \param[in] factory The OrtEpFactory instance to release.
 *
 * \snippet{doc} snippets.dox OrtStatus Return Value
 *
 * \since Version 1.22.
 */
typedef OrtStatus* (*ReleaseEpApiFactoryFn)(_In_ OrtEpFactory* factory);

/**
 * \brief The OrtEpFactory provides functions to create and manage execution providers.
 * \since Version 1.22.
 */
struct OrtEpFactory {
  /** \brief The ONNX Runtime version the execution provider was compiled with.
   *
   * Implementation should set to ORT_API_VERSION.
   * ORT will use this to ensure it does not call functions that were not available when the library was compiled.
   *
   * \since Version 1.22.
   */
  uint32_t ort_version_supported;

  /** \brief Get the name of the execution provider that the factory creates.
   *
   * The returned string should be a null-terminated, UTF-8 encoded string. ORT will copy it.
   *
   * \param[in] this_ptr The OrtEpFactory instance.
   * \return The name of the execution provider the factory creates.
   *
   * \since Version 1.22.
   */
  ORT_API_T(const char*, GetName, const OrtEpFactory* this_ptr);

  /** \brief Get the name of vendor who owns the execution provider that the factory creates.
   *
   * The returned string should be a null-terminated, UTF-8 encoded string. ORT will copy it.
   *
   * \param[in] this_ptr The OrtEpFactory instance.
   * \return vendor The vendor name of the execution provider the factory creates.
   *
   * \since Version 1.22.
   */
  ORT_API_T(const char*, GetVendor, const OrtEpFactory* this_ptr);  // return EP vendor

  /** \brief Get information from the execution provider about OrtHardwareDevice support.
   *
   * \param[in] this_ptr The OrtEpFactory instance.
   *                     Non-const as the factory is passed through to the CreateEp call via the OrtEpDevice.
   * \param[in] devices The OrtHardwareDevice instances that are available.
   * \param[in] num_devices The number of OrtHardwareDevice instances.
   * \param[out] ep_devices OrtEpDevice instances for each OrtHardwareDevice that the EP can use.
   *                        The implementation should call OrtEpApi::CreateEpDevice to create, and add the OrtEpDevice
   *                        instances to this pre-allocated array. ORT will take ownership of the values returned.
   *                        i.e. usage is `ep_devices[0] = <ptr to OrtEpDevice created with OrtEpApi::CreateEpDevice>;`
   * \param[in] max_ep_devices The maximum number of OrtEpDevices that can be added to ep_devices.
   *                           Current default is 8. This can be increased if needed.
   * \param[out] num_ep_devices The number of EP devices added to ep_devices.
   * \return true if the factory can create an execution provider that uses `device`.
   *
   * \since Version 1.22.
   */
  ORT_API2_STATUS(GetSupportedDevices, _In_ OrtEpFactory* this_ptr,
                  _In_reads_(num_devices) const OrtHardwareDevice* const* devices,
                  _In_ size_t num_devices,
                  _Inout_ OrtEpDevice** ep_devices,
                  _In_ size_t max_ep_devices,
                  _Out_ size_t* num_ep_devices);

  /** \brief Function to create an OrtEp instance for use in a Session.
   *
   *  ORT will call ReleaseEp to release the instance when it is no longer needed.
   *
   * \param[in] this_ptr The OrtEpFactory instance.
   * \param[in] devices The OrtHardwareDevice instances that the execution provider was selected to use.
   *                    May be a subset of the OrtHardwareDevice instances that the execution provider's factory
   *                    set as supported in the call to OrtEpFactory::GetSupportedDevices.
   * \param[in] ep_metadata_pairs Execution provider metadata that was provided to OrtEpApi::CreateEpDevice, for each
   *                              device.
   * \param[in] num_devices The number of devices the execution provider was selected for.
   * \param[in] session_options The OrtSessionOptions instance that contains the configuration options for the
   *                            session. This will include ep_options from GetSupportedDevices as well as any
   *                            user provided overrides.
   *                            Execution provider options will have been added with a prefix of 'ep.[ep name].'.
   *                            The OrtSessionOptions instance will NOT be valid after this call and should not be
   *                            stored for later use.
   * \param[in] logger The OrtLogger instance for the session that the execution provider should use for logging.
   * \param[out] ep The OrtEp instance created by the factory.
   *
   * \snippet{doc} snippets.dox OrtStatus Return Value
   *
   * \since Version 1.22.
   */
  ORT_API2_STATUS(CreateEp, _In_ OrtEpFactory* this_ptr,
                  _In_reads_(num_devices) const OrtHardwareDevice* const* devices,
                  _In_reads_(num_devices) const OrtKeyValuePairs* const* ep_metadata_pairs,
                  _In_ size_t num_devices,
                  _In_ const OrtSessionOptions* session_options,
                  _In_ const OrtLogger* logger, _Outptr_ OrtEp** ep);

  /** \brief Release the OrtEp instance.
   *
   * \param[in] this_ptr The OrtEpFactory instance.
   * \param[in] ep The OrtEp instance to release.
   *
   * \since Version 1.22.
   */
  ORT_API_T(void, ReleaseEp, OrtEpFactory* this_ptr, struct OrtEp* ep);

  /** \brief Get the vendor id who owns the execution provider that the factory creates.
   *
   * This is typically the PCI vendor ID. See https://pcisig.com/membership/member-companies
   *
   * \param[in] this_ptr The OrtEpFactory instance.
   * \return vendor_id The vendor ID of the execution provider the factory creates.
   *
   * \since Version 1.23.
   */
  ORT_API_T(uint32_t, GetVendorId, const OrtEpFactory* this_ptr);

  /** \brief Get the version of the execution provider that the factory creates.
   *
   * The version string should adhere to the Semantic Versioning 2.0 specification
   * (https://github.com/semver/semver/blob/v2.0.0/semver.md).
   *
   * The returned string should be a null-terminated, UTF-8 encoded string. ORT will copy it.
   *
   * \param[in] this_ptr The OrtEpFactory instance.
   * \return The execution provider version string.
   *
   * \since Version 1.23.
   */
  ORT_API_T(const char*, GetVersion, _In_ const OrtEpFactory* this_ptr);

  /** \brief Validate the compatibility of a compiled model with the execution provider factory for one or more devices.
   *
   * Given a compatibility info string produced during model compilation, the EP factory should determine whether the
   * compiled model is compatible with the EP factory when targeting the provided hardware devices. All devices provided
   * must belong to the same execution provider instance that this factory creates.
   *
   * The EP factory implementation should consider the set of devices (e.g., multi-adapter or multi-GPU scenarios) when
   * evaluating compatibility and set `model_compatibility` accordingly.
   *
   * \param[in] this_ptr The OrtEpFactory instance.
   * \param[in] devices Array of OrtHardwareDevice pointers that the EP would run on. All must map to this EP.
   * \param[in] num_devices Number of entries in `devices`.
   * \param[in] compatibility_info The compatibility information string produced when the model was compiled.
   * \param[out] model_compatibility OrtCompiledModelCompatibility value describing the compatibility of the model with the EP.
   *
   * \snippet{doc} snippets.dox OrtStatus Return Value
   *
   * \since Version 1.23.
   */
  ORT_API2_STATUS(ValidateCompiledModelCompatibilityInfo, _In_ OrtEpFactory* this_ptr,
                  _In_reads_(num_devices) const OrtHardwareDevice* const* devices,
                  _In_ size_t num_devices,
                  _In_ const char* compatibility_info,
                  _Out_ OrtCompiledModelCompatibility* model_compatibility);

  /** \brief Create an OrtAllocator that can be shared across sessions for the given OrtMemoryInfo.
   *
   * The factory that creates the EP is responsible for providing the allocators required by the EP.
   * The OrtMemoryInfo instance will match one of the values set in the OrtEpDevice using EpDevice_AddAllocatorInfo.
   *
   * \param[in] this_ptr The OrtEpFactory instance.
   * \param[in] memory_info The OrtMemoryInfo to create the allocator for. May be nullptr.
   * \param[in] allocator_options Optional key-value pairs for allocator options, can be nullptr.
   * \param[out] allocator The created OrtAllocator instance. Set to nullptr if the default CPU allocator is used.
   *
   * \snippet{doc} snippets.dox OrtStatus Return Value
   *
   * \since Version 1.23.
   */
  ORT_API2_STATUS(CreateAllocator, _In_ OrtEpFactory* this_ptr,
                  _In_ const OrtMemoryInfo* memory_info,
                  _In_opt_ const OrtKeyValuePairs* allocator_options,
                  _Outptr_result_maybenull_ OrtAllocator** allocator);

  /** \brief Release an OrtAllocator created by the factory.
   *
   * \since Version 1.23.
   */
  ORT_API_T(void, ReleaseAllocator, _In_ OrtEpFactory* this_ptr, _In_ OrtAllocator* allocator);

  /** \brief Create an OrtDataTransferImpl instance for the factory.
   *
   * This is used to create an IDataTransfer implementation that can be used to copy data between devices
   * that the execution provider supports.
   *
   * \param[in] this_ptr The OrtEpFactory instance.
   * \param[out] data_transfer The created OrtDataTransferImpl instance. Set to nullptr if not required.
   *
   * \snippet{doc} snippets.dox OrtStatus Return Value
   *
   * \since Version 1.23.
   */
  ORT_API2_STATUS(CreateDataTransfer, _In_ OrtEpFactory* this_ptr,
                  _Outptr_result_maybenull_ OrtDataTransferImpl** data_transfer);

  /** \brief Check if execution providers created by the factory are stream aware.
   *
   * \param[in] this_ptr The OrtEpFactory instance.
   * \return True if the factory creates execution providers that are stream aware and it implements CreateSyncStreamForDevice.
   *
   * \since Version 1.23.
   */
  ORT_API_T(bool, IsStreamAware, _In_ const OrtEpFactory* this_ptr);

  /** \brief Create a synchronization stream for the given memory device.
   *
   * This is used to create a synchronization stream for the memory device that can be used for operations outside of
   * a session.
   *
   * If SetupCigContext was called previously for this memory device, the stream will be created on the CIG context.
   *
   * \param[in] this_ptr The OrtEpFactory instance.
   * \param[in] memory_device The OrtMemoryDevice to create the synchronization stream for.
   * \param[in] stream_options Options for stream creation. May be nullptr.
   * \param[out] stream The created OrtSyncStreamImpl instance. nullptr if the execution provider is not stream aware.
   *
   * \snippet{doc} snippets.dox OrtStatus Return Value
   *
   * \since Version 1.23.
   */
  ORT_API2_STATUS(CreateSyncStreamForDevice, _In_ OrtEpFactory* this_ptr,
                  _In_ const OrtMemoryDevice* memory_device,
                  _In_opt_ const OrtKeyValuePairs* stream_options,
                  _Outptr_ OrtSyncStreamImpl** stream);

<<<<<<< HEAD
  /** \brief Setup CIG (CUDA Interop Graphics) context for a memory device.
   *
   * This function creates a CUDA context associated with a graphics API (D3D12/Vulkan) command queue/device.
   * Once setup, streams created via CreateSyncStreamForDevice for this memory device will be created on the CIG context.
   *
   * Optional - EP factories that don't support CIG context setup should set this to nullptr.
   *
   * \param[in] this_ptr The OrtEpFactory instance.
   * \param[in] memory_device The OrtMemoryDevice to setup CIG context for.
   * \param[in] graphicsInteropParams Graphics API parameters (D3D12 command queue or Vulkan device info).
=======
  /** \brief Set environment options on this EP factory.
   *
   * Environment options can be set by ORT after calling the library's 'CreateEpFactories' function to
   * create EP factories.
   *
   * Supported options:
   *   "allow_virtual_devices": Allows EP factory to specify OrtEpDevice instances that use custom
   *      virtual OrtHardwareDevices, which can be created via OrtEpApi::CreateHardwareDevice().
   *
   *      A virtual OrtHardwareDevice does not represent actual hardware on the device, and is identified
   *      via the metadata entry "is_virtual" with a value of "1".
   *      Refer to onnxruntime_ep_device_ep_metadata_keys.h for well-known OrtHardwareDevice metadata keys.
   *
   *      Allowed values:
   *      -# "0": Default. Creation of virtual devices is not allowed.
   *      -# "1": Creation of virtual devices is allowed.
   *
   * \param[in] this_ptr The OrtEpFactory instance.
   * \param[in] options The configuration options.
   *
   * \note Implementation of this function is optional.
   *       An EP factory should only implement this if it needs to handle any environment options.
>>>>>>> a4e44a47
   *
   * \snippet{doc} snippets.dox OrtStatus Return Value
   *
   * \since Version 1.24.
   */
<<<<<<< HEAD
   ORT_API2_STATUS(SetupCigContext, _In_ OrtEpFactory* this_ptr,
    _In_ const OrtMemoryDevice* memory_device,
    _In_ const struct GraphicsInteropParams* graphicsInteropParams);
=======
  ORT_API2_STATUS(SetEnvironmentOptions, _In_ OrtEpFactory* this_ptr, _In_ const OrtKeyValuePairs* options);
>>>>>>> a4e44a47
};

#ifdef __cplusplus
}
#endif<|MERGE_RESOLUTION|>--- conflicted
+++ resolved
@@ -1026,18 +1026,6 @@
                   _In_opt_ const OrtKeyValuePairs* stream_options,
                   _Outptr_ OrtSyncStreamImpl** stream);
 
-<<<<<<< HEAD
-  /** \brief Setup CIG (CUDA Interop Graphics) context for a memory device.
-   *
-   * This function creates a CUDA context associated with a graphics API (D3D12/Vulkan) command queue/device.
-   * Once setup, streams created via CreateSyncStreamForDevice for this memory device will be created on the CIG context.
-   *
-   * Optional - EP factories that don't support CIG context setup should set this to nullptr.
-   *
-   * \param[in] this_ptr The OrtEpFactory instance.
-   * \param[in] memory_device The OrtMemoryDevice to setup CIG context for.
-   * \param[in] graphicsInteropParams Graphics API parameters (D3D12 command queue or Vulkan device info).
-=======
   /** \brief Set environment options on this EP factory.
    *
    * Environment options can be set by ORT after calling the library's 'CreateEpFactories' function to
@@ -1060,19 +1048,31 @@
    *
    * \note Implementation of this function is optional.
    *       An EP factory should only implement this if it needs to handle any environment options.
->>>>>>> a4e44a47
    *
    * \snippet{doc} snippets.dox OrtStatus Return Value
    *
    * \since Version 1.24.
    */
-<<<<<<< HEAD
-   ORT_API2_STATUS(SetupCigContext, _In_ OrtEpFactory* this_ptr,
-    _In_ const OrtMemoryDevice* memory_device,
-    _In_ const struct GraphicsInteropParams* graphicsInteropParams);
-=======
   ORT_API2_STATUS(SetEnvironmentOptions, _In_ OrtEpFactory* this_ptr, _In_ const OrtKeyValuePairs* options);
->>>>>>> a4e44a47
+
+  /** \brief Setup CIG (CUDA Interop Graphics) context for a memory device.
+   *
+   * This function creates a CUDA context associated with a graphics API (D3D12/Vulkan) command queue/device.
+   * Once setup, streams created via CreateSyncStreamForDevice for this memory device will be created on the CIG context.
+   *
+   * Optional - EP factories that don't support CIG context setup should set this to nullptr.
+   *
+   * \param[in] this_ptr The OrtEpFactory instance.
+   * \param[in] memory_device The OrtMemoryDevice to setup CIG context for.
+   * \param[in] graphicsInteropParams Graphics API parameters (D3D12 command queue or Vulkan device info).
+   *
+   * \snippet{doc} snippets.dox OrtStatus Return Value
+   *
+   * \since Version 1.24.
+   */
+  ORT_API2_STATUS(SetupCigContext, _In_ OrtEpFactory* this_ptr,
+                  _In_ const OrtMemoryDevice* memory_device,
+                  _In_ const struct GraphicsInteropParams* graphicsInteropParams);
 };
 
 #ifdef __cplusplus
