// Copyright (c) Microsoft Corporation. All rights reserved.
// Licensed under the MIT License.

// Do not include this file directly. Please include "onnxruntime_c_api.h" instead.

#ifdef __cplusplus
extern "C" {
#endif

ORT_RUNTIME_CLASS(Ep);
ORT_RUNTIME_CLASS(EpFactory);
ORT_RUNTIME_CLASS(EpGraphSupportInfo);
ORT_RUNTIME_CLASS(MemoryDevice);  // opaque class to wrap onnxruntime::OrtDevice
ORT_RUNTIME_CLASS(NodeComputeContext);

<<<<<<< HEAD
// Opaque class to create an onnxruntime::Stream. Will be filled out in separate PR.
// Adding here for OrtDataTransferImpl as the stream type is required by the IDataTransfer API.
ORT_RUNTIME_CLASS(SyncStream);

// struct that an EP implements for IDataTransfer to copy between devices it uses and CPU
typedef struct OrtDataTransferImpl {
  uint32_t version;  ///< Must be initialized to ORT_API_VERSION

  /** \brief Release the OrtDataTransferImpl instance.
   *
   * This is called by ORT when the OrtDataTransferImpl instance is no longer needed.
   * The implementation should release any resources held by the instance.
   *
   * \param[in] this_ptr Pointer to the OrtDataTransferImpl instance.
   *
   * \since Version 1.23.
   */
  ORT_API_T(void, Release, _In_ void* this_ptr);

  /** \brief Check if the implementation can copy between the source and destination memory devices.
   *
   * \param[in] this_ptr Pointer to the OrtDataTransferImpl instance.
   * \param[in] src_memory_device Source OrtMemoryDevice to copy from.
   * \param[in] dst_memory_device Destination OrtMemoryDevice to copy to.
   *
   * \snippet{doc} snippets.dox OrtStatus Return Value
   *
   * \since Version 1.23.
   */
  ORT_API_T(bool, CanCopy, _In_ void* this_ptr,
            _In_ const OrtMemoryDevice* src_memory_device, _In_ const OrtMemoryDevice* dst_memory_device);

  /** \brief Copy tensors from src_tensors to dst_tensors using the provided streams.
   *
   * The implementation can use the provided streams to perform asynchronous copies if supported.
   * If a stream is not available, the copy is performed synchronously.
   *
   * \param[in] this_ptr Pointer to the OrtDataTransferImpl instance.
   * \param[in] src_tensors Array of source OrtValue pointers to copy from.
   * \param[in] dst_tensors Array of destination OrtValue pointers to copy to.
   * \param[in] streams Array of OrtSyncStream pointers for the copy operations, if the execution provider is stream
   *                    aware. nullptr if it is not.
   * \param[in] num_tensors Number of tensors to copy.
   *
   * \snippet{doc} snippets.dox OrtStatus Return Value
   *
   * \since Version 1.23.
   */
  ORT_API2_STATUS(CopyTensors, _In_ void* this_ptr,
                  _In_reads_(num_tensors) const OrtValue** src_tensors,
                  _In_reads_(num_tensors) OrtValue** dst_tensors,
                  _In_reads_(num_tensors) OrtSyncStream** streams,
                  _In_ size_t num_tensors);
} OrtDataTransferImpl;
=======
struct OrtNodeFusionOptions;
typedef struct OrtNodeFusionOptions OrtNodeFusionOptions;

struct OrtNodeComputeInfo;
typedef struct OrtNodeComputeInfo OrtNodeComputeInfo;

/**
 * \brief The OrtNodeFusionOptions struct specifies options for fusing nodes supported by an execution provider.
 *
 * Refer to OrtEpApi::EpGraphSupportInfo_AddNodesToFuse.
 *
 * \since Version 1.23.
 */
struct OrtNodeFusionOptions {
  /** \brief The ONNX Runtime version the OrtNodeFusionOptions was compiled with.
   *
   * Implementation should set to ORT_API_VERSION.
   * ORT will use this to ensure it does not use members that were not available when the EP library was compiled.
   *
   * \since Version 1.23.
   */
  uint32_t ort_version_supported;

  /** \brief If set to true, specify that the execution provider does not require ONNX Runtime to provide constant
   * initializers as inputs to the fused node during model inference. This is used when the execution
   * provider saves a copy of constant initializers, and allows ONNX Runtime to release constant initializers that
   * are not used by any execution provider.
   *
   * If not specified, defaults to false. That is, ONNX Runtime provides constant initializers as inputs to
   * the fused node by default.
   *
   * \since Version 1.23.
   */
  bool drop_constant_initializers;

  // const OrtNode* fused_node_schema;
};
>>>>>>> 27cdb5c6

/**
 * \brief The OrtNodeComputeInfo struct provides functions that an OrtEp implements to specify the compute
 * function for a compiled OrtGraph instance.
 * \since Version 1.23.
 */
struct OrtNodeComputeInfo {
  /** \brief The ONNX Runtime version the OrtNodeComputeInfo was compiled with.
   *
   * Implementation should set to ORT_API_VERSION.
   * ORT will use this to ensure it does not call functions that were not available when the EP library was compiled.
   *
   * \since Version 1.23.
   */
  uint32_t ort_version_supported;

  /** \brief Creates an opaque compute state object that is then passed to the Compute() function during inference.
   * \param[in] this_ptr The OrtNodeComputeInfo instance.
   * \param[in] compute_context OrtNodeComputeContext instance that contains compiled/fused node's name and host
   *                            memory allocation functions. Can optionally be used to build the compute state.
   * \param[out] compute_state Output parameter that is assigned the opaque computation state. ONNX Runtime calls
   *                           ReleaseState() (after calling Compute()) to allow the implementer to release the
   *                           compute state.
   *
   * \snippet{doc} snippets.dox OrtStatus Return Value
   *
   * \since Version 1.23.
   */
  OrtStatus*(ORT_API_CALL* CreateState)(_In_ OrtNodeComputeInfo* this_ptr,
                                        _In_ OrtNodeComputeContext* compute_context,
                                        _Outptr_ void** compute_state);

  /** \brief Computation function called to execute the fused node compiled by an OrtEp instance.
   * \param[in] this_ptr The OrtNodeComputeInfo instance.
   * \param[in] compute_state The opaque computation state returned by CreateState().
   * \param[in] kernel_context The OrtKernelContext instance used to access inputs/outputs.
   *
   * \snippet{doc} snippets.dox OrtStatus Return Value
   *
   * \since Version 1.23.
   */
  OrtStatus*(ORT_API_CALL* Compute)(_In_ OrtNodeComputeInfo* this_ptr, _In_ void* compute_state,
                                    _In_ OrtKernelContext* kernel_context);

  /** \brief Releases the compute state returned by CreateState().
   * \param[in] this_ptr The OrtNodeComputeInfo instance.
   * \param[inout] compute_state The opaque compute state returned by CreateState().
   *
   * \since Version 1.23.
   */
  void(ORT_API_CALL* ReleaseState)(_In_ OrtNodeComputeInfo* this_ptr, _Frees_ptr_opt_ void* compute_state);
};

struct OrtEpApi {
  /** \brief Create an OrtEpDevice for the EP and an OrtHardwareDevice.
   * \param[in] ep_factory Execution provider factory that is creating the instance.
   * \param[in] hardware_device Hardware device that the EP can utilize.
   * \param[in] ep_metadata Optional OrtKeyValuePairs instance for execution provider metadata that may be used
   *                        during execution provider selection and passed to CreateEp.
   *                        ep_device will copy this instance and the user should call ReleaseKeyValuePairs.
   * \param[in] ep_options  Optional OrtKeyValuePairs instance for execution provider options that will be added
   *                        to the Session configuration options if the execution provider is selected.
   *                        ep_device will copy this instance and the user should call ReleaseKeyValuePairs.
   * \param ep_device OrtExecutionDevice that is created.
   *
   * \since Version 1.22.
   */
  ORT_API2_STATUS(CreateEpDevice, _In_ OrtEpFactory* ep_factory,
                  _In_ const OrtHardwareDevice* hardware_device,
                  _In_opt_ const OrtKeyValuePairs* ep_metadata,
                  _In_opt_ const OrtKeyValuePairs* ep_options,
                  _Out_ OrtEpDevice** ep_device);

  ORT_CLASS_RELEASE(EpDevice);

  /** \brief Specify nodes that are supported by an OrtEp and should be fused into one node.
   *
   * Because the nodes will be fused into one "fused node", there must not exist an unsupported node in
   * a path between two of the provided nodes. Otherwise, the graph will become invalid.
   *
   * This function can be called multiple times. A subsequent call to this function will force the next set of
   * nodes to be fused into a different node.
   *
   * \param[in] graph_support_info OrtEpGraphSupportInfo instance to which to add the supported nodes.
   * \param[in] nodes Array of nodes supported by the EP that should be fused/compiled.
   * \param[in] num_nodes The number of supported nodes.
   * \param[in] node_fusion_options Optional node fusion options. Ignored if set to NULL.
   *
   * \snippet{doc} snippets.dox OrtStatus Return Value
   *
   * \since Version 1.23.
   */
  ORT_API2_STATUS(EpGraphSupportInfo_AddNodesToFuse, _In_ OrtEpGraphSupportInfo* graph_support_info,
                  _In_reads_(num_nodes) const OrtNode* const* nodes, _In_ size_t num_nodes,
                  _In_opt_ const OrtNodeFusionOptions* node_fusion_options);

  /** \brief Specify a node that is supported by an OrtEp and should be run with a registered EP kernel.
   *
   * \param[in] graph_support_info OrtEpGraphSupportInfo instance to which to add the supported node.
   * \param[in] node The supported OrtNode instance.
   *
   * \snippet{doc} snippets.dox OrtStatus Return Value
   *
   * \since Version 1.23.
   */
  ORT_API2_STATUS(EpGraphSupportInfo_AddSingleNode, _In_ OrtEpGraphSupportInfo* graph_support_info,
                  _In_ const OrtNode* node);

  /** \brief Query a OrtNodeComputeContext for the name of the node that encapsulates the compiled/fused node.
   *
   * Used in OrtNodeComputeInfo::CreateComputeState().
   *
   * \param[in] context The OrtNodeComputeContext instance to query.
   * \return The node's name.
   *
   * \note Returned string is owned by ORT and valid only while OrtNodeComputeInfo::CreateComputeState() is called.
   *
   * \since Version 1.23.
   */
  ORT_API_T(const char*, NodeComputeContext_NodeName, _In_ const OrtNodeComputeContext* context);

  /** \brief Register an allocator with the OrtEpDevice.
   *
   * This allows an EP to provide OrtMemoryInfo for DEFAULT and HOST_ACCESSIBLE memory types as needed.
   * The registered values will be used in calls to OrtEpFactory::CreateAllocator to ensure the required allocator/s
   * are available for EP usage.
   *
   * \param[in] ep_device The OrtEpDevice instance to register the OrtMemoryInfo with.
   * \param[in] allocator_memory_info The OrtMemoryInfo information for the allocator.
   *
   * \snippet{doc} snippets.dox OrtStatus Return Value
   *
   * \since Version 1.23.
   */
  ORT_API2_STATUS(EpDevice_AddAllocatorInfo, _In_ OrtEpDevice* ep_device,
                  _In_ const OrtMemoryInfo* allocator_memory_info);

  /** \brief Get the OrtMemoryDevice from an OrtMemoryInfo instance.
   *
   * This is required for OrtDataTransferImpl (which implements onnxruntime::IDataTransfer) where the OrtMemoryDevice
   * is used in the CanCopy and CopyTensors functions.
   *
   * \param[in] memory_info The OrtMemoryInfo instance to get the memory device from.
   * \return The OrtMemoryDevice associated with the OrtMemoryInfo instance.
   *
   * \since Version 1.23.
   */
  ORT_API_T(const OrtMemoryDevice*, OrtMemoryInfo_GetMemoryDevice, _In_ const OrtMemoryInfo* memory_info);

  /** \brief Get the OrtMemoryDevice from an OrtValue instance if it contains a Tensor.
   *
   * \param[in] value The OrtValue instance to get the memory device from.
   * \param[out] device The OrtMemoryDevice associated with the OrtValue instance.
   * \return Status Success if OrtValue contains a Tensor. Otherwise, an error status is returned.
   *
   * \since Version 1.23.
   */
  ORT_API2_STATUS(OrtValue_GetMemoryDevice, _In_ const OrtValue* value, _Out_ const OrtMemoryDevice** device);

  /** \brief Compare two OrtMemoryDevice instances for equality.
   *
   * This is used to check if two memory devices are the same.
   * Used to implement DataTransferImpl::CanCopy.
   *
   * \param[in] a The first OrtMemoryDevice instance to compare.
   * \param[in] b The second OrtMemoryDevice instance to compare.
   * \return True if the two OrtMemoryDevice instances are equal, false otherwise.
   *
   * \since Version 1.23.
   */
  ORT_API_T(bool, OrtMemoryDevice_AreEqual, _In_ const OrtMemoryDevice* a, _In_ const OrtMemoryDevice* b);

  /** \brief Get the OrtMemoryInfoDeviceType value from an OrtMemoryDevice instance.
   *
   * \param[in] memory_device OrtMemoryDevice instance.
   * \return The OrtMemoryInfoDeviceType value.
   *
   * \since Version 1.23.
   */
  ORT_API_T(OrtMemoryInfoDeviceType, OrtMemoryDevice_GetDeviceType, _In_ const OrtMemoryDevice* memory_device);

  /** \brief Get the OrtDeviceMemoryType value from an OrtMemoryDevice instance.
   *
   * \param[in] memory_device OrtMemoryDevice instance.
   * \return The OrtDeviceMemoryType value.
   *
   * \since Version 1.23.
   */
  ORT_API_T(OrtDeviceMemoryType, OrtMemoryDevice_GetMemoryType, _In_ const OrtMemoryDevice* memory_device);
};

/**
 * \brief The data layout type that is preferred by an EP.
 * \since Version 1.23.
 */
typedef enum OrtEpDataLayout {
  OrtEpDataLayout_NCHW = 0,
  OrtEpDataLayout_NHWC,
} OrtEpDataLayout;

/**
 * \brief The OrtEp struct provides functions to implement for an execution provider.
 * \since Version 1.22.
 */
struct OrtEp {
  /** \brief The ONNX Runtime version the execution provider was compiled with.
   *
   * Implementation should set to ORT_API_VERSION.
   * ORT will use this to ensure it does not call functions that were not available when the library was compiled.
   *
   * \since Version 1.22.
   */
  uint32_t ort_version_supported;

  /** \brief Get the execution provider name.
   *
   * \param[in] this_ptr The OrtEp instance.
   * \return The execution provider name.
   *
   * \note Returned string is owned by ORT and valid until UnregisterExecutionProviderLibrary is called.
   *
   * \since Version 1.22.
   */
  const char*(ORT_API_CALL* GetName)(_In_ const OrtEp* this_ptr);

  /** \brief Get information about the nodes supported by the OrtEp instance.
   *
   * IMPORTANT: This is not the final version of this API function. This is currently experimental but will
   * be stabilized by the ONNX Runtime 1.23 release.
   *
   * \param[in] this_ptr The OrtEp instance.
   * \param[in] graph The OrtGraph instance for which to populate node support. The OrtGraph could be a nested subgraph
   *                  contained by a node (e.g., an If or Loop node). ONNX Runtime calls this function separately
   *                  for each nested subgraph.
   * \param[inout] graph_support_info OrtEpGraphSupportInfo instance that the implementer must fill out in order to
   *                                  specify the supported nodes.
   *
   * \snippet{doc} snippets.dox OrtStatus Return Value
   *
   * \since Version 1.23.
   */
  OrtStatus*(ORT_API_CALL* GetCapability)(_In_ OrtEp* this_ptr, _In_ const OrtGraph* graph,
                                          _Inout_ OrtEpGraphSupportInfo* graph_support_info);

  /** \brief Compile OrtGraph instances assigned to the OrtEp. Implementer must set a OrtNodeComputeInfo instance
   * for each OrtGraph in order to define its computation function.
   *
   * If the session is configured to generate a pre-compiled model, the execution provider must return EPContext nodes,
   * as OrtNode instances, that ONNX Runtime uses to create a pre-compiled model, known as an "EPContext model".
   * An EPContext model contains EPContext nodes. Each EPContext node encapsulates the pre-compiled binary data for a
   * OrtGraph compiled for a specific execution provider. For more details about the EPContext design, refer to:
   *  \htmlonly
   *  <a href="https://onnxruntime.ai/docs/execution-providers/EP-Context-Design.html">EPContext design document.</a>
   *  \endhtmlonly
   *
   * \param[in] this_ptr The OrtEp instance.
   * \param[in] graphs Array of `count` OrtGraph instances to compile. Each graph contains only the nodes for
   *                   which the execution provider indicated support. Nested subgraphs contained by a
   *                   node, such as an If or Loop, have separate OrtGraph instances.
   * \param[in] fused_nodes Array of `count` fused nodes that will replace the compiled graphs.
   *                        Each fused node is an OrtNode initialized with the intended fused node name and
   *                        input/output information.
   * \param[in] count The number of OrtGraph instances to compile.
   * \param[out] node_compute_infos Array of `count` OrtNodeComputeInfo instances that define each OrtGraph instance's
   *                                computation function. The implementer allocates the OrtNodeComputeInfo instances.
   *                                ORT calls ReleaseNodeComputeInfos() to release multiple instances in a batch.
   * \param[out] ep_context_nodes Output array of `count` OrtNode instances, each representing an EPContext
   *                              node for a compiled OrtGraph. The execution provider must use
   *                              OrtModelEditorApi::CreateNode to create the OrtNode instances. ONNX Runtime takes
   *                              ownership of the OrtNode instances, so the execution provider must NOT call
   *                              OrtApi::ReleaseNode. Should be ignored if the session is not configured to generate an
   *                              EPContext model.
   *
   * \snippet{doc} snippets.dox OrtStatus Return Value
   *
   * \note Do NOT cache the provided OrtGraph instances in any of the OrtNodeComputeInfo functions because the
   *       graphs are only valid for the duration of the call to Compile. Any graph/node/input/output
   *       names that are needed by the OrtNodeComputeInfo functions must be copied and stored by the OrtEp.
   *
   * \since Version 1.23.
   */
  OrtStatus*(ORT_API_CALL* Compile)(_In_ OrtEp* this_ptr, _In_ const OrtGraph** graphs,
                                    _In_ const OrtNode** fused_nodes, _In_ size_t count,
                                    _Out_writes_all_(count) OrtNodeComputeInfo** node_compute_infos,
                                    _Out_writes_(count) OrtNode** ep_context_nodes);

  /** \brief Release OrtNodeComputeInfo instances.
   *
   * \param[in] this_ptr The OrtEp instance.
   * \param[inout] node_compute_infos The OrtNodeComputeInfo instances to release.
   * \param[in] num_node_compute_infos The number of OrtNodeComputeInfo instances.
   *
   * \since Version 1.23.
   */
  void(ORT_API_CALL* ReleaseNodeComputeInfos)(_In_ OrtEp* this_ptr,
                                              OrtNodeComputeInfo** node_compute_infos,
                                              _In_ size_t num_node_compute_infos);

  /** \brief Get the EP's preferred data layout.
   *
   * \note Implementation of this function is optional.
   *       If not implemented, ORT will assume that this EP prefers the data layout `OrtEpDataLayout::NCHW`.
   *
   * \param[in] this_ptr The OrtEp instance.
   * \param[out] preferred_data_layout The EP's preferred data layout.
   *
   * \snippet{doc} snippets.dox OrtStatus Return Value
   *
   * \since Version 1.23.
   */
  OrtStatus*(ORT_API_CALL* GetPreferredDataLayout)(_In_ OrtEp* this_ptr,
                                                   _Out_ OrtEpDataLayout* preferred_data_layout);

  /** \brief Set dynamic options on this EP.
   *
   * Dynamic options can be set by the user at any time after session creation with `OrtApi::SetEpDynamicOptions()`.
   *
   * \param[in] this_ptr The OrtEp instance.
   * \param[in] option_keys The dynamic option keys.
   * \param[in] option_values The dynamic option values.
   * \param[in] num_options The number of dynamic options.
   *
   * \note Implementation of this function is optional.
   *       An EP should only implement this if it needs to handle any dynamic options.
   *
   * \snippet{doc} snippets.dox OrtStatus Return Value
   *
   * \since Version 1.23.
   */
  OrtStatus*(ORT_API_CALL* SetDynamicOptions)(_In_ OrtEp* this_ptr,
                                              _In_reads_(num_options) const char* const* option_keys,
                                              _In_reads_(num_options) const char* const* option_values,
                                              _In_ size_t num_options);

  /** \brief Called by ORT to notify the EP of the start of a run.
   *
   * \param[in] this_ptr The OrtEp instance.
   * \param[in] run_options The run options for this run.
   *
   * \note Implementation of this function is optional.
   *
   * \snippet{doc} snippets.dox OrtStatus Return Value
   *
   * \since Version 1.23.
   */
  OrtStatus*(ORT_API_CALL* OnRunStart)(_In_ OrtEp* this_ptr,
                                       _In_ const OrtRunOptions* run_options);

  /** \brief Called by ORT to notify the EP of the end of a run.
   *
   * \param[in] this_ptr The OrtEp instance.
   * \param[in] run_options The run options for this run.
   * \param[in] sync_stream Whether any associated stream should be synchronized during this call.
   *                        Only applicable if there is such a stream.
   *
   * \note Implementation of this function is optional.
   *
   * \snippet{doc} snippets.dox OrtStatus Return Value
   *
   * \since Version 1.23.
   */
  OrtStatus*(ORT_API_CALL* OnRunEnd)(_In_ OrtEp* this_ptr,
                                     _In_ const OrtRunOptions* run_options,
                                     _In_ bool sync_stream);
};

/** \brief The function signature that ORT will call to create OrtEpFactory instances.
 *
 * This must be available in a function called 'CreateEpFactories' in the execution provider library.
 *
 * \param[in] registered_name The name the execution library is registered with by RegisterExecutionProviderLibrary
 * \param[in] ort_api_base The OrtApiBase instance that is used by the factory to get the OrtApi instance for the
 *                         version of ORT that the library was compiled against.
 * \param[in,out] factories The implementation should create and add OrtEpFactory instances to this
 *                          pre-allocated array.
 *                          i.e. usage is `factories[0] = new MyEpFactory();`
 * \param[in] max_factories The maximum number of OrtEpFactory instances that can be added to `factories`.
 *                          Current default is to allow 4 factories. This can be increased in the future if needed.
 * \param[out] num_factories The number of OrtEpFactory instances created by the factory and added to `factories`.
 *
 * \snippet{doc} snippets.dox OrtStatus Return Value
 *
 * \since Version 1.22.
 */
typedef OrtStatus* (*CreateEpApiFactoriesFn)(_In_ const char* registered_name, _In_ const OrtApiBase* ort_api_base,
                                             _Inout_ OrtEpFactory** factories, _In_ size_t max_factories,
                                             _Out_ size_t* num_factories);

/** \brief The function signature that ORT will call to release an OrtEpFactory instance.
 *
 * This must be available in a function called 'ReleaseEpFactory' in the execution provider library.
 *
 * \param[in] factory The OrtEpFactory instance to release.
 *
 * \snippet{doc} snippets.dox OrtStatus Return Value
 *
 * \since Version 1.22.
 */
typedef OrtStatus* (*ReleaseEpApiFactoryFn)(_In_ OrtEpFactory* factory);

/**
 * \brief The OrtEpFactory provides functions to create and manage execution providers.
 * \since Version 1.22.
 */
struct OrtEpFactory {
  /** \brief The ONNX Runtime version the execution provider was compiled with.
   *
   * Implementation should set to ORT_API_VERSION.
   * ORT will use this to ensure it does not call functions that were not available when the library was compiled.
   *
   * \since Version 1.22.
   */
  uint32_t ort_version_supported;

  /** \brief Get the name of the execution provider that the factory creates.
   *
   * \param[in] this_ptr The OrtEpFactory instance.
   * \return The name of the execution provider the factory creates.
   *
   * \since Version 1.22.
   */
  const char*(ORT_API_CALL* GetName)(const OrtEpFactory* this_ptr);

  /** \brief Get the name of vendor who owns the execution provider that the factory creates.
   *
   * \param[in] this_ptr The OrtEpFactory instance.
   * \return vendor The vendor name of the execution provider the factory creates.
   *
   * \since Version 1.22.
   */
  const char*(ORT_API_CALL* GetVendor)(const OrtEpFactory* this_ptr);  // return EP vendor

  /** \brief Get information from the execution provider about OrtHardwareDevice support.
   *
   * \param[in] this_ptr The OrtEpFactory instance.
   *                     Non-const as the factory is passed through to the CreateEp call via the OrtEpDevice.
   * \param[in] devices The OrtHardwareDevice instances that are available.
   * \param[in] num_devices The number of OrtHardwareDevice instances.
   * \param[out] ep_devices OrtEpDevice instances for each OrtHardwareDevice that the EP can use.
   *                        The implementation should call OrtEpApi::CreateEpDevice to create, and add the OrtEpDevice
   *                        instances to this pre-allocated array. ORT will take ownership of the values returned.
   *                        i.e. usage is `ep_devices[0] = <ptr to OrtEpDevice created with OrtEpApi::CreateEpDevice>;`
   * \param[in] max_ep_devices The maximum number of OrtEpDevices that can be added to ep_devices.
   *                           Current default is 8. This can be increased if needed.
   * \param[out] num_ep_devices The number of EP devices added to ep_devices.
   * \return true if the factory can create an execution provider that uses `device`.
   *
   * \since Version 1.22.
   */
  OrtStatus*(ORT_API_CALL* GetSupportedDevices)(_In_ OrtEpFactory* this_ptr,
                                                _In_reads_(num_devices) const OrtHardwareDevice* const* devices,
                                                _In_ size_t num_devices,
                                                _Inout_ OrtEpDevice** ep_devices,
                                                _In_ size_t max_ep_devices,
                                                _Out_ size_t* num_ep_devices);

  /** \brief Function to create an OrtEp instance for use in a Session.
   *
   *  ORT will call ReleaseEp to release the instance when it is no longer needed.
   *
   * \param[in] this_ptr The OrtEpFactory instance.
   * \param[in] devices The OrtHardwareDevice instances that the execution provider was selected to use.
   *                    May be a subset of the OrtHardwareDevice instances that the execution provider's factory
   *                    set as supported in the call to OrtEpFactory::GetSupportedDevices.
   * \param[in] ep_metadata_pairs Execution provider metadata that was provided to OrtEpApi::CreateEpDevice, for each
   *                              device.
   * \param[in] num_devices The number of devices the execution provider was selected for.
   * \param[in] session_options The OrtSessionOptions instance that contains the configuration options for the
   *                            session. This will include ep_options from GetSupportedDevices as well as any
   *                            user provided overrides.
   *                            Execution provider options will have been added with a prefix of 'ep.[ep name].'.
   *                            The OrtSessionOptions instance will NOT be valid after this call and should not be
   *                            stored for later use.
   * \param[in] logger The OrtLogger instance for the session that the execution provider should use for logging.
   * \param[out] ep The OrtEp instance created by the factory.
   *
   * \snippet{doc} snippets.dox OrtStatus Return Value
   *
   * \since Version 1.22.
   */
  OrtStatus*(ORT_API_CALL* CreateEp)(_In_ OrtEpFactory* this_ptr,
                                     _In_reads_(num_devices) const OrtHardwareDevice* const* devices,
                                     _In_reads_(num_devices) const OrtKeyValuePairs* const* ep_metadata_pairs,
                                     _In_ size_t num_devices,
                                     _In_ const OrtSessionOptions* session_options,
                                     _In_ const OrtLogger* logger, _Outptr_ OrtEp** ep);

  /** \brief Release the OrtEp instance.
   *
   * \param[in] this_ptr The OrtEpFactory instance.
   * \param[in] ep The OrtEp instance to release.
   *
   * \since Version 1.22.
   */
  void(ORT_API_CALL* ReleaseEp)(OrtEpFactory* this_ptr, struct OrtEp* ep);

  /** \brief Create an OrtAllocator for the given OrtMemoryInfo.
   *
   * This is used to create an allocator that an execution provider created by the factory requires.
   * The OrtMemoryInfo instance will match one of the values set in the OrtEpDevice using EpDevice_AddAllocatorInfo.
   *
   * \param[in] this_ptr The OrtEpFactory instance.
   * \param[in] memory_info The OrtMemoryInfo to create the allocator for.
   * \param[in] allocator_options Optional key-value pairs for allocator options, can be nullptr.
   * \param[out] allocator The created OrtAllocator instance.
   *
   * \snippet{doc} snippets.dox OrtStatus Return Value
   *
   * \since Version 1.23.
   */
  ORT_API2_STATUS(CreateAllocator, _In_ OrtEpFactory* this_ptr,
                  _In_ const OrtMemoryInfo* memory_info,
                  _In_ const OrtKeyValuePairs* allocator_options,
                  _Outptr_ OrtAllocator** allocator);

  /** \brief Release an OrtAllocator created by the factory.
   *
   * \since Version 1.23.
   */
  ORT_API_T(void, ReleaseAllocator, _In_ OrtEpFactory* this_ptr, _In_ OrtAllocator* allocator);

  /** \brief Create an OrtDataTransferImpl instance for the factory.
   *
   * This is used to create an IDataTransfer implementation that can be used to copy data between devices
   * that the execution provider supports.
   *
   * \param[in] this_ptr The OrtEpFactory instance.
   * \param[out] data_transfer The created OrtDataTransferImpl instance.
   *
   * \snippet{doc} snippets.dox OrtStatus Return Value
   *
   * \since Version 1.23.
   */
  ORT_API2_STATUS(CreateDataTransfer, _In_ OrtEpFactory* this_ptr, _Outptr_ OrtDataTransferImpl** data_transfer);
};

#ifdef __cplusplus
}
#endif<|MERGE_RESOLUTION|>--- conflicted
+++ resolved
@@ -13,7 +13,6 @@
 ORT_RUNTIME_CLASS(MemoryDevice);  // opaque class to wrap onnxruntime::OrtDevice
 ORT_RUNTIME_CLASS(NodeComputeContext);
 
-<<<<<<< HEAD
 // Opaque class to create an onnxruntime::Stream. Will be filled out in separate PR.
 // Adding here for OrtDataTransferImpl as the stream type is required by the IDataTransfer API.
 ORT_RUNTIME_CLASS(SyncStream);
@@ -68,7 +67,7 @@
                   _In_reads_(num_tensors) OrtSyncStream** streams,
                   _In_ size_t num_tensors);
 } OrtDataTransferImpl;
-=======
+
 struct OrtNodeFusionOptions;
 typedef struct OrtNodeFusionOptions OrtNodeFusionOptions;
 
@@ -106,7 +105,6 @@
 
   // const OrtNode* fused_node_schema;
 };
->>>>>>> 27cdb5c6
 
 /**
  * \brief The OrtNodeComputeInfo struct provides functions that an OrtEp implements to specify the compute
