// Copyright (c) Microsoft Corporation. All rights reserved.
// Licensed under the MIT License.

// Do not include this file directly. Please include "onnxruntime_c_api.h" instead.

#ifdef __cplusplus
extern "C" {
#endif

ORT_RUNTIME_CLASS(Ep);
ORT_RUNTIME_CLASS(EpFactory);
ORT_RUNTIME_CLASS(EpGraphSupportInfo);
ORT_RUNTIME_CLASS(MemoryDevice);  // opaque class to wrap onnxruntime::OrtDevice
ORT_RUNTIME_CLASS(NodeComputeContext);

ORT_RUNTIME_CLASS(DataTransferImpl);
ORT_RUNTIME_CLASS(SyncNotificationImpl);
ORT_RUNTIME_CLASS(SyncStreamImpl);

// struct that an EP implements for IDataTransfer to copy between devices it uses and CPU
struct OrtDataTransferImpl {
  uint32_t ort_version_supported;  ///< Must be initialized to ORT_API_VERSION

  /** \brief Release the OrtDataTransferImpl instance.
   *
   * This is called by ORT when the OrtDataTransferImpl instance is no longer needed.
   * The implementation should release any resources held by the instance.
   *
   * \param[in] this_ptr Pointer to the OrtDataTransferImpl instance.
   *
   * \since Version 1.23.
   */
  ORT_API_T(void, Release, _In_ OrtDataTransferImpl* this_ptr);

  /** \brief Check if the implementation can copy between the source and destination memory devices.
   *
   * \param[in] this_ptr Pointer to the OrtDataTransferImpl instance.
   * \param[in] src_memory_device Source OrtMemoryDevice to copy from.
   * \param[in] dst_memory_device Destination OrtMemoryDevice to copy to.
   * \return True if the implementation can copy between the devices.
   *
   * \since Version 1.23.
   */
  ORT_API_T(bool, CanCopy, _In_ const OrtDataTransferImpl* this_ptr,
            _In_ const OrtMemoryDevice* src_memory_device, _In_ const OrtMemoryDevice* dst_memory_device);

  /** \brief Copy tensors from src_tensors to dst_tensors using the provided streams.
   *
   * The implementation can use the provided streams to perform asynchronous copies if supported.
   * If a stream is not available, the copy is performed synchronously.
   *
   * \param[in] this_ptr Pointer to the OrtDataTransferImpl instance.
   * \param[in] src_tensors Array of source OrtValue pointers to copy from.
   * \param[in] dst_tensors Array of destination OrtValue pointers to copy to.
   * \param[in] streams Array of OrtSyncStream pointers for the copy operations, if the execution provider is stream
   *                    aware. nullptr if it is not.
   * \param[in] num_tensors Number of tensors to copy.
   *
   * \snippet{doc} snippets.dox OrtStatus Return Value
   *
   * \since Version 1.23.
   */
  ORT_API2_STATUS(CopyTensors, _In_ OrtDataTransferImpl* this_ptr,
                  _In_reads_(num_tensors) const OrtValue** src_tensors,
                  _In_reads_(num_tensors) OrtValue** dst_tensors,
                  _In_reads_(num_tensors) OrtSyncStream** streams,
                  _In_ size_t num_tensors);
};

/** \brief Struct that an EP implements for Stream Notifications.
 *
 * \since Version 1.23.
 */
struct OrtSyncNotificationImpl {
  uint32_t ort_version_supported;  ///< Must be initialized to ORT_API_VERSION

  /** \brief Release the OrtSyncNotificationImpl instance.
   *
   * This is called by ORT when the OrtSyncNotificationImpl instance is no longer needed.
   * The implementation should release any resources held by the instance.
   *
   * \param[in] this_ptr Pointer to the OrtSyncNotificationImpl instance.
   *
   * \since Version 1.23.
   */
  ORT_API_T(void, Release, _In_ OrtSyncNotificationImpl* this_ptr);

  /** \brief Called by ORT to activate the notification.
   *
   * \param[in] this_ptr Pointer to the OrtSyncNotificationImpl instance.
   *
   * \since Version 1.23.
   */
  ORT_API2_STATUS(Activate, _In_ OrtSyncNotificationImpl* this_ptr);

  /** \brief Wait for a device to device operation to complete.
   *
   * \param[in] this_ptr Pointer to the OrtSyncNotificationImpl instance.
   * \param[in] stream The OrtSyncStream instance that will wait on this notification to be activated.
   *
   * \since Version 1.23.
   */
  ORT_API2_STATUS(WaitOnDevice, _In_ OrtSyncNotificationImpl* this_ptr, _In_ OrtSyncStream* consumer_stream);

  /** \brief Wait for a device to host operation to complete.
   *
   * \param[in] this_ptr Pointer to the OrtSyncNotificationImpl instance.
   *
   * \since Version 1.23.
   */
  ORT_API2_STATUS(WaitOnHost, _In_ OrtSyncNotificationImpl* this_ptr);
};

/** \brief Struct that an EP implements if it wishes to implement Stream support.
 *
 * This struct provides the overrides for onnxruntime::Stream's virtual methods.
 *
 * \since Version 1.23.
 */
struct OrtSyncStreamImpl {
  uint32_t ort_version_supported;  ///< Must be initialized to ORT_API_VERSION

  /** \brief Release the OrtSyncStreamImpl instance.
   *
   * This is called by ORT when the OrtSyncStreamImpl instance is no longer needed.
   * The implementation should release any resources held by the instance.
   *
   * \param[in] this_ptr Pointer to the OrtSyncStreamImpl instance.
   *
   * \since Version 1.23.
   */
  ORT_API_T(void, Release, _In_ OrtSyncStreamImpl* this_ptr);

  /** \brief Get the handle of the stream.
   *
   * This returns the native handle for the stream. e.g. cudaStream_t for CUDA streams.
   *
   * \param[in] this_ptr Pointer to the OrtSyncStreamImpl instance.
   * \return The handle of the stream.
   *
   * \since Version 1.23.
   */
  ORT_API_T(void*, GetHandle, _In_ OrtSyncStreamImpl* this_ptr);

  /** \brief Create an OrtSyncNotificationImpl for the OrtSyncStreamImpl instance.
   *
   * \param[in] this_ptr Pointer to the OrtSyncStreamImpl instance
   * \param[out] notification The new OrtSyncNotificationImpl instance.
   *
   * \since Version 1.23.
   */
  ORT_API2_STATUS(CreateNotification, _In_ OrtSyncStreamImpl* this_ptr,
                  _Outptr_ OrtSyncNotificationImpl** notification);

  /** \brief Flush the stream.
   *
   * This is called by ORT to flush the stream, ensuring that all operations submitted to the stream are completed.
   *
   * \param[in] this_ptr Pointer to the OrtSyncStreamImpl instance.
   *
   * \since Version 1.23.
   */
  ORT_API2_STATUS(Flush, _In_ OrtSyncStreamImpl* this_ptr);

  /** \brief Notify the stream that a session run has ended.
   *
   * This is called by ORT to notify the stream that a session run has ended, allowing the stream to perform any
   * necessary cleanup or finalization.
   *
   * \param[in] this_ptr Pointer to the OrtSyncStreamImpl instance.
   *
   * \since Version 1.23.
   */
  ORT_API2_STATUS(OnSessionRunEnd, _In_ OrtSyncStreamImpl* this_ptr);
};

struct OrtNodeFusionOptions;
typedef struct OrtNodeFusionOptions OrtNodeFusionOptions;

struct OrtNodeComputeInfo;
typedef struct OrtNodeComputeInfo OrtNodeComputeInfo;

/**
 * \brief The OrtNodeFusionOptions struct specifies options for fusing nodes supported by an execution provider.
 *
 * Refer to OrtEpApi::EpGraphSupportInfo_AddNodesToFuse.
 *
 * \since Version 1.23.
 */
struct OrtNodeFusionOptions {
  /** \brief The ONNX Runtime version the OrtNodeFusionOptions was compiled with.
   *
   * Implementation should set to ORT_API_VERSION.
   * ORT will use this to ensure it does not use members that were not available when the EP library was compiled.
   *
   * \since Version 1.23.
   */
  uint32_t ort_version_supported;

  /** \brief If set to true, specify that the execution provider does not require ONNX Runtime to provide constant
   * initializers as inputs to the fused node during model inference. This is used when the execution
   * provider saves a copy of constant initializers, and allows ONNX Runtime to release constant initializers that
   * are not used by any execution provider.
   *
   * If not specified, defaults to false. That is, ONNX Runtime provides constant initializers as inputs to
   * the fused node by default.
   *
   * \since Version 1.23.
   */
  bool drop_constant_initializers;

  // const OrtNode* fused_node_schema;
};

/**
 * \brief The OrtNodeComputeInfo struct provides functions that an OrtEp implements to specify the compute
 * function for a compiled OrtGraph instance.
 * \since Version 1.23.
 */
struct OrtNodeComputeInfo {
  /** \brief The ONNX Runtime version the OrtNodeComputeInfo was compiled with.
   *
   * Implementation should set to ORT_API_VERSION.
   * ORT will use this to ensure it does not call functions that were not available when the EP library was compiled.
   *
   * \since Version 1.23.
   */
  uint32_t ort_version_supported;

  /** \brief Creates an opaque compute state object that is then passed to the Compute() function during inference.
   * \param[in] this_ptr The OrtNodeComputeInfo instance.
   * \param[in] compute_context OrtNodeComputeContext instance that contains compiled/fused node's name and host
   *                            memory allocation functions. Can optionally be used to build the compute state.
   * \param[out] compute_state Output parameter that is assigned the opaque computation state. ONNX Runtime calls
   *                           ReleaseState() (after calling Compute()) to allow the implementer to release the
   *                           compute state.
   *
   * \snippet{doc} snippets.dox OrtStatus Return Value
   *
   * \since Version 1.23.
   */
  OrtStatus*(ORT_API_CALL* CreateState)(_In_ OrtNodeComputeInfo* this_ptr,
                                        _In_ OrtNodeComputeContext* compute_context,
                                        _Outptr_ void** compute_state);

  /** \brief Computation function called to execute the fused node compiled by an OrtEp instance.
   * \param[in] this_ptr The OrtNodeComputeInfo instance.
   * \param[in] compute_state The opaque computation state returned by CreateState().
   * \param[in] kernel_context The OrtKernelContext instance used to access inputs/outputs.
   *
   * \snippet{doc} snippets.dox OrtStatus Return Value
   *
   * \since Version 1.23.
   */
  OrtStatus*(ORT_API_CALL* Compute)(_In_ OrtNodeComputeInfo* this_ptr, _In_ void* compute_state,
                                    _In_ OrtKernelContext* kernel_context);

  /** \brief Releases the compute state returned by CreateState().
   * \param[in] this_ptr The OrtNodeComputeInfo instance.
   * \param[inout] compute_state The opaque compute state returned by CreateState().
   *
   * \since Version 1.23.
   */
  void(ORT_API_CALL* ReleaseState)(_In_ OrtNodeComputeInfo* this_ptr, _Frees_ptr_opt_ void* compute_state);
};

struct OrtEpApi {
  /** \brief Create an OrtEpDevice for the EP and an OrtHardwareDevice.
   * \param[in] ep_factory Execution provider factory that is creating the instance.
   * \param[in] hardware_device Hardware device that the EP can utilize.
   * \param[in] ep_metadata Optional OrtKeyValuePairs instance for execution provider metadata that may be used
   *                        during execution provider selection and passed to CreateEp.
   *                        ep_device will copy this instance and the user should call ReleaseKeyValuePairs.
   * \param[in] ep_options  Optional OrtKeyValuePairs instance for execution provider options that will be added
   *                        to the Session configuration options if the execution provider is selected.
   *                        ep_device will copy this instance and the user should call ReleaseKeyValuePairs.
   * \param ep_device OrtExecutionDevice that is created.
   *
   * \since Version 1.22.
   */
  ORT_API2_STATUS(CreateEpDevice, _In_ OrtEpFactory* ep_factory,
                  _In_ const OrtHardwareDevice* hardware_device,
                  _In_opt_ const OrtKeyValuePairs* ep_metadata,
                  _In_opt_ const OrtKeyValuePairs* ep_options,
                  _Out_ OrtEpDevice** ep_device);

  ORT_CLASS_RELEASE(EpDevice);

  /** \brief Specify nodes that are supported by an OrtEp and should be fused into one node.
   *
   * Because the nodes will be fused into one "fused node", there must not exist an unsupported node in
   * a path between two of the provided nodes. Otherwise, the graph will become invalid.
   *
   * This function can be called multiple times. A subsequent call to this function will force the next set of
   * nodes to be fused into a different node.
   *
   * \param[in] graph_support_info OrtEpGraphSupportInfo instance to which to add the supported nodes.
   * \param[in] nodes Array of nodes supported by the EP that should be fused/compiled.
   * \param[in] num_nodes The number of supported nodes.
   * \param[in] node_fusion_options Optional node fusion options. Ignored if set to NULL.
   *
   * \snippet{doc} snippets.dox OrtStatus Return Value
   *
   * \since Version 1.23.
   */
  ORT_API2_STATUS(EpGraphSupportInfo_AddNodesToFuse, _In_ OrtEpGraphSupportInfo* graph_support_info,
                  _In_reads_(num_nodes) const OrtNode* const* nodes, _In_ size_t num_nodes,
                  _In_opt_ const OrtNodeFusionOptions* node_fusion_options);

  /** \brief Specify a node that is supported by an OrtEp and should be run with a registered EP kernel.
   *
   * \param[in] graph_support_info OrtEpGraphSupportInfo instance to which to add the supported node.
   * \param[in] node The supported OrtNode instance.
   *
   * \snippet{doc} snippets.dox OrtStatus Return Value
   *
   * \since Version 1.23.
   */
  ORT_API2_STATUS(EpGraphSupportInfo_AddSingleNode, _In_ OrtEpGraphSupportInfo* graph_support_info,
                  _In_ const OrtNode* node);

  /** \brief Query a OrtNodeComputeContext for the name of the node that encapsulates the compiled/fused node.
   *
   * Used in OrtNodeComputeInfo::CreateComputeState().
   *
   * \param[in] context The OrtNodeComputeContext instance to query.
   * \return The node's name.
   *
   * \note Returned string is owned by ORT and valid only while OrtNodeComputeInfo::CreateComputeState() is called.
   *
   * \since Version 1.23.
   */
  ORT_API_T(const char*, NodeComputeContext_NodeName, _In_ const OrtNodeComputeContext* context);

  /** \brief Register an allocator with the OrtEpDevice.
   *
   * This allows an EP to provide OrtMemoryInfo for DEFAULT and HOST_ACCESSIBLE memory type as needed.
   * The registered values will be used in calls to OrtEpFactory::CreateAllocator to ensure the required allocator/s
   * are available for EP usage.
   *
   * At most one DEFAULT and one HOST_ACCESSIBLE entry can be added.
   * Multiple calls for the same memory type will replace a previous entry.
   *
   * \param[in] ep_device The OrtEpDevice instance to register the OrtMemoryInfo with.
   * \param[in] allocator_memory_info The OrtMemoryInfo information for the allocator.
   *
   * \snippet{doc} snippets.dox OrtStatus Return Value
   *
   * \since Version 1.23.
   */
  ORT_API2_STATUS(EpDevice_AddAllocatorInfo, _In_ OrtEpDevice* ep_device,
                  _In_ const OrtMemoryInfo* allocator_memory_info);

  /** \brief Get the OrtMemoryDevice from an OrtMemoryInfo instance.
   *
   * This is required for OrtDataTransferImpl (which implements onnxruntime::IDataTransfer) where the OrtMemoryDevice
   * is used in the CanCopy and CopyTensors functions.
   *
   * \param[in] memory_info The OrtMemoryInfo instance to get the memory device from.
   * \return The OrtMemoryDevice associated with the OrtMemoryInfo instance.
   *
   * \since Version 1.23.
   */
  ORT_API_T(const OrtMemoryDevice*, MemoryInfo_GetMemoryDevice, _In_ const OrtMemoryInfo* memory_info);

  /** \brief Get the OrtMemoryDevice from an OrtValue instance if it contains a Tensor.
   *
   * \param[in] value The OrtValue instance to get the memory device from.
<<<<<<< HEAD
   * \param[out] device The OrtMemoryDevice associated with the OrtValue instance.
   *
   * \snippet{doc} snippets.dox OrtStatus Return Value
=======
   * \return Memory device if OrtValue contains a Tensor, nullptr otherwise.
>>>>>>> 3e2df60a
   *
   * \since Version 1.23.
   */
  ORT_API_T(const OrtMemoryDevice*, Value_GetMemoryDevice, _In_ const OrtValue* value);

  /** \brief Compare two OrtMemoryDevice instances for equality.
   *
   * This is used to check if two memory devices are the same.
   * Used to implement DataTransferImpl::CanCopy.
   *
   * \param[in] a The first OrtMemoryDevice instance to compare.
   * \param[in] b The second OrtMemoryDevice instance to compare.
   * \return True if the two OrtMemoryDevice instances are equal, false otherwise.
   *
   * \since Version 1.23.
   */
  ORT_API_T(bool, MemoryDevice_AreEqual, _In_ const OrtMemoryDevice* a, _In_ const OrtMemoryDevice* b);

  /** \brief Get the OrtMemoryInfoDeviceType value from an OrtMemoryDevice instance.
   *
   * \param[in] memory_device OrtMemoryDevice instance.
   * \return The OrtMemoryInfoDeviceType value.
   *
   * \since Version 1.23.
   */
  ORT_API_T(OrtMemoryInfoDeviceType, MemoryDevice_GetDeviceType, _In_ const OrtMemoryDevice* memory_device);

  /** \brief Get the OrtDeviceMemoryType value from an OrtMemoryDevice instance.
   *
   * \param[in] memory_device OrtMemoryDevice instance.
   * \return The OrtDeviceMemoryType value.
   *
   * \since Version 1.23.
   */
  ORT_API_T(OrtDeviceMemoryType, MemoryDevice_GetMemoryType, _In_ const OrtMemoryDevice* memory_device);

  /** \brief Get the vendor ID from an OrtMemoryDevice instance.
   *
   * The vendor ID is used to identify the vendor of the device, and is typically set to the PCI vendor ID.
   *
   * If the device is not vendor specific (e.g. CPU memory) the vendor ID is set to 0.
   *
   * \param[in] memory_device OrtMemoryDevice instance.
   * \return The vendor ID value.
   *
   * \since Version 1.23.
   */
  ORT_API_T(uint32_t, MemoryDevice_GetVendorId, _In_ const OrtMemoryDevice* memory_device);

  /** \brief Get the device ID from an OrtMemoryDevice instance.
   *
   * \param[in] memory_device OrtMemoryDevice instance.
   * \return The device ID.
   *
   * \since Version 1.23.
   */
  ORT_API_T(uint32_t, MemoryDevice_GetDeviceId, _In_ const OrtMemoryDevice* memory_device);

  /** \brief Get the OrtSyncStreamImpl associated with an OrtSyncStream instance.
   *
   * This allows an the plugin library to connect its OrtSyncStreamImpl instance with an OrtSyncStream if needed.
   *
   * \param[in] stream The OrtSyncStream instance to find an OrtSyncStreamImpl for.
   * \return The associated OrtSyncStreamImpl if found. nullptr otherwise.
   *
   * \since Version 1.23.
   *
   * \remarks There should always be an OrtSyncStreamImpl associated with an OrtSyncStream instance that the EP gets.
   */
  ORT_API_T(const OrtSyncStreamImpl*, SyncStream_GetImpl, _In_ const OrtSyncStream* stream);

  /** \brief Get the current sync ID for a stream.
   *
   * \param[in] stream The OrtSyncStream to get the sync ID for.
   * \return Current sync ID.
   *
   * \since Version 1.23.
   */
  ORT_API_T(uint64_t, SyncStream_GetSyncId, _In_ const OrtSyncStream* stream);

  /** \brief Get the sync ID for the last time the consumer_stream waited on the producer_stream.
   *
   * When two streams are synchronized, the sync id represents the event used in that synchronization.
   *
   * \param[in] producer_stream The OrtSyncStream that produced the data.
   * \param[in] consumer_stream The OrtSyncStream that waited on the producer_stream.
   * \return ID for last sync. 0 if no sync has occurred between the two streams.
   *
   * \since Version 1.23.
   */
  ORT_API_T(uint64_t, GetSyncIdForLastWaitOnSyncStream,
            _In_ const OrtSyncStream* producer_stream, _In_ const OrtSyncStream* consumer_stream);
};

/**
 * \brief The data layout type.
 *
 * EPs may specify a preferred data layout type. ORT's default layout type is OrtEpDataLayout_NCHW, or
 * OrtEpDataLayout_Default.
 *
 * \since Version 1.23.
 */
typedef enum OrtEpDataLayout {
  OrtEpDataLayout_NCHW = 0,
  OrtEpDataLayout_NHWC,

  OrtEpDataLayout_Default = OrtEpDataLayout_NCHW,
} OrtEpDataLayout;

/**
 * \brief Enumeration describing the compatibility state of a compiled model relative to an execution provider.
 *
 * \since Version 1.23.
 */
typedef enum OrtCompiledModelCompatibility {
  OrtCompiledModelCompatibility_EP_NOT_APPLICABLE = 0,
  OrtCompiledModelCompatibility_EP_SUPPORTED_OPTIMAL,
  OrtCompiledModelCompatibility_EP_SUPPORTED_PREFER_RECOMPILATION,
  OrtCompiledModelCompatibility_EP_UNSUPPORTED,
} OrtCompiledModelCompatibility;

/**
 * \brief The OrtEp struct provides functions to implement for an execution provider.
 * \since Version 1.22.
 */
struct OrtEp {
  /** \brief The ONNX Runtime version the execution provider was compiled with.
   *
   * Implementation should set to ORT_API_VERSION.
   * ORT will use this to ensure it does not call functions that were not available when the library was compiled.
   *
   * \since Version 1.22.
   */
  uint32_t ort_version_supported;

  /** \brief Get the execution provider name.
   *
   * The returned string should be a null-terminated, UTF-8 encoded string. ORT will copy it.
   *
   * \param[in] this_ptr The OrtEp instance.
   * \return The execution provider name.
   *
   * \since Version 1.22.
   */
  ORT_API_T(const char*, GetName, _In_ const OrtEp* this_ptr);

  /** \brief Get information about the nodes supported by the OrtEp instance.
   *
   * IMPORTANT: This is not the final version of this API function. This is currently experimental but will
   * be stabilized by the ONNX Runtime 1.23 release.
   *
   * \param[in] this_ptr The OrtEp instance.
   * \param[in] graph The OrtGraph instance for which to populate node support. The OrtGraph could be a nested subgraph
   *                  contained by a node (e.g., an If or Loop node). ONNX Runtime calls this function separately
   *                  for each nested subgraph.
   * \param[inout] graph_support_info OrtEpGraphSupportInfo instance that the implementer must fill out in order to
   *                                  specify the supported nodes.
   *
   * \snippet{doc} snippets.dox OrtStatus Return Value
   *
   * \since Version 1.23.
   */
  ORT_API2_STATUS(GetCapability, _In_ OrtEp* this_ptr, _In_ const OrtGraph* graph,
                  _Inout_ OrtEpGraphSupportInfo* graph_support_info);

  /** \brief Compile OrtGraph instances assigned to the OrtEp. Implementer must set a OrtNodeComputeInfo instance
   * for each OrtGraph in order to define its computation function.
   *
   * If the session is configured to generate a pre-compiled model, the execution provider must return EPContext nodes,
   * as OrtNode instances, that ONNX Runtime uses to create a pre-compiled model, known as an "EPContext model".
   * An EPContext model contains EPContext nodes. Each EPContext node encapsulates the pre-compiled binary data for a
   * OrtGraph compiled for a specific execution provider. For more details about the EPContext design, refer to:
   *  \htmlonly
   *  <a href="https://onnxruntime.ai/docs/execution-providers/EP-Context-Design.html">EPContext design document.</a>
   *  \endhtmlonly
   *
   * \param[in] this_ptr The OrtEp instance.
   * \param[in] graphs Array of `count` OrtGraph instances to compile. Each graph contains only the nodes for
   *                   which the execution provider indicated support. Nested subgraphs contained by a
   *                   node, such as an If or Loop, have separate OrtGraph instances.
   * \param[in] fused_nodes Array of `count` fused nodes that will replace the compiled graphs.
   *                        Each fused node is an OrtNode initialized with the intended fused node name and
   *                        input/output information.
   * \param[in] count The number of OrtGraph instances to compile.
   * \param[out] node_compute_infos Array of `count` OrtNodeComputeInfo instances that define each OrtGraph instance's
   *                                computation function. The implementer allocates the OrtNodeComputeInfo instances.
   *                                ORT calls ReleaseNodeComputeInfos() to release multiple instances in a batch.
   * \param[out] ep_context_nodes Output array of `count` OrtNode instances, each representing an EPContext
   *                              node for a compiled OrtGraph. The execution provider must use
   *                              OrtModelEditorApi::CreateNode to create the OrtNode instances. ONNX Runtime takes
   *                              ownership of the OrtNode instances, so the execution provider must NOT call
   *                              OrtApi::ReleaseNode. Should be ignored if the session is not configured to generate an
   *                              EPContext model.
   *
   * \snippet{doc} snippets.dox OrtStatus Return Value
   *
   * \note Do NOT cache the provided OrtGraph instances in any of the OrtNodeComputeInfo functions because the
   *       graphs are only valid for the duration of the call to Compile. Any graph/node/input/output
   *       names that are needed by the OrtNodeComputeInfo functions must be copied and stored by the OrtEp.
   *
   * \since Version 1.23.
   */
  ORT_API2_STATUS(Compile, _In_ OrtEp* this_ptr, _In_ const OrtGraph** graphs,
                  _In_ const OrtNode** fused_nodes, _In_ size_t count,
                  _Out_writes_all_(count) OrtNodeComputeInfo** node_compute_infos,
                  _Out_writes_(count) OrtNode** ep_context_nodes);

  /** \brief Release OrtNodeComputeInfo instances.
   *
   * \param[in] this_ptr The OrtEp instance.
   * \param[inout] node_compute_infos The OrtNodeComputeInfo instances to release.
   * \param[in] num_node_compute_infos The number of OrtNodeComputeInfo instances.
   *
   * \since Version 1.23.
   */
  ORT_API_T(void, ReleaseNodeComputeInfos, _In_ OrtEp* this_ptr,
            OrtNodeComputeInfo** node_compute_infos,
            _In_ size_t num_node_compute_infos);

  /** \brief Get the EP's preferred data layout.
   *
   * \note Implementation of this function is optional.
   *       If not implemented, ORT will assume that this EP prefers the data layout `OrtEpDataLayout::NCHW`.
   *
   * \param[in] this_ptr The OrtEp instance.
   * \param[out] preferred_data_layout The EP's preferred data layout.
   *
   * \snippet{doc} snippets.dox OrtStatus Return Value
   *
   * \since Version 1.23.
   */
  ORT_API2_STATUS(GetPreferredDataLayout, _In_ OrtEp* this_ptr, _Out_ OrtEpDataLayout* preferred_data_layout);

  /** \brief Given an op with domain `domain` and type `op_type`, determine whether an associated node's data layout
   *         should be converted to `target_data_layout`.
   *         If the EP prefers a non-default data layout (see `GetPreferredDataLayout()`), this function will be called
   *         during layout transformation with `target_data_layout` set to the EP's preferred data layout.
   *
   * \note Implementation of this function is optional.
   *       If an EP prefers a non-default data layout, it may implement this to customize the specific op data layout
   *       preferences at a finer granularity.
   *
   * \param[in] this_ptr The OrtEp instance.
   * \param[in] domain The op domain. An empty string means the ONNX domain.
   * \param[in] op_type The op type.
   * \param[in] target_data_layout The target data layout.
   * \param[out] should_convert Whether the associated node's data layout should be converted to `target_data_layout`.
   *                            If greater than 0, convert.
   *                            If 0, don't convert.
   *                            Otherwise, if less than 0, leave the decision to ORT.
   *
   * \snippet{doc} snippets.dox OrtStatus Return Value
   *
   * \since Version 1.23.
   */
  ORT_API2_STATUS(ShouldConvertDataLayoutForOp, _In_ OrtEp* this_ptr,
                  _In_z_ const char* domain, _In_z_ const char* op_type,
                  _In_ OrtEpDataLayout target_data_layout,
                  _Outptr_ int* should_convert);

  /** \brief Set dynamic options on this EP.
   *
   * Dynamic options can be set by the user at any time after session creation with `OrtApi::SetEpDynamicOptions()`.
   *
   * \param[in] this_ptr The OrtEp instance.
   * \param[in] option_keys The dynamic option keys.
   * \param[in] option_values The dynamic option values.
   * \param[in] num_options The number of dynamic options.
   *
   * \note Implementation of this function is optional.
   *       An EP should only implement this if it needs to handle any dynamic options.
   *
   * \snippet{doc} snippets.dox OrtStatus Return Value
   *
   * \since Version 1.23.
   */
  ORT_API2_STATUS(SetDynamicOptions, _In_ OrtEp* this_ptr,
                  _In_reads_(num_options) const char* const* option_keys,
                  _In_reads_(num_options) const char* const* option_values,
                  _In_ size_t num_options);

  /** \brief Called by ORT to notify the EP of the start of a run.
   *
   * \param[in] this_ptr The OrtEp instance.
   * \param[in] run_options The run options for this run.
   *
   * \note Implementation of this function is optional.
   *
   * \snippet{doc} snippets.dox OrtStatus Return Value
   *
   * \since Version 1.23.
   */
  ORT_API2_STATUS(OnRunStart, _In_ OrtEp* this_ptr, _In_ const OrtRunOptions* run_options);

  /** \brief Called by ORT to notify the EP of the end of a run.
   *
   * \param[in] this_ptr The OrtEp instance.
   * \param[in] run_options The run options for this run.
   * \param[in] sync_stream Whether any associated stream should be synchronized during this call.
   *                        Only applicable if there is such a stream.
   *
   * \note Implementation of this function is optional.
   *
   * \snippet{doc} snippets.dox OrtStatus Return Value
   *
   * \since Version 1.23.
   */
  ORT_API2_STATUS(OnRunEnd, _In_ OrtEp* this_ptr, _In_ const OrtRunOptions* run_options, _In_ bool sync_stream);

  /** \brief Create an OrtAllocator for the given OrtMemoryInfo for an OrtSession.
   *
   * The OrtMemoryInfo instance will match one of the values set in the OrtEpDevice using EpDevice_AddAllocatorInfo.
   * Any allocator specific options should be read from the session options.
   *
   * If nullptr OrtEpFactory::CreateAllocator will be used.
   *
   * \param[in] this_ptr The OrtEpFactory instance.
   * \param[in] memory_info The OrtMemoryInfo to create the allocator for. May be nullptr.
   * \param[out] allocator The created OrtAllocator instance. Set to nullptr if the default CPU allocator is used.
   *
   * \snippet{doc} snippets.dox OrtStatus Return Value
   *
   * \since Version 1.23.
   */
  ORT_API2_STATUS(CreateAllocator, _In_ OrtEp* this_ptr,
                  _In_ const OrtMemoryInfo* memory_info,
                  _Outptr_result_maybenull_ OrtAllocator** allocator);

  /** \brief Create a synchronization stream for the given memory device for an OrtSession.
   *
   * This is used to create a synchronization stream for the execution provider and is used to synchronize
   * operations on the device during model execution.
   * Any stream specific options should be read from the session options.
   *
   * If nullptr OrtEpFactory::CreateSyncStreamForDevice will be used.
   *
   * \param[in] this_ptr The OrtEpFactory instance.
   * \param[in] memory_device The OrtMemoryDevice to create the synchronization stream for.
   * \param[out] stream The created OrtSyncStreamImpl instance. nullptr if the execution provider is not stream aware.
   *
   * \snippet{doc} snippets.dox OrtStatus Return Value
   *
   * \since Version 1.23.
   */
  ORT_API2_STATUS(CreateSyncStreamForDevice, _In_ OrtEp* this_ptr,
                  _In_ const OrtMemoryDevice* memory_device,
                  _Outptr_ OrtSyncStreamImpl** stream);

  /** \brief Get a string with details about the EP stack used to produce a compiled model.
   *
   * This function gets a compatibility information string that contains details about the execution provider
   * used to compile a given model. This string can later be used with ValidateCompiledModelCompatibilityInfo
   * to determine if a compiled model is compatible with the EP.
   *
   * The returned string should be a null-terminated, UTF-8 encoded string. ORT will copy it.
   *
   * \param[in] this_ptr The OrtEp instance.
   * \param[in] graph The OrtGraph instance for which to generate compatibility information.
   *
   * \snippet{doc} snippets.dox OrtStatus Return Value
   *
   * \since Version 1.23.
   */
  ORT_API_T(const char*, GetCompiledModelCompatibilityInfo, _In_ OrtEp* this_ptr,
            _In_ const OrtGraph* graph);
};

/** \brief The function signature that ORT will call to create OrtEpFactory instances.
 *
 * This must be available in a function called 'CreateEpFactories' in the execution provider library.
 *
 * \param[in] registered_name The name the execution library is registered with by RegisterExecutionProviderLibrary
 * \param[in] ort_api_base The OrtApiBase instance that is used by the factory to get the OrtApi instance for the
 *                         version of ORT that the library was compiled against.
 * \param[in] default_logger The default ORT logger that can be used for logging outside of an inference session.
 * \param[in,out] factories The implementation should create and add OrtEpFactory instances to this
 *                          pre-allocated array.
 *                          i.e. usage is `factories[0] = new MyEpFactory();`
 * \param[in] max_factories The maximum number of OrtEpFactory instances that can be added to `factories`.
 *                          Current default is to allow 4 factories. This can be increased in the future if needed.
 * \param[out] num_factories The number of OrtEpFactory instances created by the factory and added to `factories`.
 *
 * \snippet{doc} snippets.dox OrtStatus Return Value
 *
 * \since Version 1.22.
 */
typedef OrtStatus* (*CreateEpApiFactoriesFn)(_In_ const char* registered_name, _In_ const OrtApiBase* ort_api_base,
                                             _In_ const OrtLogger* default_logger,
                                             _Inout_ OrtEpFactory** factories, _In_ size_t max_factories,
                                             _Out_ size_t* num_factories);

/** \brief The function signature that ORT will call to release an OrtEpFactory instance.
 *
 * This must be available in a function called 'ReleaseEpFactory' in the execution provider library.
 *
 * \param[in] factory The OrtEpFactory instance to release.
 *
 * \snippet{doc} snippets.dox OrtStatus Return Value
 *
 * \since Version 1.22.
 */
typedef OrtStatus* (*ReleaseEpApiFactoryFn)(_In_ OrtEpFactory* factory);

/**
 * \brief The OrtEpFactory provides functions to create and manage execution providers.
 * \since Version 1.22.
 */
struct OrtEpFactory {
  /** \brief The ONNX Runtime version the execution provider was compiled with.
   *
   * Implementation should set to ORT_API_VERSION.
   * ORT will use this to ensure it does not call functions that were not available when the library was compiled.
   *
   * \since Version 1.22.
   */
  uint32_t ort_version_supported;

  /** \brief Get the name of the execution provider that the factory creates.
   *
   * The returned string should be a null-terminated, UTF-8 encoded string. ORT will copy it.
   *
   * \param[in] this_ptr The OrtEpFactory instance.
   * \return The name of the execution provider the factory creates.
   *
   * \since Version 1.22.
   */
  ORT_API_T(const char*, GetName, const OrtEpFactory* this_ptr);

  /** \brief Get the name of vendor who owns the execution provider that the factory creates.
   *
   * The returned string should be a null-terminated, UTF-8 encoded string. ORT will copy it.
   *
   * \param[in] this_ptr The OrtEpFactory instance.
   * \return vendor The vendor name of the execution provider the factory creates.
   *
   * \since Version 1.22.
   */
  ORT_API_T(const char*, GetVendor, const OrtEpFactory* this_ptr);  // return EP vendor

  /** \brief Get information from the execution provider about OrtHardwareDevice support.
   *
   * \param[in] this_ptr The OrtEpFactory instance.
   *                     Non-const as the factory is passed through to the CreateEp call via the OrtEpDevice.
   * \param[in] devices The OrtHardwareDevice instances that are available.
   * \param[in] num_devices The number of OrtHardwareDevice instances.
   * \param[out] ep_devices OrtEpDevice instances for each OrtHardwareDevice that the EP can use.
   *                        The implementation should call OrtEpApi::CreateEpDevice to create, and add the OrtEpDevice
   *                        instances to this pre-allocated array. ORT will take ownership of the values returned.
   *                        i.e. usage is `ep_devices[0] = <ptr to OrtEpDevice created with OrtEpApi::CreateEpDevice>;`
   * \param[in] max_ep_devices The maximum number of OrtEpDevices that can be added to ep_devices.
   *                           Current default is 8. This can be increased if needed.
   * \param[out] num_ep_devices The number of EP devices added to ep_devices.
   * \return true if the factory can create an execution provider that uses `device`.
   *
   * \since Version 1.22.
   */
  ORT_API2_STATUS(GetSupportedDevices, _In_ OrtEpFactory* this_ptr,
                  _In_reads_(num_devices) const OrtHardwareDevice* const* devices,
                  _In_ size_t num_devices,
                  _Inout_ OrtEpDevice** ep_devices,
                  _In_ size_t max_ep_devices,
                  _Out_ size_t* num_ep_devices);

  /** \brief Function to create an OrtEp instance for use in a Session.
   *
   *  ORT will call ReleaseEp to release the instance when it is no longer needed.
   *
   * \param[in] this_ptr The OrtEpFactory instance.
   * \param[in] devices The OrtHardwareDevice instances that the execution provider was selected to use.
   *                    May be a subset of the OrtHardwareDevice instances that the execution provider's factory
   *                    set as supported in the call to OrtEpFactory::GetSupportedDevices.
   * \param[in] ep_metadata_pairs Execution provider metadata that was provided to OrtEpApi::CreateEpDevice, for each
   *                              device.
   * \param[in] num_devices The number of devices the execution provider was selected for.
   * \param[in] session_options The OrtSessionOptions instance that contains the configuration options for the
   *                            session. This will include ep_options from GetSupportedDevices as well as any
   *                            user provided overrides.
   *                            Execution provider options will have been added with a prefix of 'ep.[ep name].'.
   *                            The OrtSessionOptions instance will NOT be valid after this call and should not be
   *                            stored for later use.
   * \param[in] logger The OrtLogger instance for the session that the execution provider should use for logging.
   * \param[out] ep The OrtEp instance created by the factory.
   *
   * \snippet{doc} snippets.dox OrtStatus Return Value
   *
   * \since Version 1.22.
   */
  ORT_API2_STATUS(CreateEp, _In_ OrtEpFactory* this_ptr,
                  _In_reads_(num_devices) const OrtHardwareDevice* const* devices,
                  _In_reads_(num_devices) const OrtKeyValuePairs* const* ep_metadata_pairs,
                  _In_ size_t num_devices,
                  _In_ const OrtSessionOptions* session_options,
                  _In_ const OrtLogger* logger, _Outptr_ OrtEp** ep);

  /** \brief Release the OrtEp instance.
   *
   * \param[in] this_ptr The OrtEpFactory instance.
   * \param[in] ep The OrtEp instance to release.
   *
   * \since Version 1.22.
   */
  ORT_API_T(void, ReleaseEp, OrtEpFactory* this_ptr, struct OrtEp* ep);

  /** \brief Get the vendor id who owns the execution provider that the factory creates.
   *
   * This is typically the PCI vendor ID. See https://pcisig.com/membership/member-companies
   *
   * \param[in] this_ptr The OrtEpFactory instance.
   * \return vendor_id The vendor ID of the execution provider the factory creates.
   *
   * \since Version 1.23.
   */
  ORT_API_T(uint32_t, GetVendorId, const OrtEpFactory* this_ptr);

  /** \brief Get the version of the execution provider that the factory creates.
   *
   * The version string should adhere to the Semantic Versioning 2.0 specification
   * (https://github.com/semver/semver/blob/v2.0.0/semver.md).
   *
   * The returned string should be a null-terminated, UTF-8 encoded string. ORT will copy it.
   *
   * \param[in] this_ptr The OrtEpFactory instance.
   * \return The execution provider version string.
   *
   * \since Version 1.23.
   */
  ORT_API_T(const char*, GetVersion, _In_ const OrtEpFactory* this_ptr);

  /** \brief Validate the compatibility of a compiled model with the execution provider.
   *
   * This function validates if a model produced with the supplied compatibility info string is supported by the underlying EP.
   * The EP should check if a compiled model is compatible with the EP and set the model_compatibility parameter accordingly.
   *
   * \param[in] this_ptr The OrtEpFactory instance.
   * \param[in] compatibility_info The compatibility information string that will be used
   * \param[out] model_compatibility OrtCompiledModelCompatibility enum value describing the compatibility of the model with the EP.
   *
   * \snippet{doc} snippets.dox OrtStatus Return Value
   *
   * \since Version 1.23.
   */
  ORT_API2_STATUS(ValidateCompiledModelCompatibilityInfo, _In_ OrtEpFactory* this_ptr,
                  _In_ const char* compatibility_info,
                  _Out_ OrtCompiledModelCompatibility* model_compatibility);

  /** \brief Create an OrtAllocator that can be shared across sessions for the given OrtMemoryInfo.
   *
   * The factory that creates the EP is responsible for providing the allocators required by the EP.
   * The OrtMemoryInfo instance will match one of the values set in the OrtEpDevice using EpDevice_AddAllocatorInfo.
   *
   * \param[in] this_ptr The OrtEpFactory instance.
   * \param[in] memory_info The OrtMemoryInfo to create the allocator for. May be nullptr.
   * \param[in] allocator_options Optional key-value pairs for allocator options, can be nullptr.
   * \param[out] allocator The created OrtAllocator instance. Set to nullptr if the default CPU allocator is used.
   *
   * \snippet{doc} snippets.dox OrtStatus Return Value
   *
   * \since Version 1.23.
   */
  ORT_API2_STATUS(CreateAllocator, _In_ OrtEpFactory* this_ptr,
                  _In_ const OrtMemoryInfo* memory_info,
                  _In_opt_ const OrtKeyValuePairs* allocator_options,
                  _Outptr_result_maybenull_ OrtAllocator** allocator);

  /** \brief Release an OrtAllocator created by the factory.
   *
   * \since Version 1.23.
   */
  ORT_API_T(void, ReleaseAllocator, _In_ OrtEpFactory* this_ptr, _In_ OrtAllocator* allocator);

  /** \brief Create an OrtDataTransferImpl instance for the factory.
   *
   * This is used to create an IDataTransfer implementation that can be used to copy data between devices
   * that the execution provider supports.
   *
   * \param[in] this_ptr The OrtEpFactory instance.
   * \param[out] data_transfer The created OrtDataTransferImpl instance. Set to nullptr if not required.
   *
   * \snippet{doc} snippets.dox OrtStatus Return Value
   *
   * \since Version 1.23.
   */
  ORT_API2_STATUS(CreateDataTransfer, _In_ OrtEpFactory* this_ptr,
                  _Outptr_result_maybenull_ OrtDataTransferImpl** data_transfer);

  /** \brief Check if execution providers created by the factory are stream aware.
   *
   * \param[in] this_ptr The OrtEpFactory instance.
   * \return True if the factory creates execution providers that are stream aware and it implements CreateSyncStreamForDevice.
   *
   * \since Version 1.23.
   */
  ORT_API_T(bool, IsStreamAware, _In_ const OrtEpFactory* this_ptr);

  /** \brief Create a synchronization stream for the given memory device.
   *
   * This is used to create a synchronization stream for the memory device that can be used for operations outside of
   * a session.
   *
   * \param[in] this_ptr The OrtEpFactory instance.
   * \param[in] memory_device The OrtMemoryDevice to create the synchronization stream for.
   * \param[in] stream_options Options for stream creation. May be nullptr.
   * \param[out] stream The created OrtSyncStreamImpl instance. nullptr if the execution provider is not stream aware.
   *
   * \snippet{doc} snippets.dox OrtStatus Return Value
   *
   * \since Version 1.23.
   */
  ORT_API2_STATUS(CreateSyncStreamForDevice, _In_ OrtEpFactory* this_ptr,
                  _In_ const OrtMemoryDevice* memory_device,
                  _In_opt_ const OrtKeyValuePairs* stream_options,
                  _Outptr_ OrtSyncStreamImpl** stream);
};

#ifdef __cplusplus
}
#endif<|MERGE_RESOLUTION|>--- conflicted
+++ resolved
@@ -366,13 +366,7 @@
   /** \brief Get the OrtMemoryDevice from an OrtValue instance if it contains a Tensor.
    *
    * \param[in] value The OrtValue instance to get the memory device from.
-<<<<<<< HEAD
-   * \param[out] device The OrtMemoryDevice associated with the OrtValue instance.
-   *
-   * \snippet{doc} snippets.dox OrtStatus Return Value
-=======
    * \return Memory device if OrtValue contains a Tensor, nullptr otherwise.
->>>>>>> 3e2df60a
    *
    * \since Version 1.23.
    */
