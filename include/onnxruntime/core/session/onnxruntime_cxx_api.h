// Copyright (c) Microsoft Corporation. All rights reserved.
// Licensed under the MIT License.

// Summary: The Ort C++ API is a header only wrapper around the Ort C API.
//
// The C++ API simplifies usage by returning values directly instead of error codes, throwing exceptions on errors
// and automatically releasing resources in the destructors.
//
// Each of the C++ wrapper classes holds only a pointer to the C internal object. Treat them like smart pointers.
// To create an empty object, pass 'nullptr' to the constructor (for example, Env e{nullptr};).
//
// Only move assignment between objects is allowed, there are no copy constructors. Some objects have explicit 'Clone'
// methods for this purpose.

#pragma once
#include "onnxruntime_c_api.h"
#include <cstddef>
#include <array>
#include <memory>
#include <stdexcept>
#include <string>
#include <vector>
#include <utility>
#include <type_traits>

#ifdef ORT_NO_EXCEPTIONS
#include <iostream>
#endif

/** \brief All C++ Onnxruntime APIs are defined inside this namespace
* 
*/
namespace Ort {

/** \brief All C++ methods that can fail will throw an exception of this type
* 
* If <tt>ORT_NO_EXCEPTIONS</tt> is defined, then any error will result in a call to abort()
*/
struct Exception : std::exception {
  Exception(std::string&& string, OrtErrorCode code) : message_{std::move(string)}, code_{code} {}

  OrtErrorCode GetOrtErrorCode() const { return code_; }
  const char* what() const noexcept override { return message_.c_str(); }

 private:
  std::string message_;
  OrtErrorCode code_;
};

#ifdef ORT_NO_EXCEPTIONS
#define ORT_CXX_API_THROW(string, code)       \
  do {                                        \
    std::cerr << Ort::Exception(string, code) \
                     .what()                  \
              << std::endl;                   \
    abort();                                  \
  } while (false)
#else
#define ORT_CXX_API_THROW(string, code) \
  throw Ort::Exception(string, code)
#endif

// This is used internally by the C++ API. This class holds the global variable that points to the OrtApi, it's in a template so that we can define a global variable in a header and make
// it transparent to the users of the API.
template <typename T>
struct Global {
  static const OrtApi* api_;
};

// If macro ORT_API_MANUAL_INIT is defined, no static initialization will be performed. Instead, user must call InitApi() before using it.
template <typename T>
#ifdef ORT_API_MANUAL_INIT
const OrtApi* Global<T>::api_{};
inline void InitApi() { Global<void>::api_ = OrtGetApiBase()->GetApi(ORT_API_VERSION); }
#else
const OrtApi* Global<T>::api_ = OrtGetApiBase()->GetApi(ORT_API_VERSION);
#endif

/// This returns a reference to the OrtApi interface in use
inline const OrtApi& GetApi() { return *Global<void>::api_; }

/// This is a C++ wrapper for OrtApi::GetAvailableProviders() and returns a vector of strings representing the available execution providers.
std::vector<std::string> GetAvailableProviders();

// This is used internally by the C++ API. This macro is to make it easy to generate overloaded methods for all of the various OrtRelease* functions for every Ort* type
// This can't be done in the C API since C doesn't have function overloading.
#define ORT_DEFINE_RELEASE(NAME) \
  inline void OrtRelease(Ort##NAME* ptr) { GetApi().Release##NAME(ptr); }

ORT_DEFINE_RELEASE(Allocator);
ORT_DEFINE_RELEASE(MemoryInfo);
ORT_DEFINE_RELEASE(CustomOpDomain);
ORT_DEFINE_RELEASE(Env);
ORT_DEFINE_RELEASE(RunOptions);
ORT_DEFINE_RELEASE(Session);
ORT_DEFINE_RELEASE(SessionOptions);
ORT_DEFINE_RELEASE(TensorTypeAndShapeInfo);
ORT_DEFINE_RELEASE(SequenceTypeInfo);
ORT_DEFINE_RELEASE(MapTypeInfo);
ORT_DEFINE_RELEASE(TypeInfo);
ORT_DEFINE_RELEASE(Value);
ORT_DEFINE_RELEASE(ModelMetadata);
ORT_DEFINE_RELEASE(ThreadingOptions);
ORT_DEFINE_RELEASE(IoBinding);
ORT_DEFINE_RELEASE(ArenaCfg);

/** \brief IEEE 754 half-precision floating point data type
  * \details It is necessary for type dispatching to make use of C++ API
  * The type is implicitly convertible to/from uint16_t.
  * The size of the structure should align with uint16_t and one can freely cast
  * uint16_t buffers to/from Ort::Float16_t to feed and retrieve data.
  * 
  * Generally, you can feed any of your types as float16/blfoat16 data to create a tensor
  * on top of it, providing it can form a continuous buffer with 16-bit elements with no padding.
  * And you can also feed a array of uint16_t elements directly. For example,
  * 
  * \code{.unparsed}
  * uint16_t values[] = { 15360, 16384, 16896, 17408, 17664};
  * constexpr size_t values_length = sizeof(values) / sizeof(values[0]);
  * std::vector<int64_t> dims = {values_length};  // one dimensional example
  * Ort::MemoryInfo info("Cpu", OrtDeviceAllocator, 0, OrtMemTypeDefault);
  * // Note we are passing bytes count in this api, not number of elements -> sizeof(values)
  * auto float16_tensor = Ort::Value::CreateTensor(info, values, sizeof(values), 
  *                                                dims.data(), dims.size(), ONNX_TENSOR_ELEMENT_DATA_TYPE_FLOAT16);
  * \endcode
  * 
  * Here is another example, a little bit more elaborate. Let's assume that you use your own float16 type and you want to use
  * a templated version of the API above so the type is automatically set based on your type. You will need to supply an extra
  * template specialization.
  * 
  * \code{.unparsed}
  * namespace yours { struct half {}; } // assume this is your type, define this:
  * namespace Ort { 
  * template<>
  * struct TypeToTensorType<yours::half> { static constexpr ONNXTensorElementDataType type = ONNX_TENSOR_ELEMENT_DATA_TYPE_FLOAT16; };
  * } //namespace Ort
  * 
  * std::vector<yours::half> values;
  * std::vector<int64_t> dims = {values.size()}; // one dimensional example
  * Ort::MemoryInfo info("Cpu", OrtDeviceAllocator, 0, OrtMemTypeDefault);
  * // Here we are passing element count -> values.size()
  * auto float16_tensor = Ort::Value::CreateTensor<yours::half>(info, values.data(), values.size(), dims.data(), dims.size());
  * 
  *  \endcode
  */
struct Float16_t {
  uint16_t value;
  constexpr Float16_t() noexcept : value(0) {}
  constexpr Float16_t(uint16_t v) noexcept : value(v) {}
  constexpr operator uint16_t() const noexcept { return value; }
  constexpr bool operator==(const Float16_t& rhs) const noexcept { return value == rhs.value; };
  constexpr bool operator!=(const Float16_t& rhs) const noexcept { return value != rhs.value; };
};

static_assert(sizeof(Float16_t) == sizeof(uint16_t), "Sizes must match");

/** \brief bfloat16 (Brain Floating Point) data type
  * \details It is necessary for type dispatching to make use of C++ API
  * The type is implicitly convertible to/from uint16_t.
  * The size of the structure should align with uint16_t and one can freely cast
  * uint16_t buffers to/from Ort::BFloat16_t to feed and retrieve data.
  * 
  * See also code examples for Float16_t above.
  */
struct BFloat16_t {
  uint16_t value;
  constexpr BFloat16_t() noexcept : value(0) {}
  constexpr BFloat16_t(uint16_t v) noexcept : value(v) {}
  constexpr operator uint16_t() const noexcept { return value; }
  constexpr bool operator==(const BFloat16_t& rhs) const noexcept { return value == rhs.value; };
  constexpr bool operator!=(const BFloat16_t& rhs) const noexcept { return value != rhs.value; };
};

static_assert(sizeof(BFloat16_t) == sizeof(uint16_t), "Sizes must match");

/** \brief Used internally by the C++ API. C++ wrapper types inherit from this
* 
* This is a zero cost abstraction to wrap the C API objects and delete them on destruction.
* There is a secondary class 'Unowned<T>' that is used to prevent deletion on destruction (Used for return types that are
* not owned by the caller)
* 
*/
template <typename T>
struct Base {
  using contained_type = T;

  Base() = default;
  Base(T* p) : p_{p} {
    if (!p)
      ORT_CXX_API_THROW("Allocation failure", ORT_FAIL);
  }
  ~Base() { OrtRelease(p_); }

  operator T*() { return p_; }
  operator const T*() const { return p_; }

  /// \brief Releases ownership of the contained pointer
  T* release() {
    T* p = p_;
    p_ = nullptr;
    return p;
  }

 protected:
  Base(const Base&) = delete;
  Base& operator=(const Base&) = delete;
  Base(Base&& v) noexcept : p_{v.p_} { v.p_ = nullptr; }
  void operator=(Base&& v) noexcept { OrtRelease(p_); p_ = v.release(); }

  T* p_{};

  template <typename> friend struct Unowned; // This friend line is needed to keep the centos C++ compiler from giving an error
};

/** \brief Wraps an object that inherits from Ort::Base and stops it from deleting the contained pointer on destruction
* 
* This has the effect of making it not own the memory held by Ort::Base.
*/
template <typename T>
struct Unowned : T {
  Unowned(typename T::contained_type* p) : T{p} {}
  Unowned(Unowned&& v) : T{v.p_} {}
  ~Unowned() { this->release(); }
};

struct AllocatorWithDefaultOptions;
struct MemoryInfo;
struct Env;
struct TypeInfo;
struct Value;
struct ModelMetadata;

/** \brief The Env (Environment)
*
* The Env holds the logging state used by all other objects.
* <b>Note:</b> One Env must be created before using any other Onnxruntime functionality
*/
struct Env : Base<OrtEnv> {
  explicit Env(std::nullptr_t) {} ///< \brief Create an empty Env object, must be assigned a valid one to be used 

  /** \brief Creates an Env
  *
  * Wraps OrtApi::CreateEnv
  *
  * \param[in] logging_level
  * \param[in] logid
  */
  Env(OrtLoggingLevel logging_level = ORT_LOGGING_LEVEL_WARNING, _In_ const char* logid = "");

  /** \brief Creates and Env
  *
  * Wraps OrtApi::CreateEnvWithCustomLogger
  *
  * \param[in] tp_options
  * \param[in] logging_level
  * \param[in] logid
  */
  Env(const OrtThreadingOptions* tp_options, OrtLoggingLevel logging_level = ORT_LOGGING_LEVEL_WARNING, _In_ const char* logid = "");

  /** \brief Creates an Env
  *
  * Wraps OrtApi::CreateEnvWithGlobalThreadPools
  * 
  * \param[in] logging_level
  * \param[in] logid
  * \param[in] logging_function
  * \param[in] logger_param
  */
  Env(OrtLoggingLevel logging_level, const char* logid, OrtLoggingFunction logging_function, void* logger_param);

  /** \brief Creates an Env
  *
  * Wraps OrtApi::CreateEnvWithCustomLoggerAndGlobalThreadPools
  * 
  * \param[in] tp_options
  * \param[in] logging_function
  * \param[in] logger_param
  * \param[in] logging_level
  * \param[in] logid
  */
  Env(const OrtThreadingOptions* tp_options, OrtLoggingFunction logging_function, void* logger_param,
      OrtLoggingLevel logging_level = ORT_LOGGING_LEVEL_WARNING, _In_ const char* logid = "");

  /** \brief C Interop Helper
  * 
  * \param[in] p 
  */
  explicit Env(OrtEnv* p) : Base<OrtEnv>{p} {}

  Env& EnableTelemetryEvents(); ///< \brief Wraps OrtApi::EnableTelemetryEvents
  Env& DisableTelemetryEvents(); ///< \brief Wraps OrtApi::DisableTelemetryEvents

  Env& CreateAndRegisterAllocator(const OrtMemoryInfo* mem_info, const OrtArenaCfg* arena_cfg); ///< \brief Wraps OrtApi::CreateAndRegisterAllocator
};

/** \brief Custom Op Domain
*
*/
struct CustomOpDomain : Base<OrtCustomOpDomain> {
  explicit CustomOpDomain(std::nullptr_t) {} ///< \brief Create an empty CustomOpDomain object, must be assigned a valid one to be used

  /** \brief Create a new CustomOpDomain
  *
  * \param[in] domain NULL terminated string of the domain name
  */
  explicit CustomOpDomain(const char* domain);

  void Add(OrtCustomOp* op); ///< Adds an OrtCustomop to this domain object
};

struct RunOptions : Base<OrtRunOptions> {
  explicit RunOptions(std::nullptr_t) {} ///< \brief Create an empty RunOptions object, must be assigned a valid one to be used
  RunOptions(); ///< \brief Create a new RunOptions object

  RunOptions& SetRunLogVerbosityLevel(int); ///< \brief Wraps OrtApi::RunOptionsSetRunLogVerbosityLevel
  int GetRunLogVerbosityLevel() const; ///< \brief Wraps OrtApi::RunOptionsGetRunLogVerbosityLevel

  RunOptions& SetRunLogSeverityLevel(int); ///< \brief Wraps OrtApi::RunOptionsSetRunLogSeverityLevel
  int GetRunLogSeverityLevel() const; ///< \brief Wraps OrtApi::RunOptionsGetRunLogSeverityLevel

  RunOptions& SetRunTag(const char* run_tag); ///< \brief wraps OrtApi::RunOptionsSetRunTag
  const char* GetRunTag() const; ///< \brief Wraps OrtApi::RunOptionsGetRunTag

  RunOptions& AddConfigEntry(const char* config_key, const char* config_value); ///< \brief Wraps OrtApi::AddRunConfigEntry

  /** \brief Terminates all currently executing Session::Run calls that were made using this RunOptions instance
  *
  * If a currently executing session needs to be force terminated, this can be called from another thread to force it to fail with an error
  * Wraps OrtApi::RunOptionsSetTerminate 
  */
  RunOptions& SetTerminate();

  /** \brief Clears the terminate flag so this RunOptions instance can be used in a new Session::Run call without it instantly terminating
  *
  * Wraps OrtApi::RunOptionsUnsetTerminate
  */
  RunOptions& UnsetTerminate();
};

/** \brief Options object used when creating a new Session object
*
* Wraps ::OrtSessionOptions object and methods
*/
struct SessionOptions : Base<OrtSessionOptions> {
  explicit SessionOptions(std::nullptr_t) {} ///< \brief Create an empty SessionOptions object, must be assigned a valid one to be used
  SessionOptions(); ///< \brief Create a new SessionOptions object
  explicit SessionOptions(OrtSessionOptions* p) : Base<OrtSessionOptions>{p} {} /// Used for interop with the C API

  SessionOptions Clone() const; ///< Creates and returns a copy of this SessionOptions object 

  SessionOptions& SetIntraOpNumThreads(int intra_op_num_threads); ///< Wraps OrtApi::SetIntraOpNumThreads
  SessionOptions& SetInterOpNumThreads(int inter_op_num_threads); ///< Wraps OrtApi::SetInterOpNumThreads
  SessionOptions& SetGraphOptimizationLevel(GraphOptimizationLevel graph_optimization_level); ///< Wraps OrtApi::SetSessionGraphOptimizationLevel

  SessionOptions& EnableCpuMemArena(); ///< Wraps OrtApi::EnableCpuMemArena
  SessionOptions& DisableCpuMemArena(); ///< Wraps OrtApi::DisableCpuMemArena

  SessionOptions& SetOptimizedModelFilePath(const ORTCHAR_T* optimized_model_file); ///< Wraps OrtApi::SetOptimizedModelFilePath

  SessionOptions& EnableProfiling(const ORTCHAR_T* profile_file_prefix); ///< Wraps OrtApi::EnableProfiling
  SessionOptions& DisableProfiling(); ///< Wraps OrtApi::DisableProfiling

  SessionOptions& EnableOrtCustomOps(); ///< Wraps OrtApi::EnableOrtCustomOps

  SessionOptions& EnableMemPattern(); ///< Wraps OrtApi::EnableMemPattern
  SessionOptions& DisableMemPattern(); ///< Wraps OrtApi::DisableMemPattern

  SessionOptions& SetExecutionMode(ExecutionMode execution_mode); ///< Wraps OrtApi::SetSessionExecutionMode

  SessionOptions& SetLogId(const char* logid); ///< Wraps OrtApi::SetSessionLogId
  SessionOptions& SetLogSeverityLevel(int level); ///< Wraps OrtApi::SetSessionLogSeverityLevel

  SessionOptions& Add(OrtCustomOpDomain* custom_op_domain); ///< Wraps OrtApi::AddCustomOpDomain

  SessionOptions& DisablePerSessionThreads(); ///< Wraps OrtApi::DisablePerSessionThreads

  SessionOptions& AddConfigEntry(const char* config_key, const char* config_value); ///< Wraps OrtApi::AddSessionConfigEntry
  SessionOptions& AddInitializer(const char* name, const OrtValue* ort_val); ///< Wraps OrtApi::AddInitializer

  SessionOptions& AppendExecutionProvider_CUDA(const OrtCUDAProviderOptions& provider_options); ///< Wraps OrtApi::SessionOptionsAppendExecutionProvider_CUDA
  SessionOptions& AppendExecutionProvider_ROCM(const OrtROCMProviderOptions& provider_options); ///< Wraps OrtApi::SessionOptionsAppendExecutionProvider_ROCM
  SessionOptions& AppendExecutionProvider_OpenVINO(const OrtOpenVINOProviderOptions& provider_options); ///< Wraps OrtApi::SessionOptionsAppendExecutionProvider_OpenVINO
  SessionOptions& AppendExecutionProvider_TensorRT(const OrtTensorRTProviderOptions& provider_options); ///< Wraps OrtApi::SessionOptionsAppendExecutionProvider_TensorRT
};

/** \brief Wrapper around ::OrtModelMetadata
*
*/
struct ModelMetadata : Base<OrtModelMetadata> {
  explicit ModelMetadata(std::nullptr_t) {} ///< \brief Create an empty ModelMetadata object, must be assigned a valid one to be used 
  explicit ModelMetadata(OrtModelMetadata* p) : Base<OrtModelMetadata>{p} {}

  char* GetProducerName(OrtAllocator* allocator) const;
  char* GetGraphName(OrtAllocator* allocator) const;
  char* GetDomain(OrtAllocator* allocator) const;
  char* GetDescription(OrtAllocator* allocator) const;
  char* GetGraphDescription(OrtAllocator* allocator) const;
  char** GetCustomMetadataMapKeys(OrtAllocator* allocator, _Out_ int64_t& num_keys) const;
  char* LookupCustomMetadataMap(const char* key, OrtAllocator* allocator) const;
  int64_t GetVersion() const;
};

/** \brief Wrapper around ::OrtSession
*
*/
struct Session : Base<OrtSession> {
  explicit Session(std::nullptr_t) {} ///< \brief Create an empty Session object, must be assigned a valid one to be used 
  Session(Env& env, const ORTCHAR_T* model_path, const SessionOptions& options);
  Session(Env& env, const ORTCHAR_T* model_path, const SessionOptions& options, OrtPrepackedWeightsContainer* prepacked_weights_container);
  Session(Env& env, const void* model_data, size_t model_data_length, const SessionOptions& options);

  /** \brief Run the model returning results in an Ort allocated vector.
  * 
  * The caller provides a list of inputs and a list of the desired outputs to return.
  *
  * See the output logs for more information on warnings/errors that occur while processing the model.
  * Common errors are.. (TODO)
  * 
  * \param[in] run_options
  * \param[in] input_names Array of null terminated strings of length input_count that is the list of input names
  * \param[in] input_values Array of Value objects of length input_count that is the list of input values
  * \param[in] input_count Number of inputs (the size of the input_names & input_values arrays)
  * \param[in] output_names Array of C style strings of length output_count that is the list of output names
  * \param[in] output_count Number of outputs (the size of the output_names array)
  * \return A std::vector of Value objects that directly maps to the output_count (eg. output_name[0] is the first entry of the returned vector)
  */
  std::vector<Value> Run(const RunOptions& run_options, const char* const* input_names, const Value* input_values, size_t input_count,
                         const char* const* output_names, size_t output_count);

  /** \brief Run the model returning results in user provided outputs
  * Same as Run(const RunOptions&, const char* const*, const Value*, size_t,const char* const*, size_t)
  */
  void Run(const RunOptions& run_options, const char* const* input_names, const Value* input_values, size_t input_count,
           const char* const* output_names, Value* output_values, size_t output_count);

  /** \brief Run the model using IoBindings
  * /todo
  */
  void Run(const RunOptions& run_options, const struct IoBinding&);

  size_t GetInputCount() const; ///< Returns the number of model inputs
  size_t GetOutputCount() const; ///< Returns the number of model outputs
  size_t GetOverridableInitializerCount() const; ///< Returns the number of inputs that have defaults that can be overridden

  /** 
  */
  char* GetInputName(size_t index, OrtAllocator* allocator) const;
  char* GetOutputName(size_t index, OrtAllocator* allocator) const;
  char* GetOverridableInitializerName(size_t index, OrtAllocator* allocator) const;
  char* EndProfiling(OrtAllocator* allocator) const;
  uint64_t GetProfilingStartTimeNs() const;
  ModelMetadata GetModelMetadata() const;

  TypeInfo GetInputTypeInfo(size_t index) const;
  TypeInfo GetOutputTypeInfo(size_t index) const;
  TypeInfo GetOverridableInitializerTypeInfo(size_t index) const;
};

/** \brief Wrapper around ::OrtTensorTypeAndShapeInfo
*
*/
struct TensorTypeAndShapeInfo : Base<OrtTensorTypeAndShapeInfo> {
  explicit TensorTypeAndShapeInfo(std::nullptr_t) {} ///< \brief Create an empty TensorTypeAndShapeInfo object, must be assigned a valid one to be used 
  explicit TensorTypeAndShapeInfo(OrtTensorTypeAndShapeInfo* p) : Base<OrtTensorTypeAndShapeInfo>{p} {}

  ONNXTensorElementDataType GetElementType() const;
  size_t GetElementCount() const;

  size_t GetDimensionsCount() const;
  void GetDimensions(int64_t* values, size_t values_count) const;
  void GetSymbolicDimensions(const char** values, size_t values_count) const;

  std::vector<int64_t> GetShape() const;
};

/** \brief Wrapper around ::OrtSequenceTypeInfo
*
*/
struct SequenceTypeInfo : Base<OrtSequenceTypeInfo> {
  explicit SequenceTypeInfo(std::nullptr_t) {}  ///< \brief Create an empty SequenceTypeInfo object, must be assigned a valid one to be used 
  explicit SequenceTypeInfo(OrtSequenceTypeInfo* p) : Base<OrtSequenceTypeInfo>{p} {}

  TypeInfo GetSequenceElementType() const;
};

/** \brief Wrapper around ::OrtMapTypeInfo
*
*/
struct MapTypeInfo : Base<OrtMapTypeInfo> {
  explicit MapTypeInfo(std::nullptr_t) {}  ///< \brief Create an empty MapTypeInfo object, must be assigned a valid one to be used 
  explicit MapTypeInfo(OrtMapTypeInfo* p) : Base<OrtMapTypeInfo>{p} {} ///< Interop with C API

  ONNXTensorElementDataType GetMapKeyType() const; ///< \brief Wrapper around OrtApi::GetMapKeyType
  TypeInfo GetMapValueType() const; ///< \brief Wrapper around OrtApi::GetMapValueType
};

struct TypeInfo : Base<OrtTypeInfo> {
  explicit TypeInfo(std::nullptr_t) {}  ///< \brief Create an empty TypeInfo object, must be assigned a valid one to be used 
  explicit TypeInfo(OrtTypeInfo* p) : Base<OrtTypeInfo>{p} {} ///< \brief C API Interop 

  Unowned<TensorTypeAndShapeInfo> GetTensorTypeAndShapeInfo() const; ///< \brief Wrapper around OrtApi::CastTypeInfoToTensorInfo
  Unowned<SequenceTypeInfo> GetSequenceTypeInfo() const; ///< \brief Wrapper around OrtApi::CastTypeInfoToSequenceTypeInfo
  Unowned<MapTypeInfo> GetMapTypeInfo() const; ///< \brief Wrapper around OrtApi::CastTypeInfoToMapTypeInfo

  ONNXType GetONNXType() const;
};

struct Value : Base<OrtValue> {
  // This structure is used to feed  sparse tensor values
  // information for use with FillSparseTensor<Format>() API
  // if the data type for the sparse tensor values is numeric
  // use data.p_data, otherwise, use data.str pointer to feed
  // values. data.str is an array of const char* that are zero terminated.
  // number of strings in the array must match shape size.
  // For fully sparse tensors use shape {0} and set p_data/str
  // to nullptr.
  struct OrtSparseValuesParam {
    const int64_t* values_shape;
    size_t values_shape_len;
    union {
      const void* p_data;
      const char** str;
    } data;
  };

  // Provides a way to pass shape in a single
  // argument
  struct Shape {
    const int64_t* shape;
    size_t shape_len;
  };

  template <typename T>
  static Value CreateTensor(const OrtMemoryInfo* info, T* p_data, size_t p_data_element_count, const int64_t* shape, size_t shape_len);
  static Value CreateTensor(const OrtMemoryInfo* info, void* p_data, size_t p_data_byte_count, const int64_t* shape, size_t shape_len,
                            ONNXTensorElementDataType type);

#if !defined(DISABLE_SPARSE_TENSORS)
  /// <summary>
  /// This is a simple forwarding method to the other overload that helps deducing
  /// data type enum value from the type of the buffer.
  /// </summary>
  /// <typeparam name="T">numeric datatype. This API is not suitable for strings.</typeparam>
  /// <param name="info">Memory description where the user buffers reside (CPU vs GPU etc)</param>
  /// <param name="p_data">pointer to the user supplied buffer, use nullptr for fully sparse tensors</param>
  /// <param name="dense_shape">a would be dense shape of the tensor</param>
  /// <param name="values_shape">non zero values shape. Use a single 0 shape for fully sparse tensors.</param>
  /// <returns></returns>
  template <typename T>
  static Value CreateSparseTensor(const OrtMemoryInfo* info, T* p_data, const Shape& dense_shape,
                                  const Shape& values_shape);

  /// <summary>
  /// Creates an OrtValue instance containing SparseTensor. This constructs
  /// a sparse tensor that makes use of user allocated buffers. It does not make copies
  /// of the user provided data and does not modify it. The lifespan of user provided buffers should
  /// eclipse the life span of the resulting OrtValue. This call constructs an instance that only contain
  /// a pointer to non-zero values. To fully populate the sparse tensor call Use<Format>Indices() API below
  /// to supply a sparse format specific indices.
  /// This API is not suitable for string data. Use CreateSparseTensor() with allocator specified so strings
  /// can be properly copied into the allocated buffer.
  /// </summary>
  /// <param name="info">Memory description where the user buffers reside (CPU vs GPU etc)</param>
  /// <param name="p_data">pointer to the user supplied buffer, use nullptr for fully sparse tensors</param>
  /// <param name="dense_shape">a would be dense shape of the tensor</param>
  /// <param name="values_shape">non zero values shape. Use a single 0 shape for fully sparse tensors.</param>
  /// <param name="type">data type</param>
  /// <returns>Ort::Value instance containing SparseTensor</returns>
  static Value CreateSparseTensor(const OrtMemoryInfo* info, void* p_data, const Shape& dense_shape,
                                  const Shape& values_shape, ONNXTensorElementDataType type);

  /// <summary>
  /// Supplies COO format specific indices and marks the contained sparse tensor as being a COO format tensor.
  /// Values are supplied with a CreateSparseTensor() API. The supplied indices are not copied and the user
  /// allocated buffers lifespan must eclipse that of the OrtValue.
  /// The location of the indices is assumed to be the same as specified by OrtMemoryInfo argument at the creation time.
  /// </summary>
  /// <param name="indices_data">pointer to the user allocated buffer with indices. Use nullptr for fully sparse tensors.</param>
  /// <param name="indices_num">number of indices entries. Use 0 for fully sparse tensors</param>
  void UseCooIndices(int64_t* indices_data, size_t indices_num);

  /// <summary>
  /// Supplies CSR format specific indices and marks the contained sparse tensor as being a CSR format tensor.
  /// Values are supplied with a CreateSparseTensor() API. The supplied indices are not copied and the user
  /// allocated buffers lifespan must eclipse that of the OrtValue.
  /// The location of the indices is assumed to be the same as specified by OrtMemoryInfo argument at the creation time.
  /// </summary>
  /// <param name="inner_data">pointer to the user allocated buffer with inner indices or nullptr for fully sparse tensors</param>
  /// <param name="inner_num">number of csr inner indices or 0 for fully sparse tensors</param>
  /// <param name="outer_data">pointer to the user allocated buffer with outer indices or nullptr for fully sparse tensors</param>
  /// <param name="outer_num">number of csr outer indices or 0 for fully sparse tensors</param>
  void UseCsrIndices(int64_t* inner_data, size_t inner_num, int64_t* outer_data, size_t outer_num);

  /// <summary>
  /// Supplies BlockSparse format specific indices and marks the contained sparse tensor as being a BlockSparse format tensor.
  /// Values are supplied with a CreateSparseTensor() API. The supplied indices are not copied and the user
  /// allocated buffers lifespan must eclipse that of the OrtValue.
  /// The location of the indices is assumed to be the same as specified by OrtMemoryInfo argument at the creation time.
  /// </summary>
  /// <param name="indices_shape">indices shape or a {0} for fully sparse</param>
  /// <param name="indices_data">user allocated buffer with indices or nullptr for fully spare tensors</param>
  void UseBlockSparseIndices(const Shape& indices_shape, int32_t* indices_data);

#endif  // !defined(DISABLE_SPARSE_TENSORS)

  template <typename T>
  static Value CreateTensor(OrtAllocator* allocator, const int64_t* shape, size_t shape_len);
  static Value CreateTensor(OrtAllocator* allocator, const int64_t* shape, size_t shape_len, ONNXTensorElementDataType type);

<<<<<<< HEAD
  static Value CreateMap(Value& keys, Value& values); ///< \brief Wrapper around OrtApi::CreateValue
  static Value CreateSequence(std::vector<Value>& values); ///< \brief Wrapp around OrtApi::CreateValue
=======
#if !defined(DISABLE_SPARSE_TENSORS)
  /// <summary>
  /// This is a simple forwarding method the below CreateSparseTensor.
  /// This helps to specify data type enum in terms of C++ data type.
  /// Use CreateSparseTensor<T>
  /// </summary>
  /// <typeparam name="T">numeric data type only. String data enum must be specified explicitly.</typeparam>
  /// <param name="allocator">allocator to use</param>
  /// <param name="dense_shape">a would be dense shape of the tensor</param>
  /// <returns>Ort::Value</returns>
  template <typename T>
  static Value CreateSparseTensor(OrtAllocator* allocator, const Shape& dense_shape);

  /// <summary>
  /// Creates an instance of OrtValue containing sparse tensor. The created instance has no data.
  /// The data must be supplied by on of the FillSparseTensor<Format>() methods that take both non-zero values
  /// and indices. The data will be copied into a buffer that would be allocated using the supplied allocator.
  /// Use this API to create OrtValues that contain sparse tensors with all supported data types including
  /// strings.
  /// </summary>
  /// <param name="allocator">allocator to use. The allocator lifespan must eclipse that of the resulting OrtValue</param>
  /// <param name="dense_shape">a would be dense shape of the tensor</param>
  /// <param name="type">data type</param>
  /// <returns>an instance of Ort::Value</returns>
  static Value CreateSparseTensor(OrtAllocator* allocator, const Shape& dense_shape, ONNXTensorElementDataType type);

  /// <summary>
  /// The API will allocate memory using the allocator instance supplied to the CreateSparseTensor() API
  /// and copy the values and COO indices into it. If data_mem_info specifies that the data is located
  /// at difference device than the allocator, a X-device copy will be performed if possible.
  /// </summary>
  /// <param name="data_mem_info">specified buffer memory description</param>
  /// <param name="values_param">values buffer information.</param>
  /// <param name="indices_data">coo indices buffer or nullptr for fully sparse data</param>
  /// <param name="indices_num">number of COO indices or 0 for fully sparse data</param>
  void FillSparseTensorCoo(const OrtMemoryInfo* data_mem_info, const OrtSparseValuesParam& values_param,
                           const int64_t* indices_data, size_t indices_num);

  /// <summary>
  /// The API will allocate memory using the allocator instance supplied to the CreateSparseTensor() API
  /// and copy the values and CSR indices into it. If data_mem_info specifies that the data is located
  /// at difference device than the allocator, a X-device copy will be performed if possible.
  /// </summary>
  /// <param name="data_mem_info">specified buffer memory description</param>
  /// <param name="values_param">values buffer information</param>
  /// <param name="inner_indices_data">csr inner indices pointer or nullptr for fully sparse tensors</param>
  /// <param name="inner_indices_num">number of csr inner indices or 0 for fully sparse tensors</param>
  /// <param name="outer_indices_data">pointer to csr indices data or nullptr for fully sparse tensors</param>
  /// <param name="outer_indices_num">number of csr outer indices or 0</param>
  void FillSparseTensorCsr(const OrtMemoryInfo* data_mem_info,
                           const OrtSparseValuesParam& values,
                           const int64_t* inner_indices_data, size_t inner_indices_num,
                           const int64_t* outer_indices_data, size_t outer_indices_num);

  /// <summary>
  /// The API will allocate memory using the allocator instance supplied to the CreateSparseTensor() API
  /// and copy the values and BlockSparse indices into it. If data_mem_info specifies that the data is located
  /// at difference device than the allocator, a X-device copy will be performed if possible.
  /// </summary>
  /// <param name="data_mem_info">specified buffer memory description</param>
  /// <param name="values_param">values buffer information</param>
  /// <param name="indices_shape">indices shape. use {0} for fully sparse tensors</param>
  /// <param name="indices_data">pointer to indices data or nullptr for fully sparse tensors</param>
  void FillSparseTensorBlockSparse(const OrtMemoryInfo* data_mem_info,
                                   const OrtSparseValuesParam& values,
                                   const Shape& indices_shape,
                                   const int32_t* indices_data);

  /// <summary>
  /// The API returns the sparse data format this OrtValue holds in a sparse tensor.
  /// If the sparse tensor was not fully constructed, i.e. Use*() or Fill*() API were not used
  /// the value returned is ORT_SPARSE_UNDEFINED.
  /// </summary>
  /// <returns>Format enum</returns>
  OrtSparseFormat GetSparseFormat() const;

  /// <summary>
  /// The API returns type and shape information for stored non-zero values of the
  /// sparse tensor. Use GetSparseTensorValues() to obtain values buffer pointer.
  /// </summary>
  /// <returns>TensorTypeAndShapeInfo values information</returns>
  TensorTypeAndShapeInfo GetSparseTensorValuesTypeAndShapeInfo() const;

  /// <summary>
  /// The API returns type and shape information for the specified indices. Each supported
  /// indices have their own enum values even if a give format has more than one kind of indices.
  /// Use GetSparseTensorIndicesData() to obtain pointer to indices buffer.
  /// </summary>
  /// <param name="">enum requested</param>
  /// <returns>type and shape information</returns>
  TensorTypeAndShapeInfo GetSparseTensorIndicesTypeShapeInfo(OrtSparseIndicesFormat) const;

  /// <summary>
  /// The API retrieves a pointer to the internal indices buffer. The API merely performs
  /// a convenience data type casting on the return type pointer. Make sure you are requesting
  /// the right type, use GetSparseTensorIndicesTypeShapeInfo();
  /// </summary>
  /// <typeparam name="T">type to cast to</typeparam>
  /// <param name="indices_format">requested indices kind</param>
  /// <param name="num_indices">number of indices entries</param>
  /// <returns>Pinter to the internal sparse tensor buffer containing indices. Do not free this pointer.</returns>
  template <typename T>
  const T* GetSparseTensorIndicesData(OrtSparseIndicesFormat indices_format, size_t& num_indices) const;

#endif  // !defined(DISABLE_SPARSE_TENSORS)

  static Value CreateMap(Value& keys, Value& values);
  static Value CreateSequence(std::vector<Value>& values);
>>>>>>> a9a0d3f6

  template <typename T>
  static Value CreateOpaque(const char* domain, const char* type_name, const T&); ///< \brief Wrapper around OrtApi::CreateOpaqueValue

  template <typename T>
  void GetOpaqueData(const char* domain, const char* type_name, T&) const;

  explicit Value(std::nullptr_t) {}  ///< \brief Create an empty Value object, must be assigned a valid one to be used 
  explicit Value(OrtValue* p) : Base<OrtValue>{p} {}
  Value(Value&&) = default;
  Value& operator=(Value&&) = default;

<<<<<<< HEAD
  bool IsTensor() const; ///< Returns true if Value is a tensor, false for other types like map/sequence/etc
=======
  bool IsTensor() const;

#if !defined(DISABLE_SPARSE_TENSORS)
  /// <summary>
  /// Returns true if the OrtValue contains a sparse tensor
  /// </summary>
  /// <returns></returns>
  bool IsSparseTensor() const;
#endif

>>>>>>> a9a0d3f6
  size_t GetCount() const;  // If a non tensor, returns 2 for map and N for sequence, where N is the number of elements
  Value GetValue(int index, OrtAllocator* allocator) const;

  /// <summary>
  /// This API returns a full length of string data contained within either a tensor or a sparse Tensor.
  /// For sparse tensor it returns a full length of stored non-empty strings (values). The API is useful
  /// for allocating necessary memory and calling GetStringTensorContent().
  /// </summary>
  /// <returns>total length of UTF-8 encoded bytes contained. No zero terminators counted.</returns>
  size_t GetStringTensorDataLength() const;

  /// <summary>
  /// The API copies all of the UTF-8 encoded string data contained within a tensor or a sparse tensor
  /// into a supplied buffer. Use GetStringTensorDataLength() to find out the length of the buffer to allocate.
  /// The user must also allocate offsets buffer with the number of entries equal to that of the contained
  /// strings.
  ///
  /// Strings are always assumed to be on CPU, no X-device copy.
  /// </summary>
  /// <param name="buffer">user allocated buffer</param>
  /// <param name="buffer_length">length in bytes of the allocated buffer</param>
  /// <param name="offsets">a pointer to the offsets user allocated buffer</param>
  /// <param name="offsets_count">count of offsets, must be equal to the number of strings contained.
  ///   that can be obtained from the shape of the tensor or from GetSparseTensorValuesTypeAndShapeInfo()
  ///   for sparse tensors</param>
  void GetStringTensorContent(void* buffer, size_t buffer_length, size_t* offsets, size_t offsets_count) const;

  template <typename T>
  T* GetTensorMutableData(); ///< const wrapper around \ref OrtApi::GetTensorMutableData(OrtValue*, void**)

  template <typename T>
  const T* GetTensorData() const; ///< const wrapper around \ref OrtApi::GetTensorMutableData(OrtValue*, void**)

#if !defined(DISABLE_SPARSE_TENSORS)
  /// <summary>
  /// The API returns a pointer to an internal buffer of the sparse tensor
  /// containing non-zero values. The API merely does casting. Make sure you
  /// are requesting the right data type by calling GetSparseTensorValuesTypeAndShapeInfo()
  /// first.
  /// </summary>
  /// <typeparam name="T">numeric data types only. Use GetStringTensor*() to retrieve strings.</typeparam>
  /// <returns>a pointer to the internal values buffer. Do not free this pointer.</returns>
  template <typename T>
  const T* GetSparseTensorValues() const;
#endif

  template <typename T>
  T& At(const std::vector<int64_t>& location);

  /// <summary>
  /// The API returns type information for data contained in a tensor. For sparse
  /// tensors it returns type information for contained non-zero values.
  /// It returns dense shape for sparse tensors.
  /// </summary>
  /// <returns>TypeInfo</returns>
  TypeInfo GetTypeInfo() const;

  /// <summary>
  /// The API returns type information for data contained in a tensor. For sparse
  /// tensors it returns type information for contained non-zero values.
  /// It returns dense shape for sparse tensors.
  /// </summary>
  /// <returns>TensorTypeAndShapeInfo</returns>
  TensorTypeAndShapeInfo GetTensorTypeAndShapeInfo() const;

  /// <summary>
  /// The API returns a byte length of UTF-8 encoded string element
  /// contained in either a tensor or a spare tensor values.
  /// </summary>
  /// <param name="element_index"></param>
  /// <returns>byte length for the specified string element</returns>
  size_t GetStringTensorElementLength(size_t element_index) const;

  /// <summary>
  /// The API copies UTF-8 encoded bytes for the requested string element
  /// contained within a tensor or a sparse tensor into a provided buffer.
  /// Use GetStringTensorElementLength() to obtain the length of the buffer to allocate.
  /// </summary>
  /// <param name="buffer_length"></param>
  /// <param name="element_index"></param>
  /// <param name="buffer"></param>
  void GetStringTensorElement(size_t buffer_length, size_t element_index, void* buffer) const;

  void FillStringTensor(const char* const* s, size_t s_len);
  void FillStringTensorElement(const char* s, size_t index);
};

// Represents native memory allocation
struct MemoryAllocation {
  MemoryAllocation(OrtAllocator* allocator, void* p, size_t size);
  ~MemoryAllocation();
  MemoryAllocation(const MemoryAllocation&) = delete;
  MemoryAllocation& operator=(const MemoryAllocation&) = delete;
  MemoryAllocation(MemoryAllocation&&) noexcept;
  MemoryAllocation& operator=(MemoryAllocation&&) noexcept;

  void* get() { return p_; }
  size_t size() const { return size_; }

 private:
  OrtAllocator* allocator_;
  void* p_;
  size_t size_;
};

struct AllocatorWithDefaultOptions {
  AllocatorWithDefaultOptions();

  operator OrtAllocator*() { return p_; }
  operator const OrtAllocator*() const { return p_; }

  void* Alloc(size_t size);
  // The return value will own the allocation
  MemoryAllocation GetAllocation(size_t size);
  void Free(void* p);

  const OrtMemoryInfo* GetInfo() const;

 private:
  OrtAllocator* p_{};
};

struct MemoryInfo : Base<OrtMemoryInfo> {
  static MemoryInfo CreateCpu(OrtAllocatorType type, OrtMemType mem_type1);

  explicit MemoryInfo(std::nullptr_t) {}
  explicit MemoryInfo(OrtMemoryInfo* p) : Base<OrtMemoryInfo>{p} {}
  MemoryInfo(const char* name, OrtAllocatorType type, int id, OrtMemType mem_type);

  std::string GetAllocatorName() const;
  OrtAllocatorType GetAllocatorType() const;
  int GetDeviceId() const;
  OrtMemType GetMemoryType() const;

  bool operator==(const MemoryInfo& o) const;
};

struct Allocator : public Base<OrtAllocator> {
  Allocator(const Session& session, const MemoryInfo&);

  void* Alloc(size_t size) const;
  // The return value will own the allocation
  MemoryAllocation GetAllocation(size_t size);
  void Free(void* p) const;
  Unowned<const MemoryInfo> GetInfo() const;
};

struct IoBinding : public Base<OrtIoBinding> {
  explicit IoBinding(Session& session);
  void BindInput(const char* name, const Value&);
  void BindOutput(const char* name, const Value&);
  void BindOutput(const char* name, const MemoryInfo&);
  std::vector<std::string> GetOutputNames() const;
  std::vector<std::string> GetOutputNames(Allocator&) const;
  std::vector<Value> GetOutputValues() const;
  std::vector<Value> GetOutputValues(Allocator&) const;
  void ClearBoundInputs();
  void ClearBoundOutputs();

 private:
  std::vector<std::string> GetOutputNamesHelper(OrtAllocator*) const;
  std::vector<Value> GetOutputValuesHelper(OrtAllocator*) const;
};

/*! \struct Ort::ArenaCfg
  * \brief it is a structure that represents the configuration of an arena based allocator
  * \details Please see docs/C_API.md for details
  */
struct ArenaCfg : Base<OrtArenaCfg> {
  explicit ArenaCfg(std::nullptr_t) {}  ///< \brief Create an empty ArenaCfg object, must be assigned a valid one to be used 
  /**
  * Wraps OrtApi::CreateArenaCfg
  * \param max_mem - use 0 to allow ORT to choose the default
  * \param arena_extend_strategy -  use -1 to allow ORT to choose the default, 0 = kNextPowerOfTwo, 1 = kSameAsRequested
  * \param initial_chunk_size_bytes - use -1 to allow ORT to choose the default
  * \param max_dead_bytes_per_chunk - use -1 to allow ORT to choose the default
  * See docs/C_API.md for details on what the following parameters mean and how to choose these values
  */
  ArenaCfg(size_t max_mem, int arena_extend_strategy, int initial_chunk_size_bytes, int max_dead_bytes_per_chunk);
};

//
// Custom OPs (only needed to implement custom OPs)
//

struct CustomOpApi {
  CustomOpApi(const OrtApi& api) : api_(api) {}

  template <typename T>  // T is only implemented for std::vector<float>, std::vector<int64_t>, float, int64_t, and string
  T KernelInfoGetAttribute(_In_ const OrtKernelInfo* info, _In_ const char* name);

  OrtTensorTypeAndShapeInfo* GetTensorTypeAndShape(_In_ const OrtValue* value);
  size_t GetTensorShapeElementCount(_In_ const OrtTensorTypeAndShapeInfo* info);
  ONNXTensorElementDataType GetTensorElementType(const OrtTensorTypeAndShapeInfo* info);
  size_t GetDimensionsCount(_In_ const OrtTensorTypeAndShapeInfo* info);
  void GetDimensions(_In_ const OrtTensorTypeAndShapeInfo* info, _Out_ int64_t* dim_values, size_t dim_values_length);
  void SetDimensions(OrtTensorTypeAndShapeInfo* info, _In_ const int64_t* dim_values, size_t dim_count);

  template <typename T>
  T* GetTensorMutableData(_Inout_ OrtValue* value);
  template <typename T>
  const T* GetTensorData(_Inout_ const OrtValue* value);

  std::vector<int64_t> GetTensorShape(const OrtTensorTypeAndShapeInfo* info);
  void ReleaseTensorTypeAndShapeInfo(OrtTensorTypeAndShapeInfo* input);
  size_t KernelContext_GetInputCount(const OrtKernelContext* context);
  const OrtValue* KernelContext_GetInput(const OrtKernelContext* context, _In_ size_t index);
  size_t KernelContext_GetOutputCount(const OrtKernelContext* context);
  OrtValue* KernelContext_GetOutput(OrtKernelContext* context, _In_ size_t index, _In_ const int64_t* dim_values, size_t dim_count);

  void ThrowOnError(OrtStatus* result);

 private:
  const OrtApi& api_;
};

template <typename TOp, typename TKernel>
struct CustomOpBase : OrtCustomOp {
  CustomOpBase() {
    OrtCustomOp::version = ORT_API_VERSION;
    OrtCustomOp::CreateKernel = [](const OrtCustomOp* this_, const OrtApi* api, const OrtKernelInfo* info) { return static_cast<const TOp*>(this_)->CreateKernel(*api, info); };
    OrtCustomOp::GetName = [](const OrtCustomOp* this_) { return static_cast<const TOp*>(this_)->GetName(); };

    OrtCustomOp::GetExecutionProviderType = [](const OrtCustomOp* this_) { return static_cast<const TOp*>(this_)->GetExecutionProviderType(); };

    OrtCustomOp::GetInputTypeCount = [](const OrtCustomOp* this_) { return static_cast<const TOp*>(this_)->GetInputTypeCount(); };
    OrtCustomOp::GetInputType = [](const OrtCustomOp* this_, size_t index) { return static_cast<const TOp*>(this_)->GetInputType(index); };

    OrtCustomOp::GetOutputTypeCount = [](const OrtCustomOp* this_) { return static_cast<const TOp*>(this_)->GetOutputTypeCount(); };
    OrtCustomOp::GetOutputType = [](const OrtCustomOp* this_, size_t index) { return static_cast<const TOp*>(this_)->GetOutputType(index); };

    OrtCustomOp::KernelCompute = [](void* op_kernel, OrtKernelContext* context) { static_cast<TKernel*>(op_kernel)->Compute(context); };
    OrtCustomOp::KernelDestroy = [](void* op_kernel) { delete static_cast<TKernel*>(op_kernel); };

    OrtCustomOp::GetInputCharacteristic = [](const OrtCustomOp* this_, size_t index) { return static_cast<const TOp*>(this_)->GetInputCharacteristic(index); };
    OrtCustomOp::GetOutputCharacteristic = [](const OrtCustomOp* this_, size_t index) { return static_cast<const TOp*>(this_)->GetOutputCharacteristic(index); };
  }

  // Default implementation of GetExecutionProviderType that returns nullptr to default to the CPU provider
  const char* GetExecutionProviderType() const { return nullptr; }

  // Default implementations of GetInputCharacteristic() and GetOutputCharacteristic() below
  // (inputs and outputs are required by default)
  OrtCustomOpInputOutputCharacteristic GetInputCharacteristic(size_t /*index*/) const {
    return OrtCustomOpInputOutputCharacteristic::INPUT_OUTPUT_REQUIRED;
  }

  OrtCustomOpInputOutputCharacteristic GetOutputCharacteristic(size_t /*index*/) const {
    return OrtCustomOpInputOutputCharacteristic::INPUT_OUTPUT_REQUIRED;
  }
};

}  // namespace Ort

#include "onnxruntime_cxx_inline.h"<|MERGE_RESOLUTION|>--- conflicted
+++ resolved
@@ -607,10 +607,6 @@
   static Value CreateTensor(OrtAllocator* allocator, const int64_t* shape, size_t shape_len);
   static Value CreateTensor(OrtAllocator* allocator, const int64_t* shape, size_t shape_len, ONNXTensorElementDataType type);
 
-<<<<<<< HEAD
-  static Value CreateMap(Value& keys, Value& values); ///< \brief Wrapper around OrtApi::CreateValue
-  static Value CreateSequence(std::vector<Value>& values); ///< \brief Wrapp around OrtApi::CreateValue
-=======
 #if !defined(DISABLE_SPARSE_TENSORS)
   /// <summary>
   /// This is a simple forwarding method the below CreateSparseTensor.
@@ -717,9 +713,8 @@
 
 #endif  // !defined(DISABLE_SPARSE_TENSORS)
 
-  static Value CreateMap(Value& keys, Value& values);
-  static Value CreateSequence(std::vector<Value>& values);
->>>>>>> a9a0d3f6
+  static Value CreateMap(Value& keys, Value& values); ///< \brief Wrapper around OrtApi::CreateValue
+  static Value CreateSequence(std::vector<Value>& values); ///< \brief Wrapp around OrtApi::CreateValue
 
   template <typename T>
   static Value CreateOpaque(const char* domain, const char* type_name, const T&); ///< \brief Wrapper around OrtApi::CreateOpaqueValue
@@ -732,10 +727,7 @@
   Value(Value&&) = default;
   Value& operator=(Value&&) = default;
 
-<<<<<<< HEAD
   bool IsTensor() const; ///< Returns true if Value is a tensor, false for other types like map/sequence/etc
-=======
-  bool IsTensor() const;
 
 #if !defined(DISABLE_SPARSE_TENSORS)
   /// <summary>
@@ -745,7 +737,6 @@
   bool IsSparseTensor() const;
 #endif
 
->>>>>>> a9a0d3f6
   size_t GetCount() const;  // If a non tensor, returns 2 for map and N for sequence, where N is the number of elements
   Value GetValue(int index, OrtAllocator* allocator) const;
 
