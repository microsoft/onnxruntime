// Copyright (c) Microsoft Corporation. All rights reserved.
// Licensed under the MIT License.

// Summary: The Ort C++ API is a header only wrapper around the Ort C API.
//
// The C++ API simplifies usage by returning values directly instead of error codes, throwing exceptions on errors
// and automatically releasing resources in the destructors.
//
// Each of the C++ wrapper classes holds only a pointer to the C internal object. Treat them like smart pointers.
// To create an empty object, pass 'nullptr' to the constructor (for example, Env e{nullptr};).
//
// Only move assignment between objects is allowed, there are no copy constructors. Some objects have explicit 'Clone'
// methods for this purpose.

#pragma once
#include "onnxruntime_c_api.h"
#include <cstddef>
#include <array>
#include <memory>
#include <stdexcept>
#include <string>
#include <vector>
#include <utility>
#include <type_traits>

namespace Ort {

using std::nullptr_t;

// All C++ methods that can fail will throw an exception of this type
struct Exception : std::exception {
  Exception(std::string&& string, OrtErrorCode code) : message_{std::move(string)}, code_{code} {}

  OrtErrorCode GetOrtErrorCode() const { return code_; }
  const char* what() const noexcept override { return message_.c_str(); }

 private:
  std::string message_;
  OrtErrorCode code_;
};

// This Macro is to make it easy to generate overloaded methods for all of the various OrtRelease* functions for every Ort* type
#define ORT_DEFINE_RELEASE(NAME) \
  inline void OrtRelease(Ort##NAME* ptr) { OrtRelease##NAME(ptr); }

ORT_DEFINE_RELEASE(Allocator);
ORT_DEFINE_RELEASE(AllocatorInfo);
ORT_DEFINE_RELEASE(CustomOpDomain);
ORT_DEFINE_RELEASE(Env);
ORT_DEFINE_RELEASE(RunOptions);
ORT_DEFINE_RELEASE(Session);
ORT_DEFINE_RELEASE(SessionOptions);
ORT_DEFINE_RELEASE(TensorTypeAndShapeInfo);
ORT_DEFINE_RELEASE(TypeInfo);
ORT_DEFINE_RELEASE(Value);

template <typename T>
struct Base {
  Base() = default;
  Base(T* p) : p_{p} {
    if (!p) throw Ort::Exception("Allocation failure", ORT_FAIL);
  }
  ~Base() { OrtRelease(p_); }

  operator T*() { return p_; }
  operator const T*() const { return p_; }

  T* release() {
    T* p = p_;
    p_ = nullptr;
    return p;
  }

 protected:
  Base(const Base&) = delete;
  Base(Base&& v) : p_{v.p_} { v.p_ = nullptr; }
  void operator=(Base&& v) {
    OrtRelease(p_);
    p_ = v.p_;
    v.p_ = nullptr;
  }

  T* p_{};

  template <typename>
  friend struct Unowned;
};

template <typename T>
struct Unowned : T {
  Unowned(decltype(T::p_) p) : T{p} {}
  Unowned(Unowned&& v) : T{v.p_} {}
  ~Unowned() { this->p_ = nullptr; }
};

struct Allocator;
struct AllocatorInfo;
struct Env;
struct TypeInfo;
struct Value;

struct Env : Base<OrtEnv> {
  Env(nullptr_t) {}
  Env(OrtLoggingLevel default_warning_level, _In_ const char* logid);
  Env(OrtLoggingLevel default_warning_level, const char* logid, OrtLoggingFunction logging_function, void* logger_param);
  explicit Env(OrtEnv* p) : Base<OrtEnv>{p} {}
};

struct CustomOpDomain : Base<OrtCustomOpDomain> {
  explicit CustomOpDomain(nullptr_t) {}
  explicit CustomOpDomain(const char* domain);

  void Add(OrtCustomOp* op);
};

struct RunOptions : Base<OrtRunOptions> {
  RunOptions(nullptr_t) {}
  RunOptions();

  RunOptions& SetRunLogVerbosityLevel(unsigned int);
  unsigned int GetRunLogVerbosityLevel() const;

  RunOptions& SetRunTag(const char* run_tag);
  const char* GetRunTag() const;

  RunOptions& SetTerminate(bool flag);
};

struct SessionOptions : Base<OrtSessionOptions> {
  explicit SessionOptions(nullptr_t) {}
  SessionOptions();
  explicit SessionOptions(OrtSessionOptions* p) : Base<OrtSessionOptions>{p} {}

  SessionOptions Clone() const;

  SessionOptions& SetThreadPoolSize(int session_thread_pool_size);
  SessionOptions& SetGraphOptimizationLevel(uint32_t graph_optimization_level);

  SessionOptions& EnableCpuMemArena();
  SessionOptions& DisableCpuMemArena();

  SessionOptions& EnableProfiling(const ORTCHAR_T* profile_file_prefix);
  SessionOptions& DisableProfiling();

  SessionOptions& EnableMemPattern();
  SessionOptions& DisableMemPattern();

  SessionOptions& EnableSequentialExecution();
  SessionOptions& DisableSequentialExecution();

  SessionOptions& SetLogId(const char* logid);

  SessionOptions& Add(OrtCustomOpDomain* custom_op_domain);
};

struct Session : Base<OrtSession> {
  explicit Session(nullptr_t) {}
  Session(Env& env, const ORTCHAR_T* model_path, const SessionOptions& options);
  Session(Env& env, const void* model_data, size_t model_data_length, const SessionOptions& options);

  // Run that will allocate the output values
  std::vector<Value> Run(const RunOptions& run_options, const char* const* input_names, Value* input_values, size_t input_count,
                         const char* const* output_names, size_t output_count);
  // Run for when there is a list of prealloated outputs
  void Run(const RunOptions& run_options, const char* const* input_names, Value* input_values, size_t input_count,
           const char* const* output_names, Value* output_values, size_t output_count);

  size_t GetInputCount() const;
  size_t GetOutputCount() const;

  char* GetInputName(size_t index, OrtAllocator* allocator) const;
  char* GetOutputName(size_t index, OrtAllocator* allocator) const;

  TypeInfo GetInputTypeInfo(size_t index) const;
  TypeInfo GetOutputTypeInfo(size_t index) const;
};

struct TensorTypeAndShapeInfo : Base<OrtTensorTypeAndShapeInfo> {
  explicit TensorTypeAndShapeInfo(nullptr_t) {}
  explicit TensorTypeAndShapeInfo(OrtTensorTypeAndShapeInfo* p) : Base<OrtTensorTypeAndShapeInfo>{p} {}

  ONNXTensorElementDataType GetElementType() const;
  size_t GetElementCount() const;

  size_t GetDimensionsCount() const;
  void GetDimensions(int64_t* values, size_t values_count) const;
  std::vector<int64_t> GetShape() const;
};

struct TypeInfo : Base<OrtTypeInfo> {
  explicit TypeInfo(nullptr_t) {}
  explicit TypeInfo(OrtTypeInfo* p) : Base<OrtTypeInfo>{p} {}

  Unowned<TensorTypeAndShapeInfo> GetTensorTypeAndShapeInfo() const;
  ONNXType GetONNXType() const;
};

struct Value : Base<OrtValue> {
  template <typename T>
  static Value CreateTensor(const OrtAllocatorInfo* info, T* p_data, size_t p_data_element_count, const int64_t* shape, size_t shape_len);
  static Value CreateTensor(const OrtAllocatorInfo* info, void* p_data, size_t p_data_byte_count, const int64_t* shape, size_t shape_len,
                            ONNXTensorElementDataType type);
  template <typename T>
  static Value CreateTensor(OrtAllocator* allocator, const int64_t* shape, size_t shape_len);
  static Value CreateTensor(OrtAllocator* allocator, const int64_t* shape, size_t shape_len, ONNXTensorElementDataType type);

  static Value CreateMap(Value& keys, Value& values);
  static Value CreateSequence(std::vector<Value>& values);

  explicit Value(nullptr_t) {}
  explicit Value(OrtValue* p) : Base<OrtValue>{p} {}

  bool IsTensor() const;
  size_t GetCount() const;  // If a non tensor, returns 2 for map and N for sequence, where N is the number of elements
  Value GetValue(int index, OrtAllocator* allocator) const;

  size_t GetStringTensorDataLength() const;
  void GetStringTensorContent(void* buffer, size_t buffer_length, size_t* offsets, size_t offsets_count) const;

  template <typename T>
  T* GetTensorMutableData();

  TypeInfo GetTypeInfo() const;
  TensorTypeAndShapeInfo GetTensorTypeAndShapeInfo() const;
};

struct Allocator : Base<OrtAllocator> {
  static Allocator CreateDefault();

  explicit Allocator(nullptr_t) {}
  explicit Allocator(OrtAllocator* p) : Base<OrtAllocator>{p} {}

  void* Alloc(size_t size);
  void Free(void* p);

  const OrtAllocatorInfo* GetInfo() const;
};

struct AllocatorInfo : Base<OrtAllocatorInfo> {
  static AllocatorInfo CreateCpu(OrtAllocatorType type, OrtMemType mem_type1);

  explicit AllocatorInfo(nullptr_t) {}
  AllocatorInfo(const char* name, OrtAllocatorType type, int id, OrtMemType mem_type);

  explicit AllocatorInfo(OrtAllocatorInfo* p) : Base<OrtAllocatorInfo>{p} {}
};

//
// Custom OPs (only needed to implement custom OPs)
//

struct CustomOpApi {
  CustomOpApi(const OrtCustomOpApi& api) : api_(api) {}

  template <typename T>  // T is only implemented for float and int64_t
  T KernelInfoGetAttribute(_In_ const OrtKernelInfo* info, _In_ const char* name);

  OrtTensorTypeAndShapeInfo* GetTensorTypeAndShape(_In_ const OrtValue* value);
  int64_t GetTensorShapeElementCount(_In_ const OrtTensorTypeAndShapeInfo* info);
  ONNXTensorElementDataType GetTensorElementType(const OrtTensorTypeAndShapeInfo* info);
  size_t GetDimensionCount(_In_ const OrtTensorTypeAndShapeInfo* info);
  void GetDimensions(_In_ const OrtTensorTypeAndShapeInfo* info, _Out_ int64_t* dim_values, size_t dim_values_length);
  void SetDimensions(OrtTensorTypeAndShapeInfo* info, _In_ const int64_t* dim_values, size_t dim_count);

  template <typename T>
  T* GetTensorMutableData(_Inout_ OrtValue* value);
  template <typename T>
  const T* GetTensorData(_Inout_ const OrtValue* value);

  std::vector<int64_t> GetTensorShape(const OrtTensorTypeAndShapeInfo* info);
  void ReleaseTensorTypeAndShapeInfo(OrtTensorTypeAndShapeInfo* input);
  size_t KernelContext_GetInputCount(const OrtKernelContext* context);
  const OrtValue* KernelContext_GetInput(const OrtKernelContext* context, _In_ size_t index);
  size_t KernelContext_GetOutputCount(const OrtKernelContext* context);
  OrtValue* KernelContext_GetOutput(OrtKernelContext* context, _In_ size_t index, _In_ const int64_t* dim_values, size_t dim_count);

 private:
  const OrtCustomOpApi& api_;
};

<<<<<<< HEAD
template <>
inline float CustomOpApi::KernelInfoGetAttribute<float>(_In_ const OrtKernelInfo* info, _In_ const char* name) {
  float out;
  ORT_THROW_ON_ERROR(api_.KernelInfoGetAttribute_float(info, name, &out));
  return out;
}

template <>
inline int64_t CustomOpApi::KernelInfoGetAttribute<int64_t>(_In_ const OrtKernelInfo* info, _In_ const char* name) {
  int64_t out;
  ORT_THROW_ON_ERROR(api_.KernelInfoGetAttribute_int64(info, name, &out));
  return out;
}

namespace CustomOpImpl {
  // SFINAE definition to determine whether class T as GetExecutionProviderType interface
  template <typename T, typename... Args>
  class HasProvider {
    template <typename U = T,
              typename = decltype( std::declval<U>().GetExecutionProviderType(std::declval<Args>()...) )>
    static std::true_type test(int);
    template <typename U = T>
    static std::false_type test(...);
  public:
    static constexpr bool value = decltype(test(0))::value;
  };

  // SFINAE definitions to get the execution provider of op.
  // If type T has GetExecutionProviderType, use the result of op->GetExecutionProviderType().
  // Otherwise, use kCpuExecutionProvider by default.
  template <typename T>
  std::enable_if_t<HasProvider<T>::value, const char*> GetProvider(T* op) {
    return op->GetExecutionProviderType();
  }
  template <typename T>
  std::enable_if_t<!HasProvider<T>::value, const char*> GetProvider(T*) {
    return "CPUExecutionProvider";
  }
} // namespace CustomOpImpl

=======
>>>>>>> 6c408c3a
template <typename TOp, typename TKernel>
struct CustomOpBase : OrtCustomOp {
  CustomOpBase() {
    OrtCustomOp::version = ORT_API_VERSION;
    OrtCustomOp::CreateKernel = [](OrtCustomOp* this_, const OrtCustomOpApi* api, const OrtKernelInfo* info) { return static_cast<TOp*>(this_)->CreateKernel(*api, info); };
    OrtCustomOp::GetName = [](OrtCustomOp* this_) { return static_cast<TOp*>(this_)->GetName(); };

    // If OrtCustomOp does not have a definition of GetExecutionProviderType, use CPUExecutorProvider by default
    OrtCustomOp::GetExecutionProviderType = [](OrtCustomOp* this_) { return CustomOpImpl::GetProvider<TOp>(static_cast<TOp*>(this_)); };

    OrtCustomOp::GetInputTypeCount = [](OrtCustomOp* this_) { return static_cast<TOp*>(this_)->GetInputTypeCount(); };
    OrtCustomOp::GetInputType = [](OrtCustomOp* this_, size_t index) { return static_cast<TOp*>(this_)->GetInputType(index); };

    OrtCustomOp::GetOutputTypeCount = [](OrtCustomOp* this_) { return static_cast<TOp*>(this_)->GetOutputTypeCount(); };
    OrtCustomOp::GetOutputType = [](OrtCustomOp* this_, size_t index) { return static_cast<TOp*>(this_)->GetOutputType(index); };

    OrtCustomOp::KernelCompute = [](void* op_kernel, OrtKernelContext* context) { static_cast<TKernel*>(op_kernel)->Compute(context); };
    OrtCustomOp::KernelDestroy = [](void* op_kernel) { delete static_cast<TKernel*>(op_kernel); };
  }
};

}  // namespace Ort

#include "onnxruntime_cxx_inline.h"<|MERGE_RESOLUTION|>--- conflicted
+++ resolved
@@ -277,21 +277,6 @@
  private:
   const OrtCustomOpApi& api_;
 };
-
-<<<<<<< HEAD
-template <>
-inline float CustomOpApi::KernelInfoGetAttribute<float>(_In_ const OrtKernelInfo* info, _In_ const char* name) {
-  float out;
-  ORT_THROW_ON_ERROR(api_.KernelInfoGetAttribute_float(info, name, &out));
-  return out;
-}
-
-template <>
-inline int64_t CustomOpApi::KernelInfoGetAttribute<int64_t>(_In_ const OrtKernelInfo* info, _In_ const char* name) {
-  int64_t out;
-  ORT_THROW_ON_ERROR(api_.KernelInfoGetAttribute_int64(info, name, &out));
-  return out;
-}
 
 namespace CustomOpImpl {
   // SFINAE definition to determine whether class T as GetExecutionProviderType interface
@@ -319,8 +304,6 @@
   }
 } // namespace CustomOpImpl
 
-=======
->>>>>>> 6c408c3a
 template <typename TOp, typename TKernel>
 struct CustomOpBase : OrtCustomOp {
   CustomOpBase() {
