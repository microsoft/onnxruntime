--- conflicted
+++ resolved
@@ -1103,16 +1103,10 @@
                                                  const std::unordered_map<std::string, std::string>& ep_options);
 
   /// Wraps OrtApi::SessionOptionsSetEpSelectionPolicy
-<<<<<<< HEAD
-  SessionOptionsImpl& SetEpSelectionPolicy(OrtExecutionProviderDevicePolicy policy,
-                                           EpSelectionDelegate delegate = nullptr,
-                                           void* delegate_user_param = nullptr);
-=======
   SessionOptionsImpl& SetEpSelectionPolicy(OrtExecutionProviderDevicePolicy policy);
 
   /// Wraps OrtApi::SessionOptionsSetEpSelectionPolicyDelegate
   SessionOptionsImpl& SetEpSelectionPolicy(EpSelectionDelegate delegate, void* state = nullptr);
->>>>>>> 1f4156c6
 
   SessionOptionsImpl& SetCustomCreateThreadFn(OrtCustomCreateThreadFn ort_custom_create_thread_fn);  ///< Wraps OrtApi::SessionOptionsSetCustomCreateThreadFn
   SessionOptionsImpl& SetCustomThreadCreationOptions(void* ort_custom_thread_creation_options);      ///< Wraps OrtApi::SessionOptionsSetCustomThreadCreationOptions
