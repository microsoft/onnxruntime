// Copyright (c) Microsoft Corporation. All rights reserved.
// Licensed under the MIT License.

// Summary: The Ort C++ API is a header only wrapper around the Ort C API.
//
// The C++ API simplifies usage by returning values directly instead of error codes, throwing exceptions on errors
// and automatically releasing resources in the destructors.
//
// Each of the C++ wrapper classes holds only a pointer to the C internal object. Treat them like smart pointers.
// To create an empty object, pass 'nullptr' to the constructor (for example, Env e{nullptr};).
//
// Only move assignment between objects is allowed, there are no copy constructors. Some objects have explicit 'Clone'
// methods for this purpose.

#pragma once
#include "onnxruntime_c_api.h"
#include <cstddef>
#include <array>
#include <istream>
#include <memory>
#include <stdexcept>
#include <string>
#include <vector>
#include <unordered_map>
#include <utility>
#include <type_traits>

#ifdef ORT_NO_EXCEPTIONS
#include <iostream>
#endif

/** \brief All C++ Onnxruntime APIs are defined inside this namespace
*
*/
namespace Ort {

/** \brief All C++ methods that can fail will throw an exception of this type
*
* If <tt>ORT_NO_EXCEPTIONS</tt> is defined, then any error will result in a call to abort()
*/
struct Exception : std::exception {
  Exception(std::string&& string, OrtErrorCode code) : message_{std::move(string)}, code_{code} {}

  OrtErrorCode GetOrtErrorCode() const { return code_; }
  const char* what() const noexcept override { return message_.c_str(); }

 private:
  std::string message_;
  OrtErrorCode code_;
};

#ifdef ORT_NO_EXCEPTIONS
// The #ifndef is for the very special case where the user of this library wants to define their own way of handling errors.
// NOTE: This header expects control flow to not continue after calling ORT_CXX_API_THROW
#ifndef ORT_CXX_API_THROW
#define ORT_CXX_API_THROW(string, code)       \
  do {                                        \
    std::cerr << Ort::Exception(string, code) \
                     .what()                  \
              << std::endl;                   \
    abort();                                  \
  } while (false)
#endif
#else
#define ORT_CXX_API_THROW(string, code) \
  throw Ort::Exception(string, code)
#endif

// This is used internally by the C++ API. This class holds the global variable that points to the OrtApi, it's in a template so that we can define a global variable in a header and make
// it transparent to the users of the API.
template <typename T>
struct Global {
  static const OrtApi* api_;
};

// If macro ORT_API_MANUAL_INIT is defined, no static initialization will be performed. Instead, user must call InitApi() before using it.
template <typename T>
#ifdef ORT_API_MANUAL_INIT
const OrtApi* Global<T>::api_{};
inline void InitApi() { Global<void>::api_ = OrtGetApiBase()->GetApi(ORT_API_VERSION); }
#else
#if defined(_MSC_VER) && !defined(__clang__)
#pragma warning(push)
// "Global initializer calls a non-constexpr function." Therefore you can't use ORT APIs in the other global initializers.
// Please define ORT_API_MANUAL_INIT if it conerns you.
#pragma warning(disable : 26426)
#endif
const OrtApi* Global<T>::api_ = OrtGetApiBase()->GetApi(ORT_API_VERSION);
#if defined(_MSC_VER) && !defined(__clang__)
#pragma warning(pop)
#endif
#endif

/// This returns a reference to the OrtApi interface in use
inline const OrtApi& GetApi() { return *Global<void>::api_; }

/// This is a C++ wrapper for OrtApi::GetAvailableProviders() and returns a vector of strings representing the available execution providers.
std::vector<std::string> GetAvailableProviders();

// This is used internally by the C++ API. This macro is to make it easy to generate overloaded methods for all of the various OrtRelease* functions for every Ort* type
// This can't be done in the C API since C doesn't have function overloading.
#define ORT_DEFINE_RELEASE(NAME) \
  inline void OrtRelease(Ort##NAME* ptr) { GetApi().Release##NAME(ptr); }

ORT_DEFINE_RELEASE(Allocator);
ORT_DEFINE_RELEASE(MemoryInfo);
ORT_DEFINE_RELEASE(CustomOpDomain);
ORT_DEFINE_RELEASE(Env);
ORT_DEFINE_RELEASE(RunOptions);
ORT_DEFINE_RELEASE(Session);
ORT_DEFINE_RELEASE(SessionOptions);
ORT_DEFINE_RELEASE(TensorTypeAndShapeInfo);
ORT_DEFINE_RELEASE(SequenceTypeInfo);
ORT_DEFINE_RELEASE(MapTypeInfo);
ORT_DEFINE_RELEASE(TypeInfo);
ORT_DEFINE_RELEASE(Value);
ORT_DEFINE_RELEASE(ModelMetadata);
ORT_DEFINE_RELEASE(ThreadingOptions);
ORT_DEFINE_RELEASE(IoBinding);
ORT_DEFINE_RELEASE(ArenaCfg);

#undef ORT_DEFINE_RELEASE

/** \brief IEEE 754 half-precision floating point data type
  * \details It is necessary for type dispatching to make use of C++ API
  * The type is implicitly convertible to/from uint16_t.
  * The size of the structure should align with uint16_t and one can freely cast
  * uint16_t buffers to/from Ort::Float16_t to feed and retrieve data.
  *
  * Generally, you can feed any of your types as float16/blfoat16 data to create a tensor
  * on top of it, providing it can form a continuous buffer with 16-bit elements with no padding.
  * And you can also feed a array of uint16_t elements directly. For example,
  *
  * \code{.unparsed}
  * uint16_t values[] = { 15360, 16384, 16896, 17408, 17664};
  * constexpr size_t values_length = sizeof(values) / sizeof(values[0]);
  * std::vector<int64_t> dims = {values_length};  // one dimensional example
  * Ort::MemoryInfo info("Cpu", OrtDeviceAllocator, 0, OrtMemTypeDefault);
  * // Note we are passing bytes count in this api, not number of elements -> sizeof(values)
  * auto float16_tensor = Ort::Value::CreateTensor(info, values, sizeof(values),
  *                                                dims.data(), dims.size(), ONNX_TENSOR_ELEMENT_DATA_TYPE_FLOAT16);
  * \endcode
  *
  * Here is another example, a little bit more elaborate. Let's assume that you use your own float16 type and you want to use
  * a templated version of the API above so the type is automatically set based on your type. You will need to supply an extra
  * template specialization.
  *
  * \code{.unparsed}
  * namespace yours { struct half {}; } // assume this is your type, define this:
  * namespace Ort {
  * template<>
  * struct TypeToTensorType<yours::half> { static constexpr ONNXTensorElementDataType type = ONNX_TENSOR_ELEMENT_DATA_TYPE_FLOAT16; };
  * } //namespace Ort
  *
  * std::vector<yours::half> values;
  * std::vector<int64_t> dims = {values.size()}; // one dimensional example
  * Ort::MemoryInfo info("Cpu", OrtDeviceAllocator, 0, OrtMemTypeDefault);
  * // Here we are passing element count -> values.size()
  * auto float16_tensor = Ort::Value::CreateTensor<yours::half>(info, values.data(), values.size(), dims.data(), dims.size());
  *
  *  \endcode
  */
struct Float16_t {
  uint16_t value;
  constexpr Float16_t() noexcept : value(0) {}
  constexpr Float16_t(uint16_t v) noexcept : value(v) {}
  constexpr operator uint16_t() const noexcept { return value; }
  constexpr bool operator==(const Float16_t& rhs) const noexcept { return value == rhs.value; };
  constexpr bool operator!=(const Float16_t& rhs) const noexcept { return value != rhs.value; };
};

static_assert(sizeof(Float16_t) == sizeof(uint16_t), "Sizes must match");

/** \brief bfloat16 (Brain Floating Point) data type
  * \details It is necessary for type dispatching to make use of C++ API
  * The type is implicitly convertible to/from uint16_t.
  * The size of the structure should align with uint16_t and one can freely cast
  * uint16_t buffers to/from Ort::BFloat16_t to feed and retrieve data.
  *
  * See also code examples for Float16_t above.
  */
struct BFloat16_t {
  uint16_t value;
  constexpr BFloat16_t() noexcept : value(0) {}
  constexpr BFloat16_t(uint16_t v) noexcept : value(v) {}
  constexpr operator uint16_t() const noexcept { return value; }
  constexpr bool operator==(const BFloat16_t& rhs) const noexcept { return value == rhs.value; };
  constexpr bool operator!=(const BFloat16_t& rhs) const noexcept { return value != rhs.value; };
};

static_assert(sizeof(BFloat16_t) == sizeof(uint16_t), "Sizes must match");

/** \brief Used internally by the C++ API. C++ wrapper types inherit from this
*
* This is a zero cost abstraction to wrap the C API objects and delete them on destruction.
* There is a secondary class 'Unowned<T>' that is used to prevent deletion on destruction (Used for return types that are
* not owned by the caller)
*
*/
template <typename T>
struct Base {
  using contained_type = T;

  Base() = default;
  Base(T* p) : p_{p} {
    if (!p)
      ORT_CXX_API_THROW("Allocation failure", ORT_FAIL);
  }
  ~Base() { OrtRelease(p_); }

  operator T*() { return p_; }
  operator const T*() const { return p_; }

  /// \brief Releases ownership of the contained pointer
  T* release() {
    T* p = p_;
    p_ = nullptr;
    return p;
  }

 protected:
  Base(const Base&) = delete;
  Base& operator=(const Base&) = delete;
  Base(Base&& v) noexcept : p_{v.p_} { v.p_ = nullptr; }
  void operator=(Base&& v) noexcept {
    OrtRelease(p_);
    p_ = v.release();
  }

  T* p_{};

  template <typename>
  friend struct Unowned;  // This friend line is needed to keep the centos C++ compiler from giving an error
};

/** \brief Wraps an object that inherits from Ort::Base and stops it from deleting the contained pointer on destruction
*
* This has the effect of making it not own the memory held by Ort::Base.
*/
template <typename T>
struct Unowned : T {
  Unowned(typename T::contained_type* p) : T{p} {}
  Unowned(Unowned&& v) : T{v.p_} {}
  ~Unowned() { this->release(); }
};

struct AllocatorWithDefaultOptions;
struct MemoryInfo;
struct Env;
struct TypeInfo;
struct Value;
struct ModelMetadata;

/** \brief The Env (Environment)
*
* The Env holds the logging state used by all other objects.
* <b>Note:</b> One Env must be created before using any other Onnxruntime functionality
*/
struct Env : Base<OrtEnv> {
  explicit Env(std::nullptr_t) {}  ///< Create an empty Env object, must be assigned a valid one to be used

  /// \brief Wraps OrtApi::CreateEnv
  Env(OrtLoggingLevel logging_level = ORT_LOGGING_LEVEL_WARNING, _In_ const char* logid = "");

  /// \brief Wraps OrtApi::CreateEnvWithCustomLogger
  Env(OrtLoggingLevel logging_level, const char* logid, OrtLoggingFunction logging_function, void* logger_param);

  /// \brief Wraps OrtApi::CreateEnvWithGlobalThreadPools
  Env(const OrtThreadingOptions* tp_options, OrtLoggingLevel logging_level = ORT_LOGGING_LEVEL_WARNING, _In_ const char* logid = "");

  /// \brief Wraps OrtApi::CreateEnvWithCustomLoggerAndGlobalThreadPools
  Env(const OrtThreadingOptions* tp_options, OrtLoggingFunction logging_function, void* logger_param,
      OrtLoggingLevel logging_level = ORT_LOGGING_LEVEL_WARNING, _In_ const char* logid = "");

  /// \brief C Interop Helper
  explicit Env(OrtEnv* p) : Base<OrtEnv>{p} {}

  Env& EnableTelemetryEvents();   ///< Wraps OrtApi::EnableTelemetryEvents
  Env& DisableTelemetryEvents();  ///< Wraps OrtApi::DisableTelemetryEvents

  Env& CreateAndRegisterAllocator(const OrtMemoryInfo* mem_info, const OrtArenaCfg* arena_cfg);  ///< Wraps OrtApi::CreateAndRegisterAllocator
};

/** \brief Custom Op Domain
*
*/
struct CustomOpDomain : Base<OrtCustomOpDomain> {
  explicit CustomOpDomain(std::nullptr_t) {}  ///< Create an empty CustomOpDomain object, must be assigned a valid one to be used

  /// \brief Wraps OrtApi::CreateCustomOpDomain
  explicit CustomOpDomain(const char* domain);

  void Add(OrtCustomOp* op);  ///< Wraps CustomOpDomain_Add
};

struct RunOptions : Base<OrtRunOptions> {
  explicit RunOptions(std::nullptr_t) {}  ///< Create an empty RunOptions object, must be assigned a valid one to be used
  RunOptions();                           ///< Wraps OrtApi::CreateRunOptions

  RunOptions& SetRunLogVerbosityLevel(int);  ///< Wraps OrtApi::RunOptionsSetRunLogVerbosityLevel
  int GetRunLogVerbosityLevel() const;       ///< Wraps OrtApi::RunOptionsGetRunLogVerbosityLevel

  RunOptions& SetRunLogSeverityLevel(int);  ///< Wraps OrtApi::RunOptionsSetRunLogSeverityLevel
  int GetRunLogSeverityLevel() const;       ///< Wraps OrtApi::RunOptionsGetRunLogSeverityLevel

  RunOptions& SetRunTag(const char* run_tag);  ///< wraps OrtApi::RunOptionsSetRunTag
  const char* GetRunTag() const;               ///< Wraps OrtApi::RunOptionsGetRunTag

  RunOptions& AddConfigEntry(const char* config_key, const char* config_value);  ///< Wraps OrtApi::AddRunConfigEntry

  /** \brief Terminates all currently executing Session::Run calls that were made using this RunOptions instance
  *
  * If a currently executing session needs to be force terminated, this can be called from another thread to force it to fail with an error
  * Wraps OrtApi::RunOptionsSetTerminate
  */
  RunOptions& SetTerminate();

  /** \brief Clears the terminate flag so this RunOptions instance can be used in a new Session::Run call without it instantly terminating
  *
  * Wraps OrtApi::RunOptionsUnsetTerminate
  */
  RunOptions& UnsetTerminate();
};

/** \brief Options object used when creating a new Session object
*
* Wraps ::OrtSessionOptions object and methods
*/
struct SessionOptions : Base<OrtSessionOptions> {
  explicit SessionOptions(std::nullptr_t) {}                                     ///< Create an empty SessionOptions object, must be assigned a valid one to be used
  SessionOptions();                                                              ///< Wraps OrtApi::CreateSessionOptions
  explicit SessionOptions(OrtSessionOptions* p) : Base<OrtSessionOptions>{p} {}  ///< Used for interop with the C API

  SessionOptions Clone() const;  ///< Creates and returns a copy of this SessionOptions object. Wraps OrtApi::CloneSessionOptions

  SessionOptions& SetIntraOpNumThreads(int intra_op_num_threads);                              ///< Wraps OrtApi::SetIntraOpNumThreads
  SessionOptions& SetInterOpNumThreads(int inter_op_num_threads);                              ///< Wraps OrtApi::SetInterOpNumThreads
  SessionOptions& SetGraphOptimizationLevel(GraphOptimizationLevel graph_optimization_level);  ///< Wraps OrtApi::SetSessionGraphOptimizationLevel

  SessionOptions& EnableCpuMemArena();   ///< Wraps OrtApi::EnableCpuMemArena
  SessionOptions& DisableCpuMemArena();  ///< Wraps OrtApi::DisableCpuMemArena

  SessionOptions& SetOptimizedModelFilePath(const ORTCHAR_T* optimized_model_file);  ///< Wraps OrtApi::SetOptimizedModelFilePath

  SessionOptions& EnableProfiling(const ORTCHAR_T* profile_file_prefix);  ///< Wraps OrtApi::EnableProfiling
  SessionOptions& DisableProfiling();                                     ///< Wraps OrtApi::DisableProfiling

  SessionOptions& EnableOrtCustomOps();  ///< Wraps OrtApi::EnableOrtCustomOps

  SessionOptions& EnableMemPattern();   ///< Wraps OrtApi::EnableMemPattern
  SessionOptions& DisableMemPattern();  ///< Wraps OrtApi::DisableMemPattern

  SessionOptions& SetExecutionMode(ExecutionMode execution_mode);  ///< Wraps OrtApi::SetSessionExecutionMode

  SessionOptions& SetLogId(const char* logid);     ///< Wraps OrtApi::SetSessionLogId
  SessionOptions& SetLogSeverityLevel(int level);  ///< Wraps OrtApi::SetSessionLogSeverityLevel

  SessionOptions& Add(OrtCustomOpDomain* custom_op_domain);  ///< Wraps OrtApi::AddCustomOpDomain

  SessionOptions& DisablePerSessionThreads();  ///< Wraps OrtApi::DisablePerSessionThreads

  SessionOptions& AddConfigEntry(const char* config_key, const char* config_value);                                      ///< Wraps OrtApi::AddSessionConfigEntry
  SessionOptions& AddInitializer(const char* name, const OrtValue* ort_val);                                             ///< Wraps OrtApi::AddInitializer
  SessionOptions& AddExternalInitializers(const std::vector<std::string>& names, const std::vector<Value>& ort_values);  ///< Wraps OrtApi::AddExternalInitializers

  SessionOptions& AppendExecutionProvider_CUDA(const OrtCUDAProviderOptions& provider_options);               ///< Wraps OrtApi::SessionOptionsAppendExecutionProvider_CUDA
  SessionOptions& AppendExecutionProvider_CUDA_V2(const OrtCUDAProviderOptionsV2& provider_options);          ///< Wraps OrtApi::SessionOptionsAppendExecutionProvider_CUDA_V2
  SessionOptions& AppendExecutionProvider_ROCM(const OrtROCMProviderOptions& provider_options);               ///< Wraps OrtApi::SessionOptionsAppendExecutionProvider_ROCM
  SessionOptions& AppendExecutionProvider_OpenVINO(const OrtOpenVINOProviderOptions& provider_options);       ///< Wraps OrtApi::SessionOptionsAppendExecutionProvider_OpenVINO
  SessionOptions& AppendExecutionProvider_TensorRT(const OrtTensorRTProviderOptions& provider_options);       ///< Wraps OrtApi::SessionOptionsAppendExecutionProvider_TensorRT
  SessionOptions& AppendExecutionProvider_TensorRT_V2(const OrtTensorRTProviderOptionsV2& provider_options);  ///< Wraps OrtApi::SessionOptionsAppendExecutionProvider_TensorRT
  SessionOptions& AppendExecutionProvider_MIGraphX(const OrtMIGraphXProviderOptions& provider_options);       ///< Wraps OrtApi::SessionOptionsAppendExecutionProvider_MIGraphX
  /// Wraps OrtApi::SessionOptionsAppendExecutionProvider. Currently supports SNPE and XNNPACK.
  SessionOptions& AppendExecutionProvider(const std::string& provider_name,
                                          const std::unordered_map<std::string, std::string>& provider_options = {});

  SessionOptions& SetCustomCreateThreadFn(OrtCustomCreateThreadFn ort_custom_create_thread_fn);  ///< Wraps OrtApi::SessionOptionsSetCustomCreateThreadFn
  SessionOptions& SetCustomThreadCreationOptions(void* ort_custom_thread_creation_options);      ///< Wraps OrtApi::SessionOptionsSetCustomThreadCreationOptions
  SessionOptions& SetCustomJoinThreadFn(OrtCustomJoinThreadFn ort_custom_join_thread_fn);        ///< Wraps OrtApi::SessionOptionsSetCustomJoinThreadFn
};

/** \brief Wrapper around ::OrtModelMetadata
*
*/
struct ModelMetadata : Base<OrtModelMetadata> {
  explicit ModelMetadata(std::nullptr_t) {}                                   ///< Create an empty ModelMetadata object, must be assigned a valid one to be used
  explicit ModelMetadata(OrtModelMetadata* p) : Base<OrtModelMetadata>{p} {}  ///< Used for interop with the C API

  char* GetProducerName(OrtAllocator* allocator) const;                                     ///< Wraps OrtApi::ModelMetadataGetProducerName
  char* GetGraphName(OrtAllocator* allocator) const;                                        ///< Wraps OrtApi::ModelMetadataGetGraphName
  char* GetDomain(OrtAllocator* allocator) const;                                           ///< Wraps OrtApi::ModelMetadataGetDomain
  char* GetDescription(OrtAllocator* allocator) const;                                      ///< Wraps OrtApi::ModelMetadataGetDescription
  char* GetGraphDescription(OrtAllocator* allocator) const;                                 ///< Wraps OrtApi::ModelMetadataGetGraphDescription
  char** GetCustomMetadataMapKeys(OrtAllocator* allocator, _Out_ int64_t& num_keys) const;  ///< Wraps OrtApi::ModelMetadataGetCustomMetadataMapKeys
  char* LookupCustomMetadataMap(const char* key, OrtAllocator* allocator) const;            ///< Wraps OrtApi::ModelMetadataLookupCustomMetadataMap
  int64_t GetVersion() const;                                                               ///< Wraps OrtApi::ModelMetadataGetVersion
};

/** \brief Wrapper around ::OrtSession
*
*/
struct Session : Base<OrtSession> {
  explicit Session(std::nullptr_t) {}                                                                                                        ///< Create an empty Session object, must be assigned a valid one to be used
  Session(Env& env, const ORTCHAR_T* model_path, const SessionOptions& options);                                                             ///< Wraps OrtApi::CreateSession
  Session(Env& env, const ORTCHAR_T* model_path, const SessionOptions& options, OrtPrepackedWeightsContainer* prepacked_weights_container);  ///< Wraps OrtApi::CreateSessionWithPrepackedWeightsContainer
  Session(Env& env, const void* model_data, size_t model_data_length, const SessionOptions& options);                                        ///< Wraps OrtApi::CreateSessionFromArray
<<<<<<< HEAD
  Session(Env& env, std::istream& model_istream, const SessionOptions& options);                                                             ///< Wraps OrtApi::CreateSessionFromIStream
=======
  Session(Env& env, std::istream& model_istream, const SessionOptions& options);                                                             ///< Wraps OrtApi::CreateSessionFromStream
>>>>>>> 7ac60ae6

  /** \brief Run the model returning results in an Ort allocated vector.
  *
  * Wraps OrtApi::Run
  *
  * The caller provides a list of inputs and a list of the desired outputs to return.
  *
  * See the output logs for more information on warnings/errors that occur while processing the model.
  * Common errors are.. (TODO)
  *
  * \param[in] run_options
  * \param[in] input_names Array of null terminated strings of length input_count that is the list of input names
  * \param[in] input_values Array of Value objects of length input_count that is the list of input values
  * \param[in] input_count Number of inputs (the size of the input_names & input_values arrays)
  * \param[in] output_names Array of C style strings of length output_count that is the list of output names
  * \param[in] output_count Number of outputs (the size of the output_names array)
  * \return A std::vector of Value objects that directly maps to the output_count (eg. output_name[0] is the first entry of the returned vector)
  */
  std::vector<Value> Run(const RunOptions& run_options, const char* const* input_names, const Value* input_values, size_t input_count,
                         const char* const* output_names, size_t output_count);

  /** \brief Run the model returning results in user provided outputs
  * Same as Run(const RunOptions&, const char* const*, const Value*, size_t,const char* const*, size_t)
  */
  void Run(const RunOptions& run_options, const char* const* input_names, const Value* input_values, size_t input_count,
           const char* const* output_names, Value* output_values, size_t output_count);

  void Run(const RunOptions& run_options, const struct IoBinding&);  ///< Wraps OrtApi::RunWithBinding

  size_t GetInputCount() const;                   ///< Returns the number of model inputs
  size_t GetOutputCount() const;                  ///< Returns the number of model outputs
  size_t GetOverridableInitializerCount() const;  ///< Returns the number of inputs that have defaults that can be overridden

  char* GetInputName(size_t index, OrtAllocator* allocator) const;                   ///< Wraps OrtApi::SessionGetInputName
  char* GetOutputName(size_t index, OrtAllocator* allocator) const;                  ///< Wraps OrtApi::SessionGetOutputName
  char* GetOverridableInitializerName(size_t index, OrtAllocator* allocator) const;  ///< Wraps OrtApi::SessionGetOverridableInitializerName
  char* EndProfiling(OrtAllocator* allocator) const;                                 ///< Wraps OrtApi::SessionEndProfiling
  uint64_t GetProfilingStartTimeNs() const;                                          ///< Wraps OrtApi::SessionGetProfilingStartTimeNs
  ModelMetadata GetModelMetadata() const;                                            ///< Wraps OrtApi::SessionGetModelMetadata

  TypeInfo GetInputTypeInfo(size_t index) const;                   ///< Wraps OrtApi::SessionGetInputTypeInfo
  TypeInfo GetOutputTypeInfo(size_t index) const;                  ///< Wraps OrtApi::SessionGetOutputTypeInfo
  TypeInfo GetOverridableInitializerTypeInfo(size_t index) const;  ///< Wraps OrtApi::SessionGetOverridableInitializerTypeInfo
};

/** \brief Wrapper around ::OrtTensorTypeAndShapeInfo
*
*/
struct TensorTypeAndShapeInfo : Base<OrtTensorTypeAndShapeInfo> {
  explicit TensorTypeAndShapeInfo(std::nullptr_t) {}                                                     ///< Create an empty TensorTypeAndShapeInfo object, must be assigned a valid one to be used
  explicit TensorTypeAndShapeInfo(OrtTensorTypeAndShapeInfo* p) : Base<OrtTensorTypeAndShapeInfo>{p} {}  ///< Used for interop with the C API

  ONNXTensorElementDataType GetElementType() const;  ///< Wraps OrtApi::GetTensorElementType
  size_t GetElementCount() const;                    ///< Wraps OrtApi::GetTensorShapeElementCount

  size_t GetDimensionsCount() const;                                           ///< Wraps OrtApi::GetDimensionsCount
  void GetDimensions(int64_t* values, size_t values_count) const;              ///< Wraps OrtApi::GetDimensions
  void GetSymbolicDimensions(const char** values, size_t values_count) const;  ///< Wraps OrtApi::GetSymbolicDimensions

  std::vector<int64_t> GetShape() const;  ///< Uses GetDimensionsCount & GetDimensions to return a std::vector of the shape
};

/** \brief Wrapper around ::OrtSequenceTypeInfo
*
*/
struct SequenceTypeInfo : Base<OrtSequenceTypeInfo> {
  explicit SequenceTypeInfo(std::nullptr_t) {}                                         ///< Create an empty SequenceTypeInfo object, must be assigned a valid one to be used
  explicit SequenceTypeInfo(OrtSequenceTypeInfo* p) : Base<OrtSequenceTypeInfo>{p} {}  ///< Used for interop with the C API

  TypeInfo GetSequenceElementType() const;  ///< Wraps OrtApi::GetSequenceElementType
};

/** \brief Wrapper around ::OrtMapTypeInfo
*
*/
struct MapTypeInfo : Base<OrtMapTypeInfo> {
  explicit MapTypeInfo(std::nullptr_t) {}                               ///< Create an empty MapTypeInfo object, must be assigned a valid one to be used
  explicit MapTypeInfo(OrtMapTypeInfo* p) : Base<OrtMapTypeInfo>{p} {}  ///< Used for interop with the C API

  ONNXTensorElementDataType GetMapKeyType() const;  ///< Wraps OrtApi::GetMapKeyType
  TypeInfo GetMapValueType() const;                 ///< Wraps OrtApi::GetMapValueType
};

struct TypeInfo : Base<OrtTypeInfo> {
  explicit TypeInfo(std::nullptr_t) {}                         ///< Create an empty TypeInfo object, must be assigned a valid one to be used
  explicit TypeInfo(OrtTypeInfo* p) : Base<OrtTypeInfo>{p} {}  ///< C API Interop

  Unowned<TensorTypeAndShapeInfo> GetTensorTypeAndShapeInfo() const;  ///< Wraps OrtApi::CastTypeInfoToTensorInfo
  Unowned<SequenceTypeInfo> GetSequenceTypeInfo() const;              ///< Wraps OrtApi::CastTypeInfoToSequenceTypeInfo
  Unowned<MapTypeInfo> GetMapTypeInfo() const;                        ///< Wraps OrtApi::CastTypeInfoToMapTypeInfo

  ONNXType GetONNXType() const;
};

struct Value : Base<OrtValue> {
  // This structure is used to feed  sparse tensor values
  // information for use with FillSparseTensor<Format>() API
  // if the data type for the sparse tensor values is numeric
  // use data.p_data, otherwise, use data.str pointer to feed
  // values. data.str is an array of const char* that are zero terminated.
  // number of strings in the array must match shape size.
  // For fully sparse tensors use shape {0} and set p_data/str
  // to nullptr.
  struct OrtSparseValuesParam {
    const int64_t* values_shape;
    size_t values_shape_len;
    union {
      const void* p_data;
      const char** str;
    } data;
  };

  // Provides a way to pass shape in a single
  // argument
  struct Shape {
    const int64_t* shape;
    size_t shape_len;
  };

  /** \brief Creates a tensor with a user supplied buffer. Wraps OrtApi::CreateTensorWithDataAsOrtValue.
   * \tparam T The numeric datatype. This API is not suitable for strings.
   * \param info Memory description of where the p_data buffer resides (CPU vs GPU etc).
   * \param p_data Pointer to the data buffer.
   * \param p_data_element_count The number of elements in the data buffer.
   * \param shape Pointer to the tensor shape dimensions.
   * \param shape_len The number of tensor shape dimensions.
   */
  template <typename T>
  static Value CreateTensor(const OrtMemoryInfo* info, T* p_data, size_t p_data_element_count, const int64_t* shape, size_t shape_len);

  /** \brief Creates a tensor with a user supplied buffer. Wraps OrtApi::CreateTensorWithDataAsOrtValue.
   * \param info Memory description of where the p_data buffer resides (CPU vs GPU etc).
   * \param p_data Pointer to the data buffer.
   * \param p_data_byte_count The number of bytes in the data buffer.
   * \param shape Pointer to the tensor shape dimensions.
   * \param shape_len The number of tensor shape dimensions.
   * \param type The data type.
   */
  static Value CreateTensor(const OrtMemoryInfo* info, void* p_data, size_t p_data_byte_count, const int64_t* shape, size_t shape_len,
                            ONNXTensorElementDataType type);

#if !defined(DISABLE_SPARSE_TENSORS)
  /// <summary>
  /// This is a simple forwarding method to the other overload that helps deducing
  /// data type enum value from the type of the buffer.
  /// </summary>
  /// <typeparam name="T">numeric datatype. This API is not suitable for strings.</typeparam>
  /// <param name="info">Memory description where the user buffers reside (CPU vs GPU etc)</param>
  /// <param name="p_data">pointer to the user supplied buffer, use nullptr for fully sparse tensors</param>
  /// <param name="dense_shape">a would be dense shape of the tensor</param>
  /// <param name="values_shape">non zero values shape. Use a single 0 shape for fully sparse tensors.</param>
  /// <returns></returns>
  template <typename T>
  static Value CreateSparseTensor(const OrtMemoryInfo* info, T* p_data, const Shape& dense_shape,
                                  const Shape& values_shape);

  /// <summary>
  /// Creates an OrtValue instance containing SparseTensor. This constructs
  /// a sparse tensor that makes use of user allocated buffers. It does not make copies
  /// of the user provided data and does not modify it. The lifespan of user provided buffers should
  /// eclipse the life span of the resulting OrtValue. This call constructs an instance that only contain
  /// a pointer to non-zero values. To fully populate the sparse tensor call Use<Format>Indices() API below
  /// to supply a sparse format specific indices.
  /// This API is not suitable for string data. Use CreateSparseTensor() with allocator specified so strings
  /// can be properly copied into the allocated buffer.
  /// </summary>
  /// <param name="info">Memory description where the user buffers reside (CPU vs GPU etc)</param>
  /// <param name="p_data">pointer to the user supplied buffer, use nullptr for fully sparse tensors</param>
  /// <param name="dense_shape">a would be dense shape of the tensor</param>
  /// <param name="values_shape">non zero values shape. Use a single 0 shape for fully sparse tensors.</param>
  /// <param name="type">data type</param>
  /// <returns>Ort::Value instance containing SparseTensor</returns>
  static Value CreateSparseTensor(const OrtMemoryInfo* info, void* p_data, const Shape& dense_shape,
                                  const Shape& values_shape, ONNXTensorElementDataType type);

  /// <summary>
  /// Supplies COO format specific indices and marks the contained sparse tensor as being a COO format tensor.
  /// Values are supplied with a CreateSparseTensor() API. The supplied indices are not copied and the user
  /// allocated buffers lifespan must eclipse that of the OrtValue.
  /// The location of the indices is assumed to be the same as specified by OrtMemoryInfo argument at the creation time.
  /// </summary>
  /// <param name="indices_data">pointer to the user allocated buffer with indices. Use nullptr for fully sparse tensors.</param>
  /// <param name="indices_num">number of indices entries. Use 0 for fully sparse tensors</param>
  void UseCooIndices(int64_t* indices_data, size_t indices_num);

  /// <summary>
  /// Supplies CSR format specific indices and marks the contained sparse tensor as being a CSR format tensor.
  /// Values are supplied with a CreateSparseTensor() API. The supplied indices are not copied and the user
  /// allocated buffers lifespan must eclipse that of the OrtValue.
  /// The location of the indices is assumed to be the same as specified by OrtMemoryInfo argument at the creation time.
  /// </summary>
  /// <param name="inner_data">pointer to the user allocated buffer with inner indices or nullptr for fully sparse tensors</param>
  /// <param name="inner_num">number of csr inner indices or 0 for fully sparse tensors</param>
  /// <param name="outer_data">pointer to the user allocated buffer with outer indices or nullptr for fully sparse tensors</param>
  /// <param name="outer_num">number of csr outer indices or 0 for fully sparse tensors</param>
  void UseCsrIndices(int64_t* inner_data, size_t inner_num, int64_t* outer_data, size_t outer_num);

  /// <summary>
  /// Supplies BlockSparse format specific indices and marks the contained sparse tensor as being a BlockSparse format tensor.
  /// Values are supplied with a CreateSparseTensor() API. The supplied indices are not copied and the user
  /// allocated buffers lifespan must eclipse that of the OrtValue.
  /// The location of the indices is assumed to be the same as specified by OrtMemoryInfo argument at the creation time.
  /// </summary>
  /// <param name="indices_shape">indices shape or a {0} for fully sparse</param>
  /// <param name="indices_data">user allocated buffer with indices or nullptr for fully spare tensors</param>
  void UseBlockSparseIndices(const Shape& indices_shape, int32_t* indices_data);

#endif  // !defined(DISABLE_SPARSE_TENSORS)

  /** \brief Creates a tensor using a supplied OrtAllocator. Wraps OrtApi::CreateTensorAsOrtValue.
   * \tparam T The numeric datatype. This API is not suitable for strings.
   * \param allocator The allocator to use.
   * \param shape Pointer to the tensor shape dimensions.
   * \param shape_len The number of tensor shape dimensions.
   */
  template <typename T>
  static Value CreateTensor(OrtAllocator* allocator, const int64_t* shape, size_t shape_len);

  /** \brief Creates a tensor using a supplied OrtAllocator. Wraps OrtApi::CreateTensorAsOrtValue.
   * \param allocator The allocator to use.
   * \param shape Pointer to the tensor shape dimensions.
   * \param shape_len The number of tensor shape dimensions.
   * \param type The data type.
   */
  static Value CreateTensor(OrtAllocator* allocator, const int64_t* shape, size_t shape_len, ONNXTensorElementDataType type);

#if !defined(DISABLE_SPARSE_TENSORS)
  /// <summary>
  /// This is a simple forwarding method the below CreateSparseTensor.
  /// This helps to specify data type enum in terms of C++ data type.
  /// Use CreateSparseTensor<T>
  /// </summary>
  /// <typeparam name="T">numeric data type only. String data enum must be specified explicitly.</typeparam>
  /// <param name="allocator">allocator to use</param>
  /// <param name="dense_shape">a would be dense shape of the tensor</param>
  /// <returns>Ort::Value</returns>
  template <typename T>
  static Value CreateSparseTensor(OrtAllocator* allocator, const Shape& dense_shape);

  /// <summary>
  /// Creates an instance of OrtValue containing sparse tensor. The created instance has no data.
  /// The data must be supplied by on of the FillSparseTensor<Format>() methods that take both non-zero values
  /// and indices. The data will be copied into a buffer that would be allocated using the supplied allocator.
  /// Use this API to create OrtValues that contain sparse tensors with all supported data types including
  /// strings.
  /// </summary>
  /// <param name="allocator">allocator to use. The allocator lifespan must eclipse that of the resulting OrtValue</param>
  /// <param name="dense_shape">a would be dense shape of the tensor</param>
  /// <param name="type">data type</param>
  /// <returns>an instance of Ort::Value</returns>
  static Value CreateSparseTensor(OrtAllocator* allocator, const Shape& dense_shape, ONNXTensorElementDataType type);

  /// <summary>
  /// The API will allocate memory using the allocator instance supplied to the CreateSparseTensor() API
  /// and copy the values and COO indices into it. If data_mem_info specifies that the data is located
  /// at difference device than the allocator, a X-device copy will be performed if possible.
  /// </summary>
  /// <param name="data_mem_info">specified buffer memory description</param>
  /// <param name="values_param">values buffer information.</param>
  /// <param name="indices_data">coo indices buffer or nullptr for fully sparse data</param>
  /// <param name="indices_num">number of COO indices or 0 for fully sparse data</param>
  void FillSparseTensorCoo(const OrtMemoryInfo* data_mem_info, const OrtSparseValuesParam& values_param,
                           const int64_t* indices_data, size_t indices_num);

  /// <summary>
  /// The API will allocate memory using the allocator instance supplied to the CreateSparseTensor() API
  /// and copy the values and CSR indices into it. If data_mem_info specifies that the data is located
  /// at difference device than the allocator, a X-device copy will be performed if possible.
  /// </summary>
  /// <param name="data_mem_info">specified buffer memory description</param>
  /// <param name="values">values buffer information</param>
  /// <param name="inner_indices_data">csr inner indices pointer or nullptr for fully sparse tensors</param>
  /// <param name="inner_indices_num">number of csr inner indices or 0 for fully sparse tensors</param>
  /// <param name="outer_indices_data">pointer to csr indices data or nullptr for fully sparse tensors</param>
  /// <param name="outer_indices_num">number of csr outer indices or 0</param>
  void FillSparseTensorCsr(const OrtMemoryInfo* data_mem_info,
                           const OrtSparseValuesParam& values,
                           const int64_t* inner_indices_data, size_t inner_indices_num,
                           const int64_t* outer_indices_data, size_t outer_indices_num);

  /// <summary>
  /// The API will allocate memory using the allocator instance supplied to the CreateSparseTensor() API
  /// and copy the values and BlockSparse indices into it. If data_mem_info specifies that the data is located
  /// at difference device than the allocator, a X-device copy will be performed if possible.
  /// </summary>
  /// <param name="data_mem_info">specified buffer memory description</param>
  /// <param name="values">values buffer information</param>
  /// <param name="indices_shape">indices shape. use {0} for fully sparse tensors</param>
  /// <param name="indices_data">pointer to indices data or nullptr for fully sparse tensors</param>
  void FillSparseTensorBlockSparse(const OrtMemoryInfo* data_mem_info,
                                   const OrtSparseValuesParam& values,
                                   const Shape& indices_shape,
                                   const int32_t* indices_data);

  /// <summary>
  /// The API returns the sparse data format this OrtValue holds in a sparse tensor.
  /// If the sparse tensor was not fully constructed, i.e. Use*() or Fill*() API were not used
  /// the value returned is ORT_SPARSE_UNDEFINED.
  /// </summary>
  /// <returns>Format enum</returns>
  OrtSparseFormat GetSparseFormat() const;

  /// <summary>
  /// The API returns type and shape information for stored non-zero values of the
  /// sparse tensor. Use GetSparseTensorValues() to obtain values buffer pointer.
  /// </summary>
  /// <returns>TensorTypeAndShapeInfo values information</returns>
  TensorTypeAndShapeInfo GetSparseTensorValuesTypeAndShapeInfo() const;

  /// <summary>
  /// The API returns type and shape information for the specified indices. Each supported
  /// indices have their own enum values even if a give format has more than one kind of indices.
  /// Use GetSparseTensorIndicesData() to obtain pointer to indices buffer.
  /// </summary>
  /// <param name="format">enum requested</param>
  /// <returns>type and shape information</returns>
  TensorTypeAndShapeInfo GetSparseTensorIndicesTypeShapeInfo(OrtSparseIndicesFormat format) const;

  /// <summary>
  /// The API retrieves a pointer to the internal indices buffer. The API merely performs
  /// a convenience data type casting on the return type pointer. Make sure you are requesting
  /// the right type, use GetSparseTensorIndicesTypeShapeInfo();
  /// </summary>
  /// <typeparam name="T">type to cast to</typeparam>
  /// <param name="indices_format">requested indices kind</param>
  /// <param name="num_indices">number of indices entries</param>
  /// <returns>Pinter to the internal sparse tensor buffer containing indices. Do not free this pointer.</returns>
  template <typename T>
  const T* GetSparseTensorIndicesData(OrtSparseIndicesFormat indices_format, size_t& num_indices) const;

#endif  // !defined(DISABLE_SPARSE_TENSORS)

  static Value CreateMap(Value& keys, Value& values);       ///< Wraps OrtApi::CreateValue
  static Value CreateSequence(std::vector<Value>& values);  ///< Wraps OrtApi::CreateValue

  template <typename T>
  static Value CreateOpaque(const char* domain, const char* type_name, const T&);  ///< Wraps OrtApi::CreateOpaqueValue

  template <typename T>
  void GetOpaqueData(const char* domain, const char* type_name, T&) const;  ///< Wraps OrtApi::GetOpaqueValue

  explicit Value(std::nullptr_t) {}                   ///< Create an empty Value object, must be assigned a valid one to be used
  explicit Value(OrtValue* p) : Base<OrtValue>{p} {}  ///< Used for interop with the C API
  Value(Value&&) = default;
  Value& operator=(Value&&) = default;

  bool IsTensor() const;  ///< Returns true if Value is a tensor, false for other types like map/sequence/etc
  bool HasValue() const;  /// < Return true if OrtValue contains data and returns false if the OrtValue is a None

#if !defined(DISABLE_SPARSE_TENSORS)
  /// <summary>
  /// Returns true if the OrtValue contains a sparse tensor
  /// </summary>
  /// <returns></returns>
  bool IsSparseTensor() const;
#endif

  size_t GetCount() const;  // If a non tensor, returns 2 for map and N for sequence, where N is the number of elements
  Value GetValue(int index, OrtAllocator* allocator) const;

  /// <summary>
  /// This API returns a full length of string data contained within either a tensor or a sparse Tensor.
  /// For sparse tensor it returns a full length of stored non-empty strings (values). The API is useful
  /// for allocating necessary memory and calling GetStringTensorContent().
  /// </summary>
  /// <returns>total length of UTF-8 encoded bytes contained. No zero terminators counted.</returns>
  size_t GetStringTensorDataLength() const;

  /// <summary>
  /// The API copies all of the UTF-8 encoded string data contained within a tensor or a sparse tensor
  /// into a supplied buffer. Use GetStringTensorDataLength() to find out the length of the buffer to allocate.
  /// The user must also allocate offsets buffer with the number of entries equal to that of the contained
  /// strings.
  ///
  /// Strings are always assumed to be on CPU, no X-device copy.
  /// </summary>
  /// <param name="buffer">user allocated buffer</param>
  /// <param name="buffer_length">length in bytes of the allocated buffer</param>
  /// <param name="offsets">a pointer to the offsets user allocated buffer</param>
  /// <param name="offsets_count">count of offsets, must be equal to the number of strings contained.
  ///   that can be obtained from the shape of the tensor or from GetSparseTensorValuesTypeAndShapeInfo()
  ///   for sparse tensors</param>
  void GetStringTensorContent(void* buffer, size_t buffer_length, size_t* offsets, size_t offsets_count) const;

  template <typename T>
  T* GetTensorMutableData();  ///< Wraps OrtApi::GetTensorMutableData

  template <typename T>
  const T* GetTensorData() const;  ///< Wraps OrtApi::GetTensorMutableData

#if !defined(DISABLE_SPARSE_TENSORS)
  /// <summary>
  /// The API returns a pointer to an internal buffer of the sparse tensor
  /// containing non-zero values. The API merely does casting. Make sure you
  /// are requesting the right data type by calling GetSparseTensorValuesTypeAndShapeInfo()
  /// first.
  /// </summary>
  /// <typeparam name="T">numeric data types only. Use GetStringTensor*() to retrieve strings.</typeparam>
  /// <returns>a pointer to the internal values buffer. Do not free this pointer.</returns>
  template <typename T>
  const T* GetSparseTensorValues() const;
#endif

  template <typename T>
  T& At(const std::vector<int64_t>& location);

  /// <summary>
  /// The API returns type information for data contained in a tensor. For sparse
  /// tensors it returns type information for contained non-zero values.
  /// It returns dense shape for sparse tensors.
  /// </summary>
  /// <returns>TypeInfo</returns>
  TypeInfo GetTypeInfo() const;

  /// <summary>
  /// The API returns type information for data contained in a tensor. For sparse
  /// tensors it returns type information for contained non-zero values.
  /// It returns dense shape for sparse tensors.
  /// </summary>
  /// <returns>TensorTypeAndShapeInfo</returns>
  TensorTypeAndShapeInfo GetTensorTypeAndShapeInfo() const;

  /// <summary>
  /// The API returns a byte length of UTF-8 encoded string element
  /// contained in either a tensor or a spare tensor values.
  /// </summary>
  /// <param name="element_index"></param>
  /// <returns>byte length for the specified string element</returns>
  size_t GetStringTensorElementLength(size_t element_index) const;

  /// <summary>
  /// The API copies UTF-8 encoded bytes for the requested string element
  /// contained within a tensor or a sparse tensor into a provided buffer.
  /// Use GetStringTensorElementLength() to obtain the length of the buffer to allocate.
  /// </summary>
  /// <param name="buffer_length"></param>
  /// <param name="element_index"></param>
  /// <param name="buffer"></param>
  void GetStringTensorElement(size_t buffer_length, size_t element_index, void* buffer) const;

  void FillStringTensor(const char* const* s, size_t s_len);
  void FillStringTensorElement(const char* s, size_t index);
};

// Represents native memory allocation
struct MemoryAllocation {
  MemoryAllocation(OrtAllocator* allocator, void* p, size_t size);
  ~MemoryAllocation();
  MemoryAllocation(const MemoryAllocation&) = delete;
  MemoryAllocation& operator=(const MemoryAllocation&) = delete;
  MemoryAllocation(MemoryAllocation&&) noexcept;
  MemoryAllocation& operator=(MemoryAllocation&&) noexcept;

  void* get() { return p_; }
  size_t size() const { return size_; }

 private:
  OrtAllocator* allocator_;
  void* p_;
  size_t size_;
};

struct AllocatorWithDefaultOptions {
  AllocatorWithDefaultOptions();

  operator OrtAllocator*() { return p_; }
  operator const OrtAllocator*() const { return p_; }

  void* Alloc(size_t size);
  // The return value will own the allocation
  MemoryAllocation GetAllocation(size_t size);
  void Free(void* p);

  const OrtMemoryInfo* GetInfo() const;

 private:
  OrtAllocator* p_{};
};

struct MemoryInfo : Base<OrtMemoryInfo> {
  static MemoryInfo CreateCpu(OrtAllocatorType type, OrtMemType mem_type1);

  explicit MemoryInfo(std::nullptr_t) {}
  explicit MemoryInfo(OrtMemoryInfo* p) : Base<OrtMemoryInfo>{p} {}  ///< Used for interop with the C API
  MemoryInfo(const char* name, OrtAllocatorType type, int id, OrtMemType mem_type);

  std::string GetAllocatorName() const;
  OrtAllocatorType GetAllocatorType() const;
  int GetDeviceId() const;
  OrtMemType GetMemoryType() const;

  bool operator==(const MemoryInfo& o) const;
};

struct Allocator : public Base<OrtAllocator> {
  Allocator(const Session& session, const MemoryInfo&);

  void* Alloc(size_t size) const;
  // The return value will own the allocation
  MemoryAllocation GetAllocation(size_t size);
  void Free(void* p) const;
  Unowned<const MemoryInfo> GetInfo() const;
};

struct IoBinding : public Base<OrtIoBinding> {
  explicit IoBinding(Session& session);
  void BindInput(const char* name, const Value&);
  void BindOutput(const char* name, const Value&);
  void BindOutput(const char* name, const MemoryInfo&);
  std::vector<std::string> GetOutputNames() const;
  std::vector<std::string> GetOutputNames(Allocator&) const;
  std::vector<Value> GetOutputValues() const;
  std::vector<Value> GetOutputValues(Allocator&) const;
  void ClearBoundInputs();
  void ClearBoundOutputs();
  void SynchronizeInputs();
  void SynchronizeOutputs();

 private:
  std::vector<std::string> GetOutputNamesHelper(OrtAllocator*) const;
  std::vector<Value> GetOutputValuesHelper(OrtAllocator*) const;
};

/*! \struct Ort::ArenaCfg
  * \brief it is a structure that represents the configuration of an arena based allocator
  * \details Please see docs/C_API.md for details
  */
struct ArenaCfg : Base<OrtArenaCfg> {
  explicit ArenaCfg(std::nullptr_t) {}  ///< Create an empty ArenaCfg object, must be assigned a valid one to be used
  /**
  * Wraps OrtApi::CreateArenaCfg
  * \param max_mem - use 0 to allow ORT to choose the default
  * \param arena_extend_strategy -  use -1 to allow ORT to choose the default, 0 = kNextPowerOfTwo, 1 = kSameAsRequested
  * \param initial_chunk_size_bytes - use -1 to allow ORT to choose the default
  * \param max_dead_bytes_per_chunk - use -1 to allow ORT to choose the default
  * See docs/C_API.md for details on what the following parameters mean and how to choose these values
  */
  ArenaCfg(size_t max_mem, int arena_extend_strategy, int initial_chunk_size_bytes, int max_dead_bytes_per_chunk);
};

//
// Custom OPs (only needed to implement custom OPs)
//

struct CustomOpApi {
  CustomOpApi(const OrtApi& api) : api_(api) {}

  template <typename T>  // T is only implemented for std::vector<float>, std::vector<int64_t>, float, int64_t, and string
  T KernelInfoGetAttribute(_In_ const OrtKernelInfo* info, _In_ const char* name);

  OrtTensorTypeAndShapeInfo* GetTensorTypeAndShape(_In_ const OrtValue* value);
  size_t GetTensorShapeElementCount(_In_ const OrtTensorTypeAndShapeInfo* info);
  ONNXTensorElementDataType GetTensorElementType(const OrtTensorTypeAndShapeInfo* info);
  size_t GetDimensionsCount(_In_ const OrtTensorTypeAndShapeInfo* info);
  void GetDimensions(_In_ const OrtTensorTypeAndShapeInfo* info, _Out_ int64_t* dim_values, size_t dim_values_length);
  void SetDimensions(OrtTensorTypeAndShapeInfo* info, _In_ const int64_t* dim_values, size_t dim_count);

  template <typename T>
  T* GetTensorMutableData(_Inout_ OrtValue* value);
  template <typename T>
  const T* GetTensorData(_Inout_ const OrtValue* value);

  const OrtMemoryInfo* GetTensorMemoryInfo(_In_ const OrtValue* value);

  std::vector<int64_t> GetTensorShape(const OrtTensorTypeAndShapeInfo* info);
  void ReleaseTensorTypeAndShapeInfo(OrtTensorTypeAndShapeInfo* input);
  size_t KernelContext_GetInputCount(const OrtKernelContext* context);
  const OrtValue* KernelContext_GetInput(const OrtKernelContext* context, _In_ size_t index);
  size_t KernelContext_GetOutputCount(const OrtKernelContext* context);
  OrtValue* KernelContext_GetOutput(OrtKernelContext* context, _In_ size_t index, _In_ const int64_t* dim_values, size_t dim_count);
  void* KernelContext_GetGPUComputeStream(const OrtKernelContext* context);

  void ThrowOnError(OrtStatus* result);

  void CreateOpAttr(_In_ const char* name,
                    _In_ const void* data,
                    _In_ int len,
                    _In_ OrtOpAttrType type,
                    _Outptr_ OrtOpAttr** op_attr);

  void ReleaseOpAttr(_Frees_ptr_opt_ OrtOpAttr* op_attr);

  void CreateOp(_In_ const OrtKernelInfo* info,
                _In_ const char* op_name,
                _In_ const char* domain,
                int version,
                _In_opt_ const char** type_constraint_names,
                _In_opt_ const ONNXTensorElementDataType* type_constraint_values,
                int type_constraint_count,
                _In_opt_ const OrtOpAttr* const* attr_values,
                int attr_count,
                _Outptr_ OrtOp** ort_op);

  void InvokeOp(_In_ const OrtKernelContext* context,
                _In_ const OrtOp* ort_op,
                _In_ const OrtValue* const* input_values,
                _In_ int input_count,
                _Inout_ OrtValue* const* output_values,
                _In_ int output_count);

  void ReleaseOp(_Frees_ptr_opt_ OrtOp* ort_op);

 private:
  const OrtApi& api_;
};

template <typename TOp, typename TKernel>
struct CustomOpBase : OrtCustomOp {
  CustomOpBase() {
    OrtCustomOp::version = ORT_API_VERSION;
    OrtCustomOp::CreateKernel = [](const OrtCustomOp* this_, const OrtApi* api, const OrtKernelInfo* info) { return static_cast<const TOp*>(this_)->CreateKernel(*api, info); };
    OrtCustomOp::GetName = [](const OrtCustomOp* this_) { return static_cast<const TOp*>(this_)->GetName(); };

    OrtCustomOp::GetExecutionProviderType = [](const OrtCustomOp* this_) { return static_cast<const TOp*>(this_)->GetExecutionProviderType(); };

    OrtCustomOp::GetInputTypeCount = [](const OrtCustomOp* this_) { return static_cast<const TOp*>(this_)->GetInputTypeCount(); };
    OrtCustomOp::GetInputType = [](const OrtCustomOp* this_, size_t index) { return static_cast<const TOp*>(this_)->GetInputType(index); };

    OrtCustomOp::GetOutputTypeCount = [](const OrtCustomOp* this_) { return static_cast<const TOp*>(this_)->GetOutputTypeCount(); };
    OrtCustomOp::GetOutputType = [](const OrtCustomOp* this_, size_t index) { return static_cast<const TOp*>(this_)->GetOutputType(index); };

    OrtCustomOp::KernelCompute = [](void* op_kernel, OrtKernelContext* context) { static_cast<TKernel*>(op_kernel)->Compute(context); };
#if defined(_MSC_VER) && !defined(__clang__)
#pragma warning(push)
#pragma warning(disable : 26409)
#endif
    OrtCustomOp::KernelDestroy = [](void* op_kernel) { delete static_cast<TKernel*>(op_kernel); };
#if defined(_MSC_VER) && !defined(__clang__)
#pragma warning(pop)
#endif
    OrtCustomOp::GetInputCharacteristic = [](const OrtCustomOp* this_, size_t index) { return static_cast<const TOp*>(this_)->GetInputCharacteristic(index); };
    OrtCustomOp::GetOutputCharacteristic = [](const OrtCustomOp* this_, size_t index) { return static_cast<const TOp*>(this_)->GetOutputCharacteristic(index); };
  }

  // Default implementation of GetExecutionProviderType that returns nullptr to default to the CPU provider
  const char* GetExecutionProviderType() const { return nullptr; }

  // Default implementations of GetInputCharacteristic() and GetOutputCharacteristic() below
  // (inputs and outputs are required by default)
  OrtCustomOpInputOutputCharacteristic GetInputCharacteristic(size_t /*index*/) const {
    return OrtCustomOpInputOutputCharacteristic::INPUT_OUTPUT_REQUIRED;
  }

  OrtCustomOpInputOutputCharacteristic GetOutputCharacteristic(size_t /*index*/) const {
    return OrtCustomOpInputOutputCharacteristic::INPUT_OUTPUT_REQUIRED;
  }
};

}  // namespace Ort

#include "onnxruntime_cxx_inline.h"<|MERGE_RESOLUTION|>--- conflicted
+++ resolved
@@ -404,11 +404,7 @@
   Session(Env& env, const ORTCHAR_T* model_path, const SessionOptions& options);                                                             ///< Wraps OrtApi::CreateSession
   Session(Env& env, const ORTCHAR_T* model_path, const SessionOptions& options, OrtPrepackedWeightsContainer* prepacked_weights_container);  ///< Wraps OrtApi::CreateSessionWithPrepackedWeightsContainer
   Session(Env& env, const void* model_data, size_t model_data_length, const SessionOptions& options);                                        ///< Wraps OrtApi::CreateSessionFromArray
-<<<<<<< HEAD
-  Session(Env& env, std::istream& model_istream, const SessionOptions& options);                                                             ///< Wraps OrtApi::CreateSessionFromIStream
-=======
   Session(Env& env, std::istream& model_istream, const SessionOptions& options);                                                             ///< Wraps OrtApi::CreateSessionFromStream
->>>>>>> 7ac60ae6
 
   /** \brief Run the model returning results in an Ort allocated vector.
   *
