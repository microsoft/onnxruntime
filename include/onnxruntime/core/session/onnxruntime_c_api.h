--- conflicted
+++ resolved
@@ -268,10 +268,10 @@
 * When an allocator is passed to any function, be sure that the allocator object is not destroyed until the last allocated object using it is freed.
 */
 typedef struct OrtAllocator {
-  uint32_t version; ///< Must be initialized to ORT_API_VERSION
-  void*(ORT_API_CALL* Alloc)(struct OrtAllocator* this_, size_t size); ///< Returns a pointer to an allocated block of `size` bytes
-  void(ORT_API_CALL* Free)(struct OrtAllocator* this_, void* p); ///< Free a block of memory previously allocated with OrtAllocator::Alloc
-  const struct OrtMemoryInfo*(ORT_API_CALL* Info)(const struct OrtAllocator* this_); ///< Return a pointer to an ::OrtMemoryInfo that describes this allocator
+  uint32_t version;                                                                   ///< Must be initialized to ORT_API_VERSION
+  void*(ORT_API_CALL* Alloc)(struct OrtAllocator* this_, size_t size);                ///< Returns a pointer to an allocated block of `size` bytes
+  void(ORT_API_CALL* Free)(struct OrtAllocator* this_, void* p);                      ///< Free a block of memory previously allocated with OrtAllocator::Alloc
+  const struct OrtMemoryInfo*(ORT_API_CALL* Info)(const struct OrtAllocator* this_);  ///< Return a pointer to an ::OrtMemoryInfo that describes this allocator
 } OrtAllocator;
 
 typedef void(ORT_API_CALL* OrtLoggingFunction)(
@@ -345,11 +345,7 @@
 */
 typedef struct OrtCUDAProviderOptions {
 #ifdef __cplusplus
-<<<<<<< HEAD
   OrtCUDAProviderOptions() : device_id{}, cudnn_conv_algo_search{EXHAUSTIVE}, gpu_mem_limit{SIZE_MAX}, arena_extend_strategy{}, do_copy_in_default_stream{1}, has_user_compute_stream{}, user_compute_stream{}, default_memory_arena_cfg{} {}
-=======
-  OrtCUDAProviderOptions() : device_id{}, cudnn_conv_algo_search{OrtCudnnConvAlgoSearchExhaustive}, gpu_mem_limit{SIZE_MAX}, arena_extend_strategy{}, do_copy_in_default_stream{}, has_user_compute_stream{}, user_compute_stream{}, default_memory_arena_cfg{} {}
->>>>>>> 5e197698
 #endif
 
   /** \brief CUDA device if
