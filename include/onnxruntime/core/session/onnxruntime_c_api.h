--- conflicted
+++ resolved
@@ -4901,7 +4901,23 @@
                   ONNXTensorElementDataType type,
                   _Outptr_ OrtValue** out);
 
-<<<<<<< HEAD
+  /** \brief sets load cancellation flag to abort session loading process.
+   *
+   * \param[in] options instance that was passed to the session at creation time.
+   * \param[in] cancel setting this to true after model loading process was initiated will
+   *            attempt to cancel the loading process. If cancellation is successful, CreateSession()
+   *            CreateSessionFromArray() or any other session creation API that take session options as an
+   *            argument will return an OrtStatus indicating that session loading was canceled at user request,
+   *            error code ORT_MODEL_LOAD_CANCELED.
+   *            The APIs above would not return any valid Session instance. This is the best case effort and the result
+   *            is not guaranteed. The session may have already been created and initialized
+   *            before the cancellation request was issued.
+   *
+   * \snippet{doc} snippets.dox OrtStatus
+   *
+   */
+  ORT_API2_STATUS(SessionOptionsSetLoadCancellationFlag, _Inout_ OrtSessionOptions* options,
+                  _In_ bool cancel);
   /// @}
   /// \name OrtModelCompilationOptions
   /// @{
@@ -4926,25 +4942,6 @@
   ORT_API2_STATUS(ModelCompilationOptions_SetEpContextEmbedMode, _In_ OrtModelCompilationOptions* model_compile_options,
                   bool embed_ep_context_in_model);
   ORT_API2_STATUS(CompileModel, _In_ const OrtEnv* env, _In_ const OrtModelCompilationOptions* model_options);
-=======
-  /** \brief sets load cancellation flag to abort session loading process.
-   *
-   * \param[in] options instance that was passed to the session at creation time.
-   * \param[in] cancel setting this to true after model loading process was initiated will
-   *            attempt to cancel the loading process. If cancellation is successful, CreateSession()
-   *            CreateSessionFromArray() or any other session creation API that take session options as an
-   *            argument will return an OrtStatus indicating that session loading was canceled at user request,
-   *            error code ORT_MODEL_LOAD_CANCELED.
-   *            The APIs above would not return any valid Session instance. This is the best case effort and the result
-   *            is not guaranteed. The session may have already been created and initialized
-   *            before the cancellation request was issued.
-   *
-   * \snippet{doc} snippets.dox OrtStatus
-   *
-   */
-  ORT_API2_STATUS(SessionOptionsSetLoadCancellationFlag, _Inout_ OrtSessionOptions* options,
-                  _In_ bool cancel);
->>>>>>> b803429a
 };
 
 /*
