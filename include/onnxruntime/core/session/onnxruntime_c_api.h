--- conflicted
+++ resolved
@@ -3427,12 +3427,6 @@
   */
   ORT_CLASS_RELEASE(Op);
 
-<<<<<<< HEAD
-#ifdef ENABLE_TRAINING_ON_DEVICE
-  // defines c apis for on device training scenarios
-  #include "../../../orttraining/orttraining/training_api/include/onnxruntime_training_c_api.h"
-#endif
-=======
   /** \brief: Append SNPE execution provider to the session options
   * \param[in] provider_options_keys - keys to configure the provider options
   * \param[in] provider_options_values - values to configure the provider options
@@ -3458,7 +3452,12 @@
                   _In_reads_(num_keys) const char* const* provider_options_keys,
                   _In_reads_(num_keys) const char* const* provider_options_values,
                   _In_ size_t num_keys);
->>>>>>> 5562b47f
+
+#ifdef ENABLE_TRAINING_ON_DEVICE
+  // defines c apis for on device training scenarios
+  #include "../../../orttraining/orttraining/training_api/include/onnxruntime_training_c_api.h"
+#endif
+
 };
 
 /*
