--- conflicted
+++ resolved
@@ -4084,15 +4084,7 @@
    *
    * \since Version 1.15.
    */
-<<<<<<< HEAD
   ORT_API2_STATUS(KernelInfoGetConstantInput_tensor, _In_ const OrtKernelInfo* info, size_t index, _Out_ int* is_constant, _Outptr_ const OrtValue** out);
-
-#ifdef __cplusplus
-  OrtApi(const OrtApi&) = delete;  // Prevent users from accidentally copying the API structure, it should always be passed as a pointer
-#endif
-=======
-  ORT_API2_STATUS(KernelInfoGetConstantInput_tensor, _In_ const OrtKernelInfo* info, size_t index, _Out_ int* is_constant, _Outptr_ const OrtValue** out); 
->>>>>>> 5a2e43bd
 };
 
 /*
