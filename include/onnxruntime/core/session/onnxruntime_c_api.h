﻿// Copyright (c) Microsoft Corporation. All rights reserved.
// Licensed under the MIT License.

// See docs\c_cxx\README.md on generating the Doxygen documentation from this file

/** \mainpage ONNX Runtime
 *
 * ONNX Runtime is a high-performance inference and training graph execution engine for deep learning models.
 *
 * ONNX Runtime's C, C++ APIs offer an easy to use interface to onboard and execute onnx models.
 * - \subpage c_cpp_api "Core C, C++ APIs"
 * - \subpage training_c_cpp_api "Training C, C++ APIs for on-device training"
 *
 * \page c_cpp_api Core C, C++ APIs
 * <h1>C</h1>
 *
 * ::OrtApi - Click here to go to the structure with all C API functions.
 *
 * <h1>C++</h1>
 *
 * ::Ort - Click here to go to the namespace holding all of the C++ wrapper classes
 *
 * It is a set of header only wrapper classes around the C API. The goal is to turn the C style return value error codes into C++ exceptions, and to
 * automate memory management through standard C++ RAII principles.
 *
 * \addtogroup Global
 * ONNX Runtime C API
 * @{
 */

#pragma once
#include <stdbool.h>
#include <stdint.h>
#include <stdlib.h>
#include <string.h>

/** \brief The API version defined in this header
 *
 * This value is used by some API functions to behave as this version of the header expects.
 */
#define ORT_API_VERSION 23

#ifdef __cplusplus
extern "C" {
#endif

//! @}
// SAL2 Definitions
#ifndef _MSC_VER
#define _In_
#define _In_z_
#define _In_opt_
#define _In_opt_z_
#define _Out_
#define _Out_opt_
#define _Outptr_
#define _Outptr_opt_
#define _Inout_
#define _Inout_opt_
#define _Frees_ptr_opt_
#define _Ret_maybenull_
#define _Ret_notnull_
#define _Check_return_
#define _Outptr_result_maybenull_
#define _Outptr_result_maybenull_z_
#define _In_reads_(X)
#define _In_reads_opt_
#define _Inout_updates_(X)
#define _Out_writes_(X)
#define _Out_writes_opt_(X)
#define _Inout_updates_all_(X)
#define _Out_writes_bytes_all_(X)
#define _Out_writes_all_(X)
#define _Success_(X)
#define _Outptr_result_buffer_maybenull_(X)
#define ORT_ALL_ARGS_NONNULL __attribute__((nonnull))
#else
#include <specstrings.h>
#define ORT_ALL_ARGS_NONNULL
#endif

#ifdef _WIN32
// Define ORT_DLL_IMPORT if your program is dynamically linked to Ort.
// dllexport is not used, we use a .def file.
#ifdef ORT_DLL_IMPORT
#define ORT_EXPORT __declspec(dllimport)
#else
#define ORT_EXPORT
#endif
#define ORT_API_CALL __stdcall
#define ORT_MUST_USE_RESULT
#define ORTCHAR_T wchar_t
#else
// To make symbols visible on macOS/iOS
#ifdef __APPLE__
#define ORT_EXPORT __attribute__((visibility("default")))
#else
#define ORT_EXPORT
#endif
#define ORT_API_CALL
#define ORT_MUST_USE_RESULT __attribute__((warn_unused_result))
#define ORTCHAR_T char
#endif

/// ORTCHAR_T, ORT_TSTR are reserved specifically for path handling.
/// All other strings are UTF-8 encoded, use char and std::string
#ifndef ORT_TSTR
#ifdef _WIN32
#define ORT_TSTR(X) L##X
// When X is a macro, L##X is not defined. In this case, we need to use ORT_TSTR_ON_MACRO.
#define ORT_TSTR_ON_MACRO(X) L"" X
#else
#define ORT_TSTR(X) X
#define ORT_TSTR_ON_MACRO(X) X
#endif
#endif

// On Windows, ORT_FILE is a wchar_t version of the __FILE__ macro.
// Otherwise, ORT_FILE is equivalent to __FILE__.
#ifndef ORT_FILE
#define ORT_FILE_INTERNAL(x) ORT_TSTR(x)
#define ORT_FILE ORT_FILE_INTERNAL(__FILE__)
#endif

// Any pointer marked with _In_ or _Out_, cannot be NULL.

// Windows users should use unicode paths when possible to bypass the MAX_PATH limitation
// Every pointer marked with _In_ or _Out_, cannot be NULL. Caller should ensure that.
// for ReleaseXXX(...) functions, they can accept NULL pointer.

#ifdef __cplusplus
// For any compiler with C++11 support, MSVC 2015 and greater, or Clang version supporting noexcept.
// Such complex condition is needed because compilers set __cplusplus value differently.
#ifndef __has_feature
#define __has_feature(x) 0
#endif
#if ((__cplusplus >= 201103L) || (_MSC_VER >= 1900) || (defined(__has_feature) && __has_feature(cxx_noexcept)))
#define NO_EXCEPTION noexcept
#else
#define NO_EXCEPTION throw()
#endif
#else
#define NO_EXCEPTION
#endif

// __VA_ARGS__ on Windows and Linux are different
#define ORT_API(RETURN_TYPE, NAME, ...) RETURN_TYPE ORT_API_CALL NAME(__VA_ARGS__) NO_EXCEPTION

#define ORT_API_T(RETURN_TYPE, NAME, ...) \
  RETURN_TYPE(ORT_API_CALL* NAME)(__VA_ARGS__) NO_EXCEPTION

#define ORT_API_STATUS(NAME, ...)                                                                   \
  _Success_(return == 0) _Check_return_ _Ret_maybenull_ OrtStatusPtr ORT_API_CALL NAME(__VA_ARGS__) \
  NO_EXCEPTION ORT_MUST_USE_RESULT

// XXX: Unfortunately, SAL annotations are known to not work with function pointers
#define ORT_API2_STATUS(NAME, ...) \
  _Check_return_ _Ret_maybenull_ OrtStatusPtr(ORT_API_CALL* NAME)(__VA_ARGS__) NO_EXCEPTION ORT_MUST_USE_RESULT

// Used in *.cc files. Almost as same as ORT_API_STATUS, except without ORT_MUST_USE_RESULT and ORT_EXPORT
#define ORT_API_STATUS_IMPL(NAME, ...) \
  _Success_(return == 0) _Check_return_ _Ret_maybenull_ OrtStatusPtr ORT_API_CALL NAME(__VA_ARGS__) NO_EXCEPTION

#define ORT_CLASS_RELEASE(X) void(ORT_API_CALL * Release##X)(_Frees_ptr_opt_ Ort##X * input)

#ifdef __DOXYGEN__
#undef ORT_API_STATUS
#define ORT_API_STATUS(NAME, ...) OrtStatus* NAME(__VA_ARGS__)
#undef ORT_API2_STATUS
#define ORT_API2_STATUS(NAME, ...) OrtStatus* NAME(__VA_ARGS__)
#undef ORT_CLASS_RELEASE
#define ORT_CLASS_RELEASE(X) void Release##X(Ort##X* input)
#undef NO_EXCEPTION
#define NO_EXCEPTION
#endif
/** \addtogroup Global
 * ONNX Runtime C API
 * @{
 */

/** Copied from TensorProto::DataType
 * Currently, Ort doesn't support complex64, complex128
 */
typedef enum ONNXTensorElementDataType {
  ONNX_TENSOR_ELEMENT_DATA_TYPE_UNDEFINED,
  ONNX_TENSOR_ELEMENT_DATA_TYPE_FLOAT,   // maps to c type float
  ONNX_TENSOR_ELEMENT_DATA_TYPE_UINT8,   // maps to c type uint8_t
  ONNX_TENSOR_ELEMENT_DATA_TYPE_INT8,    // maps to c type int8_t
  ONNX_TENSOR_ELEMENT_DATA_TYPE_UINT16,  // maps to c type uint16_t
  ONNX_TENSOR_ELEMENT_DATA_TYPE_INT16,   // maps to c type int16_t
  ONNX_TENSOR_ELEMENT_DATA_TYPE_INT32,   // maps to c type int32_t
  ONNX_TENSOR_ELEMENT_DATA_TYPE_INT64,   // maps to c type int64_t
  ONNX_TENSOR_ELEMENT_DATA_TYPE_STRING,  // maps to c++ type std::string
  ONNX_TENSOR_ELEMENT_DATA_TYPE_BOOL,
  ONNX_TENSOR_ELEMENT_DATA_TYPE_FLOAT16,
  ONNX_TENSOR_ELEMENT_DATA_TYPE_DOUBLE,      // maps to c type double
  ONNX_TENSOR_ELEMENT_DATA_TYPE_UINT32,      // maps to c type uint32_t
  ONNX_TENSOR_ELEMENT_DATA_TYPE_UINT64,      // maps to c type uint64_t
  ONNX_TENSOR_ELEMENT_DATA_TYPE_COMPLEX64,   // complex with float32 real and imaginary components
  ONNX_TENSOR_ELEMENT_DATA_TYPE_COMPLEX128,  // complex with float64 real and imaginary components
  ONNX_TENSOR_ELEMENT_DATA_TYPE_BFLOAT16,    // Non-IEEE floating-point format based on IEEE754 single-precision
  // float 8 types were introduced in onnx 1.14, see https://onnx.ai/onnx/technical/float8.html
  ONNX_TENSOR_ELEMENT_DATA_TYPE_FLOAT8E4M3FN,    // Non-IEEE floating-point format based on IEEE754 single-precision
  ONNX_TENSOR_ELEMENT_DATA_TYPE_FLOAT8E4M3FNUZ,  // Non-IEEE floating-point format based on IEEE754 single-precision
  ONNX_TENSOR_ELEMENT_DATA_TYPE_FLOAT8E5M2,      // Non-IEEE floating-point format based on IEEE754 single-precision
  ONNX_TENSOR_ELEMENT_DATA_TYPE_FLOAT8E5M2FNUZ,  // Non-IEEE floating-point format based on IEEE754 single-precision
  // Int4 types were introduced in ONNX 1.16. See https://onnx.ai/onnx/technical/int4.html
  ONNX_TENSOR_ELEMENT_DATA_TYPE_UINT4,  // maps to a pair of packed uint4 values (size == 1 byte)
  ONNX_TENSOR_ELEMENT_DATA_TYPE_INT4    // maps to a pair of packed int4 values (size == 1 byte)
} ONNXTensorElementDataType;

// Synced with onnx TypeProto oneof
typedef enum ONNXType {
  ONNX_TYPE_UNKNOWN,
  ONNX_TYPE_TENSOR,
  ONNX_TYPE_SEQUENCE,
  ONNX_TYPE_MAP,
  ONNX_TYPE_OPAQUE,
  ONNX_TYPE_SPARSETENSOR,
  ONNX_TYPE_OPTIONAL
} ONNXType;

// These types are synced with internal
// SparseFormatFlags
typedef enum OrtSparseFormat {
  ORT_SPARSE_UNDEFINED = 0,
  ORT_SPARSE_COO = 0x1,
  ORT_SPARSE_CSRC = 0x2,
  ORT_SPARSE_BLOCK_SPARSE = 0x4
} OrtSparseFormat;

// Enum allows to query sparse tensor indices
enum OrtSparseIndicesFormat {
  ORT_SPARSE_COO_INDICES,
  ORT_SPARSE_CSR_INNER_INDICES,
  ORT_SPARSE_CSR_OUTER_INDICES,
  ORT_SPARSE_BLOCK_SPARSE_INDICES
};

/** \brief Logging severity levels
 *
 * In typical API usage, specifying a logging severity level specifies the minimum severity of log messages to show.
 */
typedef enum OrtLoggingLevel {
  ORT_LOGGING_LEVEL_VERBOSE,  ///< Verbose informational messages (least severe).
  ORT_LOGGING_LEVEL_INFO,     ///< Informational messages.
  ORT_LOGGING_LEVEL_WARNING,  ///< Warning messages.
  ORT_LOGGING_LEVEL_ERROR,    ///< Error messages.
  ORT_LOGGING_LEVEL_FATAL,    ///< Fatal error messages (most severe).
} OrtLoggingLevel;

typedef enum OrtErrorCode {
  ORT_OK,
  ORT_FAIL,
  ORT_INVALID_ARGUMENT,
  ORT_NO_SUCHFILE,
  ORT_NO_MODEL,
  ORT_ENGINE_ERROR,
  ORT_RUNTIME_EXCEPTION,
  ORT_INVALID_PROTOBUF,
  ORT_MODEL_LOADED,
  ORT_NOT_IMPLEMENTED,
  ORT_INVALID_GRAPH,
  ORT_EP_FAIL,
  ORT_MODEL_LOAD_CANCELED,
  ORT_MODEL_REQUIRES_COMPILATION,
  ORT_NOT_FOUND,
} OrtErrorCode;

typedef enum OrtOpAttrType {
  ORT_OP_ATTR_UNDEFINED = 0,
  ORT_OP_ATTR_INT,
  ORT_OP_ATTR_INTS,
  ORT_OP_ATTR_FLOAT,
  ORT_OP_ATTR_FLOATS,
  ORT_OP_ATTR_STRING,
  ORT_OP_ATTR_STRINGS,
  ORT_OP_ATTR_GRAPH,
  ORT_OP_ATTR_TENSOR,
} OrtOpAttrType;

//! @}
#define ORT_RUNTIME_CLASS(X) \
  struct Ort##X;             \
  typedef struct Ort##X Ort##X

/** \addtogroup Global
 * ONNX Runtime C API
 * @{
 */
// The actual types defined have an Ort prefix
ORT_RUNTIME_CLASS(Env);
ORT_RUNTIME_CLASS(Status);  // nullptr for Status* indicates success
ORT_RUNTIME_CLASS(MemoryInfo);
ORT_RUNTIME_CLASS(IoBinding);
ORT_RUNTIME_CLASS(Session);  // Don't call ReleaseSession from Dllmain (because session owns a thread pool)
ORT_RUNTIME_CLASS(Value);
ORT_RUNTIME_CLASS(RunOptions);
ORT_RUNTIME_CLASS(TypeInfo);
ORT_RUNTIME_CLASS(TensorTypeAndShapeInfo);
ORT_RUNTIME_CLASS(MapTypeInfo);
ORT_RUNTIME_CLASS(SequenceTypeInfo);
ORT_RUNTIME_CLASS(OptionalTypeInfo);
ORT_RUNTIME_CLASS(SessionOptions);
ORT_RUNTIME_CLASS(CustomOpDomain);
ORT_RUNTIME_CLASS(ModelMetadata);
ORT_RUNTIME_CLASS(ThreadPoolParams);
ORT_RUNTIME_CLASS(ThreadingOptions);
ORT_RUNTIME_CLASS(ArenaCfg);
ORT_RUNTIME_CLASS(PrepackedWeightsContainer);
ORT_RUNTIME_CLASS(TensorRTProviderOptionsV2);
ORT_RUNTIME_CLASS(NvTensorRtRtxProviderOptions);
ORT_RUNTIME_CLASS(CUDAProviderOptionsV2);
ORT_RUNTIME_CLASS(CANNProviderOptions);
ORT_RUNTIME_CLASS(DnnlProviderOptions);
ORT_RUNTIME_CLASS(Op);
ORT_RUNTIME_CLASS(OpAttr);
ORT_RUNTIME_CLASS(Logger);
ORT_RUNTIME_CLASS(ShapeInferContext);
ORT_RUNTIME_CLASS(LoraAdapter);
ORT_RUNTIME_CLASS(ValueInfo);
ORT_RUNTIME_CLASS(Node);
ORT_RUNTIME_CLASS(Graph);
ORT_RUNTIME_CLASS(Model);
ORT_RUNTIME_CLASS(ModelCompilationOptions);
ORT_RUNTIME_CLASS(HardwareDevice);
ORT_RUNTIME_CLASS(EpDevice);
ORT_RUNTIME_CLASS(KeyValuePairs);
ORT_RUNTIME_CLASS(SyncStream);  // Opaque class to create an onnxruntime::Stream.
ORT_RUNTIME_CLASS(ExternalInitializerInfo);

#ifdef _MSC_VER
typedef _Return_type_success_(return == 0) OrtStatus* OrtStatusPtr;
#else
typedef OrtStatus* OrtStatusPtr;
#endif

/** \brief Memory allocation interface
 *
 * Structure of function pointers that defines a memory allocator. This can be created and filled in by the user for custom allocators.
 *
 * When an allocator is passed to any function, be sure that the allocator object is not destroyed until the last allocated object using it is freed.
 */
typedef struct OrtAllocator {
  uint32_t version;  ///< Must be initialized to ORT_API_VERSION

  /// Returns a pointer to an allocated block of `size` bytes
  void*(ORT_API_CALL* Alloc)(struct OrtAllocator* this_, size_t size);

  /// Free a block of memory previously allocated with OrtAllocator::Alloc
  void(ORT_API_CALL* Free)(struct OrtAllocator* this_, void* p);

  /// Return a pointer to an ::OrtMemoryInfo that describes this allocator
  const struct OrtMemoryInfo*(ORT_API_CALL* Info)(const struct OrtAllocator* this_);
  /**
   * @brief Optional allocation function to use for memory allocations made during session initialization.
   * Use this function if you want to separate allocations made by ORT during Run() calls from
   * those made during session initialization. This allows for separate memory management strategies for these
   * allocations.
   *
   * \return pointer to an allocated block of `size` bytes. nullptr if size was 0 or allocation failed.
   *
   * \since 1.18
   */
  void*(ORT_API_CALL* Reserve)(struct OrtAllocator* this_, size_t size);

  /**
   * @brief Function used to get the statistics of the allocator.
   *
   * Return a pointer to the OrtKeyValuePairs structure that contains the statistics of the allocator.
   * The user should call OrtApi::ReleaseKeyValuePairs when done.
   *
   * Current known keys are:
   * - Limit: Bytes limit of the allocator. -1 if no limit is set.
   * - InUse: Number of bytes in use.
   * - TotalAllocated: The total number of allocated bytes by the allocator.
   * - MaxInUse: The maximum bytes in use.
   * - NumAllocs: Number of allocations.
   * - NumReserves: Number of reserves. (Number of calls to Reserve() in arena-based allocators)
   * - NumArenaExtensions: Number of arena extensions (Relevant only for arena based allocators)
   * - NumArenaShrinkages: Number of arena shrinkages (Relevant only for arena based allocators)
   * - MaxAllocSize: The max single allocation seen.
   *
   * The allocator is free to add other entries as appropriate.
   *
   * \note Implementation of this function is optional and GetStats may be set to a nullptr.
   *       If the OrtAllocator is wrapping an internal ORT allocator that does not implement GetStats
   *       the returned OrtKeyValuePairs instance will be empty.
   *
   * \since 1.23
   */
  ORT_API2_STATUS(GetStats, _In_ const struct OrtAllocator* this_, _Outptr_ OrtKeyValuePairs** out);

  /** \brief Allocate using a stream.
   *
   * If the allocator is stream aware this performs allocation using a stream.
   *
   * Alloc will be used if this is nullptr.
   *
   * \param[in] this_ OrtAllocator instance
   * \param[in] size Size of the allocation in bytes. nullptr if size was 0 or allocation failed.
   * \param[in] stream The stream to allocate on.
   *
   * \return pointer to an allocated block of `size` bytes
   *
   * \note Implementation of this function is optional and AllocOnStream may be set to a nullptr.
   * \since 1.23
   */
  void*(ORT_API_CALL* AllocOnStream)(struct OrtAllocator* this_, size_t size, OrtSyncStream* stream);
} OrtAllocator;

typedef void(ORT_API_CALL* OrtLoggingFunction)(
    void* param, OrtLoggingLevel severity, const char* category, const char* logid, const char* code_location,
    const char* message);

/** \brief Graph optimization level
 *
 * Refer to https://www.onnxruntime.ai/docs/performance/graph-optimizations.html#graph-optimization-levels
 * for an in-depth understanding of the Graph Optimization Levels.
 */
typedef enum GraphOptimizationLevel {
  ORT_DISABLE_ALL = 0,
  ORT_ENABLE_BASIC = 1,
  ORT_ENABLE_EXTENDED = 2,
  ORT_ENABLE_LAYOUT = 3,
  ORT_ENABLE_ALL = 99
} GraphOptimizationLevel;

typedef enum ExecutionMode {
  ORT_SEQUENTIAL = 0,
  ORT_PARALLEL = 1,
} ExecutionMode;

/** \brief Language projection identifiers
 * /see OrtApi::SetLanguageProjection
 */
typedef enum OrtLanguageProjection {
  ORT_PROJECTION_C = 0,
  ORT_PROJECTION_CPLUSPLUS = 1,
  ORT_PROJECTION_CSHARP = 2,
  ORT_PROJECTION_PYTHON = 3,
  ORT_PROJECTION_JAVA = 4,
  ORT_PROJECTION_WINML = 5,
  ORT_PROJECTION_NODEJS = 6,
} OrtLanguageProjection;

struct OrtKernelInfo;
typedef struct OrtKernelInfo OrtKernelInfo;
struct OrtKernelContext;
typedef struct OrtKernelContext OrtKernelContext;
struct OrtCustomOp;
typedef struct OrtCustomOp OrtCustomOp;

typedef enum OrtAllocatorType {
  OrtInvalidAllocator = -1,
  OrtDeviceAllocator = 0,
  OrtArenaAllocator = 1,
  OrtReadOnlyAllocator = 2,
} OrtAllocatorType;

/** \brief Memory types for allocated memory, execution provider specific types should be extended in each provider.
 */
// Whenever this struct is updated, please also update the MakeKey function in onnxruntime / core / framework / execution_provider.cc
typedef enum OrtMemType {
  /// Any CPU memory used by non-CPU execution provider
  OrtMemTypeCPUInput = -2,
  /// CPU accessible memory outputted by non-CPU execution provider, i.e. HOST_ACCESSIBLE
  OrtMemTypeCPUOutput = -1,
  /// CPU accessible memory allocated by non-CPU execution provider, i.e. HOST_ACCESSIBLE
  OrtMemTypeCPU = OrtMemTypeCPUOutput,
  /// The default allocator for execution provider
  OrtMemTypeDefault = 0,
} OrtMemType;

/** \brief This matches OrtDevice::MemoryType values */
typedef enum OrtDeviceMemoryType {
  OrtDeviceMemoryType_DEFAULT = 0,          ///< Device memory
  OrtDeviceMemoryType_HOST_ACCESSIBLE = 5,  ///< Shared/pinned memory for transferring between CPU and the device
} OrtDeviceMemoryType;

/** \brief This mimics OrtDevice type constants so they can be returned in the API
 */
typedef enum OrtMemoryInfoDeviceType {
  OrtMemoryInfoDeviceType_CPU = 0,
  OrtMemoryInfoDeviceType_GPU = 1,
  OrtMemoryInfoDeviceType_FPGA = 2,
  OrtMemoryInfoDeviceType_NPU = 3,
} OrtMemoryInfoDeviceType;

typedef enum OrtHardwareDeviceType {
  OrtHardwareDeviceType_CPU,
  OrtHardwareDeviceType_GPU,
  OrtHardwareDeviceType_NPU
} OrtHardwareDeviceType;

/** \brief These are the default EP selection policies used by ORT when doing automatic EP selection.
 */
typedef enum OrtExecutionProviderDevicePolicy {
  OrtExecutionProviderDevicePolicy_DEFAULT,
  OrtExecutionProviderDevicePolicy_PREFER_CPU,
  OrtExecutionProviderDevicePolicy_PREFER_NPU,
  OrtExecutionProviderDevicePolicy_PREFER_GPU,
  OrtExecutionProviderDevicePolicy_MAX_PERFORMANCE,
  OrtExecutionProviderDevicePolicy_MAX_EFFICIENCY,
  OrtExecutionProviderDevicePolicy_MIN_OVERALL_POWER,
} OrtExecutionProviderDevicePolicy;

/** \brief Delegate to allow providing custom OrtEpDevice selection logic
 *
 * This delegate is called by the EP selection code to allow the user to provide custom device selection logic.
 * The user can use this to select OrtEpDevice instances from the list of available devices.
 *
 * \param ep_devices The list of available devices.
 * \param num_devices The number of available devices.
 * \param model_metadata The model metadata.
 * \param runtime_metadata The runtime metadata. May be nullptr.
 * \param selected Pre-allocated array to populate with selected OrtEpDevice pointers from ep_devices.
 * \param max_selected The maximum number of devices that can be selected in the pre-allocated array.
                       Currently the maximum is 8.
 * \param num_selected The number of selected devices.
 * \param state Opaque pointer. Required to use the delegate from other languages like C# and python.
 *
 * \return OrtStatus* Selection status. Return nullptr on success.
 *                    Use CreateStatus to provide error info. Use ORT_FAIL as the error code.
 *                    ORT will release the OrtStatus* if not null.
 */
typedef OrtStatus*(ORT_API_CALL* EpSelectionDelegate)(_In_ const OrtEpDevice** ep_devices,
                                                      _In_ size_t num_devices,
                                                      _In_ const OrtKeyValuePairs* model_metadata,
                                                      _In_opt_ const OrtKeyValuePairs* runtime_metadata,
                                                      _Inout_ const OrtEpDevice** selected,
                                                      _In_ size_t max_selected,
                                                      _Out_ size_t* num_selected,
                                                      _In_ void* state);

/** \brief Function called by ORT to write a buffer to a custom destination (e.g., file, stream, etc.).
 *
 * \param state Opaque pointer holding the user's state.
 * \param buffer The buffer to write.
 * \param buffer_num_bytes The size of the buffer in bytes.
 *
 * \return OrtStatus* Write status. Return nullptr on success.
 *                    Use CreateStatus to provide error info. Use ORT_FAIL as the error code.
 *                    ORT will release the OrtStatus* if not null.
 */
typedef OrtStatus*(ORT_API_CALL* OrtWriteBufferFunc)(_In_ void* state,
                                                     _In_ const void* buffer,
                                                     _In_ size_t buffer_num_bytes);

/** \brief Function called by ORT to allow user to specify how an initializer should be saved, that is, either
 * written to an external file or stored within the model. ORT calls this function for every initializer when
 * generating a model.
 *
 * If the function implementation sets the `new_external_info` output parameter to NULL, ORT stores the initializer data
 * within the generated model.
 *
 * Otherwise, if the function implementation sets `new_external_info` to a valid OrtExternalInitializerInfo instance,
 * ORT assumes that this function stores the initializer data in a file. In this case, ORT configures the model's
 * initializer to point to the location specified by the `new_external_info` output parameter.
 *
 * \param[in] state Opaque pointer holding the user's state.
 * \param[in] initializer_name The initializer's name as a null-terminated string.
 * \param[in] initializer_value OrtValue containing the initializer's data, type, and shape.
 * \param[in] external_info If the initializer is originally stored in an external file, `external_info` contains
 *                          the file path, file offset, and the data's byte size within the file. Otherwise,
 *                          `external_info` is NULL if the initializer is not originally stored in a file.
 * \param[out] new_external_info Output parameter set to a new OrtExternalInitializerInfo instance indicating the
 *                               location where the function implementation stored the initializer data.
 *                               The function implementation must use `OrtApi::CreateExternalInitializerInfo()` to
 *                               create the instance.
 *                               If the function implementation sets `new_external_info` to NULL,
 *                               ORT stores the initializers within the model.
 *
 * \note ORT takes ownership of the `new_external_info` output parameter.
 *
 * \return OrtStatus* Write status. Return nullptr on success.
 *                    Use CreateStatus to provide error info. Use ORT_FAIL as the error code.
 *                    ORT will release the OrtStatus* if not null.
 */
typedef OrtStatus*(ORT_API_CALL* OrtHandleInitializerDataFunc)(
    _In_ void* state,
    _In_ const char* initializer_name,
    _In_ const OrtValue* initializer_value,
    _In_opt_ const OrtExternalInitializerInfo* external_info,
    _Outptr_result_maybenull_ OrtExternalInitializerInfo** new_external_info);

/** \brief Algorithm to use for cuDNN Convolution Op
 */
typedef enum OrtCudnnConvAlgoSearch {
  OrtCudnnConvAlgoSearchExhaustive,  // expensive exhaustive benchmarking using cudnnFindConvolutionForwardAlgorithmEx
  OrtCudnnConvAlgoSearchHeuristic,   // lightweight heuristic based search using cudnnGetConvolutionForwardAlgorithm_v7
  OrtCudnnConvAlgoSearchDefault,     // default algorithm using CUDNN_CONVOLUTION_FWD_ALGO_IMPLICIT_PRECOMP_GEMM
} OrtCudnnConvAlgoSearch;

/** \brief CUDA Provider Options
 *
 * \see OrtApi::SessionOptionsAppendExecutionProvider_CUDA
 */
typedef struct OrtCUDAProviderOptions {
#ifdef __cplusplus
  OrtCUDAProviderOptions()
      : device_id{},
        cudnn_conv_algo_search{OrtCudnnConvAlgoSearchExhaustive},
        gpu_mem_limit{SIZE_MAX},
        arena_extend_strategy{},
        do_copy_in_default_stream{1},
        has_user_compute_stream{},
        user_compute_stream{},
        default_memory_arena_cfg{},
        tunable_op_enable{false},
        tunable_op_tuning_enable{false},
        tunable_op_max_tuning_duration_ms{} {}
#endif

  /** \brief CUDA device Id
   *   Defaults to 0.
   */
  int device_id;

  /** \brief CUDA Convolution algorithm search configuration.
   *   See enum OrtCudnnConvAlgoSearch for more details.
   *   Defaults to OrtCudnnConvAlgoSearchExhaustive.
   */
  OrtCudnnConvAlgoSearch cudnn_conv_algo_search;

  /** \brief CUDA memory limit (To use all possible memory pass in maximum size_t)
   *   Defaults to SIZE_MAX.
   *   \note If a ::OrtArenaCfg has been applied, it will override this field
   */
  size_t gpu_mem_limit;

  /** \brief Strategy used to grow the memory arena
   *   0 = kNextPowerOfTwo<br>
   *   1 = kSameAsRequested<br>
   *   Defaults to 0.
   *   \note If a ::OrtArenaCfg has been applied, it will override this field
   */
  int arena_extend_strategy;

  /** \brief Flag indicating if copying needs to take place on the same stream as the compute stream in the CUDA EP
   *   0 = Use separate streams for copying and compute.
   *   1 = Use the same stream for copying and compute.
   *   Defaults to 1.
   *   WARNING: Setting this to 0 may result in data races for some models.
   *   Please see issue #4829 for more details.
   */
  int do_copy_in_default_stream;

  /** \brief Flag indicating if there is a user provided compute stream
   *   Defaults to 0.
   */
  int has_user_compute_stream;

  /** \brief User provided compute stream.
   *   If provided, please set `has_user_compute_stream` to 1.
   */
  void* user_compute_stream;

  /** \brief CUDA memory arena configuration parameters
   */
  OrtArenaCfg* default_memory_arena_cfg;

  /** \brief Enable TunableOp for using.
   *   Set it to 1/0 to enable/disable TunableOp. Otherwise, it is disabled by default.
   *   This option can be overridden by environment variable ORT_CUDA_TUNABLE_OP_ENABLE.
   */
  int tunable_op_enable;

  /** \brief Enable TunableOp for tuning.
   *   Set it to 1/0 to enable/disable TunableOp tuning. Otherwise, it is disabled by default.
   *   This option can be overridden by environment variable ORT_CUDA_TUNABLE_OP_TUNING_ENABLE.
   */
  int tunable_op_tuning_enable;

  /** \brief Max tuning duration time limit for each instance of TunableOp.
   *   Defaults to 0 to disable the limit.
   */
  int tunable_op_max_tuning_duration_ms;

} OrtCUDAProviderOptions;

/** \brief ROCM Provider Options
 *
 * \see OrtApi::SessionOptionsAppendExecutionProvider_ROCM
 */
typedef struct OrtROCMProviderOptions {
#ifdef __cplusplus
  OrtROCMProviderOptions()
      : device_id{},
        miopen_conv_exhaustive_search{0},
        gpu_mem_limit{SIZE_MAX},
        arena_extend_strategy{},
        do_copy_in_default_stream{1},
        has_user_compute_stream{},
        user_compute_stream{},
        default_memory_arena_cfg{},
        enable_hip_graph{false},
        tunable_op_enable{false},
        tunable_op_tuning_enable{false},
        tunable_op_max_tuning_duration_ms{} {}
#endif

  /** \brief ROCM device Id
   *   Defaults to 0.
   */
  int device_id;

  /** \brief ROCM MIOpen Convolution algorithm exhaustive search option.
   *   Defaults to 0 (false).
   */
  int miopen_conv_exhaustive_search;

  /** \brief ROCM memory limit (To use all possible memory pass in maximum size_t)
   *   Defaults to SIZE_MAX.
   *   \note If a ::OrtArenaCfg has been applied, it will override this field
   */
  size_t gpu_mem_limit;

  /** \brief Strategy used to grow the memory arena
   *   0 = kNextPowerOfTwo<br>
   *   1 = kSameAsRequested<br>
   *   Defaults to 0.
   *   \note If a ::OrtArenaCfg has been applied, it will override this field
   */
  int arena_extend_strategy;

  /** \brief Flag indicating if copying needs to take place on the same stream as the compute stream in the ROCM EP
   *   0 = Use separate streams for copying and compute.
   *   1 = Use the same stream for copying and compute.
   *   Defaults to 1.
   *   WARNING: Setting this to 0 may result in data races for some models.
   *   Please see issue #4829 for more details.
   */
  int do_copy_in_default_stream;

  /** \brief Flag indicating if there is a user provided compute stream
   *   Defaults to 0.
   */
  int has_user_compute_stream;

  /** \brief User provided compute stream.
   *   If provided, please set `has_user_compute_stream` to 1.
   */
  void* user_compute_stream;

  /** \brief ROCM memory arena configuration parameters
   */
  OrtArenaCfg* default_memory_arena_cfg;

  int enable_hip_graph;

  /** \brief Enable TunableOp for using.
   *   Set it to 1/0 to enable/disable TunableOp. Otherwise, it is disabled by default.
   *   This option can be overridden by environment variable ORT_ROCM_TUNABLE_OP_ENABLE.
   */
  int tunable_op_enable;

  /** \brief Enable TunableOp for tuning.
   *   Set it to 1/0 to enable/disable TunableOp tuning. Otherwise, it is disabled by default.
   *   This option can be overridden by environment variable ORT_ROCM_TUNABLE_OP_TUNING_ENABLE.
   */
  int tunable_op_tuning_enable;

  /** \brief Max tuning duration time limit for each instance of TunableOp.
   *   Defaults to 0 to disable the limit.
   */
  int tunable_op_max_tuning_duration_ms;

} OrtROCMProviderOptions;

/** \brief TensorRT Provider Options
 *
 * \see OrtApi::SessionOptionsAppendExecutionProvider_TensorRT
 */
typedef struct OrtTensorRTProviderOptions {
  int device_id;                                ///< CUDA device id (0 = default device)
  int has_user_compute_stream;                  // indicator of user specified CUDA compute stream.
  void* user_compute_stream;                    // user specified CUDA compute stream.
  int trt_max_partition_iterations;             // maximum iterations for TensorRT parser to get capability
  int trt_min_subgraph_size;                    // minimum size of TensorRT subgraphs
  size_t trt_max_workspace_size;                // maximum workspace size for TensorRT.
  int trt_fp16_enable;                          // enable TensorRT FP16 precision. Default 0 = false, nonzero = true
  int trt_int8_enable;                          // enable TensorRT INT8 precision. Default 0 = false, nonzero = true
  const char* trt_int8_calibration_table_name;  // TensorRT INT8 calibration table name.
  int trt_int8_use_native_calibration_table;    // use native TensorRT generated calibration table. Default 0 = false, nonzero = true
  int trt_dla_enable;                           // enable DLA. Default 0 = false, nonzero = true
  int trt_dla_core;                             // DLA core number. Default 0
  int trt_dump_subgraphs;                       // dump TRT subgraph. Default 0 = false, nonzero = true
  int trt_engine_cache_enable;                  // enable engine caching. Default 0 = false, nonzero = true
  const char* trt_engine_cache_path;            // specify engine cache path
  int trt_engine_decryption_enable;             // enable engine decryption. Default 0 = false, nonzero = true
  const char* trt_engine_decryption_lib_path;   // specify engine decryption library path
  int trt_force_sequential_engine_build;        // force building TensorRT engine sequentially. Default 0 = false, nonzero = true
  // This is the legacy struct and don't add new fields here.
  // For new field that can be represented by string, please add it in include/onnxruntime/core/providers/tensorrt/tensorrt_provider_options.h
  // For non-string field, need to create a new separate api to handle it.
} OrtTensorRTProviderOptions;

/** \brief MIGraphX Provider Options
 *
 * \see OrtApi::SessionOptionsAppendExecutionProvider_MIGraphX
 */
typedef struct OrtMIGraphXProviderOptions {
  int device_id;                                     // hip device id.
  int migraphx_fp16_enable;                          // MIGraphX FP16 precision. Default 0 = false, nonzero = true
  int migraphx_fp8_enable;                           // MIGraphX FP8 precision. Default 0 = false, nonzero = true
  int migraphx_int8_enable;                          // MIGraphX INT8 precision. Default 0 = false, nonzero = true
  int migraphx_use_native_calibration_table;         // MIGraphx INT8 cal table. Default 0 = false, nonzero = true
  const char* migraphx_int8_calibration_table_name;  // MIGraphx INT8 calibration table name
  int migraphx_save_compiled_model;                  // migraphx save compiled model. Default 0 = false, nonzero = true
  const char* migraphx_save_model_path;              // migraphx model path name
  int migraphx_load_compiled_model;                  // migraphx int8 cal table. Default 0 = false, nonzero = true
  const char* migraphx_load_model_path;              // migraphx model path name
  bool migraphx_exhaustive_tune;                     // MIGraphX tuned compile. Default = false, nonzero = true

  /** \brief MIGraphX memory limit (To use all possible memory pass in maximum size_t)
   *   Defaults to SIZE_MAX.
   *   \note If a ::OrtArenaCfg has been applied, it will override this field
   */
  size_t migraphx_mem_limit;

  /** \brief Strategy used to grow the memory arena
   *   0 = kNextPowerOfTwo<br>
   *   1 = kSameAsRequested<br>
   *   Defaults to 0.
   *   \note If a ::OrtArenaCfg has been applied, it will override this field
   */
  int migraphx_arena_extend_strategy;

  // This is the legacy struct and don't add new fields here.
} OrtMIGraphXProviderOptions;

/** \brief OpenVINO Provider Options
 *  \brief This Struct is frozen since ORT 1.13.0. Its maintained part of Legacy API for compatibility.
 *  \brief For latest OpenVINO Provider Options update to the ProviderOptions map.
 *  \brief Latest OpenVINO Provider Options are listed in the
 *  \htmlonly
 *  <a href="https://onnxruntime.ai/docs/execution-providers/OpenVINO-ExecutionProvider.html#summary-of-options">onnxruntime document.</a>
 *  \endhtmlonly
 * \see OrtApi::SessionOptionsAppendExecutionProvider()
 */
typedef struct OrtOpenVINOProviderOptions {
#ifdef __cplusplus
  OrtOpenVINOProviderOptions() : device_type{},
                                 enable_npu_fast_compile{},
                                 device_id{},
                                 num_of_threads{},
                                 cache_dir{},
                                 context{},
                                 enable_opencl_throttling{},
                                 enable_dynamic_shapes{} {}
#endif
  /** \brief Device type string
   *
   * Valid settings are one of: "CPU_FP32", "CPU_FP16", "GPU_FP32", "GPU_FP16"
   */
  const char* device_type;
  unsigned char enable_npu_fast_compile;  ///< 0 = disabled, nonzero = enabled
  const char* device_id;
  size_t num_of_threads;  ///< 0 = Use default number of threads
  const char* cache_dir;  // path is set to empty by default
  void* context;
  unsigned char enable_opencl_throttling;  ///< 0 = disabled, nonzero = enabled
  unsigned char enable_dynamic_shapes;     ///< 0 = disabled, nonzero = enabled
} OrtOpenVINOProviderOptions;

struct OrtApi;
typedef struct OrtApi OrtApi;

struct OrtTrainingApi;
typedef struct OrtTrainingApi OrtTrainingApi;

struct OrtModelEditorApi;
typedef struct OrtModelEditorApi OrtModelEditorApi;

struct OrtCompileApi;
typedef struct OrtCompileApi OrtCompileApi;

struct OrtEpApi;
typedef struct OrtEpApi OrtEpApi;

/** \brief The helper interface to get the right version of OrtApi
 *
 * Get a pointer to this structure through ::OrtGetApiBase
 */
struct OrtApiBase {
  /** \brief Get a pointer to the requested version of the ::OrtApi
   *
   * \param[in] version Must be ::ORT_API_VERSION
   * \return The ::OrtApi for the version requested, nullptr will be returned if this version is unsupported, for example when using a runtime
   *   older than the version created with this header file.
   *
   * One can call GetVersionString() to get the version of the Onnxruntime library for logging
   * and error reporting purposes.
   */
  const OrtApi*(ORT_API_CALL* GetApi)(uint32_t version)NO_EXCEPTION;

  /** \brief Returns a null terminated string of the version of the Onnxruntime library (eg: "1.8.1")
   *
   *  \return UTF-8 encoded version string. Do not deallocate the returned buffer.
   */
  const char*(ORT_API_CALL* GetVersionString)(void)NO_EXCEPTION;
};

typedef struct OrtApiBase OrtApiBase;

/** \brief The Onnxruntime library's entry point to access the C API
 *
 * Call this to get the a pointer to an ::OrtApiBase
 */
ORT_EXPORT const OrtApiBase* ORT_API_CALL OrtGetApiBase(void) NO_EXCEPTION;

/** \brief Thread work loop function
 *
 * Onnxruntime will provide the working loop on custom thread creation
 * Argument is an onnxruntime built-in type which will be provided when thread pool calls OrtCustomCreateThreadFn
 */
typedef void (*OrtThreadWorkerFn)(void* ort_worker_fn_param);

typedef const struct OrtCustomHandleType {
  char __place_holder;
}* OrtCustomThreadHandle;

/** \brief Ort custom thread creation function
 *
 * The function should return a thread handle to be used in onnxruntime thread pools
 * Onnxruntime will throw exception on return value of nullptr or 0, indicating that the function failed to create a thread
 */
typedef OrtCustomThreadHandle (*OrtCustomCreateThreadFn)(void* ort_custom_thread_creation_options, OrtThreadWorkerFn ort_thread_worker_fn, void* ort_worker_fn_param);

/** \brief Custom thread join function
 *
 * Onnxruntime thread pool destructor will call the function to join a custom thread.
 * Argument ort_custom_thread_handle is the value returned by OrtCustomCreateThreadFn
 */
typedef void (*OrtCustomJoinThreadFn)(OrtCustomThreadHandle ort_custom_thread_handle);

typedef OrtStatus*(ORT_API_CALL* RegisterCustomOpsFn)(OrtSessionOptions* options, const OrtApiBase* api);

/** \brief Callback function for RunAsync
 *
 * \param[in] user_data User specific data that passed back to the callback
 * \param[out] outputs On succeed, outputs host inference results, on error, the value will be nullptr
 * \param[out] num_outputs Number of outputs, on error, the value will be zero
 * \param[out] status On error, status will provide details
 */
typedef void (*RunAsyncCallbackFn)(void* user_data, OrtValue** outputs, size_t num_outputs, OrtStatusPtr status);

/** \brief The C API
 *
 * All C API functions are defined inside this structure as pointers to functions.
 * Call OrtApiBase::GetApi to get a pointer to it
 *
 * \nosubgrouping
 */
/*
 * Public enum for compiled model compatibility across EPs.
 */
typedef enum OrtCompiledModelCompatibility {
  OrtCompiledModelCompatibility_EP_NOT_APPLICABLE = 0,
  OrtCompiledModelCompatibility_EP_SUPPORTED_OPTIMAL,
  OrtCompiledModelCompatibility_EP_SUPPORTED_PREFER_RECOMPILATION,
  OrtCompiledModelCompatibility_EP_UNSUPPORTED,
} OrtCompiledModelCompatibility;

struct OrtApi {
  /// \name OrtStatus
  /// @{

  /**
   * \brief Create an OrtStatus from a null terminated string
   *
   * \param[in] code
   * \param[in] msg A null-terminated string. Its contents will be copied.
   * \return A new OrtStatus object, must be destroyed with OrtApi::ReleaseStatus
   */
  OrtStatus*(ORT_API_CALL* CreateStatus)(OrtErrorCode code, _In_ const char* msg)NO_EXCEPTION ORT_ALL_ARGS_NONNULL;

  /** \brief Get OrtErrorCode from OrtStatus
   *
   * \param[in] status
   * \return OrtErrorCode that \p status was created with
   */
  OrtErrorCode(ORT_API_CALL* GetErrorCode)(_In_ const OrtStatus* status) NO_EXCEPTION ORT_ALL_ARGS_NONNULL;

  /** \brief Get error string from OrtStatus
   *
   * \param[in] status
   * \return The error message inside the `status`. Do not free the returned value.
   */
  const char*(ORT_API_CALL* GetErrorMessage)(_In_ const OrtStatus* status)NO_EXCEPTION ORT_ALL_ARGS_NONNULL;

  /// @}
  /// \name OrtEnv
  /// @{

  /** \brief Create an OrtEnv
   *
   * \note Invoking this function will return the same instance of the environment as that returned by a previous call
   * to another env creation function; all arguments to this function will be ignored.
   * \param[in] log_severity_level The log severity level.
   * \param[in] logid The log identifier.
   * \param[out] out Returned newly created OrtEnv. Must be freed with OrtApi::ReleaseEnv
   *
   * \snippet{doc} snippets.dox OrtStatus Return Value
   */
  ORT_API2_STATUS(CreateEnv, OrtLoggingLevel log_severity_level, _In_ const char* logid, _Outptr_ OrtEnv** out);

  /** \brief Create an OrtEnv
   *
   * \note Invoking this function will return the same instance of the environment as that returned by a previous call
   * to another env creation function; all arguments to this function will be ignored. If you want to provide your
   * own logging function, consider setting it using the SetUserLoggingFunction API instead.
   * \param[in] logging_function A pointer to a logging function.
   * \param[in] logger_param A pointer to arbitrary data passed as the ::OrtLoggingFunction `param` parameter to
   *                         `logging_function`. This parameter is optional.
   * \param[in] log_severity_level The log severity level.
   * \param[in] logid The log identifier.
   * \param[out] out Returned newly created OrtEnv. Must be freed with OrtApi::ReleaseEnv
   *
   * \snippet{doc} snippets.dox OrtStatus Return Value
   */
  ORT_API2_STATUS(CreateEnvWithCustomLogger, _In_ OrtLoggingFunction logging_function, _In_opt_ void* logger_param,
                  _In_ OrtLoggingLevel log_severity_level, _In_ const char* logid, _Outptr_ OrtEnv** out);

  /** \brief Enable Telemetry
   *
   * \note Telemetry events are on by default since they are lightweight
   * \param[in] env
   *
   * \snippet{doc} snippets.dox OrtStatus Return Value
   */
  ORT_API2_STATUS(EnableTelemetryEvents, _In_ const OrtEnv* env);
  /** \brief Disable Telemetry
   *
   * \see OrtApi::EnableTelemetryEvents
   * \param[in] env
   *
   * \snippet{doc} snippets.dox OrtStatus Return Value
   */
  ORT_API2_STATUS(DisableTelemetryEvents, _In_ const OrtEnv* env);

  /// @}
  /// \name OrtSession
  /// @{

  /** \brief Create an OrtSession from a model file
   *
   * \param[in] env
   * \param[in] model_path
   * \param[in] options
   * \param[out] out Returned newly created OrtSession. Must be freed with OrtApi::ReleaseSession
   *
   * \snippet{doc} snippets.dox OrtStatus Return Value
   */
  // TODO: document the path separator convention? '/' vs '\'
  // TODO: should specify the access characteristics of model_path. Is this read only during the
  // execution of CreateSession, or does the OrtSession retain a handle to the file/directory
  // and continue to access throughout the OrtSession lifetime?
  //  What sort of access is needed to model_path : read or read/write?
  ORT_API2_STATUS(CreateSession, _In_ const OrtEnv* env, _In_ const ORTCHAR_T* model_path,
                  _In_ const OrtSessionOptions* options, _Outptr_ OrtSession** out);

  /** \brief Create an OrtSession from memory
   *
   * \param[in] env
   * \param[in] model_data
   * \param[in] model_data_length
   * \param[in] options
   * \param[out] out Returned newly created OrtSession. Must be freed with OrtApi::ReleaseSession
   *
   * \snippet{doc} snippets.dox OrtStatus Return Value
   */
  ORT_API2_STATUS(CreateSessionFromArray, _In_ const OrtEnv* env,
                  _In_ const void* model_data, size_t model_data_length,
                  _In_ const OrtSessionOptions* options, _Outptr_ OrtSession** out);

  /** \brief Run the model in an ::OrtSession
   *
   * Will not return until the model run has completed. Multiple threads might be used to run the model based on
   * the options in the ::OrtSession and settings used when creating the ::OrtEnv
   *
   * \param[in] session
   * \param[in] run_options If nullptr, will use a default ::OrtRunOptions
   * \param[in] input_names Array of null terminated UTF8 encoded strings of the input names
   * \param[in] inputs Array of ::OrtValue%s of the input values
   * \param[in] input_len Number of elements in the input_names and inputs arrays
   * \param[in] output_names Array of null terminated UTF8 encoded strings of the output names
   * \param[in] output_names_len Number of elements in the output_names and outputs array
   * \param[out] outputs Array of ::OrtValue%s that the outputs are stored in. This can also be
   *     an array of nullptr values, in this case ::OrtValue objects will be allocated and pointers
   *     to them will be set into the `outputs` array.
   *
   * \snippet{doc} snippets.dox OrtStatus Return Value
   */
  ORT_API2_STATUS(Run, _Inout_ OrtSession* session, _In_opt_ const OrtRunOptions* run_options,
                  _In_reads_(input_len) const char* const* input_names,
                  _In_reads_(input_len) const OrtValue* const* inputs, size_t input_len,
                  _In_reads_(output_names_len) const char* const* output_names, size_t output_names_len,
                  _Inout_updates_all_(output_names_len) OrtValue** outputs);

  /// @}
  /// \name OrtSessionOptions
  /// @{

  /** \brief Create an ::OrtSessionOptions object
   *
   * To use additional providers, you must build ORT with the extra providers enabled. Then call one of these
   * functions to enable them in the session:<br>
   *   OrtSessionOptionsAppendExecutionProvider_CPU<br>
   *   OrtSessionOptionsAppendExecutionProvider_CUDA<br>
   *   OrtSessionOptionsAppendExecutionProvider_(remaining providers...)<br>
   * The order they are called indicates the preference order as well. In other words call this method
   * on your most preferred execution provider first followed by the less preferred ones.
   * If none are called Ort will use its internal CPU execution provider.
   *
   * \param[out] options The newly created OrtSessionOptions. Must be freed with OrtApi::ReleaseSessionOptions
   *
   * \snippet{doc} snippets.dox OrtStatus Return Value
   */
  ORT_API2_STATUS(CreateSessionOptions, _Outptr_ OrtSessionOptions** options);

  /** \brief Set filepath to save optimized model after graph level transformations
   *
   * \param[in] options
   * \param[in] optimized_model_filepath
   *
   * \snippet{doc} snippets.dox OrtStatus Return Value
   */
  ORT_API2_STATUS(SetOptimizedModelFilePath, _Inout_ OrtSessionOptions* options,
                  _In_ const ORTCHAR_T* optimized_model_filepath);

  /** \brief Create a copy of an existing ::OrtSessionOptions
   *
   * \param[in] in_options OrtSessionOptions to copy
   * \param[out] out_options Returned newly created ::OrtSessionOptions. Must be freed with OrtApi::ReleaseSessionOptions
   *
   * \snippet{doc} snippets.dox OrtStatus Return Value
   */
  ORT_API2_STATUS(CloneSessionOptions, _In_ const OrtSessionOptions* in_options,
                  _Outptr_ OrtSessionOptions** out_options);

  /** \brief Set execution mode
   *
   * Controls whether you want to execute operators in your graph sequentially or in parallel. Usually when the model
   *  has many branches, setting this option to ExecutionMode.ORT_PARALLEL will give you better performance.
   *  See [docs/ONNX_Runtime_Perf_Tuning.md] for more details.
   *
   * \param[in] options
   * \param[in] execution_mode
   *
   * \snippet{doc} snippets.dox OrtStatus Return Value
   */
  ORT_API2_STATUS(SetSessionExecutionMode, _Inout_ OrtSessionOptions* options, ExecutionMode execution_mode);

  /** \brief Enable profiling for a session
   *
   * \param[in] options
   * \param[in] profile_file_prefix
   *
   * \snippet{doc} snippets.dox OrtStatus Return Value
   */
  ORT_API2_STATUS(EnableProfiling, _Inout_ OrtSessionOptions* options, _In_ const ORTCHAR_T* profile_file_prefix);

  /** \brief Disable profiling for a session
   *
   * \param[in] options
   *
   * \snippet{doc} snippets.dox OrtStatus Return Value
   */
  ORT_API2_STATUS(DisableProfiling, _Inout_ OrtSessionOptions* options);

  /** \brief Enable the memory pattern optimization
   *
   * The idea is if the input shapes are the same, we could trace the internal memory allocation
   * and generate a memory pattern for future request. So next time we could just do one allocation
   * with a big chunk for all the internal memory allocation.
   * \note Memory pattern optimization is only available when Sequential Execution mode is enabled (see OrtApi::SetSessionExecutionMode)
   *
   * \see OrtApi::DisableMemPattern
   *
   * \param[in] options
   *
   * \snippet{doc} snippets.dox OrtStatus Return Value
   */
  ORT_API2_STATUS(EnableMemPattern, _Inout_ OrtSessionOptions* options);

  /** \brief Disable the memory pattern optimization
   *
   * \see OrtApi::EnableMemPattern
   *
   * \param[in] options
   *
   * \snippet{doc} snippets.dox OrtStatus Return Value
   */
  ORT_API2_STATUS(DisableMemPattern, _Inout_ OrtSessionOptions* options);

  /** \brief Enable the memory arena on CPU
   *
   * Arena may pre-allocate memory for future usage.
   *
   * \param[in] options
   *
   * \snippet{doc} snippets.dox OrtStatus Return Value
   */
  ORT_API2_STATUS(EnableCpuMemArena, _Inout_ OrtSessionOptions* options);

  /** \brief Disable the memory arena on CPU
   *
   * \param[in] options
   *
   * \snippet{doc} snippets.dox OrtStatus Return Value
   */
  ORT_API2_STATUS(DisableCpuMemArena, _Inout_ OrtSessionOptions* options);

  /** \brief Set session log id
   *
   * \param[in] options
   * \param[in] logid The log identifier.
   *
   * \snippet{doc} snippets.dox OrtStatus Return Value
   */
  ORT_API2_STATUS(SetSessionLogId, _Inout_ OrtSessionOptions* options, const char* logid);

  /** \brief Set session log verbosity level
   *
   * Applies to session load, initialization, etc
   *
   * \param[in] options
   * \param[in] session_log_verbosity_level \snippet{doc} snippets.dox Log Verbosity Level
   *
   * \snippet{doc} snippets.dox OrtStatus Return Value
   */
  ORT_API2_STATUS(SetSessionLogVerbosityLevel, _Inout_ OrtSessionOptions* options, int session_log_verbosity_level);

  /** \brief Set session log severity level
   *
   * \param[in] options
   * \param[in] session_log_severity_level The log severity level (refer to ::OrtLoggingLevel for possible values).
   *
   * \snippet{doc} snippets.dox OrtStatus Return Value
   */
  ORT_API2_STATUS(SetSessionLogSeverityLevel, _Inout_ OrtSessionOptions* options, int session_log_severity_level);

  /** \brief Set the optimization level to apply when loading a graph
   *
   * Please see https://onnxruntime.ai/docs/performance/model-optimizations/graph-optimizations.html for an in-depth explanation
   * \param[in,out] options The session options object
   * \param[in] graph_optimization_level The optimization level
   *
   * \snippet{doc} snippets.dox OrtStatus Return Value
   */
  ORT_API2_STATUS(SetSessionGraphOptimizationLevel, _Inout_ OrtSessionOptions* options,
                  GraphOptimizationLevel graph_optimization_level);

  /** \brief Sets the number of threads used to parallelize the execution within nodes
   *
   * When running a single node operation, ex. add, this sets the maximum number of threads to use.
   *
   * \note If built with OpenMP, this has no effect on the number of threads used. In this case
   *       use the OpenMP env variables to configure the number of intra op num threads.
   *
   * \param[in] options
   * \param[in] intra_op_num_threads Number of threads to use<br>
   *   A value of 0 will use the default number of threads<br>
   *
   * \snippet{doc} snippets.dox OrtStatus Return Value
   */
  ORT_API2_STATUS(SetIntraOpNumThreads, _Inout_ OrtSessionOptions* options, int intra_op_num_threads);

  /** \brief Sets the number of threads used to parallelize the execution of the graph
   *
   * If nodes can be run in parallel, this sets the maximum number of threads to use to run them in parallel.
   *
   * \note If sequential execution is enabled this value is ignored, it acts as if it was set to 1.
   *
   * \param[in] options
   * \param[in] inter_op_num_threads Number of threads to use<br>
   *   A value of 0 will use the default number of threads<br>
   *
   * \snippet{doc} snippets.dox OrtStatus Return Value
   */
  ORT_API2_STATUS(SetInterOpNumThreads, _Inout_ OrtSessionOptions* options, int inter_op_num_threads);

  /// @}
  /// \name OrtCustomOpDomain
  /// @{

  /** \brief Create a custom op domain
   *
   * \param[in] domain
   * \param[out] out Newly created domain. Must be freed with OrtApi::ReleaseCustomOpDomain
   *
   * \snippet{doc} snippets.dox OrtStatus Return Value
   */
  ORT_API2_STATUS(CreateCustomOpDomain, _In_ const char* domain, _Outptr_ OrtCustomOpDomain** out);

  /** \brief Add a custom op to a custom op domain
   *
   * \note The OrtCustomOp* pointer must remain valid until the ::OrtCustomOpDomain using it is released
   *
   * \param[in] custom_op_domain
   * \param[in] op
   *
   * \snippet{doc} snippets.dox OrtStatus Return Value
   */
  ORT_API2_STATUS(CustomOpDomain_Add, _Inout_ OrtCustomOpDomain* custom_op_domain, _In_ const OrtCustomOp* op);

  /// @}
  /// \name OrtSessionOptions
  /// @{

  /** \brief Add custom op domain to a session options
   *
   * \note The OrtCustomOpDomain* must not be deleted until all sessions using it are released
   *
   * \param[in] options
   * \param[in] custom_op_domain
   *
   * \snippet{doc} snippets.dox OrtStatus Return Value
   */
  ORT_API2_STATUS(AddCustomOpDomain, _Inout_ OrtSessionOptions* options, _In_ OrtCustomOpDomain* custom_op_domain);

  /** \deprecated Use OrtApi::RegisterCustomOpsLibrary_V2.
   *
   * Registers custom ops from a shared library.
   *
   * Loads a shared library (dll on windows, so on linux, etc) named 'library_path' and looks for this entry point:
   *		OrtStatus* RegisterCustomOps(OrtSessionOptions * options, const OrtApiBase* api);
   * It then passes in the provided session options to this function along with the api base.
   * The handle to the loaded library is returned in library_handle. It can be freed by the caller after all sessions using the passed in
   * session options are destroyed, or if an error occurs and it is non null.
   *
   * \param[in] options
   * \param[in] library_path
   * \param[out] library_handle OS specific handle to the loaded library (Use FreeLibrary on Windows, dlclose on Linux, etc.. to unload)
   *
   * \snippet{doc} snippets.dox OrtStatus Return Value
   */
  ORT_API2_STATUS(RegisterCustomOpsLibrary, _Inout_ OrtSessionOptions* options, _In_ const char* library_path, _Outptr_ void** library_handle);

  /// @}
  /// \name OrtSession
  /// @{

  /** \brief Get input count for a session
   *
   * This number must also match the number of inputs passed to OrtApi::Run
   *
   * \see OrtApi::SessionGetInputTypeInfo, OrtApi::SessionGetInputName, OrtApi::Session
   *
   * \param[in] session
   * \param[out] out Number of inputs
   *
   * \snippet{doc} snippets.dox OrtStatus Return Value
   */
  ORT_API2_STATUS(SessionGetInputCount, _In_ const OrtSession* session, _Out_ size_t* out);

  /** \brief Get output count for a session
   *
   * This number must also match the number of outputs returned by OrtApi::Run
   *
   * \see OrtApi::SessionGetOutputTypeInfo, OrtApi::SessionGetOutputName, OrtApi::Session
   *
   * \param[in] session
   * \param[out] out Number of outputs
   *
   * \snippet{doc} snippets.dox OrtStatus Return Value
   */
  ORT_API2_STATUS(SessionGetOutputCount, _In_ const OrtSession* session, _Out_ size_t* out);

  /** \brief Get overridable initializer count
   *
   * \see OrtApi::SessionGetOverridableInitializerTypeInfo, OrtApi::SessionGetOverridableInitializerName
   *
   * \param[in] session
   * \param[in] out
   *
   * \snippet{doc} snippets.dox OrtStatus Return Value
   */
  ORT_API2_STATUS(SessionGetOverridableInitializerCount, _In_ const OrtSession* session, _Out_ size_t* out);

  /** \brief Get input type information
   *
   * \param[in] session
   * \param[in] index Must be between 0 (inclusive) and what OrtApi::SessionGetInputCount returns (exclusive)
   * \param[out] type_info Must be freed with OrtApi::ReleaseTypeInfo
   *
   * \snippet{doc} snippets.dox OrtStatus Return Value
   */
  ORT_API2_STATUS(SessionGetInputTypeInfo, _In_ const OrtSession* session, size_t index, _Outptr_ OrtTypeInfo** type_info);

  /** \brief Get output type information
   *
   * \param[in] session
   * \param[in] index Must be between 0 (inclusive) and what OrtApi::SessionGetOutputCount returns (exclusive)
   * \param[out] type_info Must be freed with OrtApi::ReleaseTypeInfo
   *
   * \snippet{doc} snippets.dox OrtStatus Return Value
   */
  ORT_API2_STATUS(SessionGetOutputTypeInfo, _In_ const OrtSession* session, size_t index, _Outptr_ OrtTypeInfo** type_info);

  /** \brief Get overridable initializer type information
   *
   * \param[in] session
   * \param[in] index Must be between 0 (inclusive) and what OrtApi::SessionGetOverridableInitializerCount returns (exclusive)
   * \param[out] type_info Must be freed with OrtApi::ReleaseTypeInfo
   *
   * \snippet{doc} snippets.dox OrtStatus Return Value
   */
  ORT_API2_STATUS(SessionGetOverridableInitializerTypeInfo, _In_ const OrtSession* session, size_t index, _Outptr_ OrtTypeInfo** type_info);

  /** \brief Get input name
   *
   * \param[in] session
   * \param[in] index Must be between 0 (inclusive) and what OrtApi::SessionGetInputCount returns (exclusive)
   * \param[in] allocator
   * \param[out] value Set to a null terminated UTF-8 encoded string allocated using `allocator`. Must be freed using `allocator`.
   *
   * \snippet{doc} snippets.dox OrtStatus Return Value
   */
  ORT_API2_STATUS(SessionGetInputName, _In_ const OrtSession* session, size_t index, _Inout_ OrtAllocator* allocator, _Outptr_ char** value);

  /** \brief Get output name
   *
   * \param[in] session
   * \param[in] index Must be between 0 (inclusive) and what OrtApi::SessionGetOutputCount returns (exclusive)
   * \param[in] allocator
   * \param[out] value Set to a null terminated UTF-8 encoded string allocated using `allocator`. Must be freed using `allocator`.
   *
   * \snippet{doc} snippets.dox OrtStatus Return Value
   */
  ORT_API2_STATUS(SessionGetOutputName, _In_ const OrtSession* session, size_t index, _Inout_ OrtAllocator* allocator, _Outptr_ char** value);

  /** \brief Get overridable initializer name
   *
   * \param[in] session
   * \param[in] index Must be between 0 (inclusive) and what OrtApi::SessionGetOverridableInitializerCount returns (exclusive)
   * \param[in] allocator
   * \param[out] value Set to a null terminated UTF-8 encoded string allocated using `allocator`. Must be freed using `allocator`.
   *
   * \snippet{doc} snippets.dox OrtStatus Return Value
   */
  ORT_API2_STATUS(SessionGetOverridableInitializerName, _In_ const OrtSession* session, size_t index,
                  _Inout_ OrtAllocator* allocator, _Outptr_ char** value);

  /// @}
  /// \name OrtRunOptions
  /// @{

  /** \brief Create an OrtRunOptions
   *
   * \param[out] out Returned newly created ::OrtRunOptions. Must be freed with OrtApi::ReleaseRunOptions
   *
   * \snippet{doc} snippets.dox OrtStatus Return Value
   */
  ORT_API2_STATUS(CreateRunOptions, _Outptr_ OrtRunOptions** out);

  /** \brief Set per-run log verbosity level
   *
   * \see OrtApi::RunOptionsGetRunLogVerbosityLevel
   *
   * \param[in] options
   * \param[in] log_verbosity_level \snippet{doc} snippets.dox Log Verbosity Level
   *
   * \snippet{doc} snippets.dox OrtStatus Return Value
   */
  ORT_API2_STATUS(RunOptionsSetRunLogVerbosityLevel, _Inout_ OrtRunOptions* options, int log_verbosity_level);

  /** \brief Set per-run log severity level
   *
   * \see OrtApi::RunOptionsGetRunLogSeverityLevel
   *
   * \param[in] options
   * \param[in] log_severity_level The log severity level (refer to ::OrtLoggingLevel for possible values).
   */
  ORT_API2_STATUS(RunOptionsSetRunLogSeverityLevel, _Inout_ OrtRunOptions* options, int log_severity_level);

  /** \brief Set per-run tag
   *
   * This is used in a per-run log identifier.
   *
   * \see OrtApi::RunOptionsGetRunTag
   *
   * \param[in] options
   * \param[in] run_tag The run tag.
   */
  ORT_API2_STATUS(RunOptionsSetRunTag, _Inout_ OrtRunOptions* options, _In_ const char* run_tag);

  /** \brief Get per-run log verbosity level
   *
   * \see OrtApi::RunOptionsSetRunLogVerbosityLevel
   *
   * \param[in] options
   * \param[out] log_verbosity_level \snippet{doc} snippets.dox Log Verbosity Level
   *
   * \snippet{doc} snippets.dox OrtStatus Return Value
   */
  ORT_API2_STATUS(RunOptionsGetRunLogVerbosityLevel, _In_ const OrtRunOptions* options,
                  _Out_ int* log_verbosity_level);

  /** \brief Get per-run log severity level
   *
   * \see OrtApi::RunOptionsSetRunLogSeverityLevel
   *
   * \param[in] options
   * \param[out] log_severity_level The log severity level (refer to ::OrtLoggingLevel for possible values).
   */
  ORT_API2_STATUS(RunOptionsGetRunLogSeverityLevel, _In_ const OrtRunOptions* options, _Out_ int* log_severity_level);

  /** \brief Get per-run tag
   *
   * This is used in a per-run log identifier.
   *
   * \see OrtApi::RunOptionsSetRunTag
   *
   * \param[in] options
   * \param[out] run_tag The run tag.
   *                     Do not free this value, it is owned by `options`. It will be invalidated if the run tag
   *                     changes (i.e., with OrtApi::RunOptionsSetRunTag) or `options` is freed.
   */
  ORT_API2_STATUS(RunOptionsGetRunTag, _In_ const OrtRunOptions* options, _Out_ const char** run_tag);

  /** \brief Set terminate flag
   *
   * If a currently executing session needs to be force terminated, this can be called from another thread to force it to fail with an error.
   *
   * \param[in] options
   *
   * \snippet{doc} snippets.dox OrtStatus Return Value
   */
  ORT_API2_STATUS(RunOptionsSetTerminate, _Inout_ OrtRunOptions* options);

  /** \brief Clears the terminate flag
   *
   * Used so the OrtRunOptions instance can be used in a new OrtApi::Run call without it instantly terminating
   *
   * \param[in] options
   *
   * \snippet{doc} snippets.dox OrtStatus Return Value
   */
  ORT_API2_STATUS(RunOptionsUnsetTerminate, _Inout_ OrtRunOptions* options);

  /// @}
  /// \name OrtValue
  /// @{

  /** \brief Create a tensor
   *
   * Create a tensor using a supplied ::OrtAllocator
   *
   * \param[in] allocator
   * \param[in] shape Pointer to the tensor shape dimensions.
   * \param[in] shape_len The number of tensor shape dimensions.
   * \param[in] type
   * \param[out] out Returns newly created ::OrtValue. Must be freed with OrtApi::ReleaseValue
   *
   * \snippet{doc} snippets.dox OrtStatus Return Value
   */
  ORT_API2_STATUS(CreateTensorAsOrtValue, _Inout_ OrtAllocator* allocator, _In_ const int64_t* shape, size_t shape_len,
                  ONNXTensorElementDataType type, _Outptr_ OrtValue** out);

  /** \brief Create a tensor backed by a user supplied buffer
   *
   * Create a tensor with user's buffer. You can fill the buffer either before calling this function or after.
   * p_data is owned by caller. ReleaseValue won't release p_data.
   *
   * If you wish to transfer ownership of p_data to ORT use CreateTensorWithDataAndDeleterAsOrtValue.
   *
   * \param[in] info Memory description of where the p_data buffer resides (CPU vs GPU etc).
   * \param[in] p_data Pointer to the data buffer.
   * \param[in] p_data_len The number of bytes in the data buffer.
   * \param[in] shape Pointer to the tensor shape dimensions.
   * \param[in] shape_len The number of tensor shape dimensions.
   * \param[in] type The data type.
   * \param[out] out Returns newly created ::OrtValue. Must be freed with OrtApi::ReleaseValue
   *
   * \snippet{doc} snippets.dox OrtStatus Return Value
   */
  ORT_API2_STATUS(CreateTensorWithDataAsOrtValue, _In_ const OrtMemoryInfo* info, _Inout_ void* p_data,
                  size_t p_data_len, _In_ const int64_t* shape, size_t shape_len, ONNXTensorElementDataType type,
                  _Outptr_ OrtValue** out);

  /** \brief Return if an ::OrtValue is a tensor type
   *
   * \param[in] value A tensor type (string tensors are not supported)
   * \param[out] out Set to 1 iff ::OrtValue is a tensor, 0 otherwise
   *
   * \snippet{doc} snippets.dox OrtStatus Return Value
   */
  ORT_API2_STATUS(IsTensor, _In_ const OrtValue* value, _Out_ int* out);

  /** \brief Get a pointer to the raw data inside a tensor
   *
   * Used to read/write/modify the internal tensor data directly.
   * \note The returned pointer is valid until the \p value is destroyed.
   *
   * \param[in] value A tensor type (string tensors are not supported)
   * \param[out] out Filled in with a pointer to the internal storage
   *
   * \snippet{doc} snippets.dox OrtStatus Return Value
   */
  ORT_API2_STATUS(GetTensorMutableData, _In_ OrtValue* value, _Outptr_ void** out);

  /** \brief Set all strings at once in a string tensor
   *
   * \param[in,out] value A tensor of type ONNX_TENSOR_ELEMENT_DATA_TYPE_STRING
   * \param[in] s An array of strings. Each string in this array must be null terminated.
   * \param[in] s_len Count of strings in s (Must match the size of \p value's tensor shape)
   *
   * \snippet{doc} snippets.dox OrtStatus Return Value
   */
  ORT_API2_STATUS(FillStringTensor, _Inout_ OrtValue* value, _In_ const char* const* s, size_t s_len);

  /** \brief Get total byte length for all strings in a string tensor
   *
   * Typically used with OrtApi::GetStringTensorContent
   *
   * \param[in] value A tensor of type ONNX_TENSOR_ELEMENT_DATA_TYPE_STRING
   * \param[out] len Total byte length of all strings (does not include trailing nulls)
   *
   * \snippet{doc} snippets.dox OrtStatus Return Value
   */
  ORT_API2_STATUS(GetStringTensorDataLength, _In_ const OrtValue* value, _Out_ size_t* len);

  /** \brief Get all strings from a string tensor
   *
   * An example of the results:<br>
   * Given \p value is a string tensor with the strings { "This" "is" "a" "test" }<br>
   * \p s must have a size of 11 bytes<br>
   * \p offsets must have 4 elements<br>
   * After the call, these values will be filled in:<br>
   * \p s will contain "Thisisatest"<br>
   * \p offsets will contain { 0, 4, 6, 7 }<br>
   * The length of the last string is just s_len - offsets[last]
   *
   * \param[in] value A tensor of type ONNX_TENSOR_ELEMENT_DATA_TYPE_STRING
   * \param[in] s Buffer to sequentially write all tensor strings to. Each string is NOT null-terminated.
   * \param[in] s_len Number of bytes of buffer pointed to by \p s (Get it from OrtApi::GetStringTensorDataLength)
   * \param[out] offsets Array of start offsets into the strings written to \p s
   * \param[in] offsets_len Number of elements in offsets
   *
   * \snippet{doc} snippets.dox OrtStatus Return Value
   */
  ORT_API2_STATUS(GetStringTensorContent, _In_ const OrtValue* value, _Out_writes_bytes_all_(s_len) void* s,
                  size_t s_len, _Out_writes_all_(offsets_len) size_t* offsets, size_t offsets_len);

  /// @}
  /// \name OrtTypeInfo
  /// @{

  /** \brief Get ::OrtTensorTypeAndShapeInfo from an ::OrtTypeInfo
   *
   * \param[in] type_info
   * \param[out] out Do not free this value, it will be valid until type_info is freed.
   *             If type_info does not represent tensor, this value will be set to nullptr.
   *
   * \snippet{doc} snippets.dox OrtStatus Return Value
   */
  ORT_API2_STATUS(CastTypeInfoToTensorInfo, _In_ const OrtTypeInfo* type_info,
                  _Outptr_result_maybenull_ const OrtTensorTypeAndShapeInfo** out);

  /** \brief Get ::ONNXType from ::OrtTypeInfo
   *
   * \param[in] type_info
   * \param[out] out
   *
   * \snippet{doc} snippets.dox OrtStatus Return Value
   */
  ORT_API2_STATUS(GetOnnxTypeFromTypeInfo, _In_ const OrtTypeInfo* type_info, _Out_ enum ONNXType* out);

  /// @}
  /// \name OrtTensorTypeAndShapeInfo
  /// @{

  /** \brief Create an ::OrtTensorTypeAndShapeInfo object
   *
   * \param[out] out Returns newly created ::OrtTensorTypeAndShapeInfo. Must be freed with OrtApi::ReleaseTensorTypeAndShapeInfo
   *
   * \snippet{doc} snippets.dox OrtStatus Return Value
   */
  ORT_API2_STATUS(CreateTensorTypeAndShapeInfo, _Outptr_ OrtTensorTypeAndShapeInfo** out);

  /** \brief Set element type in ::OrtTensorTypeAndShapeInfo
   *
   * \param[in] info
   * \param[in] type
   *
   * \snippet{doc} snippets.dox OrtStatus Return Value
   */
  ORT_API2_STATUS(SetTensorElementType, _Inout_ OrtTensorTypeAndShapeInfo* info, enum ONNXTensorElementDataType type);

  /** \brief Set shape information in ::OrtTensorTypeAndShapeInfo
   *
   * \param[in] info
   * \param[in] dim_values Array with `dim_count` elements. Can contain negative values.
   * \param[in] dim_count Number of elements in `dim_values`
   *
   * \snippet{doc} snippets.dox OrtStatus Return Value
   */
  ORT_API2_STATUS(SetDimensions, OrtTensorTypeAndShapeInfo* info, _In_ const int64_t* dim_values, size_t dim_count);

  /** \brief Get element type in ::OrtTensorTypeAndShapeInfo
   *
   * \see OrtApi::SetTensorElementType
   *
   * \param[in] info
   * \param[out] out
   *
   * \snippet{doc} snippets.dox OrtStatus Return Value
   */
  ORT_API2_STATUS(GetTensorElementType, _In_ const OrtTensorTypeAndShapeInfo* info,
                  _Out_ enum ONNXTensorElementDataType* out);

  /** \brief Get dimension count in ::OrtTensorTypeAndShapeInfo
   *
   * \see OrtApi::GetDimensions
   *
   * \param[in] info
   * \param[out] out
   *
   * \snippet{doc} snippets.dox OrtStatus Return Value
   */
  ORT_API2_STATUS(GetDimensionsCount, _In_ const OrtTensorTypeAndShapeInfo* info, _Out_ size_t* out);

  /** \brief Get dimensions in ::OrtTensorTypeAndShapeInfo
   *
   * \param[in] info
   * \param[out] dim_values Array with `dim_values_length` elements. On return, filled with the dimensions stored in the ::OrtTensorTypeAndShapeInfo
   * \param[in] dim_values_length Number of elements in `dim_values`. Use OrtApi::GetDimensionsCount to get this value
   *
   * \snippet{doc} snippets.dox OrtStatus Return Value
   */
  ORT_API2_STATUS(GetDimensions, _In_ const OrtTensorTypeAndShapeInfo* info, _Out_ int64_t* dim_values,
                  size_t dim_values_length);

  /** \brief Get symbolic dimension names in ::OrtTensorTypeAndShapeInfo
   *
   * \param[in] info
   * \param[in] dim_params Array with `dim_params_length` elements. On return filled with pointers to null terminated strings of the dimension names
   * \param[in] dim_params_length Number of elements in `dim_params`. Use OrtApi::GetDimensionsCount to get this value
   *
   * \snippet{doc} snippets.dox OrtStatus Return Value
   */
  ORT_API2_STATUS(GetSymbolicDimensions, _In_ const OrtTensorTypeAndShapeInfo* info,
                  _Out_writes_all_(dim_params_length) const char* dim_params[], size_t dim_params_length);

  /** \brief Get total number of elements in a tensor shape from an ::OrtTensorTypeAndShapeInfo
   *
   * Return the number of elements specified by the tensor shape (all dimensions multiplied by each other).
   * For 0 dimensions, 1 is returned. If any dimension is less than 0, the result is always -1.
   *
   * Examples:<br>
   * [] = 1<br>
   * [1,3,4] = 12<br>
   * [2,0,4] = 0<br>
   * [-1,3,4] = -1<br>
   *
   * \param[in] info
   * \param[out] out Number of elements
   *
   * \snippet{doc} snippets.dox OrtStatus Return Value
   */
  ORT_API2_STATUS(GetTensorShapeElementCount, _In_ const OrtTensorTypeAndShapeInfo* info, _Out_ size_t* out);

  /// @}
  /// \name OrtValue
  /// @{

  /** \brief Get type and shape information from a tensor ::OrtValue
   *
   * \param[in] value Must be a tensor (not a map/sequence/etc) or will return failure
   * \param[out] out Newly created ::OrtTensorTypeAndShapeInfo. Must be freed with OrtApi::ReleaseTensorTypeAndShapeInfo
   *
   * \snippet{doc} snippets.dox OrtStatus Return Value
   */
  ORT_API2_STATUS(GetTensorTypeAndShape, _In_ const OrtValue* value, _Outptr_ OrtTensorTypeAndShapeInfo** out);

  /** \brief Get type information of an OrtValue
   *
   * \param[in] value
   * \param[out] out Newly created ::OrtTypeInfo. Must be freed with OrtApi::ReleaseTypeInfo
   *
   * \snippet{doc} snippets.dox OrtStatus Return Value
   */
  ORT_API2_STATUS(GetTypeInfo, _In_ const OrtValue* value, _Outptr_result_maybenull_ OrtTypeInfo** out);

  /** \brief Get ONNXType of an ::OrtValue
   *
   * \param[in] value
   * \param[out] out
   *
   * \snippet{doc} snippets.dox OrtStatus Return Value
   */
  ORT_API2_STATUS(GetValueType, _In_ const OrtValue* value, _Out_ enum ONNXType* out);

  /// @}
  /// \name OrtMemoryInfo
  /// @{

  /** \brief Create an ::OrtMemoryInfo
   *
   * \param[in] name
   * \param[in] type
   * \param[in] id
   * \param[in] mem_type
   * \param[out] out Newly created ::OrtMemoryInfo. Must be freed with OrtAPi::ReleaseMemoryInfo
   *
   * \snippet{doc} snippets.dox OrtStatus Return Value
   */
  ORT_API2_STATUS(CreateMemoryInfo, _In_ const char* name, enum OrtAllocatorType type, int id,
                  enum OrtMemType mem_type, _Outptr_ OrtMemoryInfo** out);

  /** \brief Create an ::OrtMemoryInfo for CPU memory
   *
   * Special case version of OrtApi::CreateMemoryInfo for CPU based memory. Same as using OrtApi::CreateMemoryInfo with name = "Cpu" and id = 0.
   *
   * \param[in] type
   * \param[in] mem_type
   * \param[out] out
   *
   * \snippet{doc} snippets.dox OrtStatus Return Value
   */
  ORT_API2_STATUS(CreateCpuMemoryInfo, enum OrtAllocatorType type, enum OrtMemType mem_type,
                  _Outptr_ OrtMemoryInfo** out);

  /** \brief Compare ::OrtMemoryInfo objects for equality
   *
   * Compares all settings of each ::OrtMemoryInfo for equality
   *
   * \param[in] info1
   * \param[in] info2
   * \param[out] out Set to 0 if equal, -1 if not equal
   *
   * \snippet{doc} snippets.dox OrtStatus Return Value
   */
  ORT_API2_STATUS(CompareMemoryInfo, _In_ const OrtMemoryInfo* info1, _In_ const OrtMemoryInfo* info2, _Out_ int* out);

  /** \brief Get name from ::OrtMemoryInfo
   *
   * \param[in] ptr
   * \param[out] out Writes null terminated string to this pointer. Do NOT free the returned pointer. It is valid for the lifetime of the ::OrtMemoryInfo
   *
   * \snippet{doc} snippets.dox OrtStatus Return Value
   */
  ORT_API2_STATUS(MemoryInfoGetName, _In_ const OrtMemoryInfo* ptr, _Out_ const char** out);

  /** \brief Get the device id from ::OrtMemoryInfo
   */
  ORT_API2_STATUS(MemoryInfoGetId, _In_ const OrtMemoryInfo* ptr, _Out_ int* out);

  /** \brief Get the ::OrtMemType from ::OrtMemoryInfo
   */
  ORT_API2_STATUS(MemoryInfoGetMemType, _In_ const OrtMemoryInfo* ptr, _Out_ OrtMemType* out);

  /** \brief Get the ::OrtAllocatorType from ::OrtMemoryInfo
   */
  ORT_API2_STATUS(MemoryInfoGetType, _In_ const OrtMemoryInfo* ptr, _Out_ OrtAllocatorType* out);

  /// @}
  /// \name OrtAllocator
  /// @{

  /// \brief Calls OrtAllocator::Alloc function
  ORT_API2_STATUS(AllocatorAlloc, _Inout_ OrtAllocator* ort_allocator, size_t size, _Outptr_ void** out);
  /// \brief Calls OrtAllocator::Free function
  ORT_API2_STATUS(AllocatorFree, _Inout_ OrtAllocator* ort_allocator, void* p);
  /// \brief Calls OrtAllocator::Info function
  ORT_API2_STATUS(AllocatorGetInfo, _In_ const OrtAllocator* ort_allocator, _Outptr_ const struct OrtMemoryInfo** out);

  /** \brief Get the default allocator
   *
   * The default allocator is a CPU based, non-arena. Always returns the same pointer to the same default allocator.
   *
   * \param[out] out Returned value should NOT be freed
   *
   * \snippet{doc} snippets.dox OrtStatus Return Value
   */
  ORT_API2_STATUS(GetAllocatorWithDefaultOptions, _Outptr_ OrtAllocator** out);

  /// @}
  /// \name OrtSessionOptions
  /// @{

  /** \brief Override session symbolic dimensions
   *
   * Override symbolic dimensions (by specific denotation strings) with actual values if known at session initialization time to enable
   * optimizations that can take advantage of fixed values (such as memory planning, etc)
   *
   * \param[in] options
   * \param[in] dim_denotation
   * \param[in] dim_value
   *
   * \snippet{doc} snippets.dox OrtStatus Return Value
   */
  ORT_API2_STATUS(AddFreeDimensionOverride, _Inout_ OrtSessionOptions* options, _In_ const char* dim_denotation,
                  _In_ int64_t dim_value);

  /// @}
  /// \name OrtValue
  /// @{

  /* Internal information (not seen in Doxygen)
   *
   * APIs to support non-tensor types - map and sequence.
   * Currently only the following types are supported
   * Note: the following types should be kept in sync with data_types.h
   * Map types
   * =========
   * std::map<std::string, std::string>
   * std::map<std::string, int64_t>
   * std::map<std::string, float>
   * std::map<std::string, double>
   * std::map<int64_t, std::string>
   * std::map<int64_t, int64_t>
   * std::map<int64_t, float>
   * std::map<int64_t, double>
   *
   * Sequence types
   * ==============
   * std::vector<std::string>
   * std::vector<int64_t>
   * std::vector<float>
   * std::vector<double>
   * std::vector<std::map<std::string, float>>
   * std::vector<std::map<int64_t, float>
   */

  /** \brief Get non tensor data from an ::OrtValue
   *
   * If `value` is of type ONNX_TYPE_MAP, you need to retrieve the keys and values
   * separately. Use index=0 to retrieve keys and index=1 to retrieve values.
   * If `value` is of type ONNX_TYPE_SEQUENCE, use index to retrieve the index'th element
   * of the sequence.
   *
   * \param[in] value
   * \param[in] index See above for usage based on `value` type
   * \param[in] allocator Allocator used to allocate ::OrtValue
   * \param[out] out Created ::OrtValue that holds the element requested. Must be freed with OrtApi::ReleaseValue
   *
   * \snippet{doc} snippets.dox OrtStatus Return Value
   */
  ORT_API2_STATUS(GetValue, _In_ const OrtValue* value, int index, _Inout_ OrtAllocator* allocator,
                  _Outptr_ OrtValue** out);

  /** \brief Get non tensor value count from an ::OrtValue
   *
   * If `value` is of type ONNX_TYPE_MAP 2 will always be returned. For ONNX_TYPE_SEQUENCE
   * the number of elements in the sequence will be returned
   *
   * \param[in] value
   * \param[out] out
   *
   * \snippet{doc} snippets.dox OrtStatus Return Value
   */
  ORT_API2_STATUS(GetValueCount, _In_ const OrtValue* value, _Out_ size_t* out);

  /** \brief Create a map or sequence ::OrtValue
   *
   * To construct a map (ONNX_TYPE_MAP), use num_values = 2 and `in` should be an array of 2 ::OrtValue%s
   * representing keys and values.<br>
   *
   * To construct a sequence (ONNX_TYPE_SEQUENCE), use num_values = N where N is the number of the elements in the
   * sequence. 'in' should be an array of N ::OrtValue%s.
   *
   * \param[in] in See above for details
   * \param[in] num_values
   * \param[in] value_type Must be either ONNX_TYPE_MAP or ONNX_TYPE_SEQUENCE
   * \param[out] out Newly created ::OrtValue. Must be freed with OrtApi::ReleaseValue
   *
   * \snippet{doc} snippets.dox OrtStatus Return Value
   */
  ORT_API2_STATUS(CreateValue, _In_reads_(num_values) const OrtValue* const* in, size_t num_values,
                  enum ONNXType value_type, _Outptr_ OrtValue** out);

  /** \brief Create an opaque (custom user defined type) ::OrtValue
   *
   * Constructs an ::OrtValue that contains a value of non-standard type created for
   * experiments or while awaiting standardization. ::OrtValue in this case would contain
   * an internal representation of the Opaque type. Opaque types are distinguished from
   * each other by two strings 1) domain and 2) type name. The combination of the two
   * must be unique, so the type representation is properly identified internally. The combination
   * must be properly registered from within ORT at both compile/run time or by another API.
   *
   * To construct the ::OrtValue pass domain and type names, also a pointer to a data container
   * the type of which must be known to both ORT and the client program. That data container may or may
   * not match the internal representation of the Opaque type. The sizeof(data_container) is passed for
   * verification purposes.
   *
   * \param[in] domain_name Null terminated string of the domain name
   * \param[in] type_name Null terminated string of the type name
   * \param[in] data_container User pointer Data to populate ::OrtValue
   * \param[in] data_container_size Size in bytes of what `data_container` points to
   * \param[out] out Newly created ::OrtValue. Must be freed with OrtApi::ReleaseValue
   *
   * \snippet{doc} snippets.dox OrtStatus Return Value
   */
  ORT_API2_STATUS(CreateOpaqueValue, _In_z_ const char* domain_name, _In_z_ const char* type_name,
                  _In_ const void* data_container, size_t data_container_size, _Outptr_ OrtValue** out);

  /** \brief Get internal data from an opaque (custom user defined type) ::OrtValue
   *
   * Copies internal data from an opaque value into a user provided buffer
   *
   * \see OrtApi::CreateOpaqueValue
   *
   * \param[in] domain_name Null terminated string of the domain name
   * \param[in] type_name Null terminated string of the type name
   * \param[in] in The opaque ::OrtValue
   * \param[out] data_container Buffer to copy data into
   * \param[out] data_container_size Size in bytes of the buffer pointed to by data_container. Must match the size of the internal buffer.
   *
   * \snippet{doc} snippets.dox OrtStatus Return Value
   */
  ORT_API2_STATUS(GetOpaqueValue, _In_ const char* domain_name, _In_ const char* type_name, _In_ const OrtValue* in,
                  _Out_ void* data_container, size_t data_container_size);

  /// @}
  /// \name OrtKernelInfo
  /// Custom operator APIs.
  /// @{

  /** \brief Get a float stored as an attribute in the graph node
   *
   * \param[in] info ::OrtKernelInfo instance
   * \param[in] name Null terminated string of the name of the attribute
   * \param[out] out Pointer to memory where the attribute will be stored
   *
   * \snippet{doc} snippets.dox OrtStatus Return Value
   */
  ORT_API2_STATUS(KernelInfoGetAttribute_float, _In_ const OrtKernelInfo* info, _In_ const char* name,
                  _Out_ float* out);

  /** \brief Fetch a 64-bit int stored as an attribute in the graph node
   *
   * \param[in] info ::OrtKernelInfo instance
   * \param[in] name Null terminated string of the name of the attribute
   * \param[out] out Pointer to memory where the attribute will be stored
   *
   * \snippet{doc} snippets.dox OrtStatus Return Value
   */
  ORT_API2_STATUS(KernelInfoGetAttribute_int64, _In_ const OrtKernelInfo* info, _In_ const char* name,
                  _Out_ int64_t* out);

  /** \brief Fetch a string stored as an attribute in the graph node
   *
   * If `out` is nullptr, the value of `size` is set to the true size of the string
   * attribute, and a success status is returned.
   *
   * If the `size` parameter is greater than or equal to the actual string attribute's size,
   * the value of `size` is set to the true size of the string attribute, the provided memory
   * is filled with the attribute's contents, and a success status is returned.
   *
   * If the `size` parameter is less than the actual string attribute's size and `out`
   * is not nullptr, the value of `size` is set to the true size of the string attribute
   * and a failure status is returned.)
   *
   * \param[in] info ::OrtKernelInfo instance
   * \param[in] name Null terminated string of the name of the attribute
   * \param[out] out Pointer to memory where the attribute will be stored
   * \param[in,out] size See above comments for details
   *
   * \snippet{doc} snippets.dox OrtStatus Return Value
   */
  ORT_API2_STATUS(KernelInfoGetAttribute_string, _In_ const OrtKernelInfo* info, _In_ const char* name, _Out_ char* out,
                  _Inout_ size_t* size);

  /// @}
  /// \name OrtKernelContext
  /// Custom operator APIs.
  /// @{

  /** \brief Used for custom operators, get the input count of a kernel
   *
   * \see ::OrtCustomOp
   */
  ORT_API2_STATUS(KernelContext_GetInputCount, _In_ const OrtKernelContext* context, _Out_ size_t* out);

  /** \brief Used for custom operators, get the output count of a kernel
   *
   * \see ::OrtCustomOp
   */
  ORT_API2_STATUS(KernelContext_GetOutputCount, _In_ const OrtKernelContext* context, _Out_ size_t* out);

  /** \brief Used for custom operators, get an input of a kernel
   *
   * The function attempts fetches the input of the kernel. If the input is optional
   * and not present, the function returns success and out is set to nullptr.
   *
   * \param[in] context ::OrtKernelContext instance
   * \param[in] index See KernelContext_GetInputCount for boundaries check.
   * \param[out] out OrtValue if the input is present otherwise is set nullptr
   *
   * \snippet{doc} snippets.dox OrtStatus Return Value
   */
  ORT_API2_STATUS(KernelContext_GetInput, _In_ const OrtKernelContext* context, _In_ size_t index,
                  _Out_ const OrtValue** out);

  /** \brief Used for custom operators, get an output of a kernel
   *
   * The function attempts fetches the output of the kernel. If the output is optional
   * and not present, the function returns success and out is set to nullptr.
   *
   * \param[in] context ::OrtKernelContext instance
   * \param[in] index See KernelContext_GetOutputCount for boundaries check.
   * \param[in] dim_values output dimensions
   * \param[in] dim_count number of dimensions
   * \param[out] out a ptr to OrtValue to output otherwise set to nullptr
   *
   * \snippet{doc} snippets.dox OrtStatus Return Value
   */
  ORT_API2_STATUS(KernelContext_GetOutput, _Inout_ OrtKernelContext* context, _In_ size_t index,
                  _In_ const int64_t* dim_values, size_t dim_count, _Outptr_ OrtValue** out);

  /// @}
  /// \name OrtEnv
  /// @{
  ORT_CLASS_RELEASE(Env);
  /// @}
  /// \name OrtStatus
  /// @{
  ORT_CLASS_RELEASE(Status);
  /// @}
  /// \name OrtMemoryInfo
  /// @{
  ORT_CLASS_RELEASE(MemoryInfo);
  /// @}
  /// \name OrtSession
  /// @{
  ORT_CLASS_RELEASE(Session);  // Don't call ReleaseSession from Dllmain (because session owns a thread pool)
  /// @}
  /// \name OrtValue
  /// @{
  ORT_CLASS_RELEASE(Value);
  /// @}
  /// \name OrtRunOptions
  /// @{
  ORT_CLASS_RELEASE(RunOptions);
  /// @}
  /// \name OrtTypeInfo
  /// @{
  ORT_CLASS_RELEASE(TypeInfo);
  /// @}
  /// \name OrtTensorTypeAndShapeInfo
  /// @{
  ORT_CLASS_RELEASE(TensorTypeAndShapeInfo);
  /// @}
  /// \name OrtSessionOptions
  /// @{
  ORT_CLASS_RELEASE(SessionOptions);
  /// @}
  /// \name OrtCustomOpDomain
  /// @{
  ORT_CLASS_RELEASE(CustomOpDomain);

  /// @}
  /// \name OrtTypeInfo
  /// @{

  /** \brief Get denotation from type information
   *
   * Augments ::OrtTypeInfo to return denotations on the type.
   *
   * This is used by WinML to determine if an input/output is intended to be an Image or a Tensor.
   *
   * \param[in] type_info
   * \param[out] denotation Pointer to the null terminated denotation string is written to this pointer. This pointer is valid until the object is destroyed or the name is changed, do not free.
   * \param[out] len Length in bytes of the string returned in `denotation`
   *
   * \snippet{doc} snippets.dox OrtStatus Return Value
   */
  ORT_API2_STATUS(GetDenotationFromTypeInfo, _In_ const OrtTypeInfo* type_info, _Out_ const char** const denotation,
                  _Out_ size_t* len);

  /** \brief Get detailed map information from an ::OrtTypeInfo
   *
   * This augments ::OrtTypeInfo to return an ::OrtMapTypeInfo when the type is a map.
   * The OrtMapTypeInfo has additional information about the map's key type and value type.
   *
   * This is used by WinML to support model reflection APIs.
   *
   * \param[out] type_info
   * \param[out] out A pointer to the ::OrtMapTypeInfo. Do not free this value. If type_info
   *             does not contain a map, this value will be set to nullptr.
   *
   * \snippet{doc} snippets.dox OrtStatus Return Value
   */
  ORT_API2_STATUS(CastTypeInfoToMapTypeInfo, _In_ const OrtTypeInfo* type_info,
                  _Outptr_result_maybenull_ const OrtMapTypeInfo** out);

  /** \brief Cast ::OrtTypeInfo to an ::OrtSequenceTypeInfo
   *
   * This api augments ::OrtTypeInfo to return an ::OrtSequenceTypeInfo when the type is a sequence.
   * The ::OrtSequenceTypeInfo has additional information about the sequence's element type.
   *
   * This is used by WinML to support model reflection APIs.
   *
   * \param[in] type_info
   * \param[out] out A pointer to the OrtSequenceTypeInfo. Do not free this value. If type_info
   *             doesn not contain a sequence, this value will be set to nullptr.
   *
   * \snippet{doc} snippets.dox OrtStatus Return Value
   */
  ORT_API2_STATUS(CastTypeInfoToSequenceTypeInfo, _In_ const OrtTypeInfo* type_info,
                  _Outptr_result_maybenull_ const OrtSequenceTypeInfo** out);

  /// @}
  /// \name OrtMapTypeInfo
  /// @{

  /** \brief Get key type from an ::OrtMapTypeInfo
   *
   * Key types are restricted to being scalar types.
   *
   * This is used by WinML to support model reflection APIs.
   *
   * \param[in] map_type_info
   * \param[out] out
   *
   * \snippet{doc} snippets.dox OrtStatus Return Value
   */
  ORT_API2_STATUS(GetMapKeyType, _In_ const OrtMapTypeInfo* map_type_info, _Out_ enum ONNXTensorElementDataType* out);

  /** \brief Get the value type from an ::OrtMapTypeInfo
   *
   * \param[in] map_type_info
   * \param[out] type_info A copy of the OrtTypeInfo for the map value type.
   *                       The user must free this value with ReleaseTypeInfo.
   *
   * \snippet{doc} snippets.dox OrtStatus Return Value
   */
  ORT_API2_STATUS(GetMapValueType, _In_ const OrtMapTypeInfo* map_type_info, _Outptr_ OrtTypeInfo** type_info);

  /// @}
  /// \name OrtSequenceTypeInfo
  /// @{

  /** \brief Get element type from an ::OrtSequenceTypeInfo
   *
   * This is used by WinML to support model reflection APIs.
   *
   * \param[in] sequence_type_info
   * \param[out] type_info A copy of the OrtTypeInfo for the sequence element type.
   *                       The user must free this value with ReleaseTypeInfo.
   *
   * \snippet{doc} snippets.dox OrtStatus Return Value
   */
  ORT_API2_STATUS(GetSequenceElementType, _In_ const OrtSequenceTypeInfo* sequence_type_info,
                  _Outptr_ OrtTypeInfo** type_info);

  /// @}
  /// \name OrtMapTypeInfo
  /// @{
  ORT_CLASS_RELEASE(MapTypeInfo);
  /// @}
  /// \name OrtSequenceTypeInfo
  /// @{
  ORT_CLASS_RELEASE(SequenceTypeInfo);

  /// @}
  /// \name OrtSession
  /// @{

  /** \brief End profiling and return filename of the profile data
   *
   * Profiling is turned on through OrtApi::EnableProfiling
   *
   * \param[in] session
   * \param[in] allocator
   * \param[out] out Null terminated string of the filename, allocated using `allocator`. Must be freed using `allocator`
   *
   * \snippet{doc} snippets.dox OrtStatus Return Value
   */
  ORT_API2_STATUS(SessionEndProfiling, _In_ OrtSession* session, _Inout_ OrtAllocator* allocator, _Outptr_ char** out);

  /** \brief Get ::OrtModelMetadata from an ::OrtSession
   *
   * \param[in] session
   * \param[out] out Newly created ::OrtModelMetadata. Must be freed using OrtApi::ReleaseModelMetadata
   *
   * \snippet{doc} snippets.dox OrtStatus Return Value
   */
  ORT_API2_STATUS(SessionGetModelMetadata, _In_ const OrtSession* session, _Outptr_ OrtModelMetadata** out);

  /// @}
  /// \name OrtModelMetadata
  /// @{

  /** \brief Get `producer name` from an ::OrtModelMetadata
   *
   * \param[in] model_metadata
   * \param[in] allocator
   * \param[out] value Set to a null terminated string allocated using `allocator`. Must be freed using `allocator`
   *
   * \snippet{doc} snippets.dox OrtStatus Return Value
   */
  ORT_API2_STATUS(ModelMetadataGetProducerName, _In_ const OrtModelMetadata* model_metadata,
                  _Inout_ OrtAllocator* allocator, _Outptr_ char** value);

  /** \brief Get `graph name` from an ::OrtModelMetadata
   *
   * \param[in] model_metadata
   * \param[in] allocator
   * \param[out] value Set to a null terminated string allocated using `allocator`. Must be freed using `allocator`
   *
   * \snippet{doc} snippets.dox OrtStatus Return Value
   */
  ORT_API2_STATUS(ModelMetadataGetGraphName, _In_ const OrtModelMetadata* model_metadata,
                  _Inout_ OrtAllocator* allocator, _Outptr_ char** value);

  /** \brief Get `domain` from an ::OrtModelMetadata
   *
   * \param[in] model_metadata
   * \param[in] allocator
   * \param[out] value Set to a null terminated string allocated using `allocator`. Must be freed using `allocator`
   *
   * \snippet{doc} snippets.dox OrtStatus Return Value
   */
  ORT_API2_STATUS(ModelMetadataGetDomain, _In_ const OrtModelMetadata* model_metadata, _Inout_ OrtAllocator* allocator,
                  _Outptr_ char** value);

  /** \brief Get `description` from an ::OrtModelMetadata
   *
   * \param[in] model_metadata
   * \param[in] allocator
   * \param[out] value Set to a null terminated string allocated using `allocator`. Must be freed using `allocator`
   *
   * \snippet{doc} snippets.dox OrtStatus Return Value
   */
  ORT_API2_STATUS(ModelMetadataGetDescription, _In_ const OrtModelMetadata* model_metadata,
                  _Inout_ OrtAllocator* allocator, _Outptr_ char** value);

  /** \brief Return data for a key in the custom metadata map in an ::OrtModelMetadata
   *
   * \param[in] model_metadata
   * \param[in] allocator
   * \param[in] key Null terminated string
   * \param[out] value Set to a null terminated string allocated using `allocator`. Must be freed using `allocator`
   * `value` will be set to nullptr if the given key is not found in the custom metadata map.
   *
   * \snippet{doc} snippets.dox OrtStatus Return Value
   */
  ORT_API2_STATUS(ModelMetadataLookupCustomMetadataMap, _In_ const OrtModelMetadata* model_metadata,
                  _Inout_ OrtAllocator* allocator, _In_ const char* key, _Outptr_result_maybenull_ char** value);

  /** \brief Get version number from an ::OrtModelMetadata
   *
   * \param[in] model_metadata
   * \param[out] value Set to the version number
   *
   * \snippet{doc} snippets.dox OrtStatus Return Value
   */
  ORT_API2_STATUS(ModelMetadataGetVersion, _In_ const OrtModelMetadata* model_metadata, _Out_ int64_t* value);

  ORT_CLASS_RELEASE(ModelMetadata);

  /// @}
  /// \name OrtEnv
  /// @{

  /** \brief Create an OrtEnv
   *
   * Create an environment with global threadpools that will be shared across sessions.
   * Use this in conjunction with OrtApi::DisablePerSessionThreads or else the session will use
   * its own thread pools.
   *
   * \param[in] log_severity_level The log severity level.
   * \param[in] logid The log identifier.
   * \param[in] tp_options
   * \param[out] out Returned newly created OrtEnv. Must be freed with OrtApi::ReleaseEnv
   *
   * \snippet{doc} snippets.dox OrtStatus Return Value
   */
  ORT_API2_STATUS(CreateEnvWithGlobalThreadPools, OrtLoggingLevel log_severity_level, _In_ const char* logid,
                  _In_ const OrtThreadingOptions* tp_options, _Outptr_ OrtEnv** out);

  /// @}
  /// \name OrtSessionOptions
  /// @{

  /** \brief Use global thread pool on a session
   *
   * Disable using per session thread pool and use the shared global threadpool.
   * This should be used in conjunction with OrtApi::CreateEnvWithGlobalThreadPools.
   *
   * \param[in] options
   *
   * \snippet{doc} snippets.dox OrtStatus Return Value
   */
  ORT_API2_STATUS(DisablePerSessionThreads, _Inout_ OrtSessionOptions* options);

  /// @}
  /// \name OrtThreadingOptions
  /// @{

  /** \brief Create an ::OrtThreadingOptions
   *
   * \param[out] out Newly created ::OrtThreadingOptions. Must be freed with OrtApi::ReleaseThreadingOptions
   * \snippet{doc} snippets.dox OrtStatus Return Value
   */
  ORT_API2_STATUS(CreateThreadingOptions, _Outptr_ OrtThreadingOptions** out);

  ORT_CLASS_RELEASE(ThreadingOptions);

  /// @}
  /// \name OrtModelMetadata
  /// @{

  /**
   *
   * \param[in] model_metadata
   * \param[in] allocator
   * \param[out] keys Array of null terminated strings (array count = num_keys) allocated using `allocator`.
   *  The strings and the pointer array must be freed using `allocator`
   *  `keys` will be set to nullptr if the custom metadata map is empty.
   * \param[out] num_keys Set to the number of elements in the `keys` array
   *
   * \snippet{doc} snippets.dox OrtStatus Return Value
   */
  ORT_API2_STATUS(ModelMetadataGetCustomMetadataMapKeys, _In_ const OrtModelMetadata* model_metadata,
                  _Inout_ OrtAllocator* allocator, _Outptr_result_buffer_maybenull_(*num_keys) char*** keys, _Out_ int64_t* num_keys);

  /// @}
  /// \name OrtSessionOptions
  /// @{

  /**
   *
   * Override symbolic dimensions (by specific name strings) with actual values
   * if known at session initialization time to enable optimizations that can
   * take advantage of fixed values (such as memory planning, etc)
   *
   */
  ORT_API2_STATUS(AddFreeDimensionOverrideByName,
                  _Inout_ OrtSessionOptions* options, _In_ const char* dim_name,
                  _In_ int64_t dim_value);

  /// @}
  /// \name Misc
  /// @{

  /** \brief Get the names of all available providers
   *
   * \note The providers in the list are not guaranteed to be usable. They may fail to load due to missing system dependencies.
   *    For example, if the CUDA/cuDNN libraries are not installed, the CUDA provider will report an error when it is added to the session options.
   *
   * \param[out] out_ptr Set to a pointer to an array of null terminated strings of the available providers. The entries and the
   *    array itself must be freed using OrtApi::ReleaseAvailableProviders
   * \param[out] provider_length Set to the number of entries in the `out_ptr` array
   *
   * \snippet{doc} snippets.dox OrtStatus Return Value
   */
  ORT_API2_STATUS(GetAvailableProviders, _Outptr_ char*** out_ptr, _Out_ int* provider_length);

  /** \brief Release data from OrtApi::GetAvailableProviders. This API will never fail
   * so you can rely on it in a noexcept code.
   *
   * \param[in] ptr The `out_ptr` result from OrtApi::GetAvailableProviders.
   * \param[in] providers_length The `provider_length` result from OrtApi::GetAvailableProviders
   *
   * \snippet{doc} snippets.dox OrtStatus Return Value
   */
  ORT_API2_STATUS(ReleaseAvailableProviders, _In_ char** ptr,
                  _In_ int providers_length);

  /// @}
  /// \name OrtValue
  /// @{

  /** \brief Get the length of a single string in a string tensor
   *
   * \param[in] value A string tensor
   * \param[in] index Index of the string in the tensor
   * \param[out] out Set to number of bytes of the string element
   *
   * \snippet{doc} snippets.dox OrtStatus Return Value
   */
  ORT_API2_STATUS(GetStringTensorElementLength, _In_ const OrtValue* value, size_t index, _Out_ size_t* out);

  /** \brief Get a single string from a string tensor
   *
   * \param[in] value A string tensor
   * \param[in] s_len Number of bytes in the `s` buffer. Must match the value returned by OrtApi::GetStringTensorElementLength.
   * \param[in] index Index of the string in the tensor
   * \param[out] s The string element contents in UTF-8 encoding. The string is NOT null-terminated.
   *
   * \snippet{doc} snippets.dox OrtStatus Return Value
   */
  ORT_API2_STATUS(GetStringTensorElement, _In_ const OrtValue* value, size_t s_len, size_t index, _Out_writes_bytes_all_(s_len) void* s);

  /** \brief Set a single string in a string tensor
   *
   * \param[in] value A string tensor
   * \param[in] s A null terminated UTF-8 encoded string
   * \param[in] index Index of the string in the tensor to set
   *
   * \snippet{doc} snippets.dox OrtStatus Return Value
   */
  ORT_API2_STATUS(FillStringTensorElement, _Inout_ OrtValue* value, _In_ const char* s, size_t index);

  /// @}
  /// \name OrtSessionOptions
  /// @{

  /** \brief Set a session configuration entry as a pair of strings
   *
   * If a configuration with same key exists, this will overwrite the configuration with the given config_value.
   *
   * The config_key and the format of config_value are defined in onnxruntime_session_options_config_keys.h
   *
   * \param[in] options
   * \param[in] config_key A null terminated string representation of the config key
   * \param[in] config_value A null terminated string representation of the config value
   *
   * \snippet{doc} snippets.dox OrtStatus Return Value
   */
  ORT_API2_STATUS(AddSessionConfigEntry, _Inout_ OrtSessionOptions* options,
                  _In_z_ const char* config_key, _In_z_ const char* config_value);

  /// @}
  /// \name OrtAllocator
  /// @{

  /** \brief Create an allocator for an ::OrtSession following an ::OrtMemoryInfo
   *
   * The allocator wraps the internal allocator from the OrtSession and becomes invalid when the session does.
   *
   * \param[in] session
   * \param[in] mem_info valid ::OrtMemoryInfo instance
   * \param[out] out Newly created ::OrtAllocator. Must be freed with OrtApi::ReleaseAllocator
   *
   * \snippet{doc} snippets.dox OrtStatus Return Value
   */
  ORT_API2_STATUS(CreateAllocator, _In_ const OrtSession* session, _In_ const OrtMemoryInfo* mem_info,
                  _Outptr_ OrtAllocator** out);

  /** \brief Release an ::OrtAllocator obtained from OrtApi::CreateAllocator
   */
  ORT_CLASS_RELEASE(Allocator);

  /// @}
  /// \name OrtSession
  /// @{

  /** \brief Run a model using Io Bindings for the inputs & outputs
   *
   * \see OrtApi::Run
   *
   * \param[in] session
   * \param[in] run_options
   * \param[in] binding_ptr
   *
   * \snippet{doc} snippets.dox OrtStatus Return Value
   */
  ORT_API2_STATUS(RunWithBinding, _Inout_ OrtSession* session, _In_ const OrtRunOptions* run_options, _In_ const OrtIoBinding* binding_ptr);

  /** \brief Create an ::OrtIoBinding instance
   *
   * An IoBinding object allows one to bind pre-allocated ::OrtValue%s to input names.
   * Thus if you want to use a raw on device buffer as input or output you can avoid
   * extra copy during runtime.
   *
   * \param[in] session
   * \param[out] out Newly created ::OrtIoBinding. Must be freed with OrtApi::ReleaseIoBinding
   *
   * \snippet{doc} snippets.dox OrtStatus Return Value
   */
  ORT_API2_STATUS(CreateIoBinding, _Inout_ OrtSession* session, _Outptr_ OrtIoBinding** out);

  /// @}
  /// \name OrtIoBinding
  /// @{

  /** \brief Release an ::OrtIoBinding obtained from OrtApi::CreateIoBinding
   */
  ORT_CLASS_RELEASE(IoBinding);

  /** \brief Bind an ::OrtValue to an ::OrtIoBinding input
   *
   * When using OrtApi::RunWithBinding this value is used for the named input
   *
   * \param[in] binding_ptr
   * \param[in] name Name for the model input
   * \param[in] val_ptr ::OrtValue of Tensor type.
   *
   * \snippet{doc} snippets.dox OrtStatus Return Value
   */
  ORT_API2_STATUS(BindInput, _Inout_ OrtIoBinding* binding_ptr, _In_ const char* name, _In_ const OrtValue* val_ptr);

  /** \brief Bind an ::OrtValue to an ::OrtIoBinding output
   *
   * When using OrtApi::RunWithBinding this value is used for the named output
   *
   * \param[in] binding_ptr
   * \param[in] name Null terminated string of the model output name
   * \param[in] val_ptr ::OrtValue of Tensor type.
   *
   * \snippet{doc} snippets.dox OrtStatus Return Value
   */
  ORT_API2_STATUS(BindOutput, _Inout_ OrtIoBinding* binding_ptr, _In_ const char* name, _In_ const OrtValue* val_ptr);

  /** \brief Bind an ::OrtIoBinding output to a device
   *
   * Binds the ::OrtValue to a device which is specified by ::OrtMemoryInfo.
   * You can either create an instance of ::OrtMemoryInfo with a device id or obtain one from the allocator that you have created/are using
   * This is useful when one or more outputs have dynamic shapes and, it is hard to pre-allocate and bind a chunk of
   * memory within ::OrtValue ahead of time.
   *
   * \see OrtApi::RunWithBinding
   *
   * \param[in] binding_ptr
   * \param[in] name Null terminated string of the device name
   * \param[in] mem_info_ptr
   *
   * \snippet{doc} snippets.dox OrtStatus Return Value
   */
  ORT_API2_STATUS(BindOutputToDevice, _Inout_ OrtIoBinding* binding_ptr, _In_ const char* name, _In_ const OrtMemoryInfo* mem_info_ptr);

  /** \brief Get the names of an ::OrtIoBinding's outputs
   *
   * Returns the names of the outputs in the order they were bound. This is useful after running the model
   * with bound outputs because the returned names are in order in which output ::OrtValue are returned. This is useful if
   * the order of outputs and their names is not known.
   *
   * \param[in] binding_ptr
   * \param[in] allocator Allocator used to allocate continuous buffers for output strings and lengths.
   * \param[out] buffer Returns an array of non-null terminated UTF-8 strings. The number of strings stored is returned in the count parameter.
   *   This buffer is allocated using `allocator` and must be freed using it.
   * \param[out] lengths Returns an array of `count` lengths of the strings returned in `buffer`
   *   This buffer is allocated using `allocator` and must be freed using it.
   * \param[out] count Number of strings returned. If `binding_ptr` has no bound outputs, zero is returned,
   *              no memory allocation is performed and buffer and lengths are set to nullptr.
   *
   * \snippet{doc} snippets.dox OrtStatus Return Value
   */
  ORT_API2_STATUS(GetBoundOutputNames, _In_ const OrtIoBinding* binding_ptr, _In_ OrtAllocator* allocator,
                  _Out_ char** buffer, _Out_writes_all_(count) size_t** lengths, _Out_ size_t* count);

  /** \brief Get the output ::OrtValue objects from an ::OrtIoBinding
   *
   * Returns an array of pointers to individually allocated ::OrtValue%s that contain results of a model execution with OrtApi::RunWithBinding
   * The array contains the same number of ::OrtValue%s and they are in the same order as they were bound with OrtApi::BindOutput
   * or OrtApi::BindOutputToDevice.
   *
   * The returned ::OrtValue%s must be released using OrtApi::ReleaseValue after they are no longer needed.
   * The array is allocated using the specified instance of the allocator and must be freed using the same allocator after
   * all the ::OrtValue%s contained therein are individually released.
   *
   * \param[in] binding_ptr
   * \param[in] allocator Allocator used to allocate output array
   * \param[out] output Set to the allocated array of allocated ::OrtValue outputs. Set to nullptr if there are 0 outputs.
   * \param[out] output_count Set to number of ::OrtValue%s returned
   *
   * \snippet{doc} snippets.dox OrtStatus Return Value
   */
  ORT_API2_STATUS(GetBoundOutputValues, _In_ const OrtIoBinding* binding_ptr, _In_ OrtAllocator* allocator,
                  _Out_writes_all_(output_count) OrtValue*** output, _Out_ size_t* output_count);

  /** \brief Clears any previously set Inputs for an ::OrtIoBinding
   */
  void(ORT_API_CALL* ClearBoundInputs)(_Inout_ OrtIoBinding* binding_ptr) NO_EXCEPTION ORT_ALL_ARGS_NONNULL;

  /** \brief Clears any previously set Outputs for an ::OrtIoBinding
   */
  void(ORT_API_CALL* ClearBoundOutputs)(_Inout_ OrtIoBinding* binding_ptr) NO_EXCEPTION ORT_ALL_ARGS_NONNULL;

  /// @}
  /// \name OrtValue
  /// @{

  /** \brief Direct memory access to a specified tensor element
   *
   * For example, given a tensor with shape of [3,224,224], a pointer to the element at location [2,150,128] can be retrieved
   *
   * This function only works for numeric type tensors (No strings, etc).
   * This is a no-copy method whose returned pointer is valid until the passed in ::OrtValue is free'd.
   *
   * \param[in] value
   * \param[in] location_values Pointer to an array of index values that specify an element's location relative to its shape
   * \param[in] location_values_count Number of elements in location_values. Must match the number of elements in the tensor's shape.
   * \param[out] out Set to a pointer to the element specified
   *
   * \snippet{doc} snippets.dox OrtStatus Return Value
   */
  ORT_API2_STATUS(TensorAt, _Inout_ OrtValue* value, const int64_t* location_values, size_t location_values_count, _Outptr_ void** out);

  /// @}
  /// \name OrtEnv
  /// @{

  /** \brief Create an allocator and register it with the ::OrtEnv
   *
   * Enables sharing the allocator between multiple sessions that use the same env instance.
   * Lifetime of the created allocator will be valid for the duration of the environment.
   * Returns an error if an allocator with the same ::OrtMemoryInfo is already registered.
   *
   * See https://onnxruntime.ai/docs/get-started/with-c.html for details.
   *
   * \param[in] env ::OrtEnv instance
   * \param[in] mem_info
   * \param[in] arena_cfg Pass nullptr for defaults
   *
   * \snippet{doc} snippets.dox OrtStatus Return Value
   */
  ORT_API2_STATUS(CreateAndRegisterAllocator, _Inout_ OrtEnv* env, _In_ const OrtMemoryInfo* mem_info,
                  _In_ const OrtArenaCfg* arena_cfg);

  /** \brief Set language projection
   *
   * Set the language projection for collecting telemetry data when Env is created.
   *
   * The default is ORT_PROJECTION_C, which means it will classify the language not in the list to C also.
   *
   * \param[in] ort_env
   * \param[in] projection
   *
   * \snippet{doc} snippets.dox OrtStatus Return Value
   */
  ORT_API2_STATUS(SetLanguageProjection, _In_ const OrtEnv* ort_env, _In_ OrtLanguageProjection projection);

  /// @}
  /// \name OrtSession
  /// @{

  /** \brief Return the time that profiling was started
   *
   * \note The timer precision varies per platform. On Windows and MacOS, the precision will be ~100ns
   *
   * \param[in] session
   * \param[out] out nanoseconds of profiling's start time
   *
   * \snippet{doc} snippets.dox OrtStatus Return Value
   */
  ORT_API2_STATUS(SessionGetProfilingStartTimeNs, _In_ const OrtSession* session, _Outptr_ uint64_t* out);

  /// @}
  /// \name OrtThreadingOptions
  /// @{

  /** \brief Set global intra-op thread count
   *
   * This configures the global thread pool options to be used in the call to OrtApi::CreateEnvWithGlobalThreadPools
   *
   * \param[in] tp_options
   * \param[in] intra_op_num_threads Number of threads, special values:<br>
   *    0 = Use default thread count<br>
   *    1 = The invoking thread will be used; no threads will be created in the thread pool.
   *
   * \snippet{doc} snippets.dox OrtStatus Return Value
   */
  ORT_API2_STATUS(SetGlobalIntraOpNumThreads, _Inout_ OrtThreadingOptions* tp_options, int intra_op_num_threads);

  /** \brief Set global inter-op thread count
   *
   * This configures the global thread pool options to be used in the call to OrtApi::CreateEnvWithGlobalThreadPools
   *
   * \param[in] tp_options
   * \param[in] inter_op_num_threads Number of threads, special values:<br>
   *    0 = Use default thread count<br>
   *    1 = The invoking thread will be used; no threads will be created in the thread pool.
   *
   * \snippet{doc} snippets.dox OrtStatus Return Value
   */
  ORT_API2_STATUS(SetGlobalInterOpNumThreads, _Inout_ OrtThreadingOptions* tp_options, int inter_op_num_threads);

  /** \brief Set global spin control options
   *
   * This will configure the global thread pool options to be used in the call to OrtApi::CreateEnvWithGlobalThreadPools.
   * Allow spinning of thread pools when their queues are empty. This will set the value for both
   * inter_op and intra_op threadpools.
   *
   * \param[in] tp_options
   * \param[in] allow_spinning Valid values are 0 or 1.<br>
   *   0 = It won't spin (recommended if CPU usage is high)<br>
   *   1 = Threadpool will spin to wait for queue to become non-empty
   *
   * \snippet{doc} snippets.dox OrtStatus Return Value
   */
  ORT_API2_STATUS(SetGlobalSpinControl, _Inout_ OrtThreadingOptions* tp_options, int allow_spinning);

  /// @}
  /// \name OrtSessionOptions
  /// @{

  /** \brief Add a pre-allocated initializer to a session
   *
   * If a model contains an initializer with a name that is same as the name passed to this call,
   * ORT will use this initializer instance instead of deserializing one from the model file. This
   * is useful when you want to share the same initializer across sessions.
   *
   * \param[in] options
   * \param[in] name Null terminated string of the initializer name
   * \param[in] val ::OrtValue containing the initializer. Its lifetime and the underlying initializer buffer must be
   *   managed by the user (created using the OrtApi::CreateTensorWithDataAsOrtValue) and it must outlive the session object
   *   to which it is added.
   *
   * \snippet{doc} snippets.dox OrtStatus Return Value
   */
  ORT_API2_STATUS(AddInitializer, _Inout_ OrtSessionOptions* options, _In_z_ const char* name,
                  _In_ const OrtValue* val);

  /// @}
  /// \name OrtEnv
  /// @{

  /**
   * Create a custom environment with global threadpools and logger that will be shared across sessions.
   * Use this in conjunction with OrtApi::DisablePerSessionThreads or else the session will use
   * its own thread pools.
   *
   * \param[in] logging_function A pointer to a logging function.
   * \param[in] logger_param A pointer to arbitrary data passed as the ::OrtLoggingFunction `param` parameter to
   *                         `logging_function`.
   * \param[in] log_severity_level The log severity level.
   * \param[in] logid The log identifier.
   * \param[in] tp_options
   * \param[out] out Newly created OrtEnv. Must be freed with OrtApi::ReleaseEnv
   *
   * \snippet{doc} snippets.dox OrtStatus Return Value
   */
  ORT_API2_STATUS(CreateEnvWithCustomLoggerAndGlobalThreadPools, OrtLoggingFunction logging_function, _In_opt_ void* logger_param, OrtLoggingLevel log_severity_level,
                  _In_ const char* logid, _In_ const struct OrtThreadingOptions* tp_options, _Outptr_ OrtEnv** out);

  /// @}
  /// \name OrtSessionOptions
  /// @{

  /** \brief Append CUDA provider to session options
   *
   * If CUDA is not available (due to a non CUDA enabled build, or if CUDA is not installed on the system), this function will return failure.
   *
   * \param[in] options
   * \param[in] cuda_options
   *
   * \snippet{doc} snippets.dox OrtStatus Return Value
   */
  ORT_API2_STATUS(SessionOptionsAppendExecutionProvider_CUDA,
                  _In_ OrtSessionOptions* options, _In_ const OrtCUDAProviderOptions* cuda_options);

  /** \brief Append ROCM execution provider to the session options
   *
   * If ROCM is not available (due to a non ROCM enabled build, or if ROCM is not installed on the system), this function will return failure.
   *
   * \param[in] options
   * \param[in] rocm_options
   *
   * \snippet{doc} snippets.dox OrtStatus Return Value
   */
  ORT_API2_STATUS(SessionOptionsAppendExecutionProvider_ROCM,
                  _In_ OrtSessionOptions* options, _In_ const OrtROCMProviderOptions* rocm_options);

  /** \brief Append OpenVINO execution provider to the session options
   *
   * If OpenVINO is not available (due to a non OpenVINO enabled build, or if OpenVINO is not installed on the system), this function will fail.
   *
   * \param[in] options
   * \param[in] provider_options
   *
   * \snippet{doc} snippets.dox OrtStatus Return Value
   */
  ORT_API2_STATUS(SessionOptionsAppendExecutionProvider_OpenVINO,
                  _In_ OrtSessionOptions* options, _In_ const OrtOpenVINOProviderOptions* provider_options);

  /// @}
  /// \name OrtThreadingOptions
  /// @{

  /** \brief Set threading flush-to-zero and denormal-as-zero
   *
   * Sets global thread pool options to be used in the call to OrtApi::CreateEnvWithGlobalThreadPools.
   * Flush-to-zero and denormal-as-zero are applied to threads in both intra and inter global thread pool.
   * \note This option is not needed if the models used have no denormals. Having no denormals is recommended as this option may hurt model accuracy.
   *
   * \param[in] tp_options
   *
   * \snippet{doc} snippets.dox OrtStatus Return Value
   */
  ORT_API2_STATUS(SetGlobalDenormalAsZero, _Inout_ OrtThreadingOptions* tp_options);

  /// @}
  /// \name OrtArenaCfg
  /// @{

  /** \deprecated Use OrtApi::CreateArenaCfgV2
   *
   * This will create the configuration of an arena that can eventually be used to define an arena based allocator's behavior
   *
   * \param[in] max_mem Use 0 to allow ORT to choose the default
   * \param[in] arena_extend_strategy Use -1 to allow ORT to choose the default, 0 = kNextPowerOfTwo, 1 = kSameAsRequested
   * \param[in] initial_chunk_size_bytes Use -1 to allow ORT to choose the default
   * \param[in] max_dead_bytes_per_chunk Use -1 to allow ORT to choose the default
   * \param[in] out A pointer to an OrtArenaCfg instance
   *
   * \snippet{doc} snippets.dox OrtStatus Return Value
   */
  ORT_API2_STATUS(CreateArenaCfg, _In_ size_t max_mem, int arena_extend_strategy, int initial_chunk_size_bytes,
                  int max_dead_bytes_per_chunk, _Outptr_ OrtArenaCfg** out);

  ORT_CLASS_RELEASE(ArenaCfg);

  /// @}
  /// \name OrtModelMetadata
  /// @{

  /**
   * Use this to obtain the description of the graph present in the model
   * (doc_string field of the GraphProto message within the ModelProto message).
   * If it doesn't exist, an empty string will be returned.
   *
   * \param[in] model_metadata An instance of ::OrtModelMetadata
   * \param[in] allocator Allocator used to allocate the string that will be returned back
   * \param[out] value Set to a null terminated string allocated using `allocator`.  The caller is responsible for freeing it using `allocator`
   *
   * \snippet{doc} snippets.dox OrtStatus Return Value
   */
  ORT_API2_STATUS(ModelMetadataGetGraphDescription, _In_ const OrtModelMetadata* model_metadata,
                  _Inout_ OrtAllocator* allocator, _Outptr_ char** value);

  /// @}
  /// \name OrtSessionOptions
  /// @{

  /** \brief Append TensorRT provider to session options
   *
   * If TensorRT is not available (due to a non TensorRT enabled build, or if TensorRT is not installed on the system), this function will return failure.
   *
   * \param[in] options
   * \param[in] tensorrt_options
   *
   * \snippet{doc} snippets.dox OrtStatus Return Value
   */
  ORT_API2_STATUS(SessionOptionsAppendExecutionProvider_TensorRT,
                  _In_ OrtSessionOptions* options, _In_ const OrtTensorRTProviderOptions* tensorrt_options);

  /// @}
  /// \name Misc
  /// @{

  /** \brief Set current GPU device ID
   *
   * Set the current device id of the GPU execution provider (CUDA/tensorrt/rocm). The device id should be less
   * than the total number of devices available. This is only useful when multiple-GPUs are installed and it is
   * required to restrict execution to a single GPU.
   *
   * \param[in] device_id
   *
   * \snippet{doc} snippets.dox OrtStatus Return Value
   */
  ORT_API2_STATUS(SetCurrentGpuDeviceId, _In_ int device_id);

  /** \brief Get current GPU device ID
   *
   * Get the current device id of the GPU execution provider (CUDA/tensorrt/rocm).
   *
   * \see OrtApi::SetCurrentGpuDeviceId
   *
   * \param[out] device_id
   *
   * \snippet{doc} snippets.dox OrtStatus Return Value
   */
  ORT_API2_STATUS(GetCurrentGpuDeviceId, _In_ int* device_id);

  /// @}
  /// \name OrtKernelInfo
  /// Custom operator APIs.
  /// @{

  /** \brief Fetch an array of int64_t values stored as an attribute in the graph node
   *
   *
   * If `out` is nullptr, the value of `size` is set to the true size of the attribute
   * array's size, and a success status is returned.
   *
   * If the `size` parameter is greater than or equal to the actual attribute array's size,
   * the value of `size` is set to the true size of the attribute array's size,
   * the provided memory is filled with the attribute's contents,
   * and a success status is returned.
   *
   * If the `size` parameter is less than the actual attribute array's size and `out`
   * is not nullptr, the value of `size` is set to the true size of the attribute array's size
   * and a failure status is returned.)
   *
   * \param[in] info instance
   * \param[in] name name of the attribute to be parsed
   * \param[out] out pointer to memory where the attribute's contents are to be stored
   * \param[in, out] size actual size of attribute array
   *
   * \snippet{doc} snippets.dox OrtStatus Return Value
   */
  ORT_API2_STATUS(KernelInfoGetAttributeArray_float, _In_ const OrtKernelInfo* info, _In_ const char* name,
                  _Out_ float* out, _Inout_ size_t* size);

  /** \brief Fetch an array of int64_t values stored as an attribute in the graph node
   *
   * If `out` is nullptr, the value of `size` is set to the true size of the attribute
   * array's size, and a success status is returned.
   *
   * If the `size` parameter is greater than or equal to the actual attribute array's size,
   * the value of `size` is set to the true size of the attribute array's size,
   * the provided memory is filled with the attribute's contents,
   * and a success status is returned.
   *
   * If the `size` parameter is less than the actual attribute array's size and `out`
   * is not nullptr, the value of `size` is set to the true size of the attribute array's size
   * and a failure status is returned.)
   *
   * \param[in] info instance
   * \param[in] name name of the attribute to be parsed
   * \param[out] out pointer to memory where the attribute's contents are to be stored
   * \param[in, out] size actual size of attribute array
   *
   * \snippet{doc} snippets.dox OrtStatus Return Value
   */
  ORT_API2_STATUS(KernelInfoGetAttributeArray_int64, _In_ const OrtKernelInfo* info, _In_ const char* name,
                  _Out_ int64_t* out, _Inout_ size_t* size);

  /// @}
  /// \name OrtArenaCfg
  /// @{

  /** \brief Create an ::OrtArenaCfg
   *
   * Create the configuration of an arena that can eventually be used to define an arena based allocator's behavior.
   *
   * Supported keys are (See https://onnxruntime.ai/docs/get-started/with-c.html for details on what the
   * following parameters mean and how to choose these values.):
   * "max_mem": Maximum memory that can be allocated by the arena based allocator.
   *  Use 0 for ORT to pick the best value. Default is 0.
   * "arena_extend_strategy": 0 = kNextPowerOfTwo, 1 = kSameAsRequested.
   *  Use -1 to allow ORT to choose the default.
   * "initial_chunk_size_bytes": (Possible) Size of the first allocation in the arena.
   *  Only relevant if arena strategy is `kNextPowerOfTwo`. Use -1 to allow ORT to choose the default.
   *  Ultimately, the first allocation size is determined by the allocation memory request.
   * "max_dead_bytes_per_chunk": Threshold of unused memory in an allocated chunk of arena memory after
   *  crossing which the current chunk is chunked into 2.
   * "initial_growth_chunk_size_bytes": (Possible) Size of the second allocation in the arena.
   *  Only relevant if arena strategy is `kNextPowerOfTwo`. Use -1 to allow ORT to choose the default.
   * "max_power_of_two_extend_bytes": The maximum extend size if arena strategy is `kNextPowerOfTwo`.
   *  It is not an allocation limit, it is only a limit for extension when requested byte is less than the limit.
   *  When requested bytes is more than the limit, allocator will still return as requested.
   *  Use -1 to allow ORT to choose the default 1GB for max_power_of_two_extend_bytes.
   *  Ultimately, the allocation size is determined by the allocation memory request.
   *  Further allocation sizes are governed by the arena extend strategy.
   *
   * \param[in] arena_config_keys Keys to configure the arena
   * \param[in] arena_config_values Values to configure the arena
   * \param[in] num_keys Number of keys in `arena_config_keys` and `arena_config_values`
   * \param[out] out Newly created ::OrtArenaCfg. Must be freed with OrtApi::ReleaseArenaCfg
   *
   * \snippet{doc} snippets.dox OrtStatus Return Value
   */
  ORT_API2_STATUS(CreateArenaCfgV2, _In_reads_(num_keys) const char* const* arena_config_keys,
                  _In_reads_(num_keys) const size_t* arena_config_values, _In_ size_t num_keys,
                  _Outptr_ OrtArenaCfg** out);

  /// @}
  /// \name OrtRunOptions
  /// @{

  /** \brief Set a single run configuration entry as a pair of strings
   *
   * If a configuration with same key exists, this will overwrite the configuration with the given config_value
   *
   * The config_key and the format of config_value are defined in onnxruntime_run_options_config_keys.h
   *
   * \param[in] options
   * \param[in] config_key A null terminated string representation of the config key
   * \param[in] config_value  A null terminated string representation of the config value
   *
   * \snippet{doc} snippets.dox OrtStatus Return Value
   */
  ORT_API2_STATUS(AddRunConfigEntry, _Inout_ OrtRunOptions* options,
                  _In_z_ const char* config_key, _In_z_ const char* config_value);

  /// @}
  /// \name OrtPrepackedWeightsContainer
  /// @{

  /** \brief Create an ::OrtPrepackedWeightsContainer
   *
   * This container will hold pre-packed buffers of shared initializers for sharing between sessions
   * (i.e.) if there are shared initializers that can be shared between sessions, the pre-packed buffers
   * of these (if any) may possibly be shared to provide memory footprint savings. Pass this container
   * to sessions that you would like to share pre-packed buffers of shared initializers at session
   * creation time.
   *
   *  \param[out] out Newly created ::OrtPrepackedWeightsContainer. Must be freed with OrtApi::ReleasePrepackedWeightsContainer
   *
   * \snippet{doc} snippets.dox OrtStatus Return Value
   */
  ORT_API2_STATUS(CreatePrepackedWeightsContainer, _Outptr_ OrtPrepackedWeightsContainer** out);

  /** \brief Release OrtPrepackedWeightsContainer instance
   *
   * \note instance must not be released until the sessions using it are released
   */
  ORT_CLASS_RELEASE(PrepackedWeightsContainer);

  /// @}
  /// \name OrtSession
  /// @{

  /** \brief Create session with prepacked weights container
   *
   * Same functionality offered by OrtApi::CreateSession except that a container that contains
   * pre-packed weights' buffers is written into/read from by the created session.
   * This is useful when used in conjunction with OrtApi::AddInitializer which injects
   * shared initializer info into sessions. Wherever possible, the pre-packed versions of these
   * shared initializers are cached in this container so that multiple sessions can just re-use
   * these instead of duplicating these in memory.
   *
   * \param[in] env OrtEnv instance instance
   * \param[in] model_path Null terminated string of the path (wchar on Windows, char otherwise)
   * \param[in] options
   * \param[in] prepacked_weights_container
   * \param[out] out Newly created ::OrtSession. Must be freed with OrtApi::ReleaseSession
   *
   * \snippet{doc} snippets.dox OrtStatus Return Value
   */
  ORT_API2_STATUS(CreateSessionWithPrepackedWeightsContainer, _In_ const OrtEnv* env, _In_ const ORTCHAR_T* model_path,
                  _In_ const OrtSessionOptions* options,
                  _Inout_ OrtPrepackedWeightsContainer* prepacked_weights_container,
                  _Outptr_ OrtSession** out);

  /** \brief Create session from memory with prepacked weights container
   *
   * Same functionality offered by OrtApi::CreateSessionFromArray except that a container that contains
   * pre-packed weights' buffers is written into/read from by the created session.
   * This is useful when used in conjunction with OrtApi::AddInitializer which injects
   * shared initializer info into sessions. Wherever possible, the pre-packed versions of these
   * shared initializers are cached in this container so that multiple sessions can just re-use
   * these instead of duplicating these in memory.
   *
   * \param[in] env
   * \param[in] model_data Array of bytes holding the model
   * \param[in] model_data_length Number of bytes in `model_data_model`
   * \param[in] options
   * \param[in] prepacked_weights_container
   * \param[out] out Newly created ::OrtSession. Must be freed with OrtApi::ReleaseSession
   *
   * \snippet{doc} snippets.dox OrtStatus Return Value
   */
  ORT_API2_STATUS(CreateSessionFromArrayWithPrepackedWeightsContainer, _In_ const OrtEnv* env,
                  _In_ const void* model_data, size_t model_data_length,
                  _In_ const OrtSessionOptions* options,
                  _Inout_ OrtPrepackedWeightsContainer* prepacked_weights_container,
                  _Outptr_ OrtSession** out);

  /// @}
  /// \name OrtSessionOptions
  /// @{

  /** \brief Append TensorRT execution provider to the session options
   *
   * If TensorRT is not available (due to a non TensorRT enabled build), this function will return failure.
   *
   * This is slightly different from OrtApi::SessionOptionsAppendExecutionProvider_TensorRT, it takes an
   * ::OrtTensorRTProviderOptions which is publicly defined. This takes an opaque ::OrtTensorRTProviderOptionsV2
   * which must be created with OrtApi::CreateTensorRTProviderOptions.
   *
   * For OrtApi::SessionOptionsAppendExecutionProvider_TensorRT, the user needs to instantiate ::OrtTensorRTProviderOptions
   * as well as allocate/release buffers for some members of ::OrtTensorRTProviderOptions.
   * Here, OrtApi::CreateTensorRTProviderOptions and Ortapi::ReleaseTensorRTProviderOptions will do the memory management for you.
   *
   * \param[in] options
   * \param[in] tensorrt_options
   *
   * \snippet{doc} snippets.dox OrtStatus Return Value
   */
  ORT_API2_STATUS(SessionOptionsAppendExecutionProvider_TensorRT_V2,
                  _In_ OrtSessionOptions* options, _In_ const OrtTensorRTProviderOptionsV2* tensorrt_options);

  /// @}
  /// \name OrtTensorRTProviderOptionsV2
  /// @{

  /** \brief Create an OrtTensorRTProviderOptionsV2
   *
   * \param[out] out Newly created ::OrtTensorRTProviderOptionsV2. Must be released with OrtApi::ReleaseTensorRTProviderOptions
   *
   * \snippet{doc} snippets.dox OrtStatus Return Value
   */
  ORT_API2_STATUS(CreateTensorRTProviderOptions, _Outptr_ OrtTensorRTProviderOptionsV2** out);

  /** \brief Set options in a TensorRT Execution Provider.
   *
   * Please refer to https://onnxruntime.ai/docs/execution-providers/TensorRT-ExecutionProvider.html#cc
   * to know the available keys and values. Key should be in null terminated string format of the member of ::OrtTensorRTProviderOptionsV2
   * and value should be its related range. Recreates the options and only sets the supplied values.
   *
   * For example, key="trt_max_workspace_size" and value="2147483648"
   *
   * \param[in] tensorrt_options
   * \param[in] provider_options_keys Array of UTF-8 null-terminated string for provider options keys
   * \param[in] provider_options_values Array of UTF-8 null-terminated string for provider options values
   * \param[in] num_keys Number of elements in the `provider_option_keys` and `provider_options_values` arrays
   *
   * \snippet{doc} snippets.dox OrtStatus Return Value
   */
  ORT_API2_STATUS(UpdateTensorRTProviderOptions, _Inout_ OrtTensorRTProviderOptionsV2* tensorrt_options,
                  _In_reads_(num_keys) const char* const* provider_options_keys,
                  _In_reads_(num_keys) const char* const* provider_options_values,
                  _In_ size_t num_keys);

  /** \brief Get serialized TensorRT provider options string.
   *
   * For example, "trt_max_workspace_size=2147483648;trt_max_partition_iterations=10;trt_int8_enable=1;......"
   *
   * \param tensorrt_options - OrtTensorRTProviderOptionsV2 instance
   * \param allocator - a ptr to an instance of OrtAllocator obtained with OrtApi::CreateAllocator or OrtApi::GetAllocatorWithDefaultOptions
   *                      the specified allocator will be used to allocate continuous buffers for output strings and lengths.
   * \param ptr - is a UTF-8 null terminated string allocated using 'allocator'. The caller is responsible for using the same allocator to free it.
   *
   * \snippet{doc} snippets.dox OrtStatus Return Value
   */
  ORT_API2_STATUS(GetTensorRTProviderOptionsAsString, _In_ const OrtTensorRTProviderOptionsV2* tensorrt_options, _Inout_ OrtAllocator* allocator, _Outptr_ char** ptr);

  /** \brief Release an ::OrtTensorRTProviderOptionsV2
   *
   * \note This is an exception in the naming convention of other Release* functions, as the name of the method does not have the V2 suffix, but the type does
   */
  void(ORT_API_CALL* ReleaseTensorRTProviderOptions)(_Frees_ptr_opt_ OrtTensorRTProviderOptionsV2* input);

  /// @}
  /// \name OrtSessionOptions
  /// @{

  /** \brief Enable custom operators
   *
   * See onnxruntime-extensions: https://github.com/microsoft/onnxruntime-extensions.git
   *
   * \snippet{doc} snippets.dox OrtStatus Return Value
   */
  ORT_API2_STATUS(EnableOrtCustomOps, _Inout_ OrtSessionOptions* options);

  /// @}
  /// \name OrtAllocator
  /// @{

  /** \brief Register a custom allocator
   *
   * Enables sharing between multiple sessions that use the same env instance.
   * Returns an error if an allocator with the same ::OrtMemoryInfo is already registered.
   *
   * The behavior of this is exactly the same as OrtApi::CreateAndRegisterAllocator except
   * instead of ORT creating an allocator based on provided info, in this case
   * ORT uses the user-provided custom allocator.
   * See https://onnxruntime.ai/docs/get-started/with-c.html for details.
   *
   * \param[in] env
   * \param[in] allocator User provided allocator
   *
   * \snippet{doc} snippets.dox OrtStatus Return Value
   */
  ORT_API2_STATUS(RegisterAllocator, _Inout_ OrtEnv* env, _In_ OrtAllocator* allocator);

  /** \brief Unregister a custom allocator
   *
   * It is an error if you provide an ::OrtMemoryInfo not corresponding to any
   * registered allocators for sharing.
   *
   * \param[in] env
   * \param[in] mem_info
   *
   * \snippet{doc} snippets.dox OrtStatus Return Value
   */
  ORT_API2_STATUS(UnregisterAllocator, _Inout_ OrtEnv* env,
                  _In_ const OrtMemoryInfo* mem_info);

  /// @}
  /// \name OrtValue
  /// @{

  /** \brief Sets *out to 1 iff an ::OrtValue is a SparseTensor, and 0 otherwise
   *
   * \param[in] value existing ::OrtValue
   * \param[out] out unless an error occurs, contains 1 iff the value contains an instance
   *  of sparse tensor or 0 otherwise.
   *
   * \snippet{doc} snippets.dox OrtStatus Return Value
   */
  ORT_API2_STATUS(IsSparseTensor, _In_ const OrtValue* value, _Out_ int* out);

  /** \brief Create an ::OrtValue with a sparse tensor that is empty.
   *
   * Use FillSparseTensor<Format>() functions to populate sparse tensor with non-zero values and
   * format specific indices data.
   * Use ReleaseValue to destroy the sparse tensor, this will also release the buffer inside the output value
   * if any was allocated.
   * \param[in,out] allocator allocator to use when performing an allocation. Allocation will be performed
   *   by FillSparseTensor<Format>() APIs. The lifespan of the allocator instance must eclipse the lifespan
   *   this sparse tensor instance as the same allocator will be used to free memory.
   * \param[in] dense_shape shape of the original dense tensor
   * \param[in] dense_shape_len number of shape dimensions being passed
   * \param[in] type must be one of TENSOR_ELEMENT_DATA_TYPE_xxxx
   * \param[out] out Should be freed by calling ReleaseValue
   *
   * \snippet{doc} snippets.dox OrtStatus Return Value
   */
  ORT_API2_STATUS(CreateSparseTensorAsOrtValue, _Inout_ OrtAllocator* allocator, _In_ const int64_t* dense_shape,
                  size_t dense_shape_len, ONNXTensorElementDataType type, _Outptr_ OrtValue** out);

  /**
   * This fills populates an empty tensor that was created using OrtApi::CreateSparseTensorAsOrtValue.
   * This will allocate required memory and copy the supplied NNZ values and COO indices into that memory allocation.
   * Memory allocation is performed using the allocator that was specified with OrtApi::CreateSparseTensorAsOrtValue.
   *
   * \param[in,out] ort_value ::OrtValue to populate with data
   * \param[in] data_mem_info serves to identify the location of the data to be copied. If the allocator specified
   *  at the creation time has memory info that is not the same as mem_info argument to this function a X-device copy will be performed.
   *  String data is assumed to be on CPU and will only be copied into a CPU allocated buffer.
   * \param[in] values_shape pointer to values shape array
   * \param[in] values_shape_len length of the values_shape
   * \param[in] values pointer to an array of values. For strings, pass const char**.
   * \param[in] indices_data pointer to a location of COO indices
   * \param[in] indices_num number of COO indices
   *
   * \snippet{doc} snippets.dox OrtStatus Return Value
   */
  ORT_API2_STATUS(FillSparseTensorCoo, _Inout_ OrtValue* ort_value, _In_ const OrtMemoryInfo* data_mem_info,
                  _In_ const int64_t* values_shape, size_t values_shape_len, _In_ const void* values,
                  _In_ const int64_t* indices_data, size_t indices_num);

  /**
   * This fills populates an empty tensor that was created using OrtApi::CreateSparseTensorAsOrtValue.
   * This will allocate required memory and copy the supplied NNZ values and CSR indices into that memory allocation.
   * Memory allocation is performed using the allocator that was specified with OrtApi::CreateSparseTensorAsOrtValue.
   *
   * \param[in,out] ort_value ::OrtValue to populate with data
   * \param[in] data_mem_info serves to identify the location of the data to be copied. If the allocator specified
   *  at the creation time has memory info that is not the same as mem_info argument to this function a X-device copy will be performed.
   *  String data is assumed to be on CPU and will only be copied into a CPU allocated buffer.
   * \param[in] values_shape pointer to values shape array
   * \param[in] values_shape_len length of the values_shape
   * \param[in] values - pointer to an array of values. For strings, pass const char**.
   * \param[in] inner_indices_data pointer to a location of CSR inner indices
   * \param[in] inner_indices_num number of CSR inner indices
   * \param[in] outer_indices_data pointer to a location of CSR outer indices
   * \param[in] outer_indices_num number of CSR outer indices
   *
   * \snippet{doc} snippets.dox OrtStatus Return Value
   */
  ORT_API2_STATUS(FillSparseTensorCsr, _Inout_ OrtValue* ort_value, _In_ const OrtMemoryInfo* data_mem_info,
                  _In_ const int64_t* values_shape, size_t values_shape_len, _In_ const void* values,
                  _In_ const int64_t* inner_indices_data, size_t inner_indices_num,
                  _In_ const int64_t* outer_indices_data, size_t outer_indices_num);

  /**
   * This fills populates an empty tensor that was created using OrtApi::CreateSparseTensorAsOrtValue.
   * This will allocate required memory and copy the supplied NNZ values and BlockSparse indices into that memory allocation.
   * Memory allocation is performed using the allocator that was specified with OrtApi::CreateSparseTensorAsOrtValue.
   *
   * \param[in,out] ort_value ::OrtValue to populate with data
   * \param[in] data_mem_info serves to identify the location of the data to be copied. If the allocator specified
   *  at the creation time has memory info that is not the same as mem_info argument to this function a X-device copy will be performed.
   *  String data is assumed to be on CPU and will only be copied into a CPU allocated buffer.
   * \param[in] values_shape
   * \param[in] values_shape_len
   * \param[in] values structure with values information
   * \param[in] indices_shape_data pointer to a location of indices shape
   * \param[in] indices_shape_len length of the block sparse indices shape
   * \param[in] indices_data pointer to a location of indices data. Shape will determine the length of the indices data.
   *
   * \snippet{doc} snippets.dox OrtStatus Return Value
   */
  ORT_API2_STATUS(FillSparseTensorBlockSparse, _Inout_ OrtValue* ort_value, _In_ const OrtMemoryInfo* data_mem_info,
                  _In_ const int64_t* values_shape, size_t values_shape_len, _In_ const void* values,
                  _In_ const int64_t* indices_shape_data, size_t indices_shape_len,
                  _In_ const int32_t* indices_data);

  /**
   * Create an ::OrtValue with a sparse tensor. This is the first step.
   * Next, use Use<Format>Indices() functions to supply sparse tensor with
   * format specific indices data and set its sparse format to a specific enum value.
   * This will not perform memory allocations. It will
   * use supplied user buffer which should outlive the created sparse tensor.
   * Use OrtApi::ReleaseValue to destroy the sparse tensor. It would not release the supplied values buffer.
   * This function can not be used to map strings from the user allocated memory. Strings must always be copied
   * and have UTF-8 encoding. Therefore, use OrtApi::CreateSparseTensorAsOrtValue above and then fill it with data
   * using appropriate Make*() function.
   *
   * \param[in] info memory info where sparse values reside.
   * \param[in,out] p_data pointer to a user allocated buffer with values. To create a full sparse tensor with no non-zero
   *   values, pass nullptr
   * \param[in] dense_shape shape of the original dense tensor
   * \param[in] dense_shape_len number of shape dimensions being passed
   * \param[in] values_shape shape of the values data. To create a fully sparse tensor with no non-zero values,
   *   pass {0} shape.
   * \param[in] values_shape_len number of values shape dimensions
   * \param[in] type must be one of TENSOR_ELEMENT_DATA_TYPE_xxxx
   * \param[out] out Should be freed by calling ReleaseValue
   *
   * \snippet{doc} snippets.dox OrtStatus Return Value
   */
  ORT_API2_STATUS(CreateSparseTensorWithValuesAsOrtValue, _In_ const OrtMemoryInfo* info, _Inout_ void* p_data,
                  _In_ const int64_t* dense_shape, size_t dense_shape_len,
                  _In_ const int64_t* values_shape, size_t values_shape_len,
                  ONNXTensorElementDataType type, _Outptr_ OrtValue** out);

  /**
   * This assigns Coo format indices to the SparseTensor that was created by
   * OrtApi::CreateSparseTensorWithValuesAsOrtValue above. It also sets OrtSparseFormat to
   * ORT_SPARSE_COO. This will not allocate any additional memory for data. The life span of
   * indices_data buffer should eclipse the life span of this ::OrtValue.
   *
   * \param[in,out] ort_value ::OrtValue instance constructed with OrtApi::CreateSparseTensorWithValuesAsOrtValue
   * \param[in,out] indices_data pointer to a user pre-allocated buffer or nullptr for fully sparse tensors.
   * \param[in] indices_num  number of COO indices. Should either be 0 for fully sparse tensors, be equal
   *  to the number of nnz values specified to OrtApi::CreateSparseTensorWithValuesAsOrtValue for 1-D {nnz} indices or
   *  be twice as number of nnz values for a  2-D indices {nnz, 2}
   *
   * \snippet{doc} snippets.dox OrtStatus Return Value
   */
  ORT_API2_STATUS(UseCooIndices, _Inout_ OrtValue* ort_value, _Inout_ int64_t* indices_data, size_t indices_num);

  /**
   * The assigns CSR format indices to the SparseTensor that was created by
   * OrtApi::CreateSparseTensorWithValuesAsOrtValue above. It also sets OrtSparseFormat to
   * ORT_SPARSE_CSRC. This will not allocate any additional memory for data. The life spans of
   * inner_data and outer_data buffers should eclipse the life span of this ::OrtValue.
   *
   * \param[in,out] ort_value ::OrtValue instance constructed with OrtApi::CreateSparseTensorWithValuesAsOrtValue
   * \param[in,out] inner_data pointer to a user pre-allocated buffer or nullptr for fully sparse tensors.
   * \param[in] inner_num  number of inner CSR indices. Should either be 0 for fully sparse tensors or be equal
   * to the number of nnz values specified to OrtApi::CreateSparseTensorWithValuesAsOrtValue.
   * \param[in,out] outer_data pointer to user pre-allocated buffer or nullptr for fully sparse tensors.
   * \param[in] outer_num number of CSR outer indices. Should either be 0 for fully sparse tensors or
   * equal to rows + 1 of the dense shape.
   *
   * \snippet{doc} snippets.dox OrtStatus Return Value
   */
  ORT_API2_STATUS(UseCsrIndices, _Inout_ OrtValue* ort_value, _Inout_ int64_t* inner_data, size_t inner_num,
                  _Inout_ int64_t* outer_data, size_t outer_num);

  /**
   * The assigns BlockSparse format indices to the SparseTensor that was created by
   * OrtApi::CreateSparseTensorWithValuesAsOrtValue above. It also sets OrtSparseFormat to
   * ORT_SPARSE_BLOCK_SPARSE. This will not allocate any additional memory for data. The life span of
   * indices_data buffer must eclipse the lifespan of this ::OrtValue.
   *
   * \param[in,out] ort_value OrtValue instance constructed with OrtApi::CreateSparseTensorWithValuesAsOrtValue
   * \param[in] indices_shape pointer to indices shape. Use {0} for fully sparse tensors
   * \param[in] indices_shape_len length of the indices shape
   * \param[in,out] indices_data pointer to user pre-allocated buffer or nullptr for fully sparse tensors.
   *
   * \snippet{doc} snippets.dox OrtStatus Return Value
   */
  ORT_API2_STATUS(UseBlockSparseIndices, _Inout_ OrtValue* ort_value, const int64_t* indices_shape, size_t indices_shape_len, _Inout_ int32_t* indices_data);

  /** \brief Returns sparse tensor format enum iff a given ort value contains an instance of sparse tensor.
   *
   * \param[in] ort_value ::OrtValue that contains an instance of sparse tensor
   * \param[out] out pointer to out parameter
   *
   * \snippet{doc} snippets.dox OrtStatus Return Value
   */
  ORT_API2_STATUS(GetSparseTensorFormat, _In_ const OrtValue* ort_value, _Out_ enum OrtSparseFormat* out);

  /** \brief Returns data type and shape of sparse tensor values (nnz) iff ::OrtValue contains a SparseTensor.
   *
   * \param[in] ort_value An ::OrtValue that contains a fully constructed sparse tensor
   * \param[out] out Must be freed by OrtApi::ReleaseTensorTypeAndShapeInfo
   *
   * \snippet{doc} snippets.dox OrtStatus Return Value
   */
  ORT_API2_STATUS(GetSparseTensorValuesTypeAndShape, _In_ const OrtValue* ort_value, _Outptr_ OrtTensorTypeAndShapeInfo** out);

  /** \brief Returns numeric data for sparse tensor values (nnz). For string values use GetStringTensor*().
   *
   * \param[in] ort_value an instance of ::OrtValue containing sparse tensor
   * \param[out] out returns a pointer to values data.  Do not attempt to free this ptr.
   *
   * \snippet{doc} snippets.dox OrtStatus Return Value
   */
  ORT_API2_STATUS(GetSparseTensorValues, _In_ const OrtValue* ort_value, _Outptr_ const void** out);

  /** \brief Returns data type, shape for the type of indices specified by indices_format.
   *
   * \param[in] ort_value ::OrtValue containing sparse tensor.
   * \param[in] indices_format One of the indices formats. It is an error to request a format that the sparse
   * tensor does not contain.
   * \param[out] out an instance of ::OrtTensorTypeAndShapeInfo. Must be freed by OrtApi::ReleaseTensorTypeAndShapeInfo
   *
   * \snippet{doc} snippets.dox OrtStatus Return Value
   */
  ORT_API2_STATUS(GetSparseTensorIndicesTypeShape, _In_ const OrtValue* ort_value, enum OrtSparseIndicesFormat indices_format, _Outptr_ OrtTensorTypeAndShapeInfo** out);

  /** \brief Returns indices data for the type of the indices specified by indices_format
   *
   * \param[in] ort_value ::OrtValue containing sparse tensor.
   * \param[in] indices_format One of the indices formats. It is an error to request a format that the sparse tensor does not contain.
   * \param[out] num_indices Pointer to where the number of indices entries is returned
   * \param[out] indices Returned pointer to the indices data. Do not free the returned pointer as it refers to internal data owned by the ::OrtValue
   *
   * \snippet{doc} snippets.dox OrtStatus Return Value
   */
  ORT_API2_STATUS(GetSparseTensorIndices, _In_ const OrtValue* ort_value, enum OrtSparseIndicesFormat indices_format, _Out_ size_t* num_indices, _Outptr_ const void** indices);
  /// @}
  /// \name OrtSessionOptions
  /// @{

  /**
   * \brief Sets out to 1 iff an optional type OrtValue has an element, 0 otherwise (OrtValue is None)
   * Use this API to find if the optional type OrtValue is None or not.
   * If the optional type OrtValue is not None, use the OrtValue just like any other OrtValue.
   * For example, if you get an OrtValue that corresponds to Optional(tensor) and
   * if HasValue() returns true, use it as tensor and so on.

   * \param[in] value Input OrtValue.
   * \param[out] out indicating if the input OrtValue contains data (1) or if it is a None (0)
   *
   * \snippet{doc} snippets.dox OrtStatus Return Value
   */
  ORT_API2_STATUS(HasValue, _In_ const OrtValue* value, _Out_ int* out);

  /// @}
  /// \name OrtKernelContext
  /// Custom operator APIs.
  /// @{

  /** \brief Used for custom operators, gets the GPU compute stream to use to launch the custom a GPU kernel
   *   \see ::OrtCustomOp
   * \param[in]  context OrtKernelContext instance
   * \param[out] out Returns pointer to a GPU compute stream that can be used to launch the custom GPU kernel.
   *             If retrieving the GPU compute stream is not relevant (GPU not enabled in the build, kernel partitioned to
   *             some other EP), then a nullptr is returned as the output param.
   *             Do not free or mutate the returned pointer as it refers to internal data owned by the underlying session.
   *             Only use it for custom kernel launching.
   *
   * \snippet{doc} snippets.dox OrtStatus Return Value
   */
  ORT_API2_STATUS(KernelContext_GetGPUComputeStream, _In_ const OrtKernelContext* context, _Outptr_ void** out);

  /// @}
  /// \name GetTensorMemoryInfo
  /// @{
  /** \brief Returns a pointer to the ::OrtMemoryInfo of a Tensor
   * \param[in] value ::OrtValue containing tensor.
   * \param[out] mem_info ::OrtMemoryInfo of the tensor. Do NOT free the returned pointer. It is valid for the lifetime of the ::OrtValue
   *
   * \snippet{doc} snippets.dox OrtStatus Return Value
   */
  ORT_API2_STATUS(GetTensorMemoryInfo, _In_ const OrtValue* value, _Out_ const OrtMemoryInfo** mem_info);

  /// @}
  /// \name GetExecutionProviderApi
  /// @{
  /** \brief Get a pointer to the requested version of the Execution Provider specific
   * API extensions to the OrtApi
   * \param[in] provider_name The name of the execution provider name. Currently only the following
   * values are supported: "DML".
   * \param[in] version Must be ::ORT_API_VERSION.
   * \param[out] provider_api A void pointer containing a reference to the execution provider versioned api structure.
   * For example, the provider_api pointer can be cast to the OrtDmlApi* when the provider_name is "DML".
   *
   * \snippet{doc} snippets.dox OrtStatus Return Value
   */
  ORT_API2_STATUS(GetExecutionProviderApi, _In_ const char* provider_name, _In_ uint32_t version, _Outptr_ const void** provider_api);

  /// @}

  /// \name SessionOptions
  /// @{
  /** \brief Set custom thread creation function
   *
   * \param[in] options Session options
   * \param[in] ort_custom_create_thread_fn Custom thread creation function
   *
   * \snippet{doc} snippets.dox OrtStatus Return Value
   */
  ORT_API2_STATUS(SessionOptionsSetCustomCreateThreadFn, _Inout_ OrtSessionOptions* options, _In_ OrtCustomCreateThreadFn ort_custom_create_thread_fn);

  /** \brief Set creation options for custom thread
   *
   * \param[in] options Session options
   * \param[in] ort_custom_thread_creation_options Custom thread creation options (can be nullptr)
   *
   * \snippet{doc} snippets.dox OrtStatus Return Value
   */
  ORT_API2_STATUS(SessionOptionsSetCustomThreadCreationOptions, _Inout_ OrtSessionOptions* options, _In_ void* ort_custom_thread_creation_options);

  /** \brief Set custom thread join function
   *
   * \param[in] options Session options
   * \param[in] ort_custom_join_thread_fn Custom join thread function, must not be nullptr when ort_custom_create_thread_fn is set
   *
   * \snippet{doc} snippets.dox OrtStatus Return Value
   */
  ORT_API2_STATUS(SessionOptionsSetCustomJoinThreadFn, _Inout_ OrtSessionOptions* options, _In_ OrtCustomJoinThreadFn ort_custom_join_thread_fn);
  /// @}

  /// \name OrtThreadingOptions
  /// @{
  /** \brief Set custom thread creation function for global thread pools
   *
   * \param[inout] tp_options
   * \param[in] ort_custom_create_thread_fn Custom thread creation function
   *
   * \snippet{doc} snippets.dox OrtStatus Return Value
   */
  ORT_API2_STATUS(SetGlobalCustomCreateThreadFn, _Inout_ OrtThreadingOptions* tp_options, _In_ OrtCustomCreateThreadFn ort_custom_create_thread_fn);

  /** \brief Set custom thread creation options for global thread pools
   *
   * \param[inout] tp_options
   * \param[in] ort_custom_thread_creation_options Custom thread creation options (can be nullptr)
   *
   * \snippet{doc} snippets.dox OrtStatus Return Value
   */
  ORT_API2_STATUS(SetGlobalCustomThreadCreationOptions, _Inout_ OrtThreadingOptions* tp_options, _In_ void* ort_custom_thread_creation_options);

  /** \brief Set custom thread join function for global thread pools
   *
   * \param[inout] tp_options
   * \param[in] ort_custom_join_thread_fn Custom thread join function, must not be nullptr when global ort_custom_create_thread_fn is set
   *
   * \snippet{doc} snippets.dox OrtStatus Return Value
   */
  ORT_API2_STATUS(SetGlobalCustomJoinThreadFn, _Inout_ OrtThreadingOptions* tp_options, _In_ OrtCustomJoinThreadFn ort_custom_join_thread_fn);
  /// @}

  /** \brief Synchronize bound inputs. The call may be necessary for some providers, such as cuda,
   *   in case the system that allocated bound memory operated on a different stream. However, the
   *   operation is provider specific and could be a no-op.
   *
   * \param[inout] binding_ptr
   *
   * \snippet{doc} snippets.dox OrtStatus Return Value
   */
  ORT_API2_STATUS(SynchronizeBoundInputs, _Inout_ OrtIoBinding* binding_ptr);

  /** \brief Synchronize bound outputs. The call may be necessary for some providers, such as cuda,
   *   in case the system that allocated bound memory operated on a different stream. However, the
   *   operation is provider specific and could be a no-op.
   *
   * \param[inout] binding_ptr
   *
   * \snippet{doc} snippets.dox OrtStatus Return Value
   */
  ORT_API2_STATUS(SynchronizeBoundOutputs, _Inout_ OrtIoBinding* binding_ptr);

  /// \name OrtSessionOptions
  /// @{

  /** \brief Append CUDA execution provider to the session options
   *
   * If CUDA is not available (due to a non CUDA enabled build), this function will return failure.
   *
   * This is slightly different from OrtApi::SessionOptionsAppendExecutionProvider_CUDA, it takes an
   * ::OrtCUDAProviderOptions which is publicly defined. This takes an opaque ::OrtCUDAProviderOptionsV2
   * which must be created with OrtApi::CreateCUDAProviderOptions.
   *
   * For OrtApi::SessionOptionsAppendExecutionProvider_CUDA, the user needs to instantiate ::OrtCUDAProviderOptions
   * as well as allocate/release buffers for some members of ::OrtCUDAProviderOptions.
   * Here, OrtApi::CreateCUDAProviderOptions and Ortapi::ReleaseCUDAProviderOptions will do the memory management for you.
   *
   * \param[in] options
   * \param[in] cuda_options
   *
   * \snippet{doc} snippets.dox OrtStatus Return Value
   *
   * \since Version 1.11.
   */
  ORT_API2_STATUS(SessionOptionsAppendExecutionProvider_CUDA_V2,
                  _In_ OrtSessionOptions* options, _In_ const OrtCUDAProviderOptionsV2* cuda_options);

  /// @}
  /// \name OrtCUDAProviderOptionsV2
  /// @{

  /** \brief Create an OrtCUDAProviderOptionsV2
   *
   * \param[out] out Newly created ::OrtCUDAProviderOptionsV2. Must be released with OrtApi::ReleaseCudaProviderOptions
   *
   * \snippet{doc} snippets.dox OrtStatus Return Value
   *
   * \since Version 1.11.
   */
  ORT_API2_STATUS(CreateCUDAProviderOptions, _Outptr_ OrtCUDAProviderOptionsV2** out);

  /** \brief Set options in a CUDA Execution Provider.
   *
   * Please refer to https://onnxruntime.ai/docs/execution-providers/CUDA-ExecutionProvider.html#configuration-options
   * to know the available keys and values. Key should be in null terminated string format of the member of ::OrtCUDAProviderOptionsV2
   * and value should be its related range. Recreates the options and only sets the supplied values.
   *
   * For example, key="device_id" and value="0"
   *
   * \param[in] cuda_options
   * \param[in] provider_options_keys Array of UTF-8 null-terminated string for provider options keys
   * \param[in] provider_options_values Array of UTF-8 null-terminated string for provider options values
   * \param[in] num_keys Number of elements in the `provider_option_keys` and `provider_options_values` arrays
   *
   * \snippet{doc} snippets.dox OrtStatus Return Value
   *
   * \since Version 1.11.
   */
  ORT_API2_STATUS(UpdateCUDAProviderOptions, _Inout_ OrtCUDAProviderOptionsV2* cuda_options,
                  _In_reads_(num_keys) const char* const* provider_options_keys,
                  _In_reads_(num_keys) const char* const* provider_options_values,
                  _In_ size_t num_keys);

  /**
   * Get serialized CUDA provider options string.
   *
   * For example, "device_id=0;arena_extend_strategy=0;......"
   *
   * \param cuda_options - OrtCUDAProviderOptionsV2 instance
   * \param allocator - a ptr to an instance of OrtAllocator obtained with CreateAllocator() or GetAllocatorWithDefaultOptions()
   *                      the specified allocator will be used to allocate continuous buffers for output strings and lengths.
   * \param ptr - is a UTF-8 null terminated string allocated using 'allocator'. The caller is responsible for using the same allocator to free it.
   *
   * \snippet{doc} snippets.dox OrtStatus Return Value
   *
   * \since Version 1.11.
   */
  ORT_API2_STATUS(GetCUDAProviderOptionsAsString, _In_ const OrtCUDAProviderOptionsV2* cuda_options, _Inout_ OrtAllocator* allocator, _Outptr_ char** ptr);

  /** \brief Release an ::OrtCUDAProviderOptionsV2
   *
   * \note This is an exception in the naming convention of other Release* functions, as the name of the method does not have the V2 suffix, but the type does
   *
   * \since Version 1.11.
   */
  void(ORT_API_CALL* ReleaseCUDAProviderOptions)(_Frees_ptr_opt_ OrtCUDAProviderOptionsV2* input);

  /// @}

  /** \brief Append MIGraphX provider to session options
   *
   * If MIGraphX is not available (due to a non MIGraphX enabled build, or if MIGraphX is not installed on the system), this function will return failure.
   *
   * \param[in] options
   * \param[in] migraphx_options
   *
   * \snippet{doc} snippets.dox OrtStatus Return Value
   *
   * \since Version 1.11.
   */
  ORT_API2_STATUS(SessionOptionsAppendExecutionProvider_MIGraphX,
                  _In_ OrtSessionOptions* options, _In_ const OrtMIGraphXProviderOptions* migraphx_options);

  /** \brief Replace initialized Tensors with external data with the data provided in initializers.
   *
   * The function will find the initialized TensorProtos with external data in the graph with the provided names and
   * replace them with the provided tensors. The API verifies that the TensorProto being replaced
   * has an external data reference and has the same name, dimensions and data type as its replacement. The replacement
   * will occur before any of the optimizations take place. The data will be copied into the graph
   * since TensorProto can't refer to the user provided buffers.
   *
   * Once the model has been loaded, the OrtValue(s) added to SessionOptions instance will be removed
   * from the internal SessionOptions copy to save memory, the user provided buffers can then be deallocated
   * and the SessionOptions instance that refers to them can be destroyed.
   *
   * \param[in] options
   * \param[in] initializer_names Array of null terminated UTF-8 encoded strings of the initializers names.
   * \param[in] initializers Array of ::OrtValue type
   * \param[in] num_initializers Number of elements in the initializer_names and initializers
   *
   * \snippet{doc} snippets.dox OrtStatus Return Value
   *
   * \since Version 1.12.
   */
  ORT_API2_STATUS(AddExternalInitializers, _In_ OrtSessionOptions* options,
                  _In_reads_(num_initializers) const char* const* initializer_names,
                  _In_reads_(num_initializers) const OrtValue* const* initializers, size_t num_initializers);

  /** \brief: Create attribute of onnxruntime operator
   *
   * \param[in] name Name of the attribute
   * \param[in] data Data content of the attribute
   * \param[in] len Number of bytes stored in data for ORT_OP_ATTR_STRING.
                    Number of elements if data represents an array (e.g., ORT_OP_ATTR_INTS). Otherwise, set to 1.
   * \param[in] type Data type
   * \param[out] op_attr Attribute that has been created, which must be released by OrtApi::ReleaseOpAttr
   *
   * \since Version 1.12.
   */
  ORT_API2_STATUS(CreateOpAttr,
                  _In_ const char* name,
                  _In_ const void* data,
                  _In_ int len,
                  _In_ OrtOpAttrType type,
                  _Outptr_ OrtOpAttr** op_attr);

  /* \brief: Release op attribute
   *
   * \param[in] opAttr Attribute created by OrtApi::CreateOpAttr
   *
   * \since Version 1.12.
   */
  ORT_CLASS_RELEASE(OpAttr);

  /** \brief: Create onnxruntime native operator
   *
   * \param[in] info Kernel info
   * \param[in] op_name Operator name
   * \param[in] domain Operator domain
   * \param[in] version Operator opset version
   * \param[in] type_constraint_names Name of the type constraints, such as "T" or "T1"
   * \param[in] type_constraint_values Type of each constraints
   * \param[in] type_constraint_count Number of constraints
   * \param[in] attr_values Attributes used to initialize the operator
   * \param[in] attr_count Number of the attributes
   * \param[in] input_count Number of inputs
   * \param[in] output_count Number of outputs
   * \param[out] ort_op Operator that has been created
   *
   * \since Version 1.12.
   */
  ORT_API2_STATUS(CreateOp,
                  _In_ const OrtKernelInfo* info,
                  _In_z_ const char* op_name,
                  _In_z_ const char* domain,
                  int version,
                  _In_reads_(type_constraint_count) const char** type_constraint_names,
                  _In_reads_(type_constraint_count) const ONNXTensorElementDataType* type_constraint_values,
                  int type_constraint_count,
                  _In_reads_(attr_count) const OrtOpAttr* const* attr_values,
                  int attr_count,
                  int input_count,
                  int output_count,
                  _Outptr_ OrtOp** ort_op);

  /** \brief: Invoke the operator created by OrtApi::CreateOp
   * The inputs must follow the order as specified in onnx specification
   *
   * \param[in] context Kernel context
   * \param[in] ort_op Operator that has been created
   * \param[in] input_values Array of inputs
   * \param[in] input_count Number of inputs
   * \param[in] output_values Array of outputs
   * \param[in] output_count Number of outputs
   *
   * \since Version 1.12.
   */
  ORT_API2_STATUS(InvokeOp,
                  _In_ const OrtKernelContext* context,
                  _In_ const OrtOp* ort_op,
                  _In_ const OrtValue* const* input_values,
                  _In_ int input_count,
                  _Inout_ OrtValue* const* output_values,
                  _In_ int output_count);

  /* \brief: Release an onnxruntime operator
   *
   * \param[in] Op Operator created by OrtApi::CreateOp
   *
   * \since Version 1.12.
   */
  ORT_CLASS_RELEASE(Op);

  /** \brief: Append execution provider to the session options.
   * \param[in] options
   * \param[in] provider_name - provider to add.
   * \param[in] provider_options_keys - keys to configure the provider options
   * \param[in] provider_options_values - values to configure the provider options
   * \param[in] num_keys - number of keys passed in
   *
   * Currently supported provider names:
   *   QNNExecutionProvider (or QNN)
   *   OpenVINOExecutionProvider (or OpenVINO)
   *   XnnpackExecutionProvider (or XNNPACK)
   *   WebNNExecutionProvider (or WEBNN)
   *   WebGpuExecutionProvider (or WebGPU)
   *   AzureExecutionProvider (or AZURE)
   *   JsExecutionProvider (or JS)
   *   VitisAIExecutionProvider (or VitisAI)
   *   CoreMLExecutionProvider (or CoreML)
   *
   * Note: If an execution provider has a dedicated SessionOptionsAppendExecutionProvider_<provider name> function
   *       that should be used to add it.
   *
   * QNN supported keys:
   *   "backend_type": Type of QNN backend. Specifies a backend path that is the associated QNN backend library file
   *      name. E.g., given backend type "htp", on Windows, the backend path would be "QnnHtp.dll", and on other
   *      platforms, it would be "libQnnHtp.so". Mutually exclusive with "backend_path".
   *      Available options:
   *      -# "cpu"
   *      -# "gpu"
   *      -# "htp": Default.
   *      -# "saver"
   *      -# "ir"
   *   "backend_path": File path to QNN backend library. Mutually exclusive with "backend_type".
   *   "profiling_level": QNN profiling level.
   *      Available options:
   *      -# "off": Default.
   *      -# "basic"
   *      -# "detailed"
   *   "profiling_file_path": QNN profiling file path if ETW not enabled.
   *   "rpc_control_latency": QNN RPC control latency.
   *   "vtcm_mb": QNN VTCM size in MB. default to 0(not set).
   *   "htp_performance_mode": QNN performance mode.
   *      Available options:
   *      -# "burst"
   *      -# "balanced"
   *      -# "default": Default.
   *      -# "high_performance"
   *      -# "high_power_saver"
   *      -# "low_balanced"
   *      -# "extreme_power_saver"
   *      -# "low_power_saver"
   *      -# "power_saver"
   *      -# "sustained_high_performance"
   *   "dump_qnn_ir_dlc": Use the QnnIr backend library to write .dlc files for each subgraph dispatched to QNN. When
   *       enabled, inference results will be incorrect. Use only for debugging.
   *      -# "0": Default: disabled
   *      -# "1": enabled
   *   "dump_qnn_ir_dlc_dir": Set the directory into which QnnIr will be configured to write QNN graphs as .dlc files.
   *      Default is current working directory.
   *   "qnn_ir_backend_path": File path to the QnnIr backend library. If "dump_qnn_ir_dlc" is enabled, use this path
   *      instead of looking for the Ir backend in the standard location.
   *   "qnn_saver_path": File path to the QNN Saver backend library. If specified, QNN Saver will be enabled and will
   *      dump QNN API calls to disk for replay/debugging. QNN Saver produces incorrect model inference results and
   *      may alter model/EP partitioning. Use only for debugging.
   *   "qnn_context_priority": QNN context priority.
   *      Available options:
   *      -# "low"
   *      -# "normal": Default.
   *      -# "normal_high"
   *      -# "high"
   *   "htp_graph_finalization_optimization_mode": Set the optimization mode for graph finalization on the HTP backend.
   *      Available options:
   *      -# "0": Default.
   *      -# "1": Faster preparation time, less optimal graph.
   *      -# "2": Longer preparation time, more optimal graph.
   *      -# "3": Longest preparation time, most likely even more optimal graph. See QNN SDK documentation for specific
   *        details.
   *   "soc_model": The SoC model number. Refer to the QNN SDK documentation for valid values.
   *      Defaults to "0" (unknown).
   *   "htp_arch": The minimum HTP architecture the driver will use to select compatible QNN operators.
   *      Available options:
   *      -# "0": Default (none).
   *      -# "68"
   *      -# "69"
   *      -# "73"
   *      -# "75"
   *   "device_id": The ID of the device to use when setting 'htp_arch'. Defaults to "0" (for single device).
   *   "enable_htp_fp16_precision": Used for float32 model for HTP backend.
   *      Enable the float32 model to be inferenced with fp16 precision. Otherwise, it will be fp32 precision.
   *      -# "0": With fp32 precision.
   *      -# "1": Default. With fp16 precision.
   *   "offload_graph_io_quantization": Offload graph input quantization and graph output dequantization to another
   *      execution provider (typically CPU EP).
   *      -# "0": Disabled. QNN EP will handle quantization and dequantization of graph I/O.
   *      -# "1": Enabled. This is the default value.
   *   "enable_htp_spill_fill_buffer": Enable HTP spill fill buffer setting. The flag is used while generating context
   *      binary.
   *      -# "0": Default. Disabled.
   *      -# "1": Enabled.
   *   "enable_htp_shared_memory_allocator": Enable the QNN HTP shared memory allocator. Requires libcdsprpc.so/dll to
   *      be available.
   *      -# "0": Default. Disabled.
   *      -# "1": Enabled.
   *   "dump_json_qnn_graph": Set to "1" to dump QNN graphs generated by QNN EP as JSON files. Each graph partition
   *      assigned to QNN EP is dumped to a separate file.
   *   "json_qnn_graph_dir": Directory in which to dump QNN JSON graphs. If not specified, QNN graphs are dumped in the
   *      program's current working directory. Ignored if "dump_json_qnn_graph" is not set.
   *   "op_packages": QNN UDO op_package for QNN EP, allowed format:
   *     "<op_type>:<op_package_path>:<interface>[:<target>],<op_type2>:<op_package_path2>:<interface2>[:<target>]",
   *     where op_type is the name of the operation, op_package_path is the path to the op package shared library,
   *     interface is the symbol name to register the op life cycle functions, and target is the backend type. For more
   *     details, refer to: https://docs.qualcomm.com/bundle/publicresource/topics/80-63442-50/op_packages.html
   *
   * XNNPACK supported keys:
   *   "intra_op_num_threads": number of thread-pool size to use for XNNPACK execution provider.
   *      default value is 0, which means to use the session thread-pool size.
   *
   * \since Version 1.12.
   */
  ORT_API2_STATUS(SessionOptionsAppendExecutionProvider, _In_ OrtSessionOptions* options,
                  _In_ const char* provider_name,
                  _In_reads_(num_keys) const char* const* provider_options_keys,
                  _In_reads_(num_keys) const char* const* provider_options_values,
                  _In_ size_t num_keys);

  /* \brief: Get a copy of kernel info
   *
   * \param[in] info Kernel info
   * \param[out] info_copy Copy of kernel info
   *
   * \since Version 1.12.
   */
  ORT_API2_STATUS(CopyKernelInfo,
                  _In_ const OrtKernelInfo* info,
                  _Outptr_ OrtKernelInfo** info_copy);

  /* \brief: Release kernel info
   *
   * \param[in] KernelInfo A copy of kernel info returned by CopyKernelInfo
   *
   * \since Version 1.12.
   */
  ORT_CLASS_RELEASE(KernelInfo);

  /// \name Ort Training
  /// @{
  /** \brief Gets the Training C Api struct
   *
   * Call this function to access the ::OrtTrainingApi structure that holds pointers to functions that enable
   * training with onnxruntime.
   * \note A NULL pointer will be returned and no error message will be printed if the training api
   * is not supported with this build. A NULL pointer will be returned and an error message will be
   * printed if the provided version is unsupported, for example when using a runtime older than the
   * version created with this header file.
   *
   * \param[in] version Must be ::ORT_API_VERSION
   * \return The ::OrtTrainingApi struct for the version requested.
   *
   * \since Version 1.13
   */
  const OrtTrainingApi*(ORT_API_CALL* GetTrainingApi)(uint32_t version)NO_EXCEPTION;

  /// @}

  /** \brief Append CANN provider to session options
   *
   * If CANN is not available (due to a non CANN enabled build, or if CANN is not installed on the system), this function will return failure.
   *
   * \param[in] options
   * \param[in] cann_options
   *
   * \snippet{doc} snippets.dox OrtStatus Return Value
   *
   * \since Version 1.13.
   */
  ORT_API2_STATUS(SessionOptionsAppendExecutionProvider_CANN,
                  _In_ OrtSessionOptions* options, _In_ const OrtCANNProviderOptions* cann_options);

  /** \brief Create an OrtCANNProviderOptions
   *
   * \param[out] out created ::OrtCANNProviderOptions. Must be released with OrtApi::ReleaseCANNProviderOptions
   *
   * \snippet{doc} snippets.dox OrtStatus Return Value
   *
   * \since Version 1.13.
   */
  ORT_API2_STATUS(CreateCANNProviderOptions, _Outptr_ OrtCANNProviderOptions** out);

  /** \brief Set options in a CANN Execution Provider.
   *
   * \param[in] cann_options
   * \param[in] provider_options_keys Array of UTF-8 null-terminated string for provider options keys
   * \param[in] provider_options_values Array of UTF-8 null-terminated string for provider options values
   * \param[in] num_keys Number of elements in the `provider_option_keys` and `provider_options_values` arrays
   *
   * \snippet{doc} snippets.dox OrtStatus Return Value
   *
   * \since Version 1.13.
   */
  ORT_API2_STATUS(UpdateCANNProviderOptions, _Inout_ OrtCANNProviderOptions* cann_options,
                  _In_reads_(num_keys) const char* const* provider_options_keys,
                  _In_reads_(num_keys) const char* const* provider_options_values,
                  _In_ size_t num_keys);

  /** \brief Get serialized CANN provider options string.
   *
   * \param[in] cann_options OrtCANNProviderOptions instance
   * \param[in] allocator a ptr to an instance of OrtAllocator obtained with CreateAllocator()
   *                      or GetAllocatorWithDefaultOptions(), the specified allocator will be used to allocate
   *                      continuous buffers for output strings and lengths.
   * \param[out] ptr is a UTF-8 null terminated string allocated using 'allocator'.
   *                 The caller is responsible for using the same allocator to free it.
   *
   * \snippet{doc} snippets.dox OrtStatus Return Value
   *
   * \since Version 1.13.
   */
  ORT_API2_STATUS(GetCANNProviderOptionsAsString, _In_ const OrtCANNProviderOptions* cann_options,
                  _Inout_ OrtAllocator* allocator, _Outptr_ char** ptr);

  /** \brief Release an OrtCANNProviderOptions
   *
   * \param[in] input The pointer of OrtCANNProviderOptions which will been deleted
   *
   * \since Version 1.13.
   */
  void(ORT_API_CALL* ReleaseCANNProviderOptions)(_Frees_ptr_opt_ OrtCANNProviderOptions* input);

  /*  \brief Get OrtDevice type from MemoryInfo
   *
   *  \since Version 1.14
   */
  void(ORT_API_CALL* MemoryInfoGetDeviceType)(_In_ const OrtMemoryInfo* ptr, _Out_ OrtMemoryInfoDeviceType* out);

  /* \brief Update the OrtEnv instance with custom log severity level
   *
   * \param[in] ort_env The OrtEnv instance being used
   * \param[in] log_severity_level The log severity level.
   *
   * \since Version 1.14.
   */
  ORT_API2_STATUS(UpdateEnvWithCustomLogLevel, _In_ OrtEnv* ort_env, OrtLoggingLevel log_severity_level);

  /*  \brief Set affinities for intra op threads
   *
   * Affinity string follows format:
   * logical_processor_id,logical_processor_id;logical_processor_id,logical_processor_id
   * Semicolon isolates configurations among threads, while comma split processors where ith thread expected to attach to.
   * e.g. 1,2,3;4,5
   * specifies affinities for two threads, with the 1st thread attach to the 1st, 2nd, and 3rd processor, and 2nd thread to the 4th and 5th.
   * To ease the configuration, an "interval" is also allowed:
   * e.g. 1-8;8-16;17-24
   * orders that the 1st thread runs on first eight processors, 2nd thread runs on next eight processors, and so forth.
   * Note:
   * 1. Once set, the number of thread affinities must equal to intra_op_num_threads - 1,
   *    ort does not set affinity on the main thread which is started and managed by the calling app;
   * 2. For windows, ort will infer the group id from a logical processor id, for example, assuming there are two groups with each has 64 logical processors,
   *    an id of 64 will be inferred as the last processor of the 1st group, while 65 will be interpreted as the 1st processor of the second group.
   *    Hence 64-65 is an invalid configuration, because a windows thread cannot be attached to processors across group boundary.
   *
   *  \since Version 1.14
   */
  ORT_API2_STATUS(SetGlobalIntraOpThreadAffinity, _Inout_ OrtThreadingOptions* tp_options, const char* affinity_string);

  /** \brief Register custom ops from a shared library.
   *
   * Loads a shared library (.dll on windows, .so on linux, etc) named 'library_name' and looks for this entry point:
   *		OrtStatus* RegisterCustomOps(OrtSessionOptions * options, const OrtApiBase* api);
   * It then passes in the provided session options to this function along with the api base.
   *
   * The handle to the loaded library is automatically released by ORT when the last OrtSession that references the
   * library handle is released. If no OrtSession is created, then the library handle is released when the provided
   * OrtSessionOptions is released.
   *
   * \param[in] options The session options.
   * \param[in] library_name The name of the shared library to load and register. Refer to OS-specific dynamic library
   *                         loading utilities (e.g., LoadLibraryEx on Windows or dlopen on Linux/MacOS) for information
   *                         on the format of library names and search paths.
   *
   * \snippet{doc} snippets.dox OrtStatus Return Value
   * \since Version 1.14
   */
  ORT_API2_STATUS(RegisterCustomOpsLibrary_V2, _Inout_ OrtSessionOptions* options, _In_ const ORTCHAR_T* library_name);

  /** \brief Register custom ops by calling a RegisterCustomOpsFn function.
   *
   * Searches for registration_func_name and if found calls it.
   *
   * The library containing the function must either be linked against or previously loaded by the executable.
   *
   * If you want ONNX Runtime to load the library and manage its lifetime, use RegisterCustomOpsLibrary_V2.
   *
   * RegisterCustomOpsUsingFunction can be used in scenarios where it may not be possible for ONNX Runtime to load
   * the library from a path. e.g. mobile platforms where the library must be linked into the app.
   *
   * The registration function must have the signature of RegisterCustomOpsFn:
   *    OrtStatus* (*fn)(OrtSessionOptions* options, const OrtApiBase* api);
   *
   * See https://onnxruntime.ai/docs/reference/operators/add-custom-op.html for details on how the registration
   * function should be implemented.
   *
   * \param[in] options OrtSessionOptions that is passed through as the first argument in the call to the
   *                    registration function.
   * \param[in] registration_func_name Name of registration function to use.
   *
   * \snippet{doc} snippets.dox OrtStatus Return Value
   * \since Version 1.14
   */
  ORT_API2_STATUS(RegisterCustomOpsUsingFunction, _Inout_ OrtSessionOptions* options,
                  _In_ const char* registration_func_name);

  /// \name OrtKernelInfo
  /// Custom operator APIs.
  /// @{

  /** \brief Get the number of inputs from ::OrtKernelInfo.
   *
   * Used in the CreateKernel callback of an OrtCustomOp to query the number of inputs
   * during kernel/session creation.
   *
   * \param[in] info Instance of ::OrtKernelInfo.
   * \param[out] out Pointer to variable assigned with the result on success.
   *
   * \snippet{doc} snippets.dox OrtStatus Return Value
   * \since Version 1.14
   */
  ORT_API2_STATUS(KernelInfo_GetInputCount, _In_ const OrtKernelInfo* info, _Out_ size_t* out);

  /** \brief Get the number of outputs from ::OrtKernelInfo.
   *
   * Used in the CreateKernel callback of an OrtCustomOp to query the number of outputs
   * during kernel/session creation.
   *
   * \param[in] info Instance of ::OrtKernelInfo.
   * \param[out] out Pointer to variable assigned with the result on success.
   *
   * \snippet{doc} snippets.dox OrtStatus Return Value
   * \since Version 1.14
   */
  ORT_API2_STATUS(KernelInfo_GetOutputCount, _In_ const OrtKernelInfo* info, _Out_ size_t* out);

  /** \brief Get the name of a ::OrtKernelInfo's input.
   *
   * Used in the CreateKernel callback of an OrtCustomOp to query an input's name
   * during kernel/session creation.
   *
   * If `out` is nullptr, the value of `size` is set to the size of the name
   * string (including null-terminator), and a success status is returned.
   *
   * If the `size` parameter is greater than or equal to the name string's size,
   * the value of `size` is set to the true size of the string (including null-terminator),
   * the provided memory is filled with the string's contents, and a success status is returned.
   *
   * If the `size` parameter is less than the actual string's size and `out`
   * is not nullptr, the value of `size` is set to the true size of the string
   * and a failure status is returned.
   *
   * \param[in] info An instance of ::OrtKernelInfo.
   * \param[in] index The index of the input name to get. Returns a failure status if out-of-bounds.
   * \param[out] out Memory location into which to write the UTF-8 null-terminated string representing the input's name.
   * \param[in,out] size Pointer to the size of the `out` buffer. See above comments for details.
   *
   * \snippet{doc} snippets.dox OrtStatus Return Value
   * \since Version 1.14
   */
  ORT_API2_STATUS(KernelInfo_GetInputName, _In_ const OrtKernelInfo* info, size_t index, _Out_ char* out,
                  _Inout_ size_t* size);

  /** \brief Get the name of a ::OrtKernelInfo's output.
   *
   * Used in the CreateKernel callback of an OrtCustomOp to query an output's name
   * during kernel/session creation.
   *
   * If `out` is nullptr, the value of `size` is set to the size of the name
   * string (including null-terminator), and a success status is returned.
   *
   * If the `size` parameter is greater than or equal to the name string's size,
   * the value of `size` is set to the true size of the string (including null-terminator),
   * the provided memory is filled with the string's contents, and a success status is returned.
   *
   * If the `size` parameter is less than the actual string's size and `out`
   * is not nullptr, the value of `size` is set to the true size of the string
   * and a failure status is returned.
   *
   * \param[in] info An instance of ::OrtKernelInfo.
   * \param[in] index The index of the output name to get. Returns a failure status if out-of-bounds.
   * \param[out] out Memory location into which to write the UTF-8 null-terminated string representing the output's
   *                 name.
   * \param[in,out] size Pointer to the size of the `out` buffer. See above comments for details.
   *
   * \snippet{doc} snippets.dox OrtStatus Return Value
   * \since Version 1.14
   */
  ORT_API2_STATUS(KernelInfo_GetOutputName, _In_ const OrtKernelInfo* info, size_t index, _Out_ char* out,
                  _Inout_ size_t* size);

  /** \brief Get the type information for a ::OrtKernelInfo's input.
   *
   * Used in the CreateKernel callback of an OrtCustomOp to query the shape and type information
   * of an input during kernel/session creation.
   *
   * \param[in] info An instance of ::OrtKernelInfo.
   * \param[in] index Which input to get the type information for
   * \param[out] type_info Pointer set to the resulting ::OrtTypeInfo. Must be freed with OrtApi::ReleaseTypeInfo.
   *
   * \snippet{doc} snippets.dox OrtStatus Return Value
   * \since Version 1.14
   */
  ORT_API2_STATUS(KernelInfo_GetInputTypeInfo, _In_ const OrtKernelInfo* info, size_t index,
                  _Outptr_ OrtTypeInfo** type_info);

  /** \brief Get the type information for a ::OrtKernelInfo's output.
   *
   * Used in the CreateKernel callback of an OrtCustomOp to query the shape and type information
   * of an output during kernel/session creation.
   *
   * \param[in] info An instance of ::OrtKernelInfo.
   * \param[in] index Which input to get the type information for
   * \param[out] type_info Pointer set to the resulting ::OrtTypeInfo. Must be freed with OrtApi::ReleaseTypeInfo.
   *
   * \snippet{doc} snippets.dox OrtStatus Return Value
   * \since Version 1.14
   */
  ORT_API2_STATUS(KernelInfo_GetOutputTypeInfo, _In_ const OrtKernelInfo* info, size_t index,
                  _Outptr_ OrtTypeInfo** type_info);

  /** \brief Get a ::OrtValue tensor stored as an attribute in the graph node.
   *
   * Used in the CreateKernel callback of an OrtCustomOp to get a tensor attribute.
   *
   * \param[in] info ::OrtKernelInfo instance.
   * \param[in] name UTF-8 null-terminated string representing the attribute's name.
   * \param[in] allocator Allocator used to allocate the internal tensor state.
   * \param[out] out Returns newly created ::OrtValue. Must be freed with OrtApi::ReleaseValue,
   *                 which will also free internal tensor state allocated with the provided allocator.
   *
   * \snippet{doc} snippets.dox OrtStatus Return Value
   */
  ORT_API2_STATUS(KernelInfoGetAttribute_tensor, _In_ const OrtKernelInfo* info, _In_z_ const char* name,
                  _Inout_ OrtAllocator* allocator, _Outptr_ OrtValue** out);

  /// @}
  /// \name OrtSessionOptions
  /// Custom operator APIs
  /// @{

  /** \brief Checks if the given session configuration entry exists.
   *
   * The config_key formats are defined in onnxruntime_session_options_config_keys.h
   *
   * Can be used in a custom operator library to check for session configuration entries
   * that target one or more custom operators in the library. Example: The config entry
   * custom_op.myop.some_key targets a custom op named "myop".
   *
   * \param[in] options The ::OrtSessionOptions instance.
   * \param[in] config_key A null-terminated UTF-8 string representation of the configuration key.
   * \param[out] out Pointer set to 1 if the entry exists and 0 otherwise.
   *
   * \snippet{doc} snippets.dox OrtStatus Return Value
   * \since Version 1.14
   */
  ORT_API2_STATUS(HasSessionConfigEntry, _In_ const OrtSessionOptions* options,
                  _In_z_ const char* config_key, _Out_ int* out);

  /** \brief Get a session configuration value.
   *
   * Returns a failure status if the configuration key does not exist.
   * The config_key and the format of config_value are defined in onnxruntime_session_options_config_keys.h
   *
   * If `config_value` is nullptr, the value of `size` is set to the true size of the string
   * value (including null-terminator), and a success status is returned.
   *
   * If the `size` parameter is greater than or equal to the actual string value's size,
   * the value of `size` is set to the true size of the string value, the provided memory
   * is filled with the value's contents, and a success status is returned.
   *
   * If the `size` parameter is less than the actual string value's size and `config_value`
   * is not nullptr, the value of `size` is set to the true size of the string value
   * and a failure status is returned.
   *
   * Can be used in a custom operator library to get session configuration entries
   * that target one or more custom operators in the library. Example: The config entry
   * custom_op.myop.some_key targets a custom op named "myop".
   *
   * \param[in] options The session options.
   * \param[in] config_key A null-terminated UTF-8 string representation of the config key.
   * \param[in] config_value Pointer to memory where the null-terminated UTF-8 string value will be stored.
   * \param[in,out] size Pointer to the size of the `config_value` buffer. See above comments for details.
   *
   * \snippet{doc} snippets.dox OrtStatus Return Value
   * \since Version 1.14
   */
  ORT_API2_STATUS(GetSessionConfigEntry, _In_ const OrtSessionOptions* options,
                  _In_z_ const char* config_key, _Out_ char* config_value, _Inout_ size_t* size);

  /// @}

  /** \brief Append dnnl provider to session options
   *
   * If oneDNN is not available, this function will return failure.
   *
   * \param[in] options
   * \param[in] dnnl_options
   *
   * \snippet{doc} snippets.dox OrtStatus Return Value
   *
   * \since Version 1.15.
   */
  ORT_API2_STATUS(SessionOptionsAppendExecutionProvider_Dnnl,
                  _In_ OrtSessionOptions* options, _In_ const OrtDnnlProviderOptions* dnnl_options);

  /** \brief Create an OrtDnnlProviderOptions
   *
   * \param[out] out Newly created ::OrtDnnlProviderOptions. Must be released with OrtApi::ReleaseDnnlProviderOptions
   *
   * \snippet{doc} snippets.dox OrtStatus Return Value
   *
   * \since Version 1.15.
   */
  ORT_API2_STATUS(CreateDnnlProviderOptions, _Outptr_ OrtDnnlProviderOptions** out);

  /** \brief Set options in a oneDNN Execution Provider.
   *
   * Key should be in null terminated string format of the member of ::OrtDnnlProviderOptions
   * and value should be its related range.
   *
   * For example, key="use_arena" and value="1"
   *
   * \param[in] dnnl_options
   * \param[in] provider_options_keys Array of UTF-8 null-terminated string for provider options keys
   * \param[in] provider_options_values Array of UTF-8 null-terminated string for provider options values
   * \param[in] num_keys Number of elements in the `provider_option_keys` and `provider_options_values` arrays
   *
   * \snippet{doc} snippets.dox OrtStatus Return Value
   *
   * \since Version 1.15.
   */
  ORT_API2_STATUS(UpdateDnnlProviderOptions, _Inout_ OrtDnnlProviderOptions* dnnl_options,
                  _In_reads_(num_keys) const char* const* provider_options_keys,
                  _In_reads_(num_keys) const char* const* provider_options_values,
                  _In_ size_t num_keys);

  /**
   * Get serialized oneDNN provider options string.
   *
   * For example, "use_arena=1;......"
   *
   * \param dnnl_options - OrtDnnlProviderOptions instance
   * \param allocator - a ptr to an instance of OrtAllocator obtained with CreateAllocator() or GetAllocatorWithDefaultOptions()
   *                      the specified allocator will be used to allocate continuous buffers for output strings and lengths.
   * \param ptr - is a UTF-8 null terminated string allocated using 'allocator'. The caller is responsible for using the same allocator to free it.
   *
   * \snippet{doc} snippets.dox OrtStatus Return Value
   *
   * \since Version 1.15.
   */
  ORT_API2_STATUS(GetDnnlProviderOptionsAsString, _In_ const OrtDnnlProviderOptions* dnnl_options, _Inout_ OrtAllocator* allocator, _Outptr_ char** ptr);

  /** \brief Release an ::OrtDnnlProviderOptions
   *
   * \since Version 1.15.
   */
  void(ORT_API_CALL* ReleaseDnnlProviderOptions)(_Frees_ptr_opt_ OrtDnnlProviderOptions* input);

  /// \name OrtKernelInfo
  /// Custom operator APIs.
  /// @{

  /** \brief Get the graph node name from ::OrtKernelInfo.
   *
   * If `out` is nullptr, the value of `size` is set to the size of the name
   * string (including null-terminator), and a success status is returned.
   *
   * If the `size` parameter is greater than or equal to the name string's size,
   * the value of `size` is set to the true size of the string (including null-terminator),
   * the provided memory is filled with the string's contents, and a success status is returned.
   *
   * If the `size` parameter is less than the actual string's size and `out`
   * is not nullptr, the value of `size` is set to the true size of the string
   * and a failure status is returned.
   *
   * Can be used in a custom operator's CreateKernel callback to get the name of the operator's node name in the graph.
   *
   * \param[in] info An instance of ::OrtKernelInfo.
   * \param[out] out Memory location into which to write the UTF-8 null-terminated string representing the name.
   * \param[in,out] size Pointer to the size of the `out` buffer. See above comments for details.
   *
   * \snippet{doc} snippets.dox OrtStatus Return Value
   * \since Version 1.15
   */
  ORT_API2_STATUS(KernelInfo_GetNodeName, _In_ const OrtKernelInfo* info, _Out_ char* out, _Inout_ size_t* size);

  /** \brief Get the session logger from ::OrtKernelInfo.
   *
   * Used in the CreateKernel callback of an OrtCustomOp to get a logger that can be used to log
   * messages.
   *
   * \param[in] info An instance of ::OrtKernelInfo.
   * \param[out] logger Pointer set to the session's ::OrtLogger. Owned by ONNX Runtime, so do not free.
   *
   * \snippet{doc} snippets.dox OrtStatus Return Value
   * \since Version 1.15
   */
  ORT_API2_STATUS(KernelInfo_GetLogger, _In_ const OrtKernelInfo* info, _Outptr_ const OrtLogger** logger);

  /// @}
  /// \name OrtKernelContext
  /// Custom operator APIs.
  /// @{

  /** \brief Get the runtime logger from ::OrtKernelContext.
   *
   * Used in the KernelCompute callback of an OrtCustomOp to get a logger that can be used to log
   * messages during inference.
   *
   * \param[in] context An instance of ::OrtKernelContext.
   * \param[out] logger Pointer set to the kernel context's ::OrtLogger. Owned by ONNX Runtime, so do not free.
   *
   * \snippet{doc} snippets.dox OrtStatus Return Value
   * \since Version 1.15
   */
  ORT_API2_STATUS(KernelContext_GetLogger, _In_ const OrtKernelContext* context, _Outptr_ const OrtLogger** logger);

  /// @}
  /// \name OrtLogger
  /// Custom operator APIs.
  /// @{

  /** \brief Logs a message at the given severity level using the provided ::OrtLogger.
   *
   * Only messages with a severity level equal or greater than the ::OrtLogger's logging severity level
   * are logged. Use OrtApi::Logger_GetLoggingSeverityLevel to get the ::OrtLogger's logging severity
   * level.
   *
   * Can be used in custom operators to log messages with the logger retrieved via OrtApi::KernelInfo_GetLogger.
   *
   * \param[in] logger The ::OrtLogger instance.
   * \param[in] log_severity_level The message's severity level.
   * \param[in] message The message to log.
   * \param[in] file_path The filepath of the file in which the message is logged. Usually the value of ORT_FILE.
   * \param[in] line_number The file line number in which the message is logged. Usually the value of __LINE__.
   * \param[in] func_name The name of the function in which the message is logged. Usually the value of __FUNCTION__.
   *
   * \snippet{doc} snippets.dox OrtStatus Return Value
   * \since Version 1.15
   */
  ORT_API2_STATUS(Logger_LogMessage, _In_ const OrtLogger* logger, OrtLoggingLevel log_severity_level,
                  _In_z_ const char* message, _In_z_ const ORTCHAR_T* file_path, int line_number,
                  _In_z_ const char* func_name);

  /** \brief Get the logging severity level of the ::OrtLogger.
   *
   * Can be used in a custom operator to get the logging severity level of the ::OrtLogger associated with
   * the ::OrtKernelInfo.
   *
   * \param[in] logger The ::OrtLogger instance.
   * \param[out] out Pointer to variable assigned with the logging severity level on success.
   *
   * \snippet{doc} snippets.dox OrtStatus Return Value
   * \since Version 1.15
   */
  ORT_API2_STATUS(Logger_GetLoggingSeverityLevel, _In_ const OrtLogger* logger, _Out_ OrtLoggingLevel* out);

  /// @}

  /** \brief Get a ::OrtValue tensor stored as a constant initializer in the graph node.
   *
   * Used in the CreateKernel callback of an OrtCustomOp to get a tensor value.
   *
   * \param[in] info ::OrtKernelInfo instance.
   * \param[in] index The node index.
   * \param[out] is_constant Is it a constant node input or not.
   * \param[out] out The OrtValue tensor value.
   *
   * \snippet{doc} snippets.dox OrtStatus Return Value
   *
   * \since Version 1.15.
   */
  ORT_API2_STATUS(KernelInfoGetConstantInput_tensor, _In_ const OrtKernelInfo* info, size_t index, _Out_ int* is_constant, _Outptr_ const OrtValue** out);

  /** \brief Get Optional Type information from an ::OrtTypeInfo
   *
   * This augments ::OrtTypeInfo to return an ::OrtOptionalTypeInfo when the type is optional.
   * The OrtOptionalTypeInfo also has a nested ::OrtTypeInfo that describes the type of the optional value.
   * ::OrtOptionalTypeInfo type can only appear within model metadata to describe inputs/outputs.
   * The actual OrtValues that are supplied in place of optional type inputs should contain
   * specific type that is described by ::OrtOptionalTypeInfo.
   *
   * So the picture: ::OrtTypeInfo -> ::OrtOptionalTypeInfo -> ::OrtTypeInfo (describes the type that can be supplied
   * in place of the optional type when creating the actual ::OrtValue).
   *
   * \param[in] type_info
   * \param[out] out A pointer to the ::OrtOptionalTypeInfo. Do not free this value,
   *                 it is owned by OrtTypeInfo instance. When the type_info does not represent
   *                 optional type, nullptr is returned in out.
   *
   * \snippet{doc} snippets.dox OrtStatus Return Value
   *
   * \since Version 1.15.
   */
  ORT_API2_STATUS(CastTypeInfoToOptionalTypeInfo, _In_ const OrtTypeInfo* type_info,
                  _Outptr_result_maybenull_ const OrtOptionalTypeInfo** out);

  /** \brief Get OrtTypeInfo for the allowed contained type from an ::OrtOptionalTypeInfo.
   *
   * This augments ::OrtOptionalTypeInfo to return an ::OrtTypeInfo for the contained type.
   * The OrtOptionalTypeInfo has a nested ::OrtTypeInfo that describes the type of the optional value.
   * ::OrtOptionalTypeInfo type can only appear within model metadata to describe inputs/outputs.
   * The actual OrtValues that are supplied in place of optional type inputs should contain
   * specific type that is described by the returned ::OrtTypeInfo.
   *
   * \param[in] optional_type_info
   * \param[out] out A copy of ::OrtTypeInfo for what the optional value could be.
   *                 The user must free this value with ReleaseTypeInfo.
   *
   * \snippet{doc} snippets.dox OrtStatus Return Value
   *
   * \since Version 1.15.
   */
  ORT_API2_STATUS(GetOptionalContainedTypeInfo, _In_ const OrtOptionalTypeInfo* optional_type_info,
                  _Outptr_ OrtTypeInfo** out);

  /** \brief Set a single string in a string tensor
   *  Do not zero terminate the string data.
   *
   * \param[in] value A string tensor
   * \param[in] index - flat index of the element
   * \param[in] length_in_bytes length of the buffer in utf-8 bytes (without the null terminator)
   * \param[inout] buffer - address of return value
   *
   * \snippet{doc} snippets.dox OrtStatus Return Value
   */
  ORT_API2_STATUS(GetResizedStringTensorElementBuffer, _Inout_ OrtValue* value, _In_ size_t index, _In_ size_t length_in_bytes, _Inout_ char** buffer);

  /** \brief Get Allocator from KernelContext for a specific memoryInfo. Please use C API ReleaseAllocator to release out object
   *
   * \param[in] context OrtKernelContext instance
   * \param[in] mem_info OrtMemoryInfo instance
   * \param[out] out A pointer to OrtAllocator.
   *
   * \snippet{doc} snippets.dox OrtStatus Return Value
   *
   * \since Version 1.15.
   */
  ORT_API2_STATUS(KernelContext_GetAllocator, _In_ const OrtKernelContext* context, _In_ const OrtMemoryInfo* mem_info, _Outptr_ OrtAllocator** out);

  /** \brief Returns a null terminated string of the build info including git info and cxx flags
   *
   * \return UTF-8 encoded version string. Do not deallocate the returned buffer.
   *
   * \since Version 1.15.
   */
  const char*(ORT_API_CALL* GetBuildInfoString)(void);

  /// \name OrtROCMProviderOptions
  /// @{

  /** \brief Create an OrtROCMProviderOptions
   *
   * \param[out] out Newly created ::OrtROCMProviderOptions. Must be released with OrtApi::ReleaseROCMProviderOptions
   *
   * \snippet{doc} snippets.dox OrtStatus Return Value
   *
   * \since Version 1.16.
   */
  ORT_API2_STATUS(CreateROCMProviderOptions, _Outptr_ OrtROCMProviderOptions** out);

  /** \brief Set options in a ROCm Execution Provider.
   *
   * Please refer to https://onnxruntime.ai/docs/execution-providers/ROCm-ExecutionProvider.html
   * to know the available keys and values. Key should be in null terminated string format of the member of
   * ::OrtROCMProviderOptions and value should be its related range.
   *
   * For example, key="device_id" and value="0"
   *
   * \param[in] rocm_options
   * \param[in] provider_options_keys Array of UTF-8 null-terminated string for provider options keys
   * \param[in] provider_options_values Array of UTF-8 null-terminated string for provider options values
   * \param[in] num_keys Number of elements in the `provider_option_keys` and `provider_options_values` arrays
   *
   * \snippet{doc} snippets.dox OrtStatus Return Value
   *
   * \since Version 1.16.
   */
  ORT_API2_STATUS(UpdateROCMProviderOptions, _Inout_ OrtROCMProviderOptions* rocm_options,
                  _In_reads_(num_keys) const char* const* provider_options_keys,
                  _In_reads_(num_keys) const char* const* provider_options_values,
                  _In_ size_t num_keys);

  /**
   * Get serialized ROCm provider options string.
   *
   * For example, "device_id=0;arena_extend_strategy=0;......"
   *
   * \param rocm_options - OrtROCMProviderOptions instance
   * \param allocator - a ptr to an instance of OrtAllocator obtained with CreateAllocator() or GetAllocatorWithDefaultOptions()
   *                      the specified allocator will be used to allocate continuous buffers for output strings and lengths.
   * \param ptr - is a UTF-8 null terminated string allocated using 'allocator'. The caller is responsible for using the same allocator to free it.
   *
   * \snippet{doc} snippets.dox OrtStatus Return Value
   *
   * \since Version 1.16.
   */
  ORT_API2_STATUS(GetROCMProviderOptionsAsString, _In_ const OrtROCMProviderOptions* rocm_options, _Inout_ OrtAllocator* allocator, _Outptr_ char** ptr);

  /** \brief Release an ::OrtROCMProviderOptions
   *
   * \note This is an exception in the naming convention of other Release* functions, as the name of the method does not have the V2 suffix, but the type does
   *
   * \since Version 1.16.
   */
  void(ORT_API_CALL* ReleaseROCMProviderOptions)(_Frees_ptr_opt_ OrtROCMProviderOptions* input);

  /** \brief Create an allocator with specific type and register it with the ::OrtEnv
   *  This API enhance CreateAndRegisterAllocator that it can create an allocator with specific type, not just CPU allocator
   *  Enables sharing the allocator between multiple sessions that use the same env instance.
   *  Lifetime of the created allocator will be valid for the duration of the environment.
   *  Returns an error if an allocator with the same ::OrtMemoryInfo is already registered.
   *  \param[in] env OrtEnv instance
   *  \param[in] provider_type ExecutionProvider type
   *  \param[in] mem_info OrtMemoryInfo instance
   *  \param[in] arena_cfg Arena configuration
   *  \param[in] provider_options_keys key of the provider options map
   *  \param[in] provider_options_values value of the provider options map
   *  \param[in] num_keys Length of the provider options map
   */
  ORT_API2_STATUS(CreateAndRegisterAllocatorV2, _Inout_ OrtEnv* env, _In_ const char* provider_type,
                  _In_ const OrtMemoryInfo* mem_info, _In_ const OrtArenaCfg* arena_cfg,
                  _In_reads_(num_keys) const char* const* provider_options_keys, _In_reads_(num_keys) const char* const* provider_options_values, _In_ size_t num_keys);

  /** \brief Run the model asynchronously in a thread owned by intra op thread pool
   *
   * \param[in] session
   * \param[in] run_options If nullptr, will use a default ::OrtRunOptions
   * \param[in] input_names Array of null terminated UTF8 encoded strings of the input names
   * \param[in] input Array of ::OrtValue%s of the input values
   * \param[in] input_len Number of elements in the input_names and inputs arrays
   * \param[in] output_names Array of null terminated UTF8 encoded strings of the output names
   * \param[in] output_names_len Number of elements in the output_names and outputs array
   * \param[out] output OrtValue* array of size output_names_len.
   *             On calling RunAsync, output[i] could either be a null or a pointer to a preallocated OrtValue.
   *             Later, the output array will be passed to run_async_callback with all null(s) filled with valid
   *             OrtValue pointer(s) allocated by onnxruntime.
   *             NOTE: it is customer's duty to finally release the output array and each of its member,
   *             regardless of whether the member (OrtValue*) is allocated by onnxruntime or preallocated by the customer.
   * \param[in] run_async_callback Callback function on model run completion
   * \param[in] user_data User data that pass back to run_async_callback
   */
  ORT_API2_STATUS(RunAsync, _Inout_ OrtSession* session, _In_opt_ const OrtRunOptions* run_options,
                  _In_reads_(input_len) const char* const* input_names,
                  _In_reads_(input_len) const OrtValue* const* input, size_t input_len,
                  _In_reads_(output_names_len) const char* const* output_names, size_t output_names_len,
                  _Inout_updates_all_(output_names_len) OrtValue** output,
                  _In_ RunAsyncCallbackFn run_async_callback, _In_opt_ void* user_data);

  /**
   * Update TensorRT EP provider option where its data type is pointer, for example 'user_compute_stream'.
   * If the data type of the provider option can be represented by string please use UpdateTensorRTProviderOptions.
   *
   * Note: It's caller's responsibility to properly manage the lifetime of the instance pointed by this pointer.
   *
   * \param tensorrt_options - OrtTensorRTProviderOptionsV2 instance
   * \param key - Name of the provider option
   * \param value - A pointer to the instance that will be assigned to this provider option
   *
   * \since Version 1.16.
   */
  ORT_API2_STATUS(UpdateTensorRTProviderOptionsWithValue, _Inout_ OrtTensorRTProviderOptionsV2* tensorrt_options, _In_ const char* key, _In_ void* value);

  /**
   * Get TensorRT EP provider option where its data type is pointer.
   * If the data type of the provider option can be represented by string please use GetTensorRTProviderOptionsAsString.
   *
   * \param tensorrt_options - OrtTensorRTProviderOptionsV2 instance
   * \param key - Name of the provider option
   * \param ptr - A pointer to the instance that is kept by the provider option
   *
   * \since Version 1.16.
   */
  ORT_API2_STATUS(GetTensorRTProviderOptionsByName, _In_ const OrtTensorRTProviderOptionsV2* tensorrt_options, _In_ const char* key, _Outptr_ void** ptr);

  /**
   * Update CUDA EP provider option where its data type is pointer, for example 'user_compute_stream'.
   * If the data type of the provider option can be represented by string please use UpdateCUDAProviderOptions.
   *
   * Note: It's caller's responsibility to properly manage the lifetime of the instance pointed by this pointer.
   *
   * \param cuda_options - OrtCUDAProviderOptionsV2 instance
   * \param key - Name of the provider option
   * \param value - A pointer to the instance that will be assigned to this provider option
   *
   * \since Version 1.16.
   */
  ORT_API2_STATUS(UpdateCUDAProviderOptionsWithValue, _Inout_ OrtCUDAProviderOptionsV2* cuda_options, _In_ const char* key, _In_ void* value);

  /**
   * Get CUDA EP provider option where its data type is pointer.
   * If the data type of the provider option can be represented by string please use GetCUDAProviderOptionsAsString.
   *
   * \param cuda_options - OrtCUDAProviderOptionsV2 instance
   * \param key - Name of the provider option
   * \param ptr - A pointer to the instance that is kept by the provider option
   *
   * \since Version 1.16.
   */
  ORT_API2_STATUS(GetCUDAProviderOptionsByName, _In_ const OrtCUDAProviderOptionsV2* cuda_options, _In_ const char* key, _Outptr_ void** ptr);

  /**
   * Get a EP resource.
   * E.g. a cuda stream or a cublas handle
   *
   * \param context - Kernel context
   * \param resource_version - Version of the resource
   * \param resource_id - Type of resource
   * \param resource - A pointer to returned resource
   *
   * \since Version 1.16.
   */
  ORT_API2_STATUS(KernelContext_GetResource, _In_ const OrtKernelContext* context, _In_ int resource_version,
                  _In_ int resource_id, _Outptr_ void** resource);

  /** \brief Set user logging function
   *
   *  By default the logger created by the CreateEnv* functions is used to create the session logger as well.
   *  This function allows a user to override this default session logger with a logger of their own choosing. This way
   *  the user doesn't have to create a separate environment with a custom logger. This addresses the problem when
   *  the user already created an env but now wants to use a different logger for a specific session (for debugging or
   *  other reasons).
   *
   * \param[in] options
   * \param[in] user_logging_function A pointer to a logging function.
   * \param[in] user_logging_param A pointer to arbitrary data passed as the ::OrtLoggingFunction `param` parameter to
   *                         `user_logging_function`. This parameter is optional.
   *
   * \snippet{doc} snippets.dox OrtStatus Return Value
   *
   * \since Version 1.17.
   */
  ORT_API2_STATUS(SetUserLoggingFunction, _Inout_ OrtSessionOptions* options,
                  _In_ OrtLoggingFunction user_logging_function, _In_opt_ void* user_logging_param);

  /**
   * Get number of input from OrtShapeInferContext
   *
   * \param[in] context
   * \param[out] out The number of inputs
   *
   * \since Version 1.17.
   */
  ORT_API2_STATUS(ShapeInferContext_GetInputCount, _In_ const OrtShapeInferContext* context, _Out_ size_t* out);

  /**
   * Get type and shape info of an input
   *
   * \param[in] context
   * \param[in] index The index of the input
   * \param[out] info Type shape info of the input
   *
   * \since Version 1.17.
   */
  ORT_API2_STATUS(ShapeInferContext_GetInputTypeShape, _In_ const OrtShapeInferContext* context, _In_ size_t index, _Outptr_ OrtTensorTypeAndShapeInfo** info);

  /**
   * Get attribute from OrtShapeInferContext. Note that OrtShapeInferContext is a per-node context, one could only read attribute from current node.
   *
   * \param[in] context
   * \param[in] attr_name Name of the attribute
   * \param[out] attr Handle of the attribute fetched
   *
   * \since Version 1.17.
   */
  ORT_API2_STATUS(ShapeInferContext_GetAttribute, _In_ const OrtShapeInferContext* context, _In_ const char* attr_name, _Outptr_ const OrtOpAttr** attr);

  /**
   * Set type and shape info of an output
   *
   * \param[in] context
   * \param[in] index The index of the output
   * \param[out] info Type shape info of the output
   *
   * \since Version 1.17.
   */
  ORT_API2_STATUS(ShapeInferContext_SetOutputTypeShape, _In_ const OrtShapeInferContext* context, _In_ size_t index, _In_ const OrtTensorTypeAndShapeInfo* info);

  /**
   * Set symbolic shape to type shape info
   *
   * \param[in] info Type shape info
   * \param[in] dim_params Symbolic strings
   * \param[in] dim_params_length Number of strings
   *
   * \since Version 1.17.
   */
  ORT_API2_STATUS(SetSymbolicDimensions, _In_ OrtTensorTypeAndShapeInfo* info, _In_ const char* dim_params[], _In_ size_t dim_params_length);

  /**
   * Read contents of an attribute to data
   *
   * \param[in] op_attr
   * \param[in] type Attribute type
   * \param[out] data Memory address to save raw content of the attribute
   * \param[in] len Number of bytes allowed to store in data
   * \param[out] out Number of bytes required to save the data when the call failed, or the real number of bytes saved to data on success
   *
   * \note Does not support reading graph attributes. Refer to Node_GetSubgraphs.
   *
   * \since Version 1.17.
   */
  ORT_API2_STATUS(ReadOpAttr, _In_ const OrtOpAttr* op_attr, _In_ OrtOpAttrType type, _Inout_ void* data, _In_ size_t len, _Out_ size_t* out);

  /** \brief Set whether to use deterministic compute.
   *
   * Default is false. If set to true, this will enable deterministic compute for GPU kernels where possible.
   * Note that this most likely will have a performance cost.
   *
   * \param[in] options
   * \param[in] value
   *
   * \since Version 1.17.
   */
  ORT_API2_STATUS(SetDeterministicCompute, _Inout_ OrtSessionOptions* options, bool value);

  /**
   * Run fn in parallel
   *
   * \param[in] context
   * \param[in] fn Function accepting usr_data and an integer as iterator
   * \param[in] total The number of times fn is to be invoked
   * \param[in] num_batch Number of batches by which the "total" is to be divided in maximum. When zero, there is no limit
   * \param[in] usr_data User data to be passed back to fn
   *
   * \since Version 1.17.
   */
  ORT_API2_STATUS(KernelContext_ParallelFor, _In_ const OrtKernelContext* context, _In_ void (*fn)(void*, size_t), _In_ size_t total, _In_ size_t num_batch, _In_ void* usr_data);

  /** \brief Append OpenVINO execution provider to the session options
   *
   * If OpenVINO is not available (due to a non OpenVINO enabled build, or if OpenVINO is not installed on the system), this function will fail.
   *
   * \param[in] options
   * \param[in] provider_options_keys
   * \param[in] provider_options_values
   * \param[in] num_keys
   *
   * \snippet{doc} snippets.dox OrtStatus Return Value
   *
   * \since Version 1.17.
   */
  ORT_API2_STATUS(SessionOptionsAppendExecutionProvider_OpenVINO_V2,
                  _In_ OrtSessionOptions* options,
                  _In_reads_(num_keys) const char* const* provider_options_keys,
                  _In_reads_(num_keys) const char* const* provider_options_values,
                  _In_ size_t num_keys);

  /** \brief Append VitisAI provider to session options
   *
   * If VitisAI is not available (due to a non VitisAI enabled build, or if VitisAI is not installed on the system), this function will return failure.
   *
   * \param[in] options
   * \param[in] provider_options_keys
   * \param[in] provider_options_values
   * \param[in] num_keys
   *
   * \snippet{doc} snippets.dox OrtStatus Return Value
   *
   * \since Version 1.18.
   */
  ORT_API2_STATUS(SessionOptionsAppendExecutionProvider_VitisAI,
                  _In_ OrtSessionOptions* options,
                  _In_reads_(num_keys) const char* const* provider_options_keys,
                  _In_reads_(num_keys) const char* const* provider_options_values,
                  _In_ size_t num_keys);

  /** \brief Get scratch buffer from the corresponding allocator under the specific OrtMemoryInfo object.
   *         NOTE: callers are responsible to release this scratch buffer from the corresponding allocator
   *  \param[in] context OrtKernelContext instance
   *  \param[in] mem_info OrtMemoryInfo instance
   *  \param[in] count_or_bytes How many bytes is this scratch buffer
   *  \param[out] out A pointer to the scratch buffer
   *
   *  \snippet{doc} snippets.dox OrtStatus Return Value
   *
   * \since Version 1.18.
   */
  ORT_API2_STATUS(KernelContext_GetScratchBuffer, _In_ const OrtKernelContext* context, _In_ const OrtMemoryInfo* mem_info, _In_ size_t count_or_bytes, _Outptr_ void** out);

  /** \brief Get allocator from KernelInfo for a specific memory type. Please use C API ReleaseAllocator to release out object
   *
   * \param[in] info OrtKernelInfo instance
   * \param[in] mem_type OrtMemType object
   * \param[out] out A pointer to OrtAllocator
   *
   * \snippet{doc} snippets.dox OrtStatus Return Value
   *
   * \since Version 1.18.
   */
  ORT_API2_STATUS(KernelInfoGetAllocator, _In_ const OrtKernelInfo* info, _In_ OrtMemType mem_type, _Outptr_ OrtAllocator** out);

  /** \brief Replace initialized Tensors with external data with the provided files in memory
   *
   * The function will find the initialized TensorProtos with external data in the graph with the provided
   * external file names and the file content in memory. The API gets the external file name, offset, data length
   * from TensorProto, and locate the tensor data from the file in memory buffer.
   * It creates a Tensor to replace the existing Tensor in graph. The replacement
   * will occur before any of the optimizations take place. The data will be copied into the graph
   * since TensorProto can't refer to the user provided buffers.
   *
   * \param[in] options
   * \param[in] external_initializer_file_names Array of null terminated UTF-8 encoded strings of the file names
   *            which holds the external initializers.
   * \param[in] external_initializer_file_buffer_array Array of pointers to the buffer of the file content.
   *            The buffer can be freed after session creation.
   * \param[in] external_initializer_file_lengths Array of size_t to indicate the length of file content
   * \param[in] num_external_initializer_files Number of external files
   *
   * \snippet{doc} snippets.dox OrtStatus Return Value
   *
   * \since Version 1.18.
   */
  ORT_API2_STATUS(AddExternalInitializersFromFilesInMemory, _In_ OrtSessionOptions* options,
                  _In_reads_(num_external_initializer_files) const ORTCHAR_T* const* external_initializer_file_names,
                  _In_reads_(num_external_initializer_files) char* const* external_initializer_file_buffer_array,
                  _In_reads_(num_external_initializer_files) const size_t* external_initializer_file_lengths,
                  size_t num_external_initializer_files);

  /** \brief Create an OrtLoraAdapter
   *
   * The function attempts to locate file specified by adapter_file_path, read it and create an OrtLoraAdapter
   * instance. The adapter_file_path should be a valid path to a file that contains a valid Lora Adapter
   * format. The function attempts to validate the format at load time. The file will always be memory mapped, unless
   * the platform does not support memory mapping, in which case the file will be read into memory.
   *
   * \param[in] adapter_file_path adapter file path.
   * \param[in] allocator optional pointer to a device allocator. If specified
   *            data is copied to the device at some point before Run() is invoked. If nullptr, data stays on CPU.
   *            The data would still be copied to device if required by the model at inference time.
   * \param[out] out A pointer to a newly created OrtLoraAdapter instance. Must be released with
   *                  OrtApi::ReleaseLoraAdapter.
   *
   * \snippet{doc} snippets.dox OrtStatus Return Value
   *
   * \since Version 1.20.
   */
  ORT_API2_STATUS(CreateLoraAdapter, const ORTCHAR_T* adapter_file_path, _In_ OrtAllocator* allocator,
                  _Outptr_ OrtLoraAdapter** out);

  /** \brief Create an OrtLoraAdapter
   *
   * The function copies the bytes from the array and creates an OrtLoraAdapter instance.
   *
   *
   * \param[in] bytes pointer to a valid Lora Adapter format buffer.
   * \param[in] num_bytes length of bytes buffer.
   * \param[in] allocator optional pointer to a device allocator. If specified
   *            data is copied to the device at some point before Run() is invoked. If nullptr, data stays on CPU.
   *            The data would still be copied to device if required by the model at inference time.
   * \param[out] out A pointer to a newly created OrtLoraAdapter instance. Must be released with
   *                  OrtApi::ReleaseLoraAdapter.
   *
   * \snippet{doc} snippets.dox OrtStatus Return Value
   *
   * \since Version 1.20.
   */
  ORT_API2_STATUS(CreateLoraAdapterFromArray, _In_ const void* bytes, size_t num_bytes, _In_ OrtAllocator* allocator,
                  _Outptr_ OrtLoraAdapter** out);

  /** \brief Release an ::OrtLoraAdapter obtained from OrtApi::CreateLoraAdapter
   */
  ORT_CLASS_RELEASE(LoraAdapter);

  /** \brief Add the Lora Adapter to the list of active adapters.
   *
   * The function adds the Lora Adapter to the list of active adapters. The Lora Adapter must be created with
   * OrtApi::CreateLoraAdapter or FromArray. The Lora Adapter will be used by the session to run the model.
   * The instance of the OrtRunOptions can then be used to customize the Run() calls.
   * More than one OrtLoraAdapter can be active at the same time. Lora Parameters that belong to different
   * Lora adapters that will be active at the same time must not overlap.
   * This setting does not affect RunWithBinding.
   *
   * \param[in] options OrtRunOptions instance
   * \param[in] adapter OrtLoraAdapter instance
   *
   * \snippet{doc} snippets.dox OrtStatus Return Value
   *
   * \since Version 1.20.
   */
  ORT_API2_STATUS(RunOptionsAddActiveLoraAdapter, _Inout_ OrtRunOptions* options, _In_ const OrtLoraAdapter* adapter);

  /// @}
  /// \name OrtEpDynamicOptions
  /// @{

  /** \brief Set DynamicOptions for EPs (Execution Providers)
   *
   * Valid options can be found in `include\onnxruntime\core\session\onnxruntime_session_options_config_keys.h`
   * Look for `kOrtEpDynamicOptions`
   *
   * \param[in] sess OrtSession
   * \param[in] keys Array of null terminated UTF8 encoded strings of EP dynamic option keys
   * \param[in] values Array of null terminated UTF8 encoded string of EP dynamic option values
   * \param[in] kv_len Number of elements in the keys and values arrays
   *
   * \snippet{doc} snippets.dox OrtStatus Return Value
   *
   * \since Version 1.20.
   */
  ORT_API2_STATUS(SetEpDynamicOptions, _Inout_ OrtSession* sess, _In_reads_(kv_len) const char* const* keys,
                  _In_reads_(kv_len) const char* const* values, _In_ size_t kv_len);

  /// @}

  /** \brief Release an OrtValueInfo instance if it was not added to an OrtGraph.
   * \since Version 1.22.
   */
  ORT_CLASS_RELEASE(ValueInfo);

  /** \brief Release an OrtNode if it was not added to an OrtGraph.
   * \since Version 1.22.
   */
  ORT_CLASS_RELEASE(Node);

  /** \brief Release an OrtGraph.
   * \snippet{doc} snippets.dox OrtStatus Return Value
   * \since Version 1.22.
   */
  ORT_CLASS_RELEASE(Graph);

  /** \brief Release an OrtModel.
   * \snippet{doc} snippets.dox OrtStatus Return Value
   * \since Version 1.22.
   */
  ORT_CLASS_RELEASE(Model);

  /** \brief Get the value name from an OrtValueInfo instance.
   * \param[in] value_info The OrtValueInfo instance.
   * \param[out] name The name of the OrtValueInfo
   * \snippet{doc} snippets.dox OrtStatus Return Value
   * \since Version 1.22.
   */
  ORT_API2_STATUS(GetValueInfoName, _In_ const OrtValueInfo* value_info, _Out_ const char** name);

  /** \brief Get the type information from an OrtValueInfo instance.
   * \param[in] value_info The OrtValueInfo instance.
   * \param[out] type_info The type info of the OrtValueInfo
   * \snippet{doc} snippets.dox OrtStatus Return Value
   * \since Version 1.22.
   */
  ORT_API2_STATUS(GetValueInfoTypeInfo, _In_ const OrtValueInfo* value_info, _Outptr_ const OrtTypeInfo** type_info);

  /** \brief Get the Model Editor API instance
   *
   * Get the Model Editor API instance to create a new model or augment an existing model.
   *
   * \return Model Editor API struct
   *
   * \since Version 1.22.
   */
  const OrtModelEditorApi*(ORT_API_CALL* GetModelEditorApi)();

  /** \brief Create an OrtValue for a Tensor that uses pre-existing memory.
   *
   * ORT will take ownership of the memory and free it using the provided deleter when no longer in use.
   *
   * \param[in] deleter OrtAllocator instance that will be used to free the memory.
   *                    Only the OrtAllocator:Info and OrtAllocator::Release functions are required.
   *                    The OrtMemoryInfo returned by OrtAllocator::Info must match the location of p_data.
   * \param[in] p_data Pointer to the memory that will be used by the Tensor. ORT will take ownership of the memory.
   * \param[in] p_data_len Length of the memory in bytes.
   * \param[in] shape Dimensions of the Tensor. All values should be > 0.
   * \param[in] shape_len Number of dimensions in the shape array.
   * \param[in] type Data type of the Tensor.
   * \param[out] out Newly created ::OrtValue. Must be freed with OrtApi::ReleaseValue
   *
   * \snippet{doc} snippets.dox OrtStatus Return Value
   *
   * \since Version 1.22.
   */
  ORT_API2_STATUS(CreateTensorWithDataAndDeleterAsOrtValue, _In_ OrtAllocator* deleter,
                  _In_ void* p_data, size_t p_data_len,
                  _In_ const int64_t* shape, size_t shape_len,
                  ONNXTensorElementDataType type,
                  _Outptr_ OrtValue** out);

  /** \brief sets load cancellation flag to abort session loading process.
   *
   * \param[in] options instance that was passed to the session at creation time.
   * \param[in] cancel setting this to true after model loading process was initiated will
   *            attempt to cancel the loading process. If cancellation is successful, CreateSession()
   *            CreateSessionFromArray() or any other session creation API that take session options as an
   *            argument will return an OrtStatus indicating that session loading was canceled at user request,
   *            error code ORT_MODEL_LOAD_CANCELED.
   *            The APIs above would not return any valid Session instance. This is the best case effort and the result
   *            is not guaranteed. The session may have already been created and initialized
   *            before the cancellation request was issued.
   *
   * \snippet{doc} snippets.dox OrtStatus Return Value
   *
   * \since Version 1.22.
   */
  ORT_API2_STATUS(SessionOptionsSetLoadCancellationFlag, _Inout_ OrtSessionOptions* options,
                  _In_ bool cancel);

  /** \brief Get the Compile API instance.
   *
   * Get the Compile API instance to compile ONNX models. Execution providers that support compilation fuse a subgraph
   * into an EPContext node that wraps a provider-specific binary representation of the subgraph.
   * For more details about the EPContext design, refer to:
   *  \htmlonly
   *  <a href="https://onnxruntime.ai/docs/execution-providers/EP-Context-Design.html">EPContext design document.</a>
   *  \endhtmlonly
   *
   * \return Compile API struct instance.
   *
   * \since Version 1.22.
   */
  const OrtCompileApi*(ORT_API_CALL* GetCompileApi)();

  //
  // OrtKeyValuePairs
  //

  /** \brief Create an OrtKeyValuePairs instance.
   *
   * \param[out] out A pointer to a newly created OrtKeyValuePairs instance.
   *
   * \note Must be released by calling ReleaseKeyValuePairs.
   *
   * \since Version 1.22.
   */
  void(ORT_API_CALL* CreateKeyValuePairs)(_Outptr_ OrtKeyValuePairs** out);

  /** \brief Add a key-value pair to the OrtKeyValuePairs instance.
   *
   * If a pair with the same key already exists, it is overwritten.
   *
   * \param[in] kvps OrtKeyValuePairs instance.
   * \param[in] key Key to be added.
   * \param[in] value Value to be added.
   *
   * \note The `key` and `value` are copied internally.
   *
   * \since Version 1.22.
   */

  void(ORT_API_CALL* AddKeyValuePair)(_In_ OrtKeyValuePairs* kvps, _In_ const char* key, _In_ const char* value);

  /** \brief Get the value associated with a key in the OrtKeyValuePairs instance.
   *
   * \param[in] kvps OrtKeyValuePairs instance.
   * \param[in] key Key to be searched.
   *
   * \return The value associated with the key, or nullptr if the key does not exist.
   *
   * \since Version 1.22.
   */
  const char*(ORT_API_CALL* GetKeyValue)(_In_ const OrtKeyValuePairs* kvps, _In_ const char* key);

  /** \brief Get all the key-value pairs from the OrtKeyValuePairs instance.
   *
   * \param[in] kvps OrtKeyValuePairs instance.
   * \param[out] keys Array of keys from `kvps`.
   * \param[out] values Array of values from `kvps`.
   * \param[out] num_entries Number of entries in `keys` and `values`.
   *
   * \since Version 1.22.
   */
  void(ORT_API_CALL* GetKeyValuePairs)(_In_ const OrtKeyValuePairs* kvps,
                                       _Outptr_ const char* const** keys, _Outptr_ const char* const** values,
                                       _Out_ size_t* num_entries);

  /** \brief Remove a key-value pair from the OrtKeyValuePairs instance.
   *
   * \param[in] kvps OrtKeyValuePairs instance.
   * \param[in] key Key to be removed. No error if not found.
   *
   * \since Version 1.22.
   */
  void(ORT_API_CALL* RemoveKeyValuePair)(_In_ OrtKeyValuePairs* kvps, _In_ const char* key);

  /** \brief Release an OrtKeyValuePairs instance.
   *
   * \param[in] input OrtKeyValuePairs instance to be released.
   *
   * \since Version 1.22.
   */
  ORT_CLASS_RELEASE(KeyValuePairs);

  /** \brief Register an execution provider library with ORT.
   *
   * The library must export 'CreateEpFactories' and 'ReleaseEpFactory' functions.
   * See OrtEpApi for more details.
   *
   * \param[in] env The OrtEnv instance to register the library in.
   * \param[in] registration_name The name to register the execution provider library under.
   * \param[in] path The path to the execution provider library.
   *
   * \snippet{doc} snippets.dox OrtStatus Return Value
   *
   * \since Version 1.22.
   */
  ORT_API2_STATUS(RegisterExecutionProviderLibrary, _In_ OrtEnv* env, _In_ const char* registration_name,
                  _In_ const ORTCHAR_T* path);

  /** \brief Unregister an execution provider library with ORT.
   *
   * ORT will call ReleaseEpFactory for all factories created by the library, and unload the library.
   *
   * You <b>MUST</b> ensure there are no Session instances using execution providers created by the library
   * before calling this function.
   *
   * \param[in] env The OrtEnv instance to unregister the library from.
   * \param[in] registration_name The name the execution provider library was registered under.
   *
   * \snippet{doc} snippets.dox OrtStatus Return Value
   *
   * \since Version 1.22.
   */
  ORT_API2_STATUS(UnregisterExecutionProviderLibrary, _In_ OrtEnv* env, _In_ const char* registration_name);

  /** \brief Get the list of available OrtEpDevice instances.
   *
   * Each OrtEpDevice instance contains details of the execution provider and the device it will use.
   *
   * \param[in] env The OrtEnv instance to query.
   * \param[out] ep_devices The OrtEpDevice instances that the execution provider will use.
   * \param[out] num_ep_devices The number of OrtEpDevice instances returned.
   *
   * \snippet{doc} snippets.dox OrtStatus Return Value
   *
   * \since Version 1.22.
   */
  ORT_API2_STATUS(GetEpDevices, _In_ const OrtEnv* env,
                  _Outptr_ const OrtEpDevice* const** ep_devices, _Out_ size_t* num_ep_devices);

  /** \brief Append the execution provider that is responsible for the selected OrtEpDevice instances
   *         to the session options.
   *
   * \param[in] session_options Session options to add execution provider to.
   * \param[in] env Environment that execution providers were registered with.
   * \param[in] ep_devices One or more OrtEpDevice instances to create an execution provider for.
   *                       Obtain from GetEpDevices. All OrtEpDevice instances must be from the same execution
   *                       provider. It is only necessary to provide multiple OrtEpDevices if you want to use the
   *                       same execution provider for multiple devices.
   *                       e.g. the EP is capable of running on GPU and NPU.
   * \param[in] num_ep_devices Number of OrtEpDevice instances.
   * \param[in] ep_option_keys Optional keys to configure the execution provider.
   * \param[in] ep_option_vals Optional values to configure the execution provider.
   * \param[in] num_ep_options Number of execution provide options to add.
   *
   * \snippet{doc} snippets.dox OrtStatus Return Value
   *
   * \since Version 1.22.
   */
  ORT_API2_STATUS(SessionOptionsAppendExecutionProvider_V2, _In_ OrtSessionOptions* session_options,
                  _In_ OrtEnv* env,
                  _In_reads_(num_ep_devices) const OrtEpDevice* const* ep_devices, _In_ size_t num_ep_devices,
                  _In_reads_(num_op_options) const char* const* ep_option_keys,
                  _In_reads_(num_op_options) const char* const* ep_option_vals,
                  size_t num_ep_options);

  /** \brief Set the execution provider selection policy for the session.
   *
   * Allows users to specify a device selection policy for automatic execution provider (EP) selection.
   * If custom selection is required please use SessionOptionsSetEpSelectionPolicyDelegate instead.
   *
   * \param[in] session_options The OrtSessionOptions instance.
   * \param[in] policy The device selection policy to use (see OrtExecutionProviderDevicePolicy).
   *
   * \since Version 1.22
   */
  ORT_API2_STATUS(SessionOptionsSetEpSelectionPolicy, _In_ OrtSessionOptions* session_options,
                  _In_ OrtExecutionProviderDevicePolicy policy);

  /** \brief Set the execution provider selection policy delegate for the session.
   *
   * Allows users to provide a custom device selection policy for automatic execution provider (EP) selection.
   *
   * \param[in] session_options The OrtSessionOptions instance.
   * \param[in] delegate Delegate callback for custom selection.
   * \param[in] delegate_state Optional state that will be passed to the delegate callback. nullptr if not required.
   *
   * \since Version 1.22
   */
  ORT_API2_STATUS(SessionOptionsSetEpSelectionPolicyDelegate, _In_ OrtSessionOptions* session_options,
                  _In_ EpSelectionDelegate delegate,
                  _In_opt_ void* delegate_state);

  /** \brief Get the hardware device type.
   *
   * \param[in] device The OrtHardwareDevice instance to query.
   * \return The hardware device type.
   *
   * \since Version 1.22.
   */
  OrtHardwareDeviceType(ORT_API_CALL* HardwareDevice_Type)(_In_ const OrtHardwareDevice* device);

  /** \brief Get the hardware device's vendor identifier.
   *
   * \param[in] device The OrtHardwareDevice instance to query.
   * \return The hardware device vendor identifier.
   *
   * \since Version 1.22.
   */
  uint32_t(ORT_API_CALL* HardwareDevice_VendorId)(_In_ const OrtHardwareDevice* device);

  /** \brief Get the hardware device's vendor name.
   *
   * \param[in] device The OrtHardwareDevice instance to query.
   * \return The hardware device's vendor name.
   *
   * \since Version 1.22.
   */
  const char*(ORT_API_CALL* HardwareDevice_Vendor)(_In_ const OrtHardwareDevice* device);

  /** \brief Get the hardware device's unique identifier.
   *
   * \param[in] device The OrtHardwareDevice instance to query.
   * \return The device id.
   *
   * \note This is not a unique identifier. It identifies the hardware type when combined with vendor id.
   * \since Version 1.22.
   */
  uint32_t(ORT_API_CALL* HardwareDevice_DeviceId)(_In_ const OrtHardwareDevice* device);

  /** \brief Get hardware device metadata.
   *
   * \param[in] device The OrtHardwareDevice instance to query.
   * \return An OrtKeyValuePairs instance containing the metadata for the device.
   *         Note: ORT owns the instance so the user must not call ReleaseKeyValuePairs with it.
   *
   * \since Version 1.22.
   */
  const OrtKeyValuePairs*(ORT_API_CALL* HardwareDevice_Metadata)(_In_ const OrtHardwareDevice* device);

  /** \brief Get the execution provider name.
   *
   * \param[in] ep_device The OrtEpDevice instance to query.
   * \return The execution provider name.
   *
   * \since Version 1.22.
   */
  const char*(ORT_API_CALL* EpDevice_EpName)(_In_ const OrtEpDevice* ep_device);

  /** \brief Get the execution provider's vendor name.
   *
   * \param[in] ep_device The OrtEpDevice instance to query.
   * \return The execution provider's vendor name.
   *
   * \since Version 1.22.
   */
  const char*(ORT_API_CALL* EpDevice_EpVendor)(_In_ const OrtEpDevice* ep_device);

  /** \brief Get the metadata for the OrtEpDevice.
   *
   * \param[in] ep_device The OrtEpDevice instance to query.
   * \return An OrtKeyValuePairs instance containing the metadata for the device.
   *
   * \since Version 1.22.
   */
  const OrtKeyValuePairs*(ORT_API_CALL* EpDevice_EpMetadata)(_In_ const OrtEpDevice* ep_device);

  /** \brief Get the execution provider options for the OrtEpDevice.
   *
   * \param[in] ep_device The OrtEpDevice instance to query.
   * \return An OrtKeyValuePairs instance containing the execution provider options for the device.
   *
   * \since Version 1.22.
   */
  const OrtKeyValuePairs*(ORT_API_CALL* EpDevice_EpOptions)(_In_ const OrtEpDevice* ep_device);

  /** \brief Get the OrtHardwareDevice instance for the OrtEpDevice.
   *
   * \param[in] ep_device The OrtEpDevice instance to query.
   * \return The OrtHardwareDevice instance for the device.
   *
   * \since Version 1.22.
   */
  const OrtHardwareDevice*(ORT_API_CALL* EpDevice_Device)(_In_ const OrtEpDevice* ep_device);

  /** \brief Get the OrtEpApi instance for implementing an execution provider.
   *
   * \since Version 1.22.
   */
  const OrtEpApi*(ORT_API_CALL* GetEpApi)();

  /** \brief Compute total size in bytes of the tensor data contained in an OrtValue.
   *
   * Returns the total number of bytes used to store the tensor data. For numeric tensors,
   * this is sizeof(element_type) * total_element_count. OrtValues that are not tensors or
   * that are tensors that contain strings will cause an error to be returned.
   *
   * \param[in] ort_value OrtValue instance containing a tensor
   * \param[out] size The total size of the tensor data in bytes
   *
   * \snippet{doc} snippets.dox OrtStatus Return Value
   *
   * \since Version 1.23
   */
  ORT_API2_STATUS(GetTensorSizeInBytes, _In_ const OrtValue* ort_value, _Out_ size_t* size);

  /** \brief Calls OrtAllocator::GetStats function
   *
   * Return a pointer to the OrtKeyValuePairs structure that contains the statistics of the allocator
   * and the user should call OrtApi::ReleaseKeyValuePairs.
   *
   * NOTE: If the allocator does not implement this function, the OrtKeyValuePairs instance will be empty.
   *
   * \param[in] ort_allocator The allocator to get stats from
   * \param[out] out A pointer to the OrtKeyValuePairs instance that contains the stats
   *
   * \snippet{doc} snippets.dox OrtStatus Return Value
   *
   * \since Version 1.23.
   */
  ORT_API2_STATUS(AllocatorGetStats, _In_ const OrtAllocator* ort_allocator, _Outptr_ OrtKeyValuePairs** out);

  /** \brief Create an ::OrtMemoryInfo
   *
   * \param[in] name Arbitrary name.
   * \param[in] device_type Device type.
   * \param[in] vendor_id PCI Vendor ID. Use 0 for a generic allocator (e.g. WebGPU).
   * \param[in] device_id Device ID if there are multiple devices of the same type. e.g. 2 GPU devices.
   * \param[in] mem_type Memory type. Use OrtDeviceMemoryType_DEFAULT for device memory, and
   *                     OrtDeviceMemoryType_HOST_ACCESSIBLE (if applicable) for memory used to transfer between the
   *                     device and the CPU. Use the device_type and device_id of the GPU/NPU that the memory is also
   *                     accessible to.
   * \param[in] alignment Alignment of the memory if required. Pass 0 for default alignment.
   * \param[in] allocator_type Allocator type. If OrtAllocatorType::OrtArenaAllocator, the ORT arena will be used.
   *                           Caveat: Support for OrtArenaAllocator is currently limited to usage of internal ORT
   *                           allocators via CreateAllocator/CreateAndRegisterAllocator/CreateAndRegisterAllocatorV2.
   * \param[out] out Newly created ::OrtMemoryInfo. Must be freed with OrtApi::ReleaseMemoryInfo
   *
   * \snippet{doc} snippets.dox OrtStatus Return Value
   *
   * \since Version 1.23
   */
  ORT_API2_STATUS(CreateMemoryInfo_V2, _In_ const char* name, _In_ enum OrtMemoryInfoDeviceType device_type,
                  _In_ uint32_t vendor_id, _In_ int32_t device_id, _In_ enum OrtDeviceMemoryType mem_type,
                  _In_ size_t alignment, enum OrtAllocatorType allocator_type,
                  _Outptr_ OrtMemoryInfo** out);

  /** \brief Get the device memory type from ::OrtMemoryInfo
   *
   * \param[in] ptr The OrtMemoryInfo instance to query.
   * \return The device memory type.
   *
   * \since Version 1.23
   */
  ORT_API_T(OrtDeviceMemoryType, MemoryInfoGetDeviceMemType, _In_ const OrtMemoryInfo* ptr);

  /** \brief Get the vendor id from ::OrtMemoryInfo
   *
   * \param[in] ptr The OrtMemoryInfo instance to query.
   * \return The vendor id.
   *
   * \since Version 1.23
   */
  ORT_API_T(uint32_t, MemoryInfoGetVendorId, _In_ const OrtMemoryInfo* ptr);

  /// \name OrtValueInfo
  /// @{

  /** \brief Get the OrtNode that produces the value represented by the given OrtValueInfo.
   * Optionally returns the associated output index.
   *
   * \param[in] value_info The OrtValueInfo instance.
   * \param[out] producer_node Output parameter set to the OrtNode that produces the OrtValueInfo.
   * \param[out] producer_output_index Optional output parameter set to the OrtNode instance's output index
   *                                   that produces the value. Ignored if set to NULL.
   * \snippet{doc} snippets.dox OrtStatus Return Value
   * \since Version 1.23.
   */
  ORT_API2_STATUS(ValueInfo_GetValueProducer, _In_ const OrtValueInfo* value_info,
                  _Outptr_ const OrtNode** producer_node, _Out_opt_ size_t* producer_output_index);

  /** \brief Get the number of consumers of a value as a node input.
   *
   * Only nodes are considered "consumers" by this function. To check if an OrtValueInfo is a graph output,
   * call ValueInfo_IsGraphOutput().
   *
   * A single OrtNode may use a single value for more than one input (e.g., Mul(x, x)), so the returned
   * `num_consumers` may be larger than the number of unique OrtNode instances that consume the value.
   *
   * \param[in] value_info The OrtValueInfo instance.
   * \param[out] num_consumers Output parameter set to the number of consumers of the value.
   *
   * \snippet{doc} snippets.dox OrtStatus Return Value
   *
   * \since Version 1.23.
   */
  ORT_API2_STATUS(ValueInfo_GetValueNumConsumers, _In_ const OrtValueInfo* value_info, _Out_ size_t* num_consumers);

  /** \brief Returns information (OrtNode and input index) for all consumer nodes that use the value as an input.
   *
   * Only nodes are considered "consumers" by this function.
   *
   * Caller provides 2 pre-allocated arrays that will be filled with the OrtNode and input index values.
   * Use ValueInfo_GetValueNumConsumers() to get the number of consumers of the value.
   *
   * An OrtNode instance may appear multiple times if it uses the given value more than once.
   * Example: For a node MulNode(x, x) that consumes the value 'x' twice, the following is returned:
   *   - nodes: [MulNode, MulNode]
   *   - input_indices: [0, 1]
   *
   * \param[in] value_info The OrtValueInfo instance.
   * \param[out] nodes Pre-allocated array of size `num_consumers` that is filled with OrtNode instances.
   * \param[out] input_indices Pre-allocated array of `num_consumers` elements that is filled
   *                           with input indices. Index is set to -1 for an "implicit" input to a consumer node
   *                           that contains a subgraph (e.g., If, Loop) with nodes that use the value internally.
   * \param[in] num_consumers The size of the `consumer_nodes` and `consumer_input_indices` arrays.
   *                          Typical usage sets this to the value of ValueInfo_GetValueNumConsumers().
   *                          An error status is returned if `num_consumers` is less than the number of actual
   *                          consumers.
   *
   * \snippet{doc} snippets.dox OrtStatus Return Value
   *
   * \since Version 1.23.
   */
  ORT_API2_STATUS(ValueInfo_GetValueConsumers, _In_ const OrtValueInfo* value_info,
                  _Out_writes_all_(num_consumers) const OrtNode** nodes,
                  _Out_writes_all_(num_consumers) int64_t* input_indices,
                  _In_ size_t num_consumers);

  /** \brief Get the underlying initializer value, as an OrtValue, from the given OrtValueInfo.
   *
   * Sets the output parameter to NULL if the given OrtValueInfo does not represent an initializer.
   * Does not return an error status in this case.
   *
   * Supports initializers defined in an outer scope (i.e., a parent graph).
   *
   * Supports initializers stored in an external file. For external initializers, ORT memory maps
   * the initializer data on the first call to this function. If caller needs custom memory mapping,
   * use ValueInfo_GetExternalInitializerInfo to get the location of the initializer data.
   *
   * \param[in] value_info The OrtValueInfo instance.
   * \param[out] initializer_value Output parameter set to the initializer value or NULL. Do not cache the OrtValue
   *                               as it is released when the owning OrtGraph is released.
   *
   * \snippet{doc} snippets.dox OrtStatus Return Value
   *
   * \since Version 1.23.
   */
  ORT_API2_STATUS(ValueInfo_GetInitializerValue, _In_ const OrtValueInfo* value_info,
                  _Outptr_ const OrtValue** initializer_value);

  /** \brief Get information about an external initializer (e.g., filepath, file offset, byte size).
   *
   * Sets the output parameter `info` to NULL if the given OrtValueInfo does not represent an initializer
   * with external data. In this case, a NULL status (non-error) is returned.
   *
   * \param[in] value_info The OrtValueInfo instance.
   * \param[out] info Output parameter set to an OrtExternalInitializerInfo instance that can be used to query
   *                  file path, file offset, etc. ORT sets this to NULL if the OrtValueInfo does not represent
   *                  an external initializer.
   *                  Must release with ReleaseExternalInitializerInfo.
   *
   * \snippet{doc} snippets.dox OrtStatus Return Value
   *
   * \since Version 1.23.
   */
  ORT_API2_STATUS(ValueInfo_GetExternalInitializerInfo, _In_ const OrtValueInfo* value_info,
                  _Outptr_result_maybenull_ OrtExternalInitializerInfo** info);

  /** \brief Returns a boolean indicating if the given value is a required graph input.
   *
   * For ONNX IR version < 4, all graph inputs without a matching initializer are required.
   *
   * For ONNX IR version >=4, a graph input with a matching initializer is an optional graph input
   * with the initializer serving as the default value.
   *
   * \param[in] value_info The OrtValueInfo instance representing the graph value.
   * \param[out] is_required_graph_input Output parameter set to true if the graph value is a required graph input.
   *
   * \snippet{doc} snippets.dox OrtStatus Return Value
   *
   * \since Version 1.23.
   */
  ORT_API2_STATUS(ValueInfo_IsRequiredGraphInput, _In_ const OrtValueInfo* value_info,
                  _Out_ bool* is_required_graph_input);

  /** \brief Returns a boolean indicating if the given value is an optional graph input.
   *
   * Optional graph inputs were introduced in ONNX IR version 4. For ONNX IR version >=4, a graph input with a
   * matching initializer is an optional graph input with the initializer serving as the default value.
   * The matching initializer is also known as a non-constant initializer.
   *
   * \param[in] value_info The OrtValueInfo instance representing the graph value.
   * \param[out] is_optional_graph_input Output parameter set to true if the graph value is an optional graph input.
   *
   * \snippet{doc} snippets.dox OrtStatus Return Value
   *
   * \since Version 1.23.
   */
  ORT_API2_STATUS(ValueInfo_IsOptionalGraphInput, _In_ const OrtValueInfo* value_info,
                  _Out_ bool* is_optional_graph_input);

  /** \brief Returns a boolean indicating if the given value is a graph output.
   *
   * \param[in] value_info The OrtValueInfo instance representing the graph value.
   * \param[out] is_graph_output Output parameter set to true if the graph value is a graph output.
   *
   * \snippet{doc} snippets.dox OrtStatus Return Value
   *
   * \since Version 1.23.
   */
  ORT_API2_STATUS(ValueInfo_IsGraphOutput, _In_ const OrtValueInfo* value_info, _Out_ bool* is_graph_output);

  /** \brief Returns a boolean indicating if the given value is a constant initializer.
   *
   * For ONNX IR version < 4, all initializers are constant.
   *
   * For ONNX IR version >=4, an initializer that serves as the default value for a matching graph input is not a
   * constant initializer.
   *
   * \param[in] value_info The OrtValueInfo instance representing the graph value.
   * \param[out] is_constant_initializer Output parameter set to true if the graph value is a constant initializer.
   *
   * \snippet{doc} snippets.dox OrtStatus Return Value
   *
   * \since Version 1.23.
   */
  ORT_API2_STATUS(ValueInfo_IsConstantInitializer, _In_ const OrtValueInfo* value_info,
                  _Out_ bool* is_constant_initializer);

  /** \brief Returns a boolean indicating if the given value is defined in an outer scope.
   *
   * Certain operator types (e.g., If and Loop) contain nested subgraphs. This function enables
   * determining whether a value is defined in a parent node's graph.
   *
   * \param[in] value_info The OrtValueInfo instance representing the graph value.
   * \param[out] is_from_outer_scope Output parameter set to true if the value is defined in an outer
   *                                 scope (i.e., a parent graph).
   *
   * \snippet{doc} snippets.dox OrtStatus Return Value
   *
   * \since Version 1.23.
   */
  ORT_API2_STATUS(ValueInfo_IsFromOuterScope, _In_ const OrtValueInfo* value_info,
                  _Out_ bool* is_from_outer_scope);

  /// @}

  /// \name OrtGraph
  /// @{

  /** \brief Returns a graph's name.
   *
   * \param[in] graph The OrtGraph instance.
   * \param[out] graph_name Output parameter set to the graph's name.
   *
   * \snippet{doc} snippets.dox OrtStatus Return Value
   *
   * \since Version 1.23.
   */
  ORT_API2_STATUS(Graph_GetName, _In_ const OrtGraph* graph, _Outptr_ const char** graph_name);

  /** \brief Get the filepath to the model from which an OrtGraph is constructed.
   *
   * \note The model's filepath is empty if the filepath is unknown, such as when the model is loaded from bytes
   * via CreateSessionFromArray.
   *
   * \param[in] graph The OrtGraph instance.
   * \param[out] model_path Output parameter set to the model's null-terminated filepath.
   *                        Set to an empty path string if unknown.
   *
   * \snippet{doc} snippets.dox OrtStatus Return Value
   *
   * \since Version 1.23.
   */
  ORT_API2_STATUS(Graph_GetModelPath, _In_ const OrtGraph* graph, _Outptr_ const ORTCHAR_T** model_path);

  /** \brief Returns the ONNX IR version.
   *
   * \param[in] graph The OrtGraph instance.
   * \param[out] onnx_ir_version Output parameter set to the ONNX IR version.
   *
   * \snippet{doc} snippets.dox OrtStatus Return Value
   *
   * \since Version 1.23.
   */
  ORT_API2_STATUS(Graph_GetOnnxIRVersion, _In_ const OrtGraph* graph, _Out_ int64_t* onnx_ir_version);

  /** \brief Returns the number of operator sets that the graph's model uses.
   *
   * \note An operator set is uniquely identified by the (domain, opset_version) pair. All models must have at
   * least one entry that specifies which entry of the ONNX operator set is used. The ONNX domain is represented by
   * an empty string.
   *
   * \param[in] graph The OrtGraph instance.
   * \param[out] num_operator_sets Output parameter set to the number of operator sets that the graph's model uses.
   *
   * \snippet{doc} snippets.dox OrtStatus Return Value
   *
   * \since Version 1.23.
   */
  ORT_API2_STATUS(Graph_GetNumOperatorSets, _In_ const OrtGraph* graph, _Out_ size_t* num_operator_sets);

  /** \brief Returns the operator sets that the graph's model uses.
   *
   * \note An operator set is uniquely identified by the (domain, opset_version) pair. All models must have at
   * least one entry that specifies which entry of the ONNX operator set is used. The ONNX domain is represented by
   * an empty string.
   *
   * \param[in] graph The OrtGraph instance.
   * \param[out] domains Pre-allocated array of `num_operator_sets` elements that is filled with
   *                     null-terminated domain names.
   * \param[out] opset_versions Pre-allocated array of `num_operator_sets` elements that is filled with
   *                            the opset version of the corresponding domain in the `domains` array.
   * \param[in] num_operator_sets The size of the `domains` and `opset_versions` arrays.
   *                              Typical usage sets this to the result of Graph_GetNumOperatorSets().
   *                              An error status is returned if `num_operator_sets` is less than the actual number
   *                              of operator sets.
   *
   * \snippet{doc} snippets.dox OrtStatus Return Value
   *
   * \since Version 1.23.
   */
  ORT_API2_STATUS(Graph_GetOperatorSets, _In_ const OrtGraph* graph,
                  _Out_writes_(num_operator_sets) const char** domains,
                  _Out_writes_(num_operator_sets) int64_t* opset_versions, _In_ size_t num_operator_sets);

  /** \brief Returns the number of graph inputs.
   *
   * \note The count includes initializers that are included in the list of graph inputs.
   *
   * \param[in] graph The OrtGraph instance.
   * \param[out] num_inputs Output parameter set to the number of graph inputs.
   *
   * \snippet{doc} snippets.dox OrtStatus Return Value
   *
   * \since Version 1.23.
   */
  ORT_API2_STATUS(Graph_GetNumInputs, _In_ const OrtGraph* graph, _Out_ size_t* num_inputs);

  /** \brief Returns the graph's inputs as OrtValueInfo instances.
   *
   * \note The result includes initializers that are included in the list of graph inputs.
   *
   * \param[in] graph The OrtGraph instance.
   * \param[out] inputs Pre-allocated array of `num_inputs` elements that is filled with the graph's inputs.
   * \param[in] num_inputs The size of the `inputs` array.
   *                       Typical usage sets this to the result of Graph_GetNumInputs(). An error status is
   *                       returned if `num_inputs` is less than the number of graph inputs.
   *
   * \snippet{doc} snippets.dox OrtStatus Return Value
   *
   * \since Version 1.23.
   */
  ORT_API2_STATUS(Graph_GetInputs, _In_ const OrtGraph* graph,
                  _Out_writes_(num_inputs) const OrtValueInfo** inputs, _In_ size_t num_inputs);

  /** \brief Returns the number of graph outputs.
   *
   * \param[in] graph The OrtGraph instance.
   * \param[out] num_outputs Output parameter set to the number of graph outputs.
   *
   * \snippet{doc} snippets.dox OrtStatus Return Value
   *
   * \since Version 1.23.
   */
  ORT_API2_STATUS(Graph_GetNumOutputs, _In_ const OrtGraph* graph, _Out_ size_t* num_outputs);

  /** \brief Returns the graph's outputs as OrtValueInfo instances.
   *
   * \param[in] graph The OrtGraph instance.
   * \param[out] outputs Pre-allocated array of `num_outputs` elements that is filled with the graph's outputs.
   * \param[in] num_outputs The size of the `outputs` array.
   *                        Typical usage sets this to the result of Graph_GetNumOutputs(). An error status is
   *                        returned if `num_outputs` is less than the number of graph outputs.
   *
   * \snippet{doc} snippets.dox OrtStatus Return Value
   *
   * \since Version 1.23.
   */
  ORT_API2_STATUS(Graph_GetOutputs, _In_ const OrtGraph* graph,
                  _Out_writes_(num_outputs) const OrtValueInfo** outputs, _In_ size_t num_outputs);

  /** \brief Returns the number of graph initializers.
   *
   * Counts constant and non-constant initializers.
   *
   * \param[in] graph The OrtGraph instance.
   * \param[out] num_initializers Output parameter set to the number of graph initializers.
   *
   * \snippet{doc} snippets.dox OrtStatus Return Value
   *
   * \since Version 1.23.
   */
  ORT_API2_STATUS(Graph_GetNumInitializers, _In_ const OrtGraph* graph, _Out_ size_t* num_initializers);

  /** \brief Returns the graph's initializers as OrtValueInfo instances.
   *
   * Includes constant and non-constant initializers.
   *
   * For ONNX IR version < 4, all initializers are constant.
   *
   * For ONNX IR version >= 4, an initializer with a name that matches a graph input is considered a
   * non-constant initializer.
   *
   * Call ValueInfo_GetInitializerValue to get the initializer's data.
   *
   * \param[in] graph The OrtGraph instance.
   * \param[out] initializers Pre-allocated array of `num_outputs` elements that is filled with the initializers.
   * \param[in] num_initializers The size of the `initializers` array. Typical usage sets this to the
   *                             result of Graph_GetNumInitializers(). An error status is returned if
   *                            `num_initializers` is less than the number of graph initializers.
   *
   * \snippet{doc} snippets.dox OrtStatus Return Value
   *
   * \since Version 1.23.
   */
  ORT_API2_STATUS(Graph_GetInitializers, _In_ const OrtGraph* graph,
                  _Out_writes_(num_initializers) const OrtValueInfo** initializers,
                  _In_ size_t num_initializers);

  /** \brief Returns the number of graph nodes.
   *
   * \param[in] graph The OrtGraph instance.
   * \param[out] num_nodes Output parameter set to the number of graph nodes.
   *
   * \snippet{doc} snippets.dox OrtStatus Return Value
   *
   * \since Version 1.23.
   */
  ORT_API2_STATUS(Graph_GetNumNodes, _In_ const OrtGraph* graph, _Out_ size_t* num_nodes);

  /** \brief Returns the graph's nodes as OrtNode instances.
   *
   * The nodes are sorted using a stable topological ordering. Callers are responsible for maintaining their
   * own node ordering if a different order is required.
   *
   * \param[in] graph The OrtGraph instance.
   * \param[out] nodes Pre-allocated array of `num_nodes` elements that is filled with the graph's nodes.
   * \param[in] num_nodes The size of the `nodes` array. Typical usage sets this to the
   *                      result of Graph_GetNumNodes(). An error status is returned if
   *                      `num_nodes` is less than the number of graph nodes.
   *
   * \snippet{doc} snippets.dox OrtStatus Return Value
   *
   * \since Version 1.23.
   */
  ORT_API2_STATUS(Graph_GetNodes, _In_ const OrtGraph* graph,
                  _Out_writes_(num_nodes) const OrtNode** nodes, _In_ size_t num_nodes);

  /** \brief Get the parent node for the given graph, if any exists.
   *
   * Certain operator types (e.g., If and Loop) contain nested subgraphs. This function enables
   * access to the parent node (e.g., the If and Loop node) from a nested subgraph.
   *
   * \param[in] graph The OrtGraph instance.
   * \param[out] node Output parameter that is set to the graph's parent node.
   *                  Set to NULL if a parent node does not exist (e.g., for a top-level graph).
   *
   * \snippet{doc} snippets.dox OrtStatus Return Value
   *
   * \since Version 1.23.
   */
  ORT_API2_STATUS(Graph_GetParentNode, _In_ const OrtGraph* graph, _Outptr_result_maybenull_ const OrtNode** node);

  /** \brief Returns an OrtGraph that contains a subset of nodes in the source OrtGraph.
   *
   * \note The lifetime of "dst_graph" is tied to that of "src_graph", as they both internally reference
   * the same underlying graph.
   *
   * \param[in] src_graph The source OrtGraph instance.
   * \param[in] nodes A subset of the nodes/OrtNodes in 'graph'.
   * \param[in] num_nodes Number of nodes.
   * \param[out] dst_graph An OrtGraph created from a given set of nodes. Must be released by calling ReleaseGraph.
   *
   * \snippet{doc} snippets.dox OrtStatus Return Value
   *
   * \since Version 1.23.
   */
  ORT_API2_STATUS(Graph_GetGraphView, _In_ const OrtGraph* src_graph, _In_ const OrtNode** nodes,
                  _In_ size_t num_nodes, _Outptr_ OrtGraph** dst_graph);

  /// @}

  /// \name OrtNode
  /// @{

  /** \brief Returns a node's identifier.
   *
   * The node's identifier is only unique in the node's parent graph. Different nested subgraphs
   * (e.g., subgraphs contained by If and Loop nodes) may reuse identifiers.
   *
   * \param[in] node The OrtNode instance.
   * \param[out] node_id Output parameter set to the node's identifier.
   *
   * \snippet{doc} snippets.dox OrtStatus Return Value
   *
   * \since Version 1.23.
   */
  ORT_API2_STATUS(Node_GetId, _In_ const OrtNode* node, _Out_ size_t* node_id);

  /** \brief Returns a node's name. Can be an empty string.
   *
   * \param[in] node The OrtNode instance.
   * \param[out] node_name Output parameter set to the node's name.
   *
   * \snippet{doc} snippets.dox OrtStatus Return Value
   *
   * \since Version 1.23.
   */
  ORT_API2_STATUS(Node_GetName, _In_ const OrtNode* node, _Outptr_ const char** node_name);

  /** \brief Returns a node's operator type (e.g., "Conv").
   *
   * \param[in] node The OrtNode instance.
   * \param[out] operator_type Output parameter set to the name of the node's operator type.
   *
   * \snippet{doc} snippets.dox OrtStatus Return Value
   *
   * \since Version 1.23.
   */
  ORT_API2_STATUS(Node_GetOperatorType, _In_ const OrtNode* node, _Outptr_ const char** operator_type);

  /** \brief Returns a node's domain name.
   *
   * \param[in] node The OrtNode instance.
   * \param[out] domain_name Output parameter set to the node's domain name.
   *
   * \snippet{doc} snippets.dox OrtStatus Return Value
   *
   * \since Version 1.23.
   */
  ORT_API2_STATUS(Node_GetDomain, _In_ const OrtNode* node, _Outptr_ const char** domain_name);

  /** \brief Get the opset version in which the given node's operator type was first defined.
   *
   * \param[in] node The OrtNode instance.
   * \param[out] since_version The opset version in which the node's operator type was first defined.
   *
   * \snippet{doc} snippets.dox OrtStatus Return Value
   *
   * \since Version 1.23.
   */
  ORT_API2_STATUS(Node_GetSinceVersion, _In_ const OrtNode* node, _Out_ int* since_version);

  /** \brief Returns the number of node inputs.
   *
   * \param[in] node The OrtNode instance.
   * \param[out] num_inputs Output parameter set to the number of node inputs.
   *
   * \snippet{doc} snippets.dox OrtStatus Return Value
   *
   * \since Version 1.23.
   */
  ORT_API2_STATUS(Node_GetNumInputs, _In_ const OrtNode* node, _Out_ size_t* num_inputs);

  /** \brief Returns the node's inputs as OrtValueInfo instances.
   *
   * \param[in] node The OrtNode instance.
   * \param[out] inputs Pre-allocated array of `num_inputs` elements that is filled with the node's inputs.
   * \param[in] num_inputs The size of the `inputs` array.
   *                       Typical usage sets this to the result of Node_GetNumInputs(). An error status is
   *                       returned if `num_inputs` is less than the number of node inputs.
   *
   * \snippet{doc} snippets.dox OrtStatus Return Value
   *
   * \since Version 1.23.
   */
  ORT_API2_STATUS(Node_GetInputs, _In_ const OrtNode* node,
                  _Out_writes_(num_inputs) const OrtValueInfo** inputs, _In_ size_t num_inputs);

  /** \brief Returns the number of node outputs.
   *
   * \param[in] node The OrtNode instance.
   * \param[out] num_outputs Output parameter set to the number of node outputs.
   *
   * \snippet{doc} snippets.dox OrtStatus Return Value
   *
   * \since Version 1.23.
   */
  ORT_API2_STATUS(Node_GetNumOutputs, _In_ const OrtNode* node, _Out_ size_t* num_outputs);

  /** \brief Returns the node's outputs as OrtValueInfo instances.
   *
   * \param[in] node The OrtNode instance.
   * \param[out] outputs Pre-allocated array of `num_outputs` elements that is filled with the node's outputs.
   * \param[in] num_outputs The size of the `outputs` array.
   *                        Typical usage sets this to the result of Node_GetNumOutputs(). An error status is
   *                        returned if `num_outputs` is less than the number of node outputs.
   *
   * \snippet{doc} snippets.dox OrtStatus Return Value
   *
   * \since Version 1.23.
   */
  ORT_API2_STATUS(Node_GetOutputs, _In_ const OrtNode* node,
                  _Out_writes_(num_outputs) const OrtValueInfo** outputs, _In_ size_t num_outputs);

  /** \brief Returns the number of node implicit inputs.
   *
   * Certain operator types (e.g., If and Loop) contain nested subgraphs. The internal nodes within the nested subgraphs
   * may use values from the outer scope. Those "outer scope" values are considered implicit inputs to the node that
   * contains the subgraphs (e.g., the If or Loop node).
   *
   * \param[in] node The OrtNode instance.
   * \param[out] num_implicit_inputs Output parameter set to the number of node implicit inputs.
   *
   * \snippet{doc} snippets.dox OrtStatus Return Value
   *
   * \since Version 1.23.
   */
  ORT_API2_STATUS(Node_GetNumImplicitInputs, _In_ const OrtNode* node, _Out_ size_t* num_implicit_inputs);

  /** \brief Get the implicit inputs, as OrtValueInfo instances, that are used within the given node's subgraphs.
   *
   * \note Only certain operator types (e.g., If and Loop) contain nested subgraphs.
   * The internal nodes within the nested subgraphs may use values from the outer scope. Those "outer scope" values
   * are considered implicit inputs to the node that contains the subgraphs (e.g., the If or Loop node).
   *
   * \param[in] node The OrtNode instance.
   * \param[out] implicit_inputs Pre-allocated array of `num_implicit_inputs` elements that is filled the node's
   *                             implicit inputs.
   * \param[in] num_implicit_inputs The size of the `implicit_inputs` array. Typical usage sets this to the result
   *                                of Node_GetNumImplicitInputs(). An error status is returned if
   *                                `num_implicit_inputs` is less than the number of node implicit inputs.
   *
   * \snippet{doc} snippets.dox OrtStatus Return Value
   *
   * \since Version 1.23.
   */
  ORT_API2_STATUS(Node_GetImplicitInputs, _In_ const OrtNode* node,
                  _Out_writes_(num_implicit_inputs) const OrtValueInfo** implicit_inputs,
                  _In_ size_t num_implicit_inputs);

  /** \brief Returns the number of node attributes.
   *
   * \param[in] node The OrtNode instance.
   * \param[out] num_attributes Output parameter set to the number of node attributes.
   *
   * \snippet{doc} snippets.dox OrtStatus Return Value
   *
   * \since Version 1.23.
   */
  ORT_API2_STATUS(Node_GetNumAttributes, _In_ const OrtNode* node, _Out_ size_t* num_attributes);

  /** \brief Returns a node's attributes as OrtOpAttr instances.
   *
   * \param[in] node The OrtNode instance.
   * \param[out] attributes Pre-allocated array of `num_attributes` elements that is filled with the node's attributes.
   * \param[in] num_attributes The size of the `num_attributes` array.
   *                           Typical usage sets this to the result of Node_GetNumAttributes(). An error status is
   *                           returned if `num_attributes` is less than the number of node attributes.
   *
   * \note ONNX Runtime automatically sets optional (unset) attributes to their default values if the default value
   * is a constant expression that does not depend on other tensor/model characteristics. Conv's 'kernel_shape'
   * attribute is an example of an optional attribute that does not have a constant default value. This function
   * does not provide any unset optional attributes without a constant default value.
   *
   * \snippet{doc} snippets.dox OrtStatus Return Value
   *
   * \since Version 1.23.
   */
  ORT_API2_STATUS(Node_GetAttributes, _In_ const OrtNode* node,
                  _Out_writes_(num_attributes) const OrtOpAttr** attributes, _In_ size_t num_attributes);

  /** \brief Gets the OrtNode's attribute as OrtOpAttr by name.
   *
   * \param[in] node The OrtNode instance.
   * \param[in] attribute_name The name of the attribute
   * \param[out] attribute Output parameter set to the OrtOpAttr instance if an attribute by the given name exists.
   *                       For an unset optional attribute, `attribute` is set to NULL and a non-error status is
   *                       returned. For an invalid attribute name, `attribute` is set to NULL and an error status with
   *                       code ORT_NOT_FOUND is returned.
   *
   * \note ONNX Runtime automatically sets optional (unset) attributes to their default values if the default value
   * is a constant expression that does not depend on other tensor/model characteristics. Conv's 'kernel_shape'
   * attribute is an example of an optional attribute that does not have a constant default value. This function
   * does not provide any unset optional attributes without a constant default value.
   *
   * \snippet{doc} snippets.dox OrtStatus Return Value
   *
   * \since Version 1.23.
   */
  ORT_API2_STATUS(Node_GetAttributeByName, _In_ const OrtNode* node, _In_ const char* attribute_name,
                  _Outptr_result_maybenull_ const OrtOpAttr** attribute);

  /** \brief Get the OrtNode's 'TENSOR' attribute as an OrtValue.
   *
   * \param[in] attribute The OrtOpAttr instance.
   * \param[out] attr_tensor If successful, contains the 'TENSOR' attribute as a newly created OrtValue.
                             Must be freed with OrtApi::ReleaseValue.
   *
   * \snippet{doc} snippets.dox OrtStatus Return Value
   *
   * \since Version 1.23.
   */
  ORT_API2_STATUS(OpAttr_GetTensorAttributeAsOrtValue, _In_ const OrtOpAttr* attribute,
                  _Outptr_result_maybenull_ OrtValue** attr_tensor);

  /** \brief Get the attribute type as OrtOpAttrType from an OrtOpAttr.
   *
   * \param[in] attribute The OrtOpAttr instance.
   * \param[out] type Output the attribute type as OrtOpAttrType.
   *
   * \snippet{doc} snippets.dox OrtStatus Return Value
   *
   * \since Version 1.23.
   */
  ORT_API2_STATUS(OpAttr_GetType, _In_ const OrtOpAttr* attribute, _Out_ OrtOpAttrType* type);

  /** \brief Get the attribute name from an OrtOpAttr.
   *
   * \param[in] attribute The OrtOpAttr instance.
   * \param[out] name Output parameter set to the attribute's name. The name is a null-terminated string.
   *
   * \snippet{doc} snippets.dox OrtStatus Return Value
   *
   * \since Version 1.23.
   */
  ORT_API2_STATUS(OpAttr_GetName, _In_ const OrtOpAttr* attribute, _Outptr_ const char** name);

  /** \brief Returns the number of subgraphs contained by the given node.
   *
   * \note Only certain operator types (e.g., If and Loop) contain nested subgraphs.
   *
   * \param[in] node The OrtNode instance.
   * \param[out] num_subgraphs Output parameter set to the number of node subgraphs.
   *
   * \snippet{doc} snippets.dox OrtStatus Return Value
   *
   * \since Version 1.23.
   */
  ORT_API2_STATUS(Node_GetNumSubgraphs, _In_ const OrtNode* node, _Out_ size_t* num_subgraphs);

  /** \brief Get the subgraphs, as OrtGraph instances, contained by the given node.
   *
   * \note Only certain operator types (e.g., If and Loop) contain nested subgraphs. ONNX nodes store subgraphs in
   * their attributes, however, this function must be used to obtain subgraphs from an OrtNode.
   *
   * \param[in] node The OrtNode instance.
   * \param[out] subgraphs Pre-allocated array of `num_subgraphs` elements that is filled with the node's subgraphs.
   * \param[in] num_subgraphs The size of the `num_subgraphs` array.
   *                          Typical usage sets this to the result of Node_GetNumSubgraphs(). An error status is
   *                          returned if `num_subgraphs` is less than the number of node subgraphs.
   * \param[out] attribute_names Optional pre-allocated array of `num_subgraphs` elements that is filled with the
   *                             attribute names that correspond to the subgraphs. Ignored if set to NULL.
   *
   * \snippet{doc} snippets.dox OrtStatus Return Value
   *
   * \since Version 1.23.
   */
  ORT_API2_STATUS(Node_GetSubgraphs, _In_ const OrtNode* node,
                  _Out_writes_(num_subgraphs) const OrtGraph** subgraphs, _In_ size_t num_subgraphs,
                  _Out_writes_opt_(num_subgraphs) const char** attribute_names);

  /** \brief Get the node's parent OrtGraph instance.
   *
   * Can return NULL if the OrtNode was created without an owning graph.
   *
   * \param[in] node The OrtNode instance.
   * \param[out] graph Output parameter set to the node's OrtGraph. Can be set to NULL
   *                   if the node is not currently contained by a graph.
   *
   * \snippet{doc} snippets.dox OrtStatus Return Value
   *
   * \since Version 1.23.
   */
  ORT_API2_STATUS(Node_GetGraph, _In_ const OrtNode* node, _Outptr_result_maybenull_ const OrtGraph** graph);

  /** \brief Returns the execution provider name that this node is assigned to run on.
   *         Returns NULL if the node has not been assigned to any execution provider yet.
   *         For plugin execution providers, the name is the one returned by OrtEp::GetName.
   *
   * \param[in] node The OrtNode instance.
   * \param[out] out Output execution provider type and can be NULL if node has not been assigned.
   *
   * \snippet{doc} snippets.dox OrtStatus Return Value
   *
   * \since Version 1.23.
   */
  ORT_API2_STATUS(Node_GetEpName, _In_ const OrtNode* node, _Outptr_result_maybenull_ const char** out);

  /// @}

  /// \name OrtExternalInitializerInfo
  /// @{

  /** \brief Release an OrtExternalInitializerInfo instance.
   *
   * \param[in] input OrtExternalInitializerInfo instance to be released.
   *
   * \since Version 1.23.
   */
  ORT_CLASS_RELEASE(ExternalInitializerInfo);

  /** \brief Get the relative path to the file that stores the initializer's data.
   *
   * \note The path is relative to the filesystem directory where the ONNX model was stored.
   * Caller can use Graph_GetModelPath to get the model's full path and construct the absolute path to the
   * external initializer file if necessary.
   *
   * \param[in] info The OrtExternalInitializerInfo instance.
   * \return The relative path to the file that stores the initializer's data. Do NOT free this pointer.
   *
   * \since Version 1.23.
   */
  ORT_API_T(const ORTCHAR_T*, ExternalInitializerInfo_GetFilePath, _In_ const OrtExternalInitializerInfo* info);

  /** \brief Get the byte offset within the file where the initializer's data is stored.
   *
   * \param[in] info The OrtExternalInitializerInfo instance.
   * \return The byte offset where the initializer's data is stored within the file.
   *
   * \since Version 1.23.
   */
  ORT_API_T(int64_t, ExternalInitializerInfo_GetFileOffset, _In_ const OrtExternalInitializerInfo* info);

  /** \brief Get the size in bytes of the initializer's data within the file.
   *
   * \param[in] info The OrtExternalInitializerInfo instance.
   * \return The size in bytes of the initializer's data within the file.
   *
   * \since Version 1.23.
   */
  ORT_API_T(size_t, ExternalInitializerInfo_GetByteSize, _In_ const OrtExternalInitializerInfo* info);

  /// @}

  /// \name OrtRunOptions
  /// @{

  /** \brief Get a run configuration entry.
   *
   * If a run configuration entry with key `config_key` doesn't exist, `config_value` will be set to NULL.
   *
   * `config_key`s are defined in onnxruntime_run_options_config_keys.h.
   *
   * \param[in] options The OrtRunOptions instance.
   * \param[in] config_key The configuration entry key. A null-terminated string.
   * \return The configuration entry value. Either a null-terminated string if the entry was found. nullptr otherwise.
   *
   * \snippet{doc} snippets.dox OrtStatus Return Value
   *
   * \since Version 1.23
   */
  ORT_API_T(const char*, GetRunConfigEntry, _In_ const OrtRunOptions* options,
            _In_z_ const char* config_key);

  /// @}

  /** \brief Get the OrtMemoryInfo for the device.
   *
   * \param[in] ep_device The OrtEpDevice instance to query.
   * \param[in] memory_type The memory type to return.
   * \return A pointer to the OrtMemoryInfo for the device. This may be nullptr if not set.
   *         If memory_type is OrtDeviceMemoryType_DEFAULT and nullptr is returned the EP uses CPU memory.
   *
   * \since Version 1.23
   */
  ORT_API_T(const OrtMemoryInfo*, EpDevice_MemoryInfo, _In_ const OrtEpDevice* ep_device,
            _In_ OrtDeviceMemoryType memory_type);

  /** \brief Create/replace a shared allocator for the OrtEpDevice in the OrtEnv.
   *
   * OrtEpDevice maps to the EP factory, and the factory provides the allocator implementation.
   *
   * Both OrtDeviceMemoryType_DEFAULT and OrtDeviceMemoryType_HOST_ACCESSIBLE are optional for an EP to provide.
   * It is EP implementation dependent as to what is available.
   *
   * If a shared allocator already exists for the OrtEpDevice and OrtDeviceMemoryType, it is replaced. This allows
   * changing the shared allocator configuration from the default. e.g. adding an arena.
   *
   * \param[in] env The OrtEnv instance to create the shared allocator in.
   * \param[in] ep_device The OrtEpDevice instance to create the shared allocator for.
   * \param[in] mem_type The memory type to use for the shared allocator.
   * \param[in] allocator_type The type of allocator to create. Only OrtDeviceAllocator is valid currently.
   * \param[in] allocator_options Optional key-value pairs to configure the allocator. If arena based, see
   *                              include/onnxruntime/core/framework/allocator.h for the keys and values that can be
   *                              used.
   * \param[out] allocator A pointer to the created shared allocator. Owned by the OrtEnv instance.
   *
   * \snippet{doc} snippets.dox OrtStatus Return Value
   *
   * \since Version 1.23
   */
  ORT_API2_STATUS(CreateSharedAllocator, _In_ OrtEnv* env, _In_ const OrtEpDevice* ep_device,
                  _In_ OrtDeviceMemoryType mem_type, _In_ OrtAllocatorType allocator_type,
                  _In_opt_ const OrtKeyValuePairs* allocator_options,
                  _Outptr_opt_ OrtAllocator** allocator);

  /** \brief Get a shared allocator from the OrtEnv.
   *
   * By default there is a shared allocator created for all OrtEpDevice instances, so if you get the OrtMemoryInfo
   * from the OrtEpDevice using EpDevice_MemoryInfo a shared allocator is guaranteed to exist.
   *
   * This will also match and return custom allocators added with RegisterAllocator.
   *
   * It is not an error to not find a matching allocator.
   *
   * \param[in] env The OrtEnv instance to get the shared allocator from.
   * \param[in] mem_info The OrtMemoryInfo instance to get the shared allocator for.
   * \param[out] allocator A pointer to the shared allocator, or nullptr if no shared allocator exists for
   *                       the given memory info.
   *
   * \snippet{doc} snippets.dox OrtStatus Return Value
   *
   * \since Version 1.23
   */
  ORT_API2_STATUS(GetSharedAllocator, _In_ OrtEnv* env, _In_ const OrtMemoryInfo* mem_info,
                  _Outptr_result_maybenull_ OrtAllocator** allocator);

  /** \brief Release a shared allocator from the OrtEnv for the OrtEpDevice and memory type.
   *
   * This will release the shared allocator for the given OrtEpDevice and memory type.
   * If no shared allocator exists, this is a no-op.
   *
   * \param[in] env The OrtEnv instance to release the shared allocator from.
   * \param[in] ep_device The OrtEpDevice instance to release the shared allocator for.
   * \param[in] mem_type The memory type of the shared allocator to release.
   *
   * \snippet{doc} snippets.dox OrtStatus Return Value
   *
   * \since Version 1.23
   */
  ORT_API2_STATUS(ReleaseSharedAllocator, _In_ OrtEnv* env, _In_ const OrtEpDevice* ep_device,
                  _In_ OrtDeviceMemoryType mem_type);

  /** \brief Get a const pointer to the raw data inside a tensor
   *
   * Used to read the internal tensor data directly.
   * \note The returned pointer is valid until the OrtValue is destroyed.
   *
   * \param[in] value A tensor type (string tensors are not supported)
   * \param[out] out Filled in with a pointer to the internal storage
   *
   * \snippet{doc} snippets.dox OrtStatus Return Value
   *
   * \since Version 1.23
   */
  ORT_API2_STATUS(GetTensorData, _In_ const OrtValue* value, _Outptr_ const void** out);

  /** \brief Get Session configuration entries.
   *
   * \param[in] options The session options.
   * \param[out] out A pointer to a newly created OrtKeyValuePairs instance.
   *
   *  An OrtKeyValuePairs instance containing all session configuration entries.
   *  Note: the user should call OrtApi::ReleaseKeyValuePairs.
   *
   * \since Version 1.23.
   */
  ORT_API2_STATUS(GetSessionOptionsConfigEntries, _In_ const OrtSessionOptions* options, _Outptr_ OrtKeyValuePairs** out);

  /** \brief Get the OrtMemoryInfo for each input of the session.
   *
   * The memory info can be used to determine where the input tensors are required.
   *
   * The session must be fully initialized before calling this function as the input locations are not known until
   * this has occurred.
   *
   * \param[in] session The OrtSession instance.
   * \param[out] inputs_memory_info Pre-allocated array of size `num_inputs` that will be filled with the
   *                                OrtMemoryInfo* value for each input.
   *                                The order is the same as returned by SessionGetInputName.
   * \param[in] num_inputs The number of inputs in the session. Must match SessionGetInputCount.
   *
   * \snippet{doc} snippets.dox OrtStatus Return Value
   *
   * \since Version 1.23
   */
  ORT_API2_STATUS(SessionGetMemoryInfoForInputs, _In_ const OrtSession* session,
                  _Out_writes_(num_inputs) const OrtMemoryInfo** inputs_memory_info,
                  _In_ size_t num_inputs);

  /** \brief Get the OrtMemoryInfo for each output of the session.
   *
   * The memory info can be used to determine the device the output tensors are produced on.
   * The user can pre-allocate an OrtValue using this information or use IOBinding to keep the data on the device.
   * ORT will copy the output to CPU otherwise.
   *
   * The session must be fully initialized before calling this function as the output locations are not known until
   * this has occurred.
   *
   * \param[in] session The OrtSession instance.
   * \param[out] outputs_memory_info Pre-allocated array of size `num_outputs` that will be filled with
   *                                 OrtMemoryInfo* values for each output.
   *                                 The order is the same as returned by SessionGetOutputName.
   * \param[in] num_outputs The number of outputs in the session. Must match SessionGetOutputCount.
   *
   * \snippet{doc} snippets.dox OrtStatus Return Value
   *
   * \since Version 1.23
   */
  ORT_API2_STATUS(SessionGetMemoryInfoForOutputs, _In_ const OrtSession* session,
                  _Out_writes_(num_outputs) const OrtMemoryInfo** outputs_memory_info,
                  _In_ size_t num_outputs);

  /** \brief Get the OrtEpDevice (if available) for each input of the session.
   *
   * An OrtEpDevice will be available if auto EP selection is enabled by calling
   * SessionOptionsSetEpSelectionPolicy or SessionOptionsSetEpSelectionPolicyDelegate,
   * or if the OrtEpDevice was manually added to the session using SessionOptionsAppendExecutionProvider_V2.
   *
   * If an OrtEpDevice is not available for the input a nullptr is returned.
   *
   * The returned OrtEpDevice can be used to create an OrtSyncStream via CreateSyncStreamForEpDevice to asynchronously
   * provide input to the inference session Run.
   *
   * The session must be fully initialized before calling this function as the assigned EPs are not known until
   * this has occurred.
   *
   * \param[in] session The OrtSession instance.
   * \param[out] inputs_ep_devices Pre-allocated array of size `num_inputs` that will be filled with
   *                               OrtEpDevice* values for each input.
   *                               The order is the same as returned by SessionGetInputName.
   * \param[in] num_inputs The number of inputs in the session. Must match SessionGetInputCount.
   *
   * \snippet{doc} snippets.dox OrtStatus Return Value
   *
   * \since Version 1.23
   */
  ORT_API2_STATUS(SessionGetEpDeviceForInputs, _In_ const OrtSession* session,
                  _Out_writes_(num_inputs) const OrtEpDevice** inputs_ep_devices,
                  _In_ size_t num_inputs);

  /** \brief Create an OrtSyncStream for the given OrtEpDevice.
   *
   * The OrtSyncStream can be used to enable asynchronous operations.
   * e.g. async usage of CopyTensors to provide input to an OrtSession Run call.
   *
   * An error code of ORT_NOT_IMPLEMENTED will be returned if the EP does not support OrtSyncStream.
   *
   * \param[in] ep_device The OrtEpDevice instance to create the sync stream for.
   * \param[in] stream_options Options for OrtSyncStream creation. May be nullptr.
   * \param[out] stream Output parameter set to the created OrtSyncStream instance.
   *
   * \snippet{doc} snippets.dox OrtStatus Return Value
   *
   * \since Version 1.23
   */
  ORT_API2_STATUS(CreateSyncStreamForEpDevice, _In_ const OrtEpDevice* ep_device,
                  _In_opt_ const OrtKeyValuePairs* stream_options,
                  _Outptr_ OrtSyncStream** stream);

  /** \brief Get the native handle of the sync stream.
   *
   * This returns the native handle for the stream. e.g. cudaStream_t for CUDA streams.
   *
   * \param[in] stream The OrtSyncStream instance to get the handle from.
   *
   * \returns The native handle of the stream.
   *
   * \since Version 1.23
   */
  ORT_API_T(void*, SyncStream_GetHandle, _In_ OrtSyncStream* stream);

  ORT_CLASS_RELEASE(SyncStream);

  /** \brief Copy OrtValue instances containing Tensors between devices.
   *
   * The overall copy must be between a single source device and a single destination device. i.e.
   *   - all src_tensors must have matching OrtMemoryInfo,
   *   - all dst_tensors must have matching OrtMemoryInfo.
   *
   * OrtValue instances can be created by:
   *   - Use GetSharedAllocator to get the shared allocator for the OrtMemoryInfo if you need to allocate memory
   *     on the device.
   *   - Use CreateTensorAsOrtValue, CreateTensorWithDataAsOrtValue or CreateTensorWithDataAndDeleterAsOrtValue
   *     to create an OrtValue containing a tensor depending on whether you have existing data or not, and whether
   *     you want ORT to free the existing data once it is done with the OrtValue.
   *
   * \param[in] env The OrtEnv instance to use. The data transfer implementation is provided by an execution provider
   *                that is registered in this OrtEnv.
   * \param[in] src_tensors Array of OrtValue instances containing the source tensors to copy.
   * \param[in] dst_tensors Array of OrtValue instances to copy the source tensors to.
   * \param[in] stream Optional OrtSyncStream that can be used to perform the copy asynchronously. May be nullptr.
   * \param[in] num_tensors The number of tensors to copy. The size of `src_tensors` and `dst_tensors` must match.
   *
   * \snippet{doc} snippets.dox OrtStatus Return Value
   *
   * \since Version 1.23
   */
  ORT_API2_STATUS(CopyTensors, _In_ const OrtEnv* env,
                  _In_reads_(num_tensors) const OrtValue* const* src_tensors,
                  _In_reads_(num_tensors) OrtValue* const* dst_tensors,
                  _In_opt_ OrtSyncStream* stream,
                  _In_ size_t num_tensors);

  /** \brief Get ::OrtModelMetadata from an ::OrtGraph
   *
   * \param[in] graph The OrtGraph instance.
   * \param[out] out Newly created ::OrtModelMetadata. Must be freed using OrtApi::ReleaseModelMetadata.
   *
   * \snippet{doc} snippets.dox OrtStatus Return Value
   *
   * \since Version 1.23.
   */
  ORT_API2_STATUS(Graph_GetModelMetadata, _In_ const OrtGraph* graph, _Outptr_ OrtModelMetadata** out);

  /** \brief Validate a compiled model's compatibility information for one or more EP devices.
   *
   * \param[in] ep_devices The EP devices to validate against (e.g., from GetEpDevices).
   *                        All devices must belong to the same execution provider.
   * \param[in] num_ep_devices The number of EP devices provided.
   * \param[in] compatibility_info The compatibility info string produced when the model was compiled.
   * \param[out] out_status The resulting compatibility status for the EP devices.
   *
   * \snippet{doc} snippets.dox OrtStatus Return Value
   *
   * \since Version 1.23.
   */
  ORT_API2_STATUS(GetModelCompatibilityForEpDevices,
                  _In_reads_(num_ep_devices) const OrtEpDevice* const* ep_devices,
                  _In_ size_t num_ep_devices,
                  _In_ const char* compatibility_info,
                  _Out_ OrtCompiledModelCompatibility* out_status);

  /// \name OrtExternalInitializerInfo
  /// @{

  /** \brief Creates an OrtExternalInitializerInfo instance.
   *
   * \param[in] filepath The relative path to the file that stores the initializer's data. ORT copies this path string.
   * \param[in] file_offset The byte offset where the initializer's data is stored within the file.
   * \param[in] byte_size The size in bytes of the initializer's data within the file.
   * \param[out] out Output parameter set to the new OrtExternalInitializerInfo instance.
   *                 Must be released by calling ReleaseExternalInitializerInfo().
   *
   * \snippet{doc} snippets.dox OrtStatus Return Value
   *
   * \since Version 1.23.
   */
  ORT_API2_STATUS(CreateExternalInitializerInfo, _In_ const ORTCHAR_T* filepath, _In_ int64_t file_offset,
                  _In_ size_t byte_size, _Outptr_ OrtExternalInitializerInfo** out);

  /// @}
};

/*
 * Steps to use a custom op:
 *   1 Create an OrtCustomOpDomain with the domain name used by the custom ops
 *   2 Create an OrtCustomOp structure for each op and add them to the domain
 *   3 Call OrtAddCustomOpDomain to add the custom domain of ops to the session options
 */

// Specifies some characteristics of inputs/outputs of custom ops:
// Specify if the inputs/outputs are one of:
// 1) Non-optional (input/output must be present in the node)
// 2) Optional (input/output may be absent in the node)
// 3) Variadic: A variadic input or output specifies N (i.e., the minimum arity) or more operands.
//              Only the last input or output of a custom op may be marked as variadic.
//              The homogeneity of the variadic input or output determines whether all operands must be of the same
//              tensor element type.
typedef enum OrtCustomOpInputOutputCharacteristic {
  INPUT_OUTPUT_REQUIRED = 0,
  INPUT_OUTPUT_OPTIONAL,
  INPUT_OUTPUT_VARIADIC,
} OrtCustomOpInputOutputCharacteristic;

/*
 * The OrtCustomOp structure defines a custom op's schema and its kernel callbacks. The callbacks are filled in by
 * the implementor of the custom op.
 */
struct OrtCustomOp {
  uint32_t version;  // Must be initialized to ORT_API_VERSION

  // This callback creates the kernel, which is a user defined
  // parameter that is passed to the Kernel* callbacks below. It is
  // recommended to use CreateKernelV2 which allows for a safe error
  // propagation by returning an OrtStatusPtr.
  void*(ORT_API_CALL* CreateKernel)(_In_ const struct OrtCustomOp* op, _In_ const OrtApi* api,
                                    _In_ const OrtKernelInfo* info);

  // Returns the name of the op
  const char*(ORT_API_CALL* GetName)(_In_ const struct OrtCustomOp* op);

  // Returns the type of the execution provider, return nullptr to use CPU execution provider
  const char*(ORT_API_CALL* GetExecutionProviderType)(_In_ const struct OrtCustomOp* op);

  // Returns the count and types of the input & output tensors
  ONNXTensorElementDataType(ORT_API_CALL* GetInputType)(_In_ const struct OrtCustomOp* op, _In_ size_t index);
  size_t(ORT_API_CALL* GetInputTypeCount)(_In_ const struct OrtCustomOp* op);
  ONNXTensorElementDataType(ORT_API_CALL* GetOutputType)(_In_ const struct OrtCustomOp* op, _In_ size_t index);
  size_t(ORT_API_CALL* GetOutputTypeCount)(_In_ const struct OrtCustomOp* op);

  // Perform a computation step.  It is recommended to use
  // KernelComputeV2 which allows for a safe error propagation by
  // returning an OrtStatusPtr.
  void(ORT_API_CALL* KernelCompute)(_In_ void* op_kernel, _In_ OrtKernelContext* context);
  void(ORT_API_CALL* KernelDestroy)(_In_ void* op_kernel);

  // Returns the characteristics of the input & output tensors
  OrtCustomOpInputOutputCharacteristic(ORT_API_CALL* GetInputCharacteristic)(_In_ const struct OrtCustomOp* op, _In_ size_t index);
  OrtCustomOpInputOutputCharacteristic(ORT_API_CALL* GetOutputCharacteristic)(_In_ const struct OrtCustomOp* op, _In_ size_t index);

  // Returns the memory type of the input tensors. This API allows the custom op
  // to place the inputs on specific devices. By default, it returns
  // OrtMemTypeDefault, which means the input is placed on the default device for
  // the execution provider. If the inputs need to be with different memory types,
  // this function can be overridden to return the specific memory types.
  OrtMemType(ORT_API_CALL* GetInputMemoryType)(_In_ const struct OrtCustomOp* op, _In_ size_t index);

  // Returns the minimum number of input arguments expected for the variadic input.
  // Applicable only for custom ops that have a variadic input.
  int(ORT_API_CALL* GetVariadicInputMinArity)(_In_ const struct OrtCustomOp* op);

  // Returns true (non-zero) if all arguments of a variadic input have to be of the same type (homogeneous),
  // and false (zero) otherwise.
  // Applicable only for custom ops that have a variadic input.
  int(ORT_API_CALL* GetVariadicInputHomogeneity)(_In_ const struct OrtCustomOp* op);

  // Returns the minimum number of output values expected for the variadic output.
  // Applicable only for custom ops that have a variadic output.
  int(ORT_API_CALL* GetVariadicOutputMinArity)(_In_ const struct OrtCustomOp* op);

  // Returns true (non-zero) if all outputs values of a variadic output have to be of the same type (homogeneous),
  // and false (zero) otherwise.
  // Applicable only for custom ops that have a variadic output.
  int(ORT_API_CALL* GetVariadicOutputHomogeneity)(_In_ const struct OrtCustomOp* op);

  // Create the kernel state which is passed to each compute call.
  OrtStatusPtr(ORT_API_CALL* CreateKernelV2)(_In_ const struct OrtCustomOp* op, _In_ const OrtApi* api,
                                             _In_ const OrtKernelInfo* info,
                                             _Out_ void** kernel);

  // Perform the computation step.
  OrtStatusPtr(ORT_API_CALL* KernelComputeV2)(_In_ void* op_kernel, _In_ OrtKernelContext* context);

  OrtStatusPtr(ORT_API_CALL* InferOutputShapeFn)(_In_ const struct OrtCustomOp* op, _In_ OrtShapeInferContext*);

  // Get start range
  int(ORT_API_CALL* GetStartVersion)(_In_ const struct OrtCustomOp* op);
  int(ORT_API_CALL* GetEndVersion)(_In_ const struct OrtCustomOp* op);

  // Get the inplace_map that defines which output can reuse which input
  // Callers will provide 2 raw int* and pass in their address, this function will fill these 2 arrays
  // when return, output (*output_index)[i] may reuse the input (*input_index[i]).
  // The return value is the size of these 2 arrays.
  // Callers are responsible to delete these 2 arrays after use by calling OrtCustomOp::ReleaseMayInplace().
  size_t(ORT_API_CALL* GetMayInplace)(_Out_ int** input_index, _Out_ int** output_index);

  // Release the pointer input_index and output_index allocated from GetMayInplace() function.
  // If GetMayInplace() is defined, this function MUST be defined as well.
  void(ORT_API_CALL* ReleaseMayInplace)(_Frees_ptr_opt_ int* input_index, _Frees_ptr_opt_ int* output_index);

  // Same as GetMayInplace() and ReleaseMayInplace()
  size_t(ORT_API_CALL* GetAliasMap)(_Out_ int** input_index, _Out_ int** output_index);
  void(ORT_API_CALL* ReleaseAliasMap)(_Frees_ptr_opt_ int* input_index, _Frees_ptr_opt_ int* output_index);
};

/**
 * ORT Model Editor API
 */

/**
 * \brief The OrtModelEditorApi struct provides functions to create or edit an ONNX model.
 *
 * See onnxruntime/test/shared_lib/test_model_editor_api.cc for example usage.
 *
 * \since Version 1.22.
 */
struct OrtModelEditorApi {
  // Model building/editing requires a full build. We return nullptr from GetModelEditorApi if this is a minimal
  // build, so it doesn't matter if there are no function pointers in this struct as a user will never get an
  // OrtModelEditorApi instance. We do however need a dummy field to avoid empty struct warning.
#if defined(ORT_MINIMAL_BUILD)
  const bool not_defined_in_this_build;
#else
  /** \brief Create an OrtTypeInfo instance for a Tensor.
   *
   * Create an OrtTypeInfo instance for a Tensor to use as graph inputs/outputs with the Model Editor API.
   *
   * User can release `tensor_info` after creating the OrtTypeInfo.
   *
   * \param[in] tensor_info Tensor type and shape information.
   * \param[out] type_info TypeInfo instance for the tensor.
   *
   * \snippet{doc} snippets.dox OrtStatus Return Value
   *
   * \since Version 1.22.
   */
  ORT_API2_STATUS(CreateTensorTypeInfo, _In_ const OrtTensorTypeAndShapeInfo* tensor_info,
                  _Outptr_ OrtTypeInfo** type_info);

  /** \brief Create an OrtTypeInfo instance for a SparseTensor.
   *
   * Create an OrtTypeInfo instance for a SparseTensor to use as graph inputs/outputs with the Model Editor API.
   *
   * User can release `tensor_info` after creating the OrtTypeInfo.
   *
   * \param[in] tensor_info SparseTensor type and shape information.
   * \param[out] type_info TypeInfo instance for the tensor.
   *
   * \snippet{doc} snippets.dox OrtStatus Return Value
   *
   * \since Version 1.22.
   */
  ORT_API2_STATUS(CreateSparseTensorTypeInfo, _In_ const OrtTensorTypeAndShapeInfo* tensor_info,
                  _Outptr_ OrtTypeInfo** type_info);

  /** \brief Create an OrtTypeInfo instance for a Map.
   *
   * Create an OrtTypeInfo instance for a Map to use as graph inputs/outputs with the Model Editor API.
   *
   * User can release `map_value_type` after creating the OrtTypeInfo.
   *
   * \param[in] map_key_type Key type for the map.
   * \param[in] map_value_type Value type for the map.
   * \param[out] type_info TypeInfo instance for the map.
   *
   * \snippet{doc} snippets.dox OrtStatus Return Value
   *
   * \since Version 1.22.
   */
  ORT_API2_STATUS(CreateMapTypeInfo, ONNXTensorElementDataType map_key_type, _In_ const OrtTypeInfo* map_value_type,
                  _Outptr_ OrtTypeInfo** type_info);

  /** \brief Create an OrtTypeInfo instance for a Sequence.
   *
   * Create an OrtTypeInfo instance for a Sequence to use as graph inputs/outputs with the Model Editor API.
   *
   * User can release `sequence_type` after creating the OrtTypeInfo.
   *
   * \param[in] sequence_type Sequence type and shape information.
   * \param[out] type_info TypeInfo instance for the sequence.
   *
   * \snippet{doc} snippets.dox OrtStatus Return Value
   *
   * \since Version 1.22.
   */
  ORT_API2_STATUS(CreateSequenceTypeInfo, _In_ const OrtTypeInfo* sequence_type, _Outptr_ OrtTypeInfo** type_info);

  /** \brief Create an OrtTypeInfo instance for an Optional.
   *
   * Create an OrtTypeInfo instance for an Optional to use as graph inputs/outputs with the Model Editor API.
   *
   * User can release `contained_type` after creating the OrtTypeInfo.
   *
   * \param[in] contained_type Tensor type and shape information.
   * \param[out] type_info TypeInfo instance for the tensor.
   *
   * \snippet{doc} snippets.dox OrtStatus Return Value
   *
   * \since Version 1.22.
   */
  ORT_API2_STATUS(CreateOptionalTypeInfo, _In_ const OrtTypeInfo* contained_type, _Outptr_ OrtTypeInfo** type_info);

  /** \brief Create an OrtValueInfo for use as an OrtGraph input or output.
   *
   * \param[in] name The name of the input or output.
   * \param[in] type_info The type information for the input or output. The provided value is copied.
   * \param[out] value_info The OrtValueInfo instance.
   *
   * \snippet{doc} snippets.dox OrtStatus Return Value
   *
   * \since Version 1.22.
   */
  ORT_API2_STATUS(CreateValueInfo, _In_ const char* name, _In_ const OrtTypeInfo* type_info,
                  _Outptr_ OrtValueInfo** value_info);

  /** \brief Create an OrtNode to add to an OrtGraph.
   *
   * Create an OrtNode.
   *
   * Create attributes with CreateOpAttr. OrtOpAttr instances are copied.
   *
   * \param[in] operator_name The name of the operator.
   * \param[in] domain_name The domain of the operator. Use an empty string for ONNX operators.
   * \param[in] node_name The name of the node.
   * \param[in] input_names The names of the inputs.
   * \param[in] input_names_len The number of input names.
   * \param[in] output_names The names of the outputs.
   * \param[in] output_names_len The number of output names.
   * \param[in] attributes The optional attributes of the node.
   * \param[in] attribs_len The number of attributes. May be zero.
   * \param[out] node The OrtNode instance.
   *
   * \snippet{doc} snippets.dox OrtStatus Return Value
   *
   * \since Version 1.22.
   */
  ORT_API2_STATUS(CreateNode, _In_ const char* operator_name, _In_ const char* domain_name, _In_ const char* node_name,
                  _In_reads_(input_names_len) const char* const* input_names, size_t input_names_len,
                  _In_reads_(output_names_len) const char* const* output_names, size_t output_names_len,
                  _In_reads_(attribs_len) _In_opt_ OrtOpAttr** attributes, _In_ size_t attribs_len,
                  _Outptr_ OrtNode** node);

  /** \brief Create an OrtGraph
   * \snippet{doc} snippets.dox OrtStatus Return Value
   * \since Version 1.22.
   */
  ORT_API2_STATUS(CreateGraph, _Outptr_ OrtGraph** graph);

  /** \brief Set the inputs for the OrtGraph.
   *
   * Set the graph inputs. This will replace any existing inputs with the new values.
   * The OrtGraph takes ownership of the OrtValueInfo instances and you should NOT call ReleaseOrtValueInfo.
   *
   * \param[in] graph The OrtGraph instance to update.
   * \param[in] inputs The input OrtValueInfo instances.
   * \param[in] inputs_len The number of input OrtValueInfo instances.
   *
   * \snippet{doc} snippets.dox OrtStatus Return Value
   *
   * \since Version 1.22.
   */
  ORT_API2_STATUS(SetGraphInputs, _Inout_ OrtGraph* graph,
                  _In_reads_(inputs_len) _In_ OrtValueInfo** inputs, _In_ size_t inputs_len);

  /** \brief Set the outputs for the OrtGraph.
   *
   * Set the graph outputs. This will replace any existing outputs with the new values.
   * The OrtGraph takes ownership of the OrtValueInfo instances provided and you should NOT call ReleaseOrtValueInfo.
   *
   * \param[in] graph The OrtGraph instance to update.
   * \param[in] outputs The output OrtValueInfo instances.
   * \param[in] outputs_len The number of output OrtValueInfo instances.
   *
   * \snippet{doc} snippets.dox OrtStatus Return Value
   *
   * \since Version 1.22.
   */
  ORT_API2_STATUS(SetGraphOutputs, _Inout_ OrtGraph* graph,
                  _In_reads_(outputs_len) _In_ OrtValueInfo** outputs, _In_ size_t outputs_len);

  /** \brief Add an initializer to the OrtGraph
   *
   * ORT will take ownership of the OrtValue and you should NOT call ReleaseOrtValue.
   *
   * Two options:
   *
   * Allocated memory:
   *    Use CreateTensorAsOrtValue (allocates memory) and populate the tensor with the data.
   *    Set `data_is_external` to false.
   *
   * Pre-existing memory:
   *    Use CreateTensorWithDataAsOrtValue or CreateTensorWithDataAndDeleterAsOrtValue to create an OrtValue
   *    with a tensor that contains a pointer to the existing data.
   *    Set `data_is_external` to true.
   *
   *    The pointer must remain valid for the duration of the inference session.
   *    If using CreateTensorWithDataAsOrtValue you are responsible for freeing the memory after the inference session
   *    is released.
   *    If using CreateTensorWithDataAndDeleterAsOrtValue, ORT will free the memory using the provided deleter as
   *    soon as the OrtValue is no longer in use.
   *
   *    NOTE: A tensor containing pre-existing memory MUST have 128 bytes of data or more.
   *          For smaller tensors use CreateTensorAsOrtValue.
   *
   *          ONNX shape inferencing does not support external data. An initializer involved in shape inferencing is
   *          typically small (a single value or limited by the rank of a tensor) and uses less than 128 bytes of
   *          memory, so this limit acts as a simple catch-all rule to avoid issues.
   *          e.g. Reshape's `shape`, Clip's `min` and `max`, various ops `axes`.
   *
   * \param[in] graph The OrtGraph instance to update.
   * \param[in] name The value name for the initializer.
   * \param[in] tensor The OrtValue instance containing the tensor data.
   * \param[in] data_is_external Set to true if the data is external and should not be copied.
   *
   * \snippet{doc} snippets.dox OrtStatus Return Value
   *
   * \since Version 1.22.
   */
  ORT_API2_STATUS(AddInitializerToGraph, _Inout_ OrtGraph* graph, _In_ const char* name, _In_ OrtValue* tensor,
                  bool data_is_external);

  /** \brief Add an OrtNode to an OrtGraph
   *
   * Add the node to the graph. The OrtGraph will take ownership of OrtNode and you should NOT call ReleaseOrtNode.
   *
   * \param[in] graph The OrtGraph instance to update.
   * \param[in] node The OrtNode instance to add to the graph.
   *
   * \snippet{doc} snippets.dox OrtStatus Return Value
   *
   * \since Version 1.22.
   */
  ORT_API2_STATUS(AddNodeToGraph, _Inout_ OrtGraph* graph, _In_ OrtNode* node);

  /** \brief Create an OrtModel.
   *
   * Create an OrtModel.
   *
   * This can be used to build a new model, or to augment an existing model.
   *
   * \param[in] domain_names The domain names for the model.
   *                         If augmenting an existing model add additional domains if needed.
   * \param[in] opset_versions The opset versions for the model.
   *                           If augmenting an existing model add additional opset versions if needed.
   * \param[in] opset_entries_len The number of domain_names and opset_versions entries.
   *                              Domain and opset entries should be 1:1
   * \param[out] model The OrtModel instance.
   *
   * \snippet{doc} snippets.dox OrtStatus Return Value
   *
   * \since Version 1.22.
   */
  ORT_API2_STATUS(CreateModel,
                  _In_reads_(opset_entries_len) const char* const* domain_names,
                  _In_reads_(opset_entries_len) const int* opset_versions,
                  size_t opset_entries_len,
                  _Outptr_ OrtModel** model);

  /** \brief Add an OrtGraph to an OrtModel.
   *
   * Add the graph to a model. This should be called once when creating a new model.
   *
   * The OrtModel takes ownership of the OrtGraph and you should NOT call ReleaseOrtGraph.
   *
   * \param[in] model The OrtModel instance to update.
   * \param[in] graph The OrtGraph instance to add to the model.
   *
   * \snippet{doc} snippets.dox OrtStatus Return Value
   *
   * \since Version 1.22.
   */
  ORT_API2_STATUS(AddGraphToModel, _Inout_ OrtModel* model, _In_ OrtGraph* graph);

  /** \brief Create an OrtSession using the OrtModel.
   *
   * Create an inference session using the OrtModel instance.
   * The OrtModel should have been populated with an OrtGraph containing nodes and initializers, and SetGraphInputs
   * and SetGraphOutputs must have been called.
   * This will validate the model, run optimizers, and prepare the session for inferencing.
   *
   * ReleaseOrtModel must be called to free the OrtModel after session creation.
   *
   * \param[in] env The OrtEnv instance.
   * \param[in] model The OrtModel instance.
   * \param[in] options The OrtSessionOptions instance.
   * \param[out] out The OrtSession instance.
   *
   * \snippet{doc} snippets.dox OrtStatus Return Value
   *
   * \since Version 1.22.
   */
  ORT_API2_STATUS(CreateSessionFromModel, _In_ const OrtEnv* env, _In_ const OrtModel* model,
                  _In_ const OrtSessionOptions* options, _Outptr_ OrtSession** out);

  /** \brief Create an OrtSession to augment an existing model.
   *
   * Create an OrtSession with an existing model that will be augmented with additional nodes and initializers.
   * Nodes can be added before or after the existing nodes in the model. ONNX Runtime will connect the nodes when the
   * model is finalized.
   *
   * To add nodes and initializers to the existing model, first create an OrtModel using CreateModel.
   * Add nodes and initializers to the OrtModel using AddNodeToGraph and AddInitializerToGraph.
   * Graph inputs/outputs should be updated with SetGraphInputs and SetGraphOutputs as needed to reflect changes made
   * by the new nodes. The list of graph inputs/outputs should be for the overall model and not just the new nodes.
   *
   * Add the new information from the OrtModel to the original model using ApplyModelToSession, and prepare the
   * session for inferencing by calling FinalizeModelEditorSession.
   *
   * \param{in} env The OrtEnv instance.
   * \param{in} model_path The path to the existing ONNX model to augment.
   * \param{in} options The OrtSessionOptions instance.
   * \param{out} out The created OrtSession instance.
   * \snippet{doc} snippets.dox OrtStatus Return Value
   *
   * \since Version 1.22.
   */
  ORT_API2_STATUS(CreateModelEditorSession, _In_ const OrtEnv* env, _In_ const ORTCHAR_T* model_path,
                  _In_ const OrtSessionOptions* options,
                  _Outptr_ OrtSession** out);

  /** \brief Create an OrtSession to augment an existing model.
   *
   * Create an OrtSession with an existing model that will be augmented with additional nodes and initializers.
   * Nodes can be added before or after the existing nodes in the model. ONNX Runtime will connect the nodes when the
   * model is finalized.
   *
   * To add nodes and initializers to the existing model, first create an OrtModel using CreateModel.
   * Add nodes and initializers to the OrtModel using AddNodeToGraph and AddInitializerToGraph.
   * Graph inputs/outputs should be updated with SetGraphInputs and SetGraphOutputs as needed to reflect changes made
   * by the new nodes. The list of graph inputs/outputs should be for the overall model and not just the new nodes.
   *
   * Add the new information from the OrtModel to the original model using ApplyModelToSession, and prepare the
   * session for inferencing by calling FinalizeModelEditorSession.
   *
   * \param{in} env The OrtEnv instance.
   * \param{in} model_data The model data for the existing model to augment.
   * \param{in} model_data_length The length of the model data.
   * \param{in} options The OrtSessionOptions instance.
   * \param{out} out The created OrtSession instance.
   *
   * \snippet{doc} snippets.dox OrtStatus Return Value
   *
   * \since Version 1.22.
   */
  ORT_API2_STATUS(CreateModelEditorSessionFromArray, _In_ const OrtEnv* env,
                  _In_ const void* model_data, size_t model_data_length,
                  _In_ const OrtSessionOptions* options,
                  _Outptr_ OrtSession** out);

  /** \brief Query the session for the opset version of a domain.
   *
   * When using the Model Editor API to augment a model, any new nodes must conform to the opset version of the
   * original model. To do that the user must be able to discover that opset version.
   * Returns an error if the domain is not used in the model.
   *
   * \param[in] session OrtSession to query
   * \param[in] domain Domain to query. The ONNX domain is an empty string.
   * \param[out] opset The opset version of the domain.
   *
   * \snippet{doc} snippets.dox OrtStatus Return Value
   *
   * \since Version 1.22.
   */
  ORT_API2_STATUS(SessionGetOpsetForDomain, _In_ const OrtSession* session, _In_ const char* domain, _Out_ int* opset);

  /** \brief Apply changes to augment the ONNX model in a session created using CreateModelEditorSession[FromArray]
   *
   * Adds new nodes and updates graph inputs/outputs using `model` to augment the original ONNX model in the session.
   * All changes will be validated.
   * Call FinalizeModelEditorSession to prepare the session for inferencing.
   *
   * Existing input/outputs will only be updated if the OrtGraph inputs/outputs are set in the OrtModel.
   *   i.e. you don't need to call SetGraphInputs/SetGraphOutputs if they are unchanged.
   *
   * ReleaseOrtModel must be called to free the OrtModel after it is applied to the session.
   *
   * \param[in] session OrtSession to update. Session must have been created using CreateModelEditorSession[FromArray].
   * \param[in] model OrtModel containing new nodes, new initializers, and updated graph input and/or output info.
   *
   * \snippet{doc} snippets.dox OrtStatus Return Value
   *
   * \since Version 1.22.
   */
  ORT_API2_STATUS(ApplyModelToModelEditorSession, _Inout_ OrtSession* session, _In_ OrtModel* model);

  /** \brief Finalize the Model Editor session that was created using CreateModelEditorSession[FromArray].
   *
   * Finalize the Model Editor session that augmented an ONNX model by adding new nodes.
   * This will run optimizers and prepare the session for inferencing.
   *
   * \param[in] session OrtSession to finalize. Session must have been created using CreateModelEditorSession[FromArray].
   * \param[in] options OrtSessionOptions to use for the session.
   * \param[in] prepacked_weights_container Optional OrtPrepackedWeightsContainer to use for the session.
                Set to nullptr if not used.
   * \snippet{doc} snippets.dox OrtStatus Return Value
   *
   * \since Version 1.22.
   */
  ORT_API2_STATUS(FinalizeModelEditorSession, _Inout_ OrtSession* session, _In_ const OrtSessionOptions* options,
                  _In_opt_ OrtPrepackedWeightsContainer* prepacked_weights_container);
#endif  // !defined(ORT_MINIMAL_BUILD)
};

/**
 * ORT Compile API
 */

/** \brief Flags representing options to enable when compiling a model.
 */
typedef enum OrtCompileApiFlags {
  // Default. Do not enable any additional compilation options.
  OrtCompileApiFlags_NONE = 0,

  // Force compilation to return an error (ORT_FAIL) if no nodes were compiled.
  // Otherwise, a model with basic optimizations (ORT_ENABLE_BASIC) is still generated by default.
  OrtCompileApiFlags_ERROR_IF_NO_NODES_COMPILED = 1 << 0,

  // Force compilation to return an error (ORT_FAIL) if a file with the same filename as the output model exists.
  // Otherwise, compilation will automatically overwrite the output file if it exists.
  OrtCompileApiFlags_ERROR_IF_OUTPUT_FILE_EXISTS = 1 << 1,
} OrtCompileApiFlags;

/**
 * \brief The OrtCompileApi struct provides functions to compile ONNX models.
 *
 * Execution providers that support compilation fuse a subgraph into an EPContext node that wraps a provider-specific
 * binary representation of the subgraph.
 * For more details about the EPContext design, refer to:
 *  \htmlonly
 *  <a href="https://onnxruntime.ai/docs/execution-providers/EP-Context-Design.html">EPContext design document.</a>
 *  \endhtmlonly
 *
 * Example (error handling not shown):
 *   OrtStatus* status = NULL;
 *   OrtCompileApi* compile_api = ort_api->GetCompileApi();
 *   OrtModelCompilationOptions* compile_options = NULL;
 *
 *   status = compile_api->CreateModelCompilationOptionsFromSessionOptions(env, session_options, &compile_options);
 *   status = compile_api->ModelCompilationOptions_SetInputModelPath(compile_options, ORT_TSTR("model.onnx"));
 *   status = compile_api->ModelCompilationOptions_SetOutputModelPath(compile_options, ORT_TSTR("model.compiled.onnx"));
 *   status = compile_api->CompileModel(env, compile_options);
 *   compile_api->ReleaseModelCompilationOptions(compile_options);
 *
 * \since Version 1.22.
 */
struct OrtCompileApi {
  /// \name OrtModelCompilationOptions
  /// @{
  ORT_CLASS_RELEASE(ModelCompilationOptions);

  /** \brief Creates an OrtModelCompilationOptions object from an existing OrtSessionOptions object.
   *
   * An OrtModelCompilationOptions object contains the settings used to generate a compiled ONNX model.
   * The OrtSessionOptions object has the execution providers with which the model will be compiled.
   *
   * ReleaseOrtModelCompilationsOptions must be called to free the OrtModelCompilationOptions after calling
   * CompileModel.
   *
   * \note By default, the GraphOptimizationLevel is set to ORT_DISABLE_ALL. Use
   * ModelCompilationOptions_SetGraphOptimizationLevel to enable graph optimizations.
   *
   * \param[in] env OrtEnv object.
   * \param[in] session_options The OrtSessionOptions instance from which to create the OrtModelCompilationOptions.
   * \param[out] out The created OrtModelCompilationOptions instance.
   * \snippet{doc} snippets.dox OrtStatus Return Value
   *
   * \since Version 1.22.
   */
  ORT_API2_STATUS(CreateModelCompilationOptionsFromSessionOptions, _In_ const OrtEnv* env,
                  _In_ const OrtSessionOptions* session_options, _Outptr_ OrtModelCompilationOptions** out);

  /** \brief Sets the file path to the input ONNX model to compile.
   *
   * The input model's location (e.g., file path or memory buffer) must be set with either
   * ModelCompilationOptions_SetInputModelPath or ModelCompilationOptions_SetInputModelFromBuffer.
   *
   * \param[in] model_compile_options The OrtModelCompilationOptions instance.
   * \param[in] input_model_path Null terminated string of the path (wchar on Windows, char otherwise).
   *
   * \snippet{doc} snippets.dox OrtStatus Return Value
   *
   * \since Version 1.22.
   */
  ORT_API2_STATUS(ModelCompilationOptions_SetInputModelPath, _In_ OrtModelCompilationOptions* model_compile_options,
                  _In_ const ORTCHAR_T* input_model_path);

  /** \brief Sets the buffer that stores the bytes of the loaded ONNX model to compile.
   *
   * The input model's location (e.g., file path or memory buffer) must be set with either
   * ModelCompilationOptions_SetInputModelPath or ModelCompilationOptions_SetInputModelFromBuffer.
   *
   * \param[in] model_compile_options The OrtModelCompilationOptions instance.
   * \param[in] input_model_data Buffer containing the loaded ONNX model bytes.
   * \param[in] input_model_data_size The number of bytes in the `input_model_data` buffer.
   *
   * \snippet{doc} snippets.dox OrtStatus Return Value
   *
   * \since Version 1.22.
   */
  ORT_API2_STATUS(ModelCompilationOptions_SetInputModelFromBuffer,
                  _In_ OrtModelCompilationOptions* model_compile_options,
                  _In_ const void* input_model_data,
                  size_t input_model_data_size);

  /** \brief Sets the file path for the output ONNX model generated by CompileModel.
   *
   * The output model's location (e.g., file path or memory buffer) can be set with either
   * ModelCompilationOptions_SetOutputModelPath or ModelCompilationOptions_SetOutputModelBuffer.
   *
   * If the output model's location is not set, ONNX Runtime will generate an output file with a path based on
   * the input model's file path. Examples:
   *   /Path/my_model.onnx -> /Path/my_model_ctx.onnx
   *   /Path/my_model -> /Path/my_model_ctx.onnx
   *
   * \param[in] model_compile_options The OrtModelCompilationOptions instance.
   * \param[in] output_model_path Null terminated string of the path (wchar on Windows, char otherwise).
   *
   * \snippet{doc} snippets.dox OrtStatus Return Value
   *
   * \since Version 1.22.
   */
  ORT_API2_STATUS(ModelCompilationOptions_SetOutputModelPath, _In_ OrtModelCompilationOptions* model_compile_options,
                  _In_ const ORTCHAR_T* output_model_path);

  /** \brief Optionally sets the file that should store external initializers for the compiled ONNX model.
   * If not set, initializers are stored within the model.
   *
   * Only initializers for nodes that were not compiled are stored in the external initializers file.
   * Compiled nodes contain their initializer data within the `ep_cache_context` attribute of EPContext nodes.
   * Refer to ModelCompilationOptions_SetEpContextEmbedMode.
   *
   * \param[in] model_compile_options The OrtModelCompilationOptions instance.
   * \param[in] external_initializers_file_path Null terminated string of the path to the file.
   * \param[in] external_initializers_size_threshold Initializers larger than this threshold are stored in the file.
   *
   * \snippet{doc} snippets.dox OrtStatus Return Value
   *
   * \since Version 1.22.
   */
  ORT_API2_STATUS(ModelCompilationOptions_SetOutputModelExternalInitializersFile,
                  _In_ OrtModelCompilationOptions* model_compile_options,
                  _In_ const ORTCHAR_T* external_initializers_file_path,
                  size_t external_initializers_size_threshold);

  /** \brief Configures model compilation to store the output compiled ONNX model in a buffer.
   *
   * The caller passes an OrtAllocator that ONNX Runtime uses to allocate memory for the buffer.
   *
   * The output model's location (e.g., file path or memory buffer) can be set with either
   * ModelCompilationOptions_SetOutputModelPath or ModelCompilationOptions_SetOutputModelBuffer.
   *
   * If the output model's location is not set, ONNX Runtime will generate an output file with a path based on
   * the input model's file path. Examples:
   *   /Path/my_model.onnx -> /Path/my_model_ctx.onnx
   *   /Path/my_model -> /Path/my_model_ctx.onnx
   *
   * \param[in] model_compile_options The OrtModelCompilationOptions instance.
   * \param[in] allocator The allocator used to allocate the buffer for the compiled model.
   * \param[out] output_model_buffer_ptr Pointer to the buffer that stores the compiled model.
   * \param[out] output_model_buffer_size_ptr Pointer set to the size of output model in bytes.
   *
   * \snippet{doc} snippets.dox OrtStatus Return Value
   *
   * \since Version 1.22.
   */
  ORT_API2_STATUS(ModelCompilationOptions_SetOutputModelBuffer,
                  _In_ OrtModelCompilationOptions* model_compile_options,
                  _Inout_ OrtAllocator* allocator,
                  _Outptr_ void** output_model_buffer_ptr,
                  _Out_ size_t* output_model_buffer_size_ptr);

  /** \brief Enables or disables the embedding of EPContext binary data into the `ep_cache_context` attribute
   * of EPContext nodes. Defaults to false.
   *
   * If enabled, the `ep_cache_context` attribute of EPContext nodes will store the context binary data, which may
   * include weights for compiled subgraphs.
   *
   * If disabled, the `ep_cache_context` attribute of EPContext nodes will contain the path to the file containing the
   * context binary data. The path is set by the execution provider creating the EPContext node.
   *
   * More details relate to EPContext design refers to:
   *  \htmlonly
   *  <a href="https://onnxruntime.ai/docs/execution-providers/EP-Context-Design.html">EPContext design document.</a>
   *  \endhtmlonly
   *
   * \param[in] model_compile_options The OrtModelCompilationOptions instance.
   * \param[in] embed_ep_context_in_model True to embed EPContext binary data into the EPContext node
   *                                      `ep_cache_context` attributes.
   *
   * \snippet{doc} snippets.dox OrtStatus Return Value
   *
   * \since Version 1.22.
   */
  ORT_API2_STATUS(ModelCompilationOptions_SetEpContextEmbedMode, _In_ OrtModelCompilationOptions* model_compile_options,
                  bool embed_ep_context_in_model);

  /** \brief Compiles an input ONNX model with the given compilation options.
   *
   * \param[in] env OrtEnv object.
   * \param[in] model_options The compilation options that defines compilation options for a model.
   *
   * \snippet{doc} snippets.dox OrtStatus Return Value
   *
   * \since Version 1.22.
   */
  ORT_API2_STATUS(CompileModel, _In_ const OrtEnv* env, _In_ const OrtModelCompilationOptions* model_options);

  /** \brief Sets flags from OrtCompileApiFlags that represent one or more boolean options to enable.
   *
   * \param[in] model_compile_options The OrtModelCompilationOptions instance.
   * \param[in] flags bitwise OR of flags in OrtCompileApiFlags to enable.
   *
   * \snippet{doc} snippets.dox OrtStatus Return Value
   *
   * \since Version 1.23.
   */
  ORT_API2_STATUS(ModelCompilationOptions_SetFlags, _In_ OrtModelCompilationOptions* model_compile_options,
                  uint32_t flags);

  /** Sets information related to EP context binary file.
   *
   * EP uses this information to decide the location and context binary file name.
   * Used while compiling model with input and output in memory buffer
   *
   * \param[in] model_compile_options The OrtModelCompilationOptions instance.
   * \param[in] output_directory Null terminated string of the path (wchar on Windows, char otherwise).
   * \param[in] model_name Null terminated string of the model name (wchar on Windows, char otherwise).
   *
   * \snippet{doc} snippets.dox OrtStatus Return Value
   *
   * \since Version 1.23.
   */
  ORT_API2_STATUS(ModelCompilationOptions_SetEpContextBinaryInformation,
                  _In_ OrtModelCompilationOptions* model_compile_options,
                  _In_ const ORTCHAR_T* output_directory,
                  _In_ const ORTCHAR_T* model_name);

<<<<<<< HEAD
  /** \brief Sets a OrtWriteBufferFunc function that is called by ORT to write out the output model's serialized
   * ONNX bytes.
   *
   * The provided write function may be called repeatedly until then entire output model has been written out. Each call
   * to the write function is expected to consume the entire input buffer.
   *
   * The output model's destination (e.g., file path, memory buffer, or stream) can be set with any of the functions
   * that begin with ModelCompilationOptions_SetOutputModel____.
   *
   * \param[in] model_compile_options The OrtModelCompilationOptions instance.
   * \param[in] write_func The OrtWriteBufferFunc function called by ORT when writing out the model.
   * \param[in] state Opaque state passed as the first argument to OrtWriteBufferFunc. Can be NULL.
   *
   * \snippet{doc} snippets.dox OrtStatus Return Value
   *
   * \since Version 1.23.
   */
  ORT_API2_STATUS(ModelCompilationOptions_SetOutputModelWriteFunc,
                  _In_ OrtModelCompilationOptions* model_compile_options,
                  _In_ OrtWriteBufferFunc write_func, _In_ void* state);

  /** \brief Sets a OrtHandleInitializerDataFunc function that is called by ORT for every initializer in the generated
   * model. Allows implementer to specify whether initializers should be stored within the model or externally.
   *
   * \param[in] model_compile_options The OrtModelCompilationOptions instance.
   * \param[in] write_func The OrtHandleInitializerDataFunc function called by ORT when writing out an initializer.
   * \param[in] state Opaque state passed as the first argument to OrtHandleInitializerDataFunc. Can be NULL.
=======
  /** Set the graph optimization level.
   *
   * \param[in] model_compile_options The OrtModelCompilationOptions instance.
   * \param[in] graph_optimization_level The graph optimization level.
>>>>>>> 45ffd992
   *
   * \snippet{doc} snippets.dox OrtStatus Return Value
   *
   * \since Version 1.23.
   */
<<<<<<< HEAD
  ORT_API2_STATUS(ModelCompilationOptions_SetOutputModelHandleInitializerFunc,
                  _In_ OrtModelCompilationOptions* model_compile_options,
                  _In_ OrtHandleInitializerDataFunc handle_initializer_func, _In_ void* state);
=======
  ORT_API2_STATUS(ModelCompilationOptions_SetGraphOptimizationLevel,
                  _In_ OrtModelCompilationOptions* model_compile_options,
                  _In_ GraphOptimizationLevel graph_optimization_level);
>>>>>>> 45ffd992
};

/*
 * This is the old way to add the CUDA provider to the session, please use SessionOptionsAppendExecutionProvider_CUDA above to access the latest functionality
 * This function always exists, but will only succeed if Onnxruntime was built with CUDA support and the CUDA provider shared library exists
 *
 * \param device_id CUDA device id, starts from zero.
 */
ORT_API_STATUS(OrtSessionOptionsAppendExecutionProvider_CUDA, _In_ OrtSessionOptions* options, int device_id);

/*
 * This is the old way to add the ROCm provider to the session, please use
 * SessionOptionsAppendExecutionProvider_ROCM above to access the latest functionality
 * This function always exists, but will only succeed if Onnxruntime was built with
 * HIP support and the ROCm provider shared library exists
 *
 * \param device_id HIP device id, starts from zero.
 */
ORT_API_STATUS(OrtSessionOptionsAppendExecutionProvider_ROCM, _In_ OrtSessionOptions* options, int device_id);

/*
 * This is the old way to add the MIGraphX provider to the session, please use
 * SessionOptionsAppendExecutionProvider_MIGraphX above to access the latest functionality
 * This function always exists, but will only succeed if Onnxruntime was built with
 * HIP support and the MIGraphX provider shared library exists
 *
 * \param device_id HIP device id, starts from zero.
 */
ORT_API_STATUS(OrtSessionOptionsAppendExecutionProvider_MIGraphX, _In_ OrtSessionOptions* options, int device_id);

/*
 * This is the old way to add the oneDNN provider to the session, please use
 * SessionOptionsAppendExecutionProvider_oneDNN above to access the latest functionality
 * This function always exists, but will only succeed if Onnxruntime was built with
 * oneDNN support and the oneDNN provider shared library exists
 *
 * \param use_arena zero: false. non-zero: true.
 */
ORT_API_STATUS(OrtSessionOptionsAppendExecutionProvider_Dnnl, _In_ OrtSessionOptions* options, int use_arena);

/*
 * This is the old way to add the TensorRT provider to the session, please use SessionOptionsAppendExecutionProvider_TensorRT_V2 above to access the latest functionality
 * This function always exists, but will only succeed if Onnxruntime was built with TensorRT support and the TensorRT provider shared library exists
 *
 * \param device_id CUDA device id, starts from zero.
 */
ORT_API_STATUS(OrtSessionOptionsAppendExecutionProvider_Tensorrt, _In_ OrtSessionOptions* options, int device_id);

#ifdef __cplusplus
}
#endif
/// @}

#include "onnxruntime_ep_c_api.h"<|MERGE_RESOLUTION|>--- conflicted
+++ resolved
@@ -7324,7 +7324,19 @@
                   _In_ const ORTCHAR_T* output_directory,
                   _In_ const ORTCHAR_T* model_name);
 
-<<<<<<< HEAD
+  /** Set the graph optimization level.
+   *
+   * \param[in] model_compile_options The OrtModelCompilationOptions instance.
+   * \param[in] graph_optimization_level The graph optimization level.
+   *
+   * \snippet{doc} snippets.dox OrtStatus Return Value
+   *
+   * \since Version 1.23.
+   */
+  ORT_API2_STATUS(ModelCompilationOptions_SetGraphOptimizationLevel,
+                  _In_ OrtModelCompilationOptions* model_compile_options,
+                  _In_ GraphOptimizationLevel graph_optimization_level);
+
   /** \brief Sets a OrtWriteBufferFunc function that is called by ORT to write out the output model's serialized
    * ONNX bytes.
    *
@@ -7352,26 +7364,14 @@
    * \param[in] model_compile_options The OrtModelCompilationOptions instance.
    * \param[in] write_func The OrtHandleInitializerDataFunc function called by ORT when writing out an initializer.
    * \param[in] state Opaque state passed as the first argument to OrtHandleInitializerDataFunc. Can be NULL.
-=======
-  /** Set the graph optimization level.
-   *
-   * \param[in] model_compile_options The OrtModelCompilationOptions instance.
-   * \param[in] graph_optimization_level The graph optimization level.
->>>>>>> 45ffd992
    *
    * \snippet{doc} snippets.dox OrtStatus Return Value
    *
    * \since Version 1.23.
    */
-<<<<<<< HEAD
   ORT_API2_STATUS(ModelCompilationOptions_SetOutputModelHandleInitializerFunc,
                   _In_ OrtModelCompilationOptions* model_compile_options,
                   _In_ OrtHandleInitializerDataFunc handle_initializer_func, _In_ void* state);
-=======
-  ORT_API2_STATUS(ModelCompilationOptions_SetGraphOptimizationLevel,
-                  _In_ OrtModelCompilationOptions* model_compile_options,
-                  _In_ GraphOptimizationLevel graph_optimization_level);
->>>>>>> 45ffd992
 };
 
 /*
