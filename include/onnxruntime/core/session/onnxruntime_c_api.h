--- conflicted
+++ resolved
@@ -5392,7 +5392,524 @@
                   _In_ size_t alignment, enum OrtAllocatorType allocator_type,
                   _Outptr_ OrtMemoryInfo** out);
 
-<<<<<<< HEAD
+  //
+  // OrtArrayOfConstObjects
+  //
+
+  /** \brief Create an OrtArrayOfConstObjects instance, which represents an array of
+   * pointers to constant opaque objects (i.e., each element is a 'const void*').
+   *
+   * The OrtArrayOfConstObjects instance does not own the underlying objects, only the pointers
+   * to them.
+   *
+   * An OrtArrayOfConstObjects instance stores elements of type 'const void*'. Users
+   * must check the object's type via ArrayOfConstObjects_GetObjectType before casting objects
+   * to their actual type.
+   *
+   * \param[in] object_type The object's type as indicated by the OrtTypeTag enum.
+   * \param[in] initial_size The backing array's initial size. Can be set to 0.
+   * \param[in] initial_value Each element's initial value. Can be set to NULL.
+   * \param[out] out A pointer to a newly created OrtArrayOfConstObjects instance.
+   *
+   * \snippet{doc} snippets.dox OrtStatus Return Value
+   *
+   * \note Must be released by calling ReleaseArrayOfConstObjects.
+   *
+   * \since Version 1.23.
+   */
+  ORT_API2_STATUS(CreateArrayOfConstObjects, _In_ OrtTypeTag object_type, _In_ size_t initial_size,
+                  _In_ const void* initial_value, _Outptr_ OrtArrayOfConstObjects** out);
+
+  ORT_CLASS_RELEASE(ArrayOfConstObjects);
+
+  /** \brief Get a tag that represents the type of the opaque objects stored in a OrtArrayOfConstObjects instance.
+   *
+   * Refer to OrtTypeTag for valid values.
+   *
+   * \param[in] array The OrtArrayOfConstObjects instance.
+   * \param[out] type_tag Output parameter set to the type tag that corresponds to the object type.
+   *
+   * \snippet{doc} snippets.dox OrtStatus Return Value
+   *
+   * \since Version 1.23.
+   */
+  ORT_API2_STATUS(ArrayOfConstObjects_GetObjectType, _In_ const OrtArrayOfConstObjects* array,
+                  _Out_ OrtTypeTag* type_tag);
+
+  /** \brief Get a pointer to a data buffer of contiguous elements, where each element is a constant pointer to a
+   * constant opaque object (i.e., each element is a 'const void* const').
+   *
+   * Caller must cast the objects to the appropriate type indicated by ArrayOfConstObjects_GetObjectType.
+   *
+   * \param[in] array The OrtArrayOfConstObjects instance.
+   * \param[out] data Output parameter set to the contiguous data buffer that stores all elements.
+   *
+   * \snippet{doc} snippets.dox OrtStatus Return Value
+   *
+   * \since Version 1.23.
+   */
+  ORT_API2_STATUS(ArrayOfConstObjects_GetData, _In_ const OrtArrayOfConstObjects* array,
+                  _Outptr_ const void* const** data);
+
+  /** \brief Get a pointer to a data buffer of contiguous elements, where each element is a pointer to a
+   * constant opaque object (i.e., each element is a 'const void*').
+   *
+   * Caller must cast the objects to the appropriate type indicated by ArrayOfConstObjects_GetObjectType.
+   *
+   * \param[in] array The OrtArrayOfConstObjects instance.
+   * \param[out] data Output parameter set to the contiguous data buffer that stores all elements.
+   *
+   * \snippet{doc} snippets.dox OrtStatus Return Value
+   *
+   * \since Version 1.23.
+   */
+  ORT_API2_STATUS(ArrayOfConstObjects_GetMutableData, _In_ OrtArrayOfConstObjects* array, _Outptr_ const void*** data);
+
+  /** \brief Get the number of elements contained by the given OrtArrayOfConstObjects instance.
+   *
+   * \param[in] array The OrtArrayOfConstObjects instance.
+   * \param[out] size Output parameter set to the number of elements in the array.
+   *
+   * \snippet{doc} snippets.dox OrtStatus Return Value
+   *
+   * \since Version 1.23.
+   */
+  ORT_API2_STATUS(ArrayOfConstObjects_GetSize, _In_ const OrtArrayOfConstObjects* array, _Out_ size_t* size);
+
+  /** \brief Get the element at the given index. Returns an error status if the index is outside the array bounds.
+   *
+   * Caller must cast the object to the appropriate type indicated by ArrayOfConstObjects_GetObjectType.
+   * Example:
+   *    // Assume OrtTypeTag is ORT_TYPE_TAG_OrtNode and there is at least one node in the array.
+   *    const OrtNode* node = nullptr;
+   *    OrtStatus status = ort_api.ArrayOfConstObjects_GetElementAt(nodes, 0, reinterpret_cast<const void**>(&node)));
+   *
+   * \param[in] array The OrtArrayOfConstObjects instance.
+   * \param[in] index The index of the element.
+   * \param[out] out Output parameter set to the element at the given index.
+   *
+   * \snippet{doc} snippets.dox OrtStatus Return Value
+   *
+   * \since Version 1.23.
+   */
+  ORT_API2_STATUS(ArrayOfConstObjects_GetElementAt, _In_ const OrtArrayOfConstObjects* array, _In_ size_t index,
+                  _Outptr_ const void** out);
+
+  /** \brief Set the element at the given index. Returns an error status if the index is outside the array bounds.
+   *
+   * \param[in] array The OrtArrayOfConstObjects instance.
+   * \param[in] index The index of the element.
+   * \param[in] element The element to set.
+   *
+   * \snippet{doc} snippets.dox OrtStatus Return Value
+   *
+   * \since Version 1.23.
+   */
+  ORT_API2_STATUS(ArrayOfConstObjects_SetElementAt, _In_ OrtArrayOfConstObjects* array, _In_ size_t index,
+                  _In_ const void* element);
+
+  /** \brief Appends an element to the end of the array, which increases the size of the array by one.
+   *
+   * \param[in] array The OrtArrayOfConstObjects instance.
+   * \param[in] element The element to append.
+   *
+   * \snippet{doc} snippets.dox OrtStatus Return Value
+   *
+   * \since Version 1.23.
+   */
+  ORT_API2_STATUS(ArrayOfConstObjects_AppendElement, _In_ OrtArrayOfConstObjects* array, _In_ const void* element);
+
+  //
+  // OrtValueInfo
+  //
+
+  /** \brief Get the OrtNode that produces the value represented by the given OrtValueInfo.
+   * Optionally returns the associated output index.
+   *
+   * \param[in] value_info The OrtValueInfo instance.
+   * \param[out] producer_node Output parameter set to the OrtNode that produces the OrtValueInfo.
+   * \param[out] producer_output_index Optional output parameter set to the OrtNode instance's output index
+   *                                   that produces the value. Ignored if set to NULL.
+   * \snippet{doc} snippets.dox OrtStatus Return Value
+   * \since Version 1.23.
+   */
+  ORT_API2_STATUS(ValueInfo_GetValueProducer, _In_ const OrtValueInfo* value_info,
+                  _Outptr_ const OrtNode** producer_node, _Out_opt_ size_t* producer_output_index);
+
+  /** \brief Get the number of consumers of a value as a node input.
+   *
+   * Only nodes are considered "consumers" by this function. To check if an OrtValueInfo is a graph output,
+   * call ValueInfo_IsGraphOutput().
+   *
+   * A single OrtNode may use a single value for more than one input (e.g., Mul(x, x)), so the returned
+   * `num_consumers` may be larger than the number of unique OrtNode instances that consume the value.
+   *
+   * \param[in] value_info The OrtValueInfo instance.
+   * \param[out] num_consumers Output parameter set to the number of consumers of the value.
+   *
+   * \snippet{doc} snippets.dox OrtStatus Return Value
+   *
+   * \since Version 1.23.
+   */
+  ORT_API2_STATUS(ValueInfo_GetValueNumConsumers, _In_ const OrtValueInfo* value_info, _Out_ size_t* num_consumers);
+
+  /** \brief Returns information (OrtNode and input index) for all consumer nodes that use the value as an input.
+   *
+   * Only nodes are considered "consumers" by this function.
+   *
+   * Caller provides 2 pre-allocated arrays that will be filled with the OrtNode and input index values.
+   * Use ValueInfo_GetValueNumConsumers() to get the number of consumers of the value.
+   *
+   * An OrtNode instance may appear multiple times if it uses the given value more than once.
+   * Example: For a node MulNode(x, x) that consumes the value 'x' twice, the following is returned:
+   *   - nodes: [MulNode, MulNode]
+   *   - input_indices: [0, 1]
+   *
+   * \param[in] value_info The OrtValueInfo instance.
+   * \param[out] nodes Pre-allocated array of size `max_num_consumers` that will be filled with OrtNode instances.
+   * \param[out] input_indices Pre-allocated array of `max_num_consumers` elements that will be filled
+   *                           with input indices. Index is set to -1 for an "implicit" input to a consumer node
+   *                           that contains a subgraph (e.g., If, Loop) with nodes that use the value internally.
+   * \param[in] max_num_consumers The maximum size of the `consumer_nodes` and `consumer_input_indices` arrays.
+   *                              Typical usage sets this to the value of ValueInfo_GetValueNumConsumers().
+   *
+   * \snippet{doc} snippets.dox OrtStatus Return Value
+   *
+   * \since Version 1.23.
+   */
+  ORT_API2_STATUS(ValueInfo_GetValueConsumers, _In_ const OrtValueInfo* value_info,
+                  _Out_writes_all_(max_num_consumers) const OrtNode** nodes,
+                  _Out_writes_all_(max_num_consumers) int64_t* input_indices,
+                  _In_ size_t max_num_consumers);
+
+  /** \brief Get the underlying initializer value, as an OrtValue, from the given OrtValueInfo.
+   *
+   * Sets the output parameter to NULL if the given OrtValueInfo does not represent an initializer.
+   * Does not return an error status in this case.
+   *
+   * Supports initializers defined in an outer scope (i.e., a parent graph).
+   *
+   * \param[in] value_info The OrtValueInfo instance.
+   * \param[out] initializer_value Output parameter set to the initializer value or NULL.
+   *
+   * \snippet{doc} snippets.dox OrtStatus Return Value
+   * \since Version 1.23.
+   */
+  ORT_API2_STATUS(ValueInfo_GetInitializerValue, _In_ const OrtValueInfo* value_info,
+                  _Outptr_ const OrtValue** initializer_value);
+
+  /** \brief Returns a boolean indicating if the given value is a required graph input.
+   *
+   * For ONNX IR version < 4, all graph inputs without a matching initializer are required.
+   *
+   * For ONNX IR version >=4, a graph input with a matching initializer is an optional graph input
+   * with the initializer serving as the default value.
+   *
+   * \param[in] value_info The OrtValueInfo instance representing the graph value.
+   * \param[out] is_required_graph_input Output parameter set to true if the graph value is a required graph input.
+   *
+   * \snippet{doc} snippets.dox OrtStatus Return Value
+   *
+   * \since Version 1.23.
+   */
+  ORT_API2_STATUS(ValueInfo_IsRequiredGraphInput, _In_ const OrtValueInfo* value_info,
+                  _Out_ bool* is_required_graph_input);
+
+  /** \brief Returns a boolean indicating if the given value is an optional graph input.
+   *
+   * Optional graph inputs were introduced in ONNX IR version 4. For ONNX IR version >=4, a graph input with a
+   * matching initializer is an optional graph input with the initializer serving as the default value.
+   * The matching initializer is also known as a non-constant initializer.
+   *
+   * \param[in] value_info The OrtValueInfo instance representing the graph value.
+   * \param[out] is_optional_graph_input Output parameter set to true if the graph value is an optional graph input.
+   *
+   * \snippet{doc} snippets.dox OrtStatus Return Value
+   *
+   * \since Version 1.23.
+   */
+  ORT_API2_STATUS(ValueInfo_IsOptionalGraphInput, _In_ const OrtValueInfo* value_info,
+                  _Out_ bool* is_optional_graph_input);
+
+  /** \brief Returns a boolean indicating if the given value is a graph output.
+   *
+   * \param[in] value_info The OrtValueInfo instance representing the graph value.
+   * \param[out] is_graph_output Output parameter set to true if the graph value is a graph output.
+   *
+   * \snippet{doc} snippets.dox OrtStatus Return Value
+   *
+   * \since Version 1.23.
+   */
+  ORT_API2_STATUS(ValueInfo_IsGraphOutput, _In_ const OrtValueInfo* value_info, _Out_ bool* is_graph_output);
+
+  /** \brief Returns a boolean indicating if the given value is a constant initializer.
+   *
+   * For ONNX IR version < 4, all initializers are constant.
+   *
+   * For ONNX IR version >=4, an initializer that serves as the default value for a matching graph input is not a
+   * constant initializer.
+   *
+   * \param[in] value_info The OrtValueInfo instance representing the graph value.
+   * \param[out] is_constant_initializer Output parameter set to true if the graph value is a constant initializer.
+   *
+   * \snippet{doc} snippets.dox OrtStatus Return Value
+   *
+   * \since Version 1.23.
+   */
+  ORT_API2_STATUS(ValueInfo_IsConstantInitializer, _In_ const OrtValueInfo* value_info,
+                  _Out_ bool* is_constant_initializer);
+
+  /** \brief Returns a boolean indicating if the given value is defined in an outer scope.
+   *
+   * Certain operator types (e.g., If and Loop) contain nested subgraphs. This function enables
+   * determining whether a value is defined in a parent node's graph.
+   *
+   * \param[in] value_info The OrtValueInfo instance representing the graph value.
+   * \param[out] is_from_outer_scope Output parameter set to true if the value is defined in an outer
+   *                                 scope (i.e., a parent graph).
+   *
+   * \snippet{doc} snippets.dox OrtStatus Return Value
+   *
+   * \since Version 1.23.
+   */
+  ORT_API2_STATUS(ValueInfo_IsFromOuterScope, _In_ const OrtValueInfo* value_info,
+                  _Out_ bool* is_from_outer_scope);
+
+  //
+  // OrtGraph
+  //
+
+  /** \brief Returns a graph's name.
+   *
+   * \param[in] graph The OrtGraph instance.
+   * \param[out] graph_name Output parameter set to the graph's name.
+   *
+   * \snippet{doc} snippets.dox OrtStatus Return Value
+   *
+   * \since Version 1.23.
+   */
+  ORT_API2_STATUS(Graph_GetName, _In_ const OrtGraph* graph, _Outptr_ const char** graph_name);
+
+  /** \brief Returns the ONNX IR version.
+   *
+   * \param[in] graph The OrtGraph instance.
+   * \param[out] onnx_ir_version Output parameter set to the ONNX IR version.
+   *
+   * \snippet{doc} snippets.dox OrtStatus Return Value
+   *
+   * \since Version 1.23.
+   */
+  ORT_API2_STATUS(Graph_GetOnnxIRVersion, _In_ const OrtGraph* graph, _Out_ int64_t* onnx_ir_version);
+
+  /** \brief Returns the graph's inputs as OrtValueInfo instances.
+   *
+   * Includes initializers that are included in the list of graph inputs.
+   *
+   * \param[in] graph The OrtGraph instance.
+   * \param[out] inputs Output parameter set to a new OrtArrayOfConstObjects instance containing the graph inputs
+   *                    as OrtValueInfo instances. Must be released by calling ReleaseArrayOfConstObjects.
+   *
+   * \snippet{doc} snippets.dox OrtStatus Return Value
+   *
+   * \since Version 1.23.
+   */
+  ORT_API2_STATUS(Graph_GetInputs, _In_ const OrtGraph* graph, _Outptr_ OrtArrayOfConstObjects** inputs);
+
+  /** \brief Returns the graph's outputs as OrtValueInfo instances.
+   *
+   * \param[in] graph The OrtGraph instance.
+   * \param[out] outputs Output parameter set to a new OrtArrayOfConstObjects instance containing the graph outputs
+   *                     as OrtValueInfo instances. Must be released by calling ReleaseArrayOfConstObjects.
+   *
+   * \snippet{doc} snippets.dox OrtStatus Return Value
+   *
+   * \since Version 1.23.
+   */
+  ORT_API2_STATUS(Graph_GetOutputs, _In_ const OrtGraph* graph, _Outptr_ OrtArrayOfConstObjects** outputs);
+
+  /** \brief Returns the graph's initializers as OrtValueInfo instances. Includes constant and non-constant
+   * initializers.
+   *
+   * For ONNX IR version < 4, all initializers are constant.
+   *
+   * For ONNX IR version >= 4, an initializer with a name that matches a graph input is considered a
+   * non-constant initializer.
+   *
+   * Call ValueInfo_GetInitializerValue to get the initializer's data.
+   *
+   * \param[in] graph The OrtGraph instance.
+   * \param[out] initializers Output parameter set to a new OrtArrayOfConstObjects instance containing the graph's
+   *                          initializers as OrtValueInfo instances.
+   *                          Must be released by calling ReleaseArrayOfConstObjects.
+   *
+   * \snippet{doc} snippets.dox OrtStatus Return Value
+   *
+   * \since Version 1.23.
+   */
+  ORT_API2_STATUS(Graph_GetInitializers, _In_ const OrtGraph* graph, _Outptr_ OrtArrayOfConstObjects** initializers);
+
+  /** \brief Returns the graph's nodes as OrtNode instances.
+   *
+   * The nodes are sorted using a stable topological ordering. Callers are responsible for maintaining their
+   * own node ordering if a different order is required.
+   *
+   * \param[in] graph The OrtGraph instance.
+   * \param[out] nodes Output parameter set to a new OrtArrayOfConstObjects instance containing the graph's nodes as
+   *                   OrtNode instances. Must be released by calling ReleaseArrayOfConstObjects.
+   *
+   * \snippet{doc} snippets.dox OrtStatus Return Value
+   *
+   * \since Version 1.23.
+   */
+  ORT_API2_STATUS(Graph_GetNodes, const OrtGraph* graph, _Outptr_ OrtArrayOfConstObjects** nodes);
+
+  /** \brief Get the parent node for the given graph, if any exists.
+   *
+   * Certain operator types (e.g., If and Loop) contain nested subgraphs. This function enables
+   * access to the parent node (e.g., the If and Loop node) from a nested subgraph.
+   *
+   * \param[in] graph The OrtGraph instance.
+   * \param[out] node Output parameter that is set to the graph's parent node.
+   *                  Set to NULL if a parent node does not exist (e.g., for a top-level graph).
+   *
+   * \snippet{doc} snippets.dox OrtStatus Return Value
+   *
+   * \since Version 1.23.
+   */
+  ORT_API2_STATUS(Graph_GetParentNode, _In_ const OrtGraph* graph, _Outptr_result_maybenull_ const OrtNode** node);
+
+  //
+  // OrtNode
+  //
+
+  /** \brief Returns a node's identifier.
+   *
+   * The node's identifier is only unique in the node's parent graph. Different nested subgraphs
+   * (e.g., subgraphs contained by If and Loop nodes) may reuse identifiers.
+   *
+   * \param[in] node The OrtNode instance.
+   * \param[out] node_id Output parameter set to the node's identifier.
+   *
+   * \snippet{doc} snippets.dox OrtStatus Return Value
+   *
+   * \since Version 1.23.
+   */
+  ORT_API2_STATUS(Node_GetId, _In_ const OrtNode* node, _Out_ size_t* node_id);
+
+  /** \brief Returns a node's name. Can be an empty string.
+   *
+   * \param[in] node The OrtNode instance.
+   * \param[out] node_name Output parameter set to the node's name.
+   *
+   * \snippet{doc} snippets.dox OrtStatus Return Value
+   *
+   * \since Version 1.23.
+   */
+  ORT_API2_STATUS(Node_GetName, _In_ const OrtNode* node, _Outptr_ const char** node_name);
+
+  /** \brief Returns a node's operator type (e.g., "Conv").
+   *
+   * \param[in] node The OrtNode instance.
+   * \param[out] operator_type Output parameter set to the name of the node's operator type.
+   *
+   * \snippet{doc} snippets.dox OrtStatus Return Value
+   *
+   * \since Version 1.23.
+   */
+  ORT_API2_STATUS(Node_GetOperatorType, _In_ const OrtNode* node, _Outptr_ const char** operator_type);
+
+  /** \brief Returns a node's domain name.
+   *
+   * \param[in] node The OrtNode instance.
+   * \param[out] domain_name Output parameter set to the node's domain name.
+   *
+   * \snippet{doc} snippets.dox OrtStatus Return Value
+   *
+   * \since Version 1.23.
+   */
+  ORT_API2_STATUS(Node_GetDomain, _In_ const OrtNode* node, _Outptr_ const char** domain_name);
+
+  /** \brief Get the opset version in which the given node's operator type was first defined.
+   *
+   * \param[in] node The OrtNode instance.
+   * \param[out] since_version The opset version in which the node's operator type was first defined.
+   *
+   * \snippet{doc} snippets.dox OrtStatus Return Value
+   *
+   * \since Version 1.23.
+   */
+  ORT_API2_STATUS(Node_GetSinceVersion, _In_ const OrtNode* node, _Out_ int* since_version);
+
+  /** \brief Returns a node's inputs as OrtValueInfo instances.
+   *
+   * \param[in] node The OrtNode instance.
+   * \param[out] inputs Output parameter set to the OrtArrayOfConstObjects instance containing the node's inputs
+   *                    as OrtValueInfo instances. Must be released by calling ReleaseArrayOfConstObjects.
+   *
+   * \snippet{doc} snippets.dox OrtStatus Return Value
+   *
+   * \since Version 1.23.
+   */
+  ORT_API2_STATUS(Node_GetInputs, _In_ const OrtNode* node, _Outptr_ OrtArrayOfConstObjects** inputs);
+
+  /** \brief Returns a node's outputs as OrtValueInfo instances.
+   *
+   * \param[in] node The OrtNode instance.
+   * \param[out] outputs Output parameter set to a new OrtArrayOfConstObjects instance containing the node's outputs
+   *                     as OrtValueInfo instances. Must be released by calling ReleaseArrayOfConstObjects.
+   *
+   * \snippet{doc} snippets.dox OrtStatus Return Value
+   *
+   * \since Version 1.23.
+   */
+  ORT_API2_STATUS(Node_GetOutputs, _In_ const OrtNode* node, _Outptr_ OrtArrayOfConstObjects** outputs);
+
+  /** \brief Get the implicit inputs, as OrtValueInfo instances, that are used within the given node's subgraphs.
+   *
+   * Certain operator types (e.g., If and Loop) contain nested subgraphs. The internal nodes within the nested subgraphs
+   * may use values from the outer scope. Those "outer scope" values are considered implicit inputs to the node that
+   * contains the subgraphs (e.g., the If or Loop node).
+   *
+   * \param[in] node The OrtNode instance.
+   * \param[out] implicit_inputs Output parameter set to a new OrtArrayOfConstObjects instance containing the node's
+   *                             implicit inputs as OrtValueInfo instances.
+   *                             Must be released by calling ReleaseArrayOfConstObjects.
+   *
+   * \snippet{doc} snippets.dox OrtStatus Return Value
+   *
+   * \since Version 1.23.
+   */
+  ORT_API2_STATUS(Node_GetImplicitInputs, _In_ const OrtNode* node, _Outptr_ OrtArrayOfConstObjects** implicit_inputs);
+
+  /** \brief Get the subgraphs, as OrtGraph instances, contained by the given node.
+   *
+   * Certain operator types (e.g., If and Loop) contain nested subgraphs.
+   *
+   * \param[in] node The OrtNode instance.
+   * \param[out] subgraphs Output parameter set to a new OrtArrayOfConstObjects instance containing the node's
+   *                       subgraphs as OrtGraph instances. Must be released by calling ReleaseArrayOfConstObjects.
+   *
+   * \snippet{doc} snippets.dox OrtStatus Return Value
+   *
+   * \since Version 1.23.
+   */
+  ORT_API2_STATUS(Node_GetSubgraphs, _In_ const OrtNode* node, _Outptr_ OrtArrayOfConstObjects** subgraphs);
+
+  /** \brief Get the node's parent OrtGraph instance.
+   *
+   * Can return NULL if the OrtNode was created without an owning graph.
+   *
+   * \param[in] node The OrtNode instance.
+   * \param[out] parent_graph Output parameter set to the node's parent OrtGraph. Can be set to NULL
+   *                          if the node is not currently contained by a graph.
+   *
+   * \snippet{doc} snippets.dox OrtStatus Return Value
+   *
+   * \since Version 1.23.
+   */
+  ORT_API2_STATUS(Node_GetParentGraph, _In_ const OrtNode* node,
+                  _Outptr_result_maybenull_ const OrtGraph** parent_graph);
+
   /** \brief Get the OrtMemoryInfo for the device.
    *
    * \param[in] ep_device The OrtEpDevice instance to query.
@@ -5476,525 +5993,6 @@
    * \since Version 1.23
    */
   ORT_API2_STATUS(GetTensorData, _In_ const OrtValue* value, _Outptr_ const void** out);
-=======
-  //
-  // OrtArrayOfConstObjects
-  //
-
-  /** \brief Create an OrtArrayOfConstObjects instance, which represents an array of
-   * pointers to constant opaque objects (i.e., each element is a 'const void*').
-   *
-   * The OrtArrayOfConstObjects instance does not own the underlying objects, only the pointers
-   * to them.
-   *
-   * An OrtArrayOfConstObjects instance stores elements of type 'const void*'. Users
-   * must check the object's type via ArrayOfConstObjects_GetObjectType before casting objects
-   * to their actual type.
-   *
-   * \param[in] object_type The object's type as indicated by the OrtTypeTag enum.
-   * \param[in] initial_size The backing array's initial size. Can be set to 0.
-   * \param[in] initial_value Each element's initial value. Can be set to NULL.
-   * \param[out] out A pointer to a newly created OrtArrayOfConstObjects instance.
-   *
-   * \snippet{doc} snippets.dox OrtStatus Return Value
-   *
-   * \note Must be released by calling ReleaseArrayOfConstObjects.
-   *
-   * \since Version 1.23.
-   */
-  ORT_API2_STATUS(CreateArrayOfConstObjects, _In_ OrtTypeTag object_type, _In_ size_t initial_size,
-                  _In_ const void* initial_value, _Outptr_ OrtArrayOfConstObjects** out);
-
-  ORT_CLASS_RELEASE(ArrayOfConstObjects);
-
-  /** \brief Get a tag that represents the type of the opaque objects stored in a OrtArrayOfConstObjects instance.
-   *
-   * Refer to OrtTypeTag for valid values.
-   *
-   * \param[in] array The OrtArrayOfConstObjects instance.
-   * \param[out] type_tag Output parameter set to the type tag that corresponds to the object type.
-   *
-   * \snippet{doc} snippets.dox OrtStatus Return Value
-   *
-   * \since Version 1.23.
-   */
-  ORT_API2_STATUS(ArrayOfConstObjects_GetObjectType, _In_ const OrtArrayOfConstObjects* array,
-                  _Out_ OrtTypeTag* type_tag);
-
-  /** \brief Get a pointer to a data buffer of contiguous elements, where each element is a constant pointer to a
-   * constant opaque object (i.e., each element is a 'const void* const').
-   *
-   * Caller must cast the objects to the appropriate type indicated by ArrayOfConstObjects_GetObjectType.
-   *
-   * \param[in] array The OrtArrayOfConstObjects instance.
-   * \param[out] data Output parameter set to the contiguous data buffer that stores all elements.
-   *
-   * \snippet{doc} snippets.dox OrtStatus Return Value
-   *
-   * \since Version 1.23.
-   */
-  ORT_API2_STATUS(ArrayOfConstObjects_GetData, _In_ const OrtArrayOfConstObjects* array,
-                  _Outptr_ const void* const** data);
-
-  /** \brief Get a pointer to a data buffer of contiguous elements, where each element is a pointer to a
-   * constant opaque object (i.e., each element is a 'const void*').
-   *
-   * Caller must cast the objects to the appropriate type indicated by ArrayOfConstObjects_GetObjectType.
-   *
-   * \param[in] array The OrtArrayOfConstObjects instance.
-   * \param[out] data Output parameter set to the contiguous data buffer that stores all elements.
-   *
-   * \snippet{doc} snippets.dox OrtStatus Return Value
-   *
-   * \since Version 1.23.
-   */
-  ORT_API2_STATUS(ArrayOfConstObjects_GetMutableData, _In_ OrtArrayOfConstObjects* array, _Outptr_ const void*** data);
-
-  /** \brief Get the number of elements contained by the given OrtArrayOfConstObjects instance.
-   *
-   * \param[in] array The OrtArrayOfConstObjects instance.
-   * \param[out] size Output parameter set to the number of elements in the array.
-   *
-   * \snippet{doc} snippets.dox OrtStatus Return Value
-   *
-   * \since Version 1.23.
-   */
-  ORT_API2_STATUS(ArrayOfConstObjects_GetSize, _In_ const OrtArrayOfConstObjects* array, _Out_ size_t* size);
-
-  /** \brief Get the element at the given index. Returns an error status if the index is outside the array bounds.
-   *
-   * Caller must cast the object to the appropriate type indicated by ArrayOfConstObjects_GetObjectType.
-   * Example:
-   *    // Assume OrtTypeTag is ORT_TYPE_TAG_OrtNode and there is at least one node in the array.
-   *    const OrtNode* node = nullptr;
-   *    OrtStatus status = ort_api.ArrayOfConstObjects_GetElementAt(nodes, 0, reinterpret_cast<const void**>(&node)));
-   *
-   * \param[in] array The OrtArrayOfConstObjects instance.
-   * \param[in] index The index of the element.
-   * \param[out] out Output parameter set to the element at the given index.
-   *
-   * \snippet{doc} snippets.dox OrtStatus Return Value
-   *
-   * \since Version 1.23.
-   */
-  ORT_API2_STATUS(ArrayOfConstObjects_GetElementAt, _In_ const OrtArrayOfConstObjects* array, _In_ size_t index,
-                  _Outptr_ const void** out);
-
-  /** \brief Set the element at the given index. Returns an error status if the index is outside the array bounds.
-   *
-   * \param[in] array The OrtArrayOfConstObjects instance.
-   * \param[in] index The index of the element.
-   * \param[in] element The element to set.
-   *
-   * \snippet{doc} snippets.dox OrtStatus Return Value
-   *
-   * \since Version 1.23.
-   */
-  ORT_API2_STATUS(ArrayOfConstObjects_SetElementAt, _In_ OrtArrayOfConstObjects* array, _In_ size_t index,
-                  _In_ const void* element);
-
-  /** \brief Appends an element to the end of the array, which increases the size of the array by one.
-   *
-   * \param[in] array The OrtArrayOfConstObjects instance.
-   * \param[in] element The element to append.
-   *
-   * \snippet{doc} snippets.dox OrtStatus Return Value
-   *
-   * \since Version 1.23.
-   */
-  ORT_API2_STATUS(ArrayOfConstObjects_AppendElement, _In_ OrtArrayOfConstObjects* array, _In_ const void* element);
-
-  //
-  // OrtValueInfo
-  //
-
-  /** \brief Get the OrtNode that produces the value represented by the given OrtValueInfo.
-   * Optionally returns the associated output index.
-   *
-   * \param[in] value_info The OrtValueInfo instance.
-   * \param[out] producer_node Output parameter set to the OrtNode that produces the OrtValueInfo.
-   * \param[out] producer_output_index Optional output parameter set to the OrtNode instance's output index
-   *                                   that produces the value. Ignored if set to NULL.
-   * \snippet{doc} snippets.dox OrtStatus Return Value
-   * \since Version 1.23.
-   */
-  ORT_API2_STATUS(ValueInfo_GetValueProducer, _In_ const OrtValueInfo* value_info,
-                  _Outptr_ const OrtNode** producer_node, _Out_opt_ size_t* producer_output_index);
-
-  /** \brief Get the number of consumers of a value as a node input.
-   *
-   * Only nodes are considered "consumers" by this function. To check if an OrtValueInfo is a graph output,
-   * call ValueInfo_IsGraphOutput().
-   *
-   * A single OrtNode may use a single value for more than one input (e.g., Mul(x, x)), so the returned
-   * `num_consumers` may be larger than the number of unique OrtNode instances that consume the value.
-   *
-   * \param[in] value_info The OrtValueInfo instance.
-   * \param[out] num_consumers Output parameter set to the number of consumers of the value.
-   *
-   * \snippet{doc} snippets.dox OrtStatus Return Value
-   *
-   * \since Version 1.23.
-   */
-  ORT_API2_STATUS(ValueInfo_GetValueNumConsumers, _In_ const OrtValueInfo* value_info, _Out_ size_t* num_consumers);
-
-  /** \brief Returns information (OrtNode and input index) for all consumer nodes that use the value as an input.
-   *
-   * Only nodes are considered "consumers" by this function.
-   *
-   * Caller provides 2 pre-allocated arrays that will be filled with the OrtNode and input index values.
-   * Use ValueInfo_GetValueNumConsumers() to get the number of consumers of the value.
-   *
-   * An OrtNode instance may appear multiple times if it uses the given value more than once.
-   * Example: For a node MulNode(x, x) that consumes the value 'x' twice, the following is returned:
-   *   - nodes: [MulNode, MulNode]
-   *   - input_indices: [0, 1]
-   *
-   * \param[in] value_info The OrtValueInfo instance.
-   * \param[out] nodes Pre-allocated array of size `max_num_consumers` that will be filled with OrtNode instances.
-   * \param[out] input_indices Pre-allocated array of `max_num_consumers` elements that will be filled
-   *                           with input indices. Index is set to -1 for an "implicit" input to a consumer node
-   *                           that contains a subgraph (e.g., If, Loop) with nodes that use the value internally.
-   * \param[in] max_num_consumers The maximum size of the `consumer_nodes` and `consumer_input_indices` arrays.
-   *                              Typical usage sets this to the value of ValueInfo_GetValueNumConsumers().
-   *
-   * \snippet{doc} snippets.dox OrtStatus Return Value
-   *
-   * \since Version 1.23.
-   */
-  ORT_API2_STATUS(ValueInfo_GetValueConsumers, _In_ const OrtValueInfo* value_info,
-                  _Out_writes_all_(max_num_consumers) const OrtNode** nodes,
-                  _Out_writes_all_(max_num_consumers) int64_t* input_indices,
-                  _In_ size_t max_num_consumers);
-
-  /** \brief Get the underlying initializer value, as an OrtValue, from the given OrtValueInfo.
-   *
-   * Sets the output parameter to NULL if the given OrtValueInfo does not represent an initializer.
-   * Does not return an error status in this case.
-   *
-   * Supports initializers defined in an outer scope (i.e., a parent graph).
-   *
-   * \param[in] value_info The OrtValueInfo instance.
-   * \param[out] initializer_value Output parameter set to the initializer value or NULL.
-   *
-   * \snippet{doc} snippets.dox OrtStatus Return Value
-   * \since Version 1.23.
-   */
-  ORT_API2_STATUS(ValueInfo_GetInitializerValue, _In_ const OrtValueInfo* value_info,
-                  _Outptr_ const OrtValue** initializer_value);
-
-  /** \brief Returns a boolean indicating if the given value is a required graph input.
-   *
-   * For ONNX IR version < 4, all graph inputs without a matching initializer are required.
-   *
-   * For ONNX IR version >=4, a graph input with a matching initializer is an optional graph input
-   * with the initializer serving as the default value.
-   *
-   * \param[in] value_info The OrtValueInfo instance representing the graph value.
-   * \param[out] is_required_graph_input Output parameter set to true if the graph value is a required graph input.
-   *
-   * \snippet{doc} snippets.dox OrtStatus Return Value
-   *
-   * \since Version 1.23.
-   */
-  ORT_API2_STATUS(ValueInfo_IsRequiredGraphInput, _In_ const OrtValueInfo* value_info,
-                  _Out_ bool* is_required_graph_input);
-
-  /** \brief Returns a boolean indicating if the given value is an optional graph input.
-   *
-   * Optional graph inputs were introduced in ONNX IR version 4. For ONNX IR version >=4, a graph input with a
-   * matching initializer is an optional graph input with the initializer serving as the default value.
-   * The matching initializer is also known as a non-constant initializer.
-   *
-   * \param[in] value_info The OrtValueInfo instance representing the graph value.
-   * \param[out] is_optional_graph_input Output parameter set to true if the graph value is an optional graph input.
-   *
-   * \snippet{doc} snippets.dox OrtStatus Return Value
-   *
-   * \since Version 1.23.
-   */
-  ORT_API2_STATUS(ValueInfo_IsOptionalGraphInput, _In_ const OrtValueInfo* value_info,
-                  _Out_ bool* is_optional_graph_input);
-
-  /** \brief Returns a boolean indicating if the given value is a graph output.
-   *
-   * \param[in] value_info The OrtValueInfo instance representing the graph value.
-   * \param[out] is_graph_output Output parameter set to true if the graph value is a graph output.
-   *
-   * \snippet{doc} snippets.dox OrtStatus Return Value
-   *
-   * \since Version 1.23.
-   */
-  ORT_API2_STATUS(ValueInfo_IsGraphOutput, _In_ const OrtValueInfo* value_info, _Out_ bool* is_graph_output);
-
-  /** \brief Returns a boolean indicating if the given value is a constant initializer.
-   *
-   * For ONNX IR version < 4, all initializers are constant.
-   *
-   * For ONNX IR version >=4, an initializer that serves as the default value for a matching graph input is not a
-   * constant initializer.
-   *
-   * \param[in] value_info The OrtValueInfo instance representing the graph value.
-   * \param[out] is_constant_initializer Output parameter set to true if the graph value is a constant initializer.
-   *
-   * \snippet{doc} snippets.dox OrtStatus Return Value
-   *
-   * \since Version 1.23.
-   */
-  ORT_API2_STATUS(ValueInfo_IsConstantInitializer, _In_ const OrtValueInfo* value_info,
-                  _Out_ bool* is_constant_initializer);
-
-  /** \brief Returns a boolean indicating if the given value is defined in an outer scope.
-   *
-   * Certain operator types (e.g., If and Loop) contain nested subgraphs. This function enables
-   * determining whether a value is defined in a parent node's graph.
-   *
-   * \param[in] value_info The OrtValueInfo instance representing the graph value.
-   * \param[out] is_from_outer_scope Output parameter set to true if the value is defined in an outer
-   *                                 scope (i.e., a parent graph).
-   *
-   * \snippet{doc} snippets.dox OrtStatus Return Value
-   *
-   * \since Version 1.23.
-   */
-  ORT_API2_STATUS(ValueInfo_IsFromOuterScope, _In_ const OrtValueInfo* value_info,
-                  _Out_ bool* is_from_outer_scope);
-
-  //
-  // OrtGraph
-  //
-
-  /** \brief Returns a graph's name.
-   *
-   * \param[in] graph The OrtGraph instance.
-   * \param[out] graph_name Output parameter set to the graph's name.
-   *
-   * \snippet{doc} snippets.dox OrtStatus Return Value
-   *
-   * \since Version 1.23.
-   */
-  ORT_API2_STATUS(Graph_GetName, _In_ const OrtGraph* graph, _Outptr_ const char** graph_name);
-
-  /** \brief Returns the ONNX IR version.
-   *
-   * \param[in] graph The OrtGraph instance.
-   * \param[out] onnx_ir_version Output parameter set to the ONNX IR version.
-   *
-   * \snippet{doc} snippets.dox OrtStatus Return Value
-   *
-   * \since Version 1.23.
-   */
-  ORT_API2_STATUS(Graph_GetOnnxIRVersion, _In_ const OrtGraph* graph, _Out_ int64_t* onnx_ir_version);
-
-  /** \brief Returns the graph's inputs as OrtValueInfo instances.
-   *
-   * Includes initializers that are included in the list of graph inputs.
-   *
-   * \param[in] graph The OrtGraph instance.
-   * \param[out] inputs Output parameter set to a new OrtArrayOfConstObjects instance containing the graph inputs
-   *                    as OrtValueInfo instances. Must be released by calling ReleaseArrayOfConstObjects.
-   *
-   * \snippet{doc} snippets.dox OrtStatus Return Value
-   *
-   * \since Version 1.23.
-   */
-  ORT_API2_STATUS(Graph_GetInputs, _In_ const OrtGraph* graph, _Outptr_ OrtArrayOfConstObjects** inputs);
-
-  /** \brief Returns the graph's outputs as OrtValueInfo instances.
-   *
-   * \param[in] graph The OrtGraph instance.
-   * \param[out] outputs Output parameter set to a new OrtArrayOfConstObjects instance containing the graph outputs
-   *                     as OrtValueInfo instances. Must be released by calling ReleaseArrayOfConstObjects.
-   *
-   * \snippet{doc} snippets.dox OrtStatus Return Value
-   *
-   * \since Version 1.23.
-   */
-  ORT_API2_STATUS(Graph_GetOutputs, _In_ const OrtGraph* graph, _Outptr_ OrtArrayOfConstObjects** outputs);
-
-  /** \brief Returns the graph's initializers as OrtValueInfo instances. Includes constant and non-constant
-   * initializers.
-   *
-   * For ONNX IR version < 4, all initializers are constant.
-   *
-   * For ONNX IR version >= 4, an initializer with a name that matches a graph input is considered a
-   * non-constant initializer.
-   *
-   * Call ValueInfo_GetInitializerValue to get the initializer's data.
-   *
-   * \param[in] graph The OrtGraph instance.
-   * \param[out] initializers Output parameter set to a new OrtArrayOfConstObjects instance containing the graph's
-   *                          initializers as OrtValueInfo instances.
-   *                          Must be released by calling ReleaseArrayOfConstObjects.
-   *
-   * \snippet{doc} snippets.dox OrtStatus Return Value
-   *
-   * \since Version 1.23.
-   */
-  ORT_API2_STATUS(Graph_GetInitializers, _In_ const OrtGraph* graph, _Outptr_ OrtArrayOfConstObjects** initializers);
-
-  /** \brief Returns the graph's nodes as OrtNode instances.
-   *
-   * The nodes are sorted using a stable topological ordering. Callers are responsible for maintaining their
-   * own node ordering if a different order is required.
-   *
-   * \param[in] graph The OrtGraph instance.
-   * \param[out] nodes Output parameter set to a new OrtArrayOfConstObjects instance containing the graph's nodes as
-   *                   OrtNode instances. Must be released by calling ReleaseArrayOfConstObjects.
-   *
-   * \snippet{doc} snippets.dox OrtStatus Return Value
-   *
-   * \since Version 1.23.
-   */
-  ORT_API2_STATUS(Graph_GetNodes, const OrtGraph* graph, _Outptr_ OrtArrayOfConstObjects** nodes);
-
-  /** \brief Get the parent node for the given graph, if any exists.
-   *
-   * Certain operator types (e.g., If and Loop) contain nested subgraphs. This function enables
-   * access to the parent node (e.g., the If and Loop node) from a nested subgraph.
-   *
-   * \param[in] graph The OrtGraph instance.
-   * \param[out] node Output parameter that is set to the graph's parent node.
-   *                  Set to NULL if a parent node does not exist (e.g., for a top-level graph).
-   *
-   * \snippet{doc} snippets.dox OrtStatus Return Value
-   *
-   * \since Version 1.23.
-   */
-  ORT_API2_STATUS(Graph_GetParentNode, _In_ const OrtGraph* graph, _Outptr_result_maybenull_ const OrtNode** node);
-
-  //
-  // OrtNode
-  //
-
-  /** \brief Returns a node's identifier.
-   *
-   * The node's identifier is only unique in the node's parent graph. Different nested subgraphs
-   * (e.g., subgraphs contained by If and Loop nodes) may reuse identifiers.
-   *
-   * \param[in] node The OrtNode instance.
-   * \param[out] node_id Output parameter set to the node's identifier.
-   *
-   * \snippet{doc} snippets.dox OrtStatus Return Value
-   *
-   * \since Version 1.23.
-   */
-  ORT_API2_STATUS(Node_GetId, _In_ const OrtNode* node, _Out_ size_t* node_id);
-
-  /** \brief Returns a node's name. Can be an empty string.
-   *
-   * \param[in] node The OrtNode instance.
-   * \param[out] node_name Output parameter set to the node's name.
-   *
-   * \snippet{doc} snippets.dox OrtStatus Return Value
-   *
-   * \since Version 1.23.
-   */
-  ORT_API2_STATUS(Node_GetName, _In_ const OrtNode* node, _Outptr_ const char** node_name);
-
-  /** \brief Returns a node's operator type (e.g., "Conv").
-   *
-   * \param[in] node The OrtNode instance.
-   * \param[out] operator_type Output parameter set to the name of the node's operator type.
-   *
-   * \snippet{doc} snippets.dox OrtStatus Return Value
-   *
-   * \since Version 1.23.
-   */
-  ORT_API2_STATUS(Node_GetOperatorType, _In_ const OrtNode* node, _Outptr_ const char** operator_type);
-
-  /** \brief Returns a node's domain name.
-   *
-   * \param[in] node The OrtNode instance.
-   * \param[out] domain_name Output parameter set to the node's domain name.
-   *
-   * \snippet{doc} snippets.dox OrtStatus Return Value
-   *
-   * \since Version 1.23.
-   */
-  ORT_API2_STATUS(Node_GetDomain, _In_ const OrtNode* node, _Outptr_ const char** domain_name);
-
-  /** \brief Get the opset version in which the given node's operator type was first defined.
-   *
-   * \param[in] node The OrtNode instance.
-   * \param[out] since_version The opset version in which the node's operator type was first defined.
-   *
-   * \snippet{doc} snippets.dox OrtStatus Return Value
-   *
-   * \since Version 1.23.
-   */
-  ORT_API2_STATUS(Node_GetSinceVersion, _In_ const OrtNode* node, _Out_ int* since_version);
-
-  /** \brief Returns a node's inputs as OrtValueInfo instances.
-   *
-   * \param[in] node The OrtNode instance.
-   * \param[out] inputs Output parameter set to the OrtArrayOfConstObjects instance containing the node's inputs
-   *                    as OrtValueInfo instances. Must be released by calling ReleaseArrayOfConstObjects.
-   *
-   * \snippet{doc} snippets.dox OrtStatus Return Value
-   *
-   * \since Version 1.23.
-   */
-  ORT_API2_STATUS(Node_GetInputs, _In_ const OrtNode* node, _Outptr_ OrtArrayOfConstObjects** inputs);
-
-  /** \brief Returns a node's outputs as OrtValueInfo instances.
-   *
-   * \param[in] node The OrtNode instance.
-   * \param[out] outputs Output parameter set to a new OrtArrayOfConstObjects instance containing the node's outputs
-   *                     as OrtValueInfo instances. Must be released by calling ReleaseArrayOfConstObjects.
-   *
-   * \snippet{doc} snippets.dox OrtStatus Return Value
-   *
-   * \since Version 1.23.
-   */
-  ORT_API2_STATUS(Node_GetOutputs, _In_ const OrtNode* node, _Outptr_ OrtArrayOfConstObjects** outputs);
-
-  /** \brief Get the implicit inputs, as OrtValueInfo instances, that are used within the given node's subgraphs.
-   *
-   * Certain operator types (e.g., If and Loop) contain nested subgraphs. The internal nodes within the nested subgraphs
-   * may use values from the outer scope. Those "outer scope" values are considered implicit inputs to the node that
-   * contains the subgraphs (e.g., the If or Loop node).
-   *
-   * \param[in] node The OrtNode instance.
-   * \param[out] implicit_inputs Output parameter set to a new OrtArrayOfConstObjects instance containing the node's
-   *                             implicit inputs as OrtValueInfo instances.
-   *                             Must be released by calling ReleaseArrayOfConstObjects.
-   *
-   * \snippet{doc} snippets.dox OrtStatus Return Value
-   *
-   * \since Version 1.23.
-   */
-  ORT_API2_STATUS(Node_GetImplicitInputs, _In_ const OrtNode* node, _Outptr_ OrtArrayOfConstObjects** implicit_inputs);
-
-  /** \brief Get the subgraphs, as OrtGraph instances, contained by the given node.
-   *
-   * Certain operator types (e.g., If and Loop) contain nested subgraphs.
-   *
-   * \param[in] node The OrtNode instance.
-   * \param[out] subgraphs Output parameter set to a new OrtArrayOfConstObjects instance containing the node's
-   *                       subgraphs as OrtGraph instances. Must be released by calling ReleaseArrayOfConstObjects.
-   *
-   * \snippet{doc} snippets.dox OrtStatus Return Value
-   *
-   * \since Version 1.23.
-   */
-  ORT_API2_STATUS(Node_GetSubgraphs, _In_ const OrtNode* node, _Outptr_ OrtArrayOfConstObjects** subgraphs);
-
-  /** \brief Get the node's parent OrtGraph instance.
-   *
-   * Can return NULL if the OrtNode was created without an owning graph.
-   *
-   * \param[in] node The OrtNode instance.
-   * \param[out] parent_graph Output parameter set to the node's parent OrtGraph. Can be set to NULL
-   *                          if the node is not currently contained by a graph.
-   *
-   * \snippet{doc} snippets.dox OrtStatus Return Value
-   *
-   * \since Version 1.23.
-   */
-  ORT_API2_STATUS(Node_GetParentGraph, _In_ const OrtNode* node,
-                  _Outptr_result_maybenull_ const OrtGraph** parent_graph);
->>>>>>> 6cffd1ac
 };
 
 /*
@@ -6722,368 +6720,6 @@
                   size_t flags);
 };
 
-<<<<<<< HEAD
-ORT_RUNTIME_CLASS(Ep);
-ORT_RUNTIME_CLASS(EpFactory);
-ORT_RUNTIME_CLASS(MemoryDevice);  // opaque class to wrap onnxruntime::OrtDevice
-
-// Opaque class to create an onnxruntime::Stream. Will be filled out in separate PR.
-// Adding here for OrtDataTransferImpl as the stream type is required by the IDataTransfer API.
-ORT_RUNTIME_CLASS(SyncStream);
-
-// struct that an EP implements for IDataTransfer to copy between devices it uses and CPU
-typedef struct OrtDataTransferImpl {
-  uint32_t version;  ///< Must be initialized to ORT_API_VERSION
-
-  /** \brief Release the OrtDataTransferImpl instance.
-   *
-   * This is called by ORT when the OrtDataTransferImpl instance is no longer needed.
-   * The implementation should release any resources held by the instance.
-   *
-   * \param[in] this_ptr Pointer to the OrtDataTransferImpl instance.
-   *
-   * \since Version 1.23.
-   */
-  ORT_API_T(void, Release, _In_ void* this_ptr);
-
-  /** \brief Check if the implementation can copy between the source and destination memory devices.
-   *
-   * \param[in] this_ptr Pointer to the OrtDataTransferImpl instance.
-   * \param[in] src_memory_device Source OrtMemoryDevice to copy from.
-   * \param[in] dst_memory_device Destination OrtMemoryDevice to copy to.
-   *
-   * \snippet{doc} snippets.dox OrtStatus Return Value
-   *
-   * \since Version 1.23.
-   */
-  ORT_API_T(bool, CanCopy, _In_ void* this_ptr,
-            _In_ const OrtMemoryDevice* src_memory_device, _In_ const OrtMemoryDevice* dst_memory_device);
-
-  /** \brief Copy tensors from src_tensors to dst_tensors using the provided streams.
-   *
-   * The implementation can use the provided streams to perform asynchronous copies if supported.
-   * If a stream is not available, the copy is performed synchronously.
-   *
-   * \param[in] this_ptr Pointer to the OrtDataTransferImpl instance.
-   * \param[in] src_tensors Array of source OrtValue pointers to copy from.
-   * \param[in] dst_tensors Array of destination OrtValue pointers to copy to.
-   * \param[in] streams Array of OrtSyncStream pointers for the copy operations, if the execution provider is stream
-   *                    aware. nullptr if it is not.
-   * \param[in] num_tensors Number of tensors to copy.
-   *
-   * \snippet{doc} snippets.dox OrtStatus Return Value
-   *
-   * \since Version 1.23.
-   */
-  ORT_API2_STATUS(CopyTensors, _In_ void* this_ptr,
-                  _In_reads_(num_tensors) const OrtValue** src_tensors,
-                  _In_reads_(num_tensors) OrtValue** dst_tensors,
-                  _In_reads_(num_tensors) OrtSyncStream** streams,
-                  _In_ size_t num_tensors);
-} OrtDataTransferImpl;
-
-/// <summary>
-/// Functions that a plugin EP needs to call from its implementation.
-/// </summary>
-struct OrtEpApi {
-  /** \brief Create an OrtEpDevice for the EP and an OrtHardwareDevice.
-   * \param[in] ep_factory Execution provider factory that is creating the instance.
-   * \param[in] hardware_device Hardware device that the EP can utilize.
-   * \param[in] ep_metadata Optional OrtKeyValuePairs instance for execution provider metadata that may be used
-   *                        during execution provider selection and passed to CreateEp.
-   *                        ep_device will copy this instance and the user should call ReleaseKeyValuePairs.
-   * \param[in] ep_options  Optional OrtKeyValuePairs instance for execution provider options that will be added
-   *                        to the Session configuration options if the execution provider is selected.
-   *                        ep_device will copy this instance and the user should call ReleaseKeyValuePairs.
-   * \param ep_device OrtExecutionDevice that is created.
-   *
-   * \since Version 1.22.
-   */
-  ORT_API2_STATUS(CreateEpDevice, _In_ OrtEpFactory* ep_factory,
-                  _In_ const OrtHardwareDevice* hardware_device,
-                  _In_opt_ const OrtKeyValuePairs* ep_metadata,
-                  _In_opt_ const OrtKeyValuePairs* ep_options,
-                  _Out_ OrtEpDevice** ep_device);
-
-  ORT_CLASS_RELEASE(EpDevice);
-
-  /** \brief Register an allocator with the OrtEpDevice.
-   *
-   * This allows an EP to provide OrtMemoryInfo for DEFAULT and HOST_ACCESSIBLE memory types as needed.
-   * The registered values will be used in calls to OrtEpFactory::CreateAllocator to ensure the required allocator/s
-   * are available for EP usage.
-   *
-   * \param[in] ep_device The OrtEpDevice instance to register the OrtMemoryInfo with.
-   * \param[in] allocator_memory_info The OrtMemoryInfo information for the allocator.
-   *
-   * \snippet{doc} snippets.dox OrtStatus Return Value
-   *
-   * \since Version 1.23.
-   */
-  ORT_API2_STATUS(EpDevice_AddAllocatorInfo, _In_ OrtEpDevice* ep_device,
-                  _In_ const OrtMemoryInfo* allocator_memory_info);
-
-  /** \brief Get the OrtMemoryDevice from an OrtMemoryInfo instance.
-   *
-   * This is required for OrtDataTransferImpl (which implements onnxruntime::IDataTransfer) where the OrtMemoryDevice
-   * is used in the CanCopy and CopyTensors functions.
-   *
-   * \param[in] memory_info The OrtMemoryInfo instance to get the memory device from.
-   * \return The OrtMemoryDevice associated with the OrtMemoryInfo instance.
-   *
-   * \since Version 1.23.
-   */
-  ORT_API_T(const OrtMemoryDevice*, OrtMemoryInfo_GetMemoryDevice, _In_ const OrtMemoryInfo* memory_info);
-
-  /** \brief Get the OrtMemoryDevice from an OrtValue instance if it contains a Tensor.
-   *
-   * \param[in] value The OrtValue instance to get the memory device from.
-   * \param[out] device The OrtMemoryDevice associated with the OrtValue instance.
-   * \return Status Success if OrtValue contains a Tensor. Otherwise, an error status is returned.
-   *
-   * \since Version 1.23.
-   */
-  ORT_API2_STATUS(OrtValue_GetMemoryDevice, _In_ const OrtValue* value, _Out_ const OrtMemoryDevice** device);
-
-  /** \brief Compare two OrtMemoryDevice instances for equality.
-   *
-   * This is used to check if two memory devices are the same.
-   * Used to implement DataTransferImpl::CanCopy.
-   *
-   * \param[in] a The first OrtMemoryDevice instance to compare.
-   * \param[in] b The second OrtMemoryDevice instance to compare.
-   * \return True if the two OrtMemoryDevice instances are equal, false otherwise.
-   *
-   * \since Version 1.23.
-   */
-  ORT_API_T(bool, OrtMemoryDevice_AreEqual, _In_ const OrtMemoryDevice* a, _In_ const OrtMemoryDevice* b);
-
-  /** \brief Get the OrtMemoryInfoDeviceType value from an OrtMemoryDevice instance.
-   *
-   * \param[in] memory_device OrtMemoryDevice instance.
-   * \return The OrtMemoryInfoDeviceType value.
-   *
-   * \since Version 1.23.
-   */
-  ORT_API_T(OrtMemoryInfoDeviceType, OrtMemoryDevice_GetDeviceType, _In_ const OrtMemoryDevice* memory_device);
-
-  /** \brief Get the OrtDeviceMemoryType value from an OrtMemoryDevice instance.
-   *
-   * \param[in] memory_device OrtMemoryDevice instance.
-   * \return The OrtDeviceMemoryType value.
-   *
-   * \since Version 1.23.
-   */
-  ORT_API_T(OrtDeviceMemoryType, OrtMemoryDevice_GetMemoryType, _In_ const OrtMemoryDevice* memory_device);
-};
-
-/**
- * \brief The OrtEp struct provides functions to implement for an execution provider.
- * \since Version 1.22.
- */
-struct OrtEp {
-  /** \brief The ONNX Runtime version the execution provider was compiled with.
-   *
-   * Implementation should set to ORT_API_VERSION.
-   * ORT will use this to ensure it does not call functions that were not available when the library was compiled.
-   *
-   * \since Version 1.22.
-   */
-  uint32_t ort_version_supported;
-
-  /** \brief Get the execution provider name.
-   *
-   * \param[in] this_ptr The OrtEp instance.
-   * \return The execution provider name.
-   *
-   * \note Returned string is owned by ORT and valid until UnregisterExecutionProviderLibrary is called.
-   *
-   * \since Version 1.22.
-   */
-  ORT_API_T(const char*, GetName, const OrtEp* this_ptr);
-
-  // OrtStatus* GetCapability(OrtEp* ep, const OrtGraph* graph,
-  //                          size_t* num_supported_subgraphs,
-  //                          OrtIndexedSubgraph** supported_subgraphs, OrtAllocator* allocator);
-
-  // OrtStatus* Compile(OrtEp* ep, const OrtGraph** graphs, OrtNode** fused_graph_nodes,
-  //                    size_t count, OrtNodeComputeInfo* node_compute_infos);
-
-  // TODO: Implement OrtEpApi and the complete OrtEp interface as the next step.
-};
-
-/** \brief The function signature that ORT will call to create OrtEpFactory instances.
- *
- * This must be available in a function called 'CreateEpFactories' in the execution provider library.
- *
- * \param[in] registered_name The name the execution library is registered with by RegisterExecutionProviderLibrary
- * \param[in] ort_api_base The OrtApiBase instance that is used by the factory to get the OrtApi instance for the
- *                         version of ORT that the library was compiled against.
- * \param[in,out] factories The implementation should create and add OrtEpFactory instances to this
- *                          pre-allocated array.
- *                          i.e. usage is `factories[0] = new MyEpFactory();`
- * \param[in] max_factories The maximum number of OrtEpFactory instances that can be added to `factories`.
- *                          Current default is to allow 4 factories. This can be increased in the future if needed.
- * \param[out] num_factories The number of OrtEpFactory instances created by the factory and added to `factories`.
- *
- * \snippet{doc} snippets.dox OrtStatus Return Value
- *
- * \since Version 1.22.
- */
-typedef OrtStatus* (*CreateEpApiFactoriesFn)(_In_ const char* registered_name, _In_ const OrtApiBase* ort_api_base,
-                                             _Inout_ OrtEpFactory** factories, _In_ size_t max_factories,
-                                             _Out_ size_t* num_factories);
-
-/** \brief The function signature that ORT will call to release an OrtEpFactory instance.
- *
- * This must be available in a function called 'ReleaseEpFactory' in the execution provider library.
- *
- * \param[in] factory The OrtEpFactory instance to release.
- *
- * \snippet{doc} snippets.dox OrtStatus Return Value
- *
- * \since Version 1.22.
- */
-typedef OrtStatus* (*ReleaseEpApiFactoryFn)(_In_ OrtEpFactory* factory);
-
-/**
- * \brief The OrtEpFactory provides functions to create and manage execution providers.
- * \since Version 1.22.
- */
-struct OrtEpFactory {
-  /** \brief The ONNX Runtime version the execution provider was compiled with.
-   *
-   * Implementation should set to ORT_API_VERSION.
-   * ORT will use this to ensure it does not call functions that were not available when the library was compiled.
-   *
-   * \since Version 1.22.
-   */
-  uint32_t ort_version_supported;
-
-  /** \brief Get the name the of the execution provider that the factory creates.
-   *
-   * \param[in] this_ptr The OrtEpFactory instance.
-   * \return The name of the execution provider the factory creates.
-   *
-   * \since Version 1.22.
-   */
-  ORT_API_T(const char*, GetName, const OrtEpFactory* this_ptr);
-
-  /** \brief Get the name of vendor who owns the execution provider that the factory creates.
-   *
-   * \param[in] this_ptr The OrtEpFactory instance.
-   * \return vendor The vendor name of the execution provider the factory creates.
-   *
-   * \since Version 1.22.
-   */
-  ORT_API_T(const char*, GetVendor, const OrtEpFactory* this_ptr);
-
-  /** \brief Get information from the execution provider if it supports the OrtHardwareDevice.
-   *
-   * \param[in] this_ptr The OrtEpFactory instance.
-   *                     Non-const as the factory is passed through to the CreateEp call via the OrtEpDevice.
-   * \param[in] devices The OrtHardwareDevice instances that are available.
-   * \param[in] num_devices The number of OrtHardwareDevice instances.
-   * \param[out] ep_devices OrtEpDevice instances for each OrtHardwareDevice that the EP can use.
-   *                        The implementation should call OrtEpApi::CreateEpDevice to create, and add the OrtEpDevice
-   *                        instances to this pre-allocated array. ORT will take ownership of the values returned.
-   *                        i.e. usage is `ep_devices[0] = <ptr to OrtEpDevice created with OrtEpApi::CreateEpDevice>;`
-   * \param[in] max_ep_devices The maximum number of OrtEpDevices that can be added to ep_devices.
-   *                           Current default is 8. This can be increased if needed.
-   * \param[out] num_ep_devices The number of EP devices added to ep_devices.
-   * \return true if the factory can create an execution provider that uses `device`.
-   *
-   * \note ORT will take ownership or ep_metadata and/or ep_options if they are not null.
-   *
-   * \since Version 1.22.
-   */
-  ORT_API_T(OrtStatus*, GetSupportedDevices, _In_ OrtEpFactory* this_ptr,
-            _In_reads_(num_devices) const OrtHardwareDevice* const* devices,
-            _In_ size_t num_devices,
-            _Inout_ OrtEpDevice** ep_devices,
-            _In_ size_t max_ep_devices,
-            _Out_ size_t* num_ep_devices);
-
-  /** \brief Function to create an OrtEp instance for use in a Session.
-   *
-   *  ORT will call ReleaseEp to release the instance when it is no longer needed.
-   *
-   * \param[in] this_ptr The OrtEpFactory instance.
-   * \param[in] devices The OrtHardwareDevice instances that the execution provider was selected to use.
-   * \param[in] ep_metadata_pairs Execution provider metadata that was provided to OrtEpApi::CreateEpDevice, for each
-   *                              device.
-   * \param[in] num_devices The number of devices the execution provider was selected for.
-   * \param[in] session_options The OrtSessionOptions instance that contains the configuration options for the
-   *                            session. This will include ep_options from GetSupportedDevices as well as any
-   *                            user provided overrides.
-   *                            Execution provider options will have been added with a prefix of 'ep.[ep name].'.
-   *                            The OrtSessionOptions instance will NOT be valid after this call and should not be
-   *                            stored for later use.
-   * \param[in] logger The OrtLogger instance for the session that the execution provider should use for logging.
-   * \param[out] ep The OrtEp instance created by the factory.
-   *
-   * \snippet{doc} snippets.dox OrtStatus Return Value
-   *
-   * \since Version [coming soon]. This is a placeholder.
-   */
-  ORT_API2_STATUS(CreateEp, _In_ OrtEpFactory* this_ptr,
-                  _In_reads_(num_devices) const OrtHardwareDevice* const* devices,
-                  _In_reads_(num_devices) const OrtKeyValuePairs* const* ep_metadata_pairs,
-                  _In_ size_t num_devices,
-                  _In_ const OrtSessionOptions* session_options,
-                  _In_ const OrtLogger* logger, _Outptr_ OrtEp** ep);
-
-  /** \brief Release the OrtEp instance.
-   *
-   * \param[in] this_ptr The OrtEpFactory instance.
-   * \param[in] ep The OrtEp instance to release.
-   *
-   * \since Version [coming soon]. This is a placeholder.
-   */
-  ORT_API_T(void, ReleaseEp, OrtEpFactory* this_ptr, struct OrtEp* ep);
-
-  /** \brief Create an OrtAllocator for the given OrtMemoryInfo.
-   *
-   * This is used to create an allocator that an execution provider created by the factory requires.
-   * The OrtMemoryInfo instance will match one of the values set in the OrtEpDevice using EpDevice_AddAllocatorInfo.
-   *
-   * \param[in] this_ptr The OrtEpFactory instance.
-   * \param[in] memory_info The OrtMemoryInfo to create the allocator for.
-   * \param[in] allocator_options Optional key-value pairs for allocator options, can be nullptr.
-   * \param[out] allocator The created OrtAllocator instance.
-   *
-   * \snippet{doc} snippets.dox OrtStatus Return Value
-   *
-   * \since Version 1.23.
-   */
-  ORT_API2_STATUS(CreateAllocator, _In_ OrtEpFactory* this_ptr,
-                  _In_ const OrtMemoryInfo* memory_info,
-                  _In_ const OrtKeyValuePairs* allocator_options,
-                  _Outptr_ OrtAllocator** allocator);
-
-  /** \brief Release an OrtAllocator created by the factory.
-   *
-   * \since Version 1.23.
-   */
-  ORT_API_T(void, ReleaseAllocator, _In_ OrtEpFactory* this_ptr, _In_ OrtAllocator* allocator);
-
-  /** \brief Create an OrtDataTransferImpl instance for the factory.
-   *
-   * This is used to create an IDataTransfer implementation that can be used to copy data between devices
-   * that the execution provider supports.
-   *
-   * \param[in] this_ptr The OrtEpFactory instance.
-   * \param[out] data_transfer The created OrtDataTransferImpl instance.
-   *
-   * \snippet{doc} snippets.dox OrtStatus Return Value
-   *
-   * \since Version 1.23.
-   */
-  ORT_API2_STATUS(CreateDataTransfer, _In_ OrtEpFactory* this_ptr, _Outptr_ OrtDataTransferImpl** data_transfer);
-};
-
-=======
->>>>>>> 6cffd1ac
 /*
  * This is the old way to add the CUDA provider to the session, please use SessionOptionsAppendExecutionProvider_CUDA above to access the latest functionality
  * This function always exists, but will only succeed if Onnxruntime was built with CUDA support and the CUDA provider shared library exists
