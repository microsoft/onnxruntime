--- conflicted
+++ resolved
@@ -569,13 +569,8 @@
 
   // Override symbolic dimensions (by specific denotation strings) with actual values if known at session initialization time to enable
   // optimizations that can take advantage of fixed values (such as memory planning, etc)
-<<<<<<< HEAD
-  OrtStatus*(ORT_API_CALL* AddFreeDimensionOverride)(_Inout_ OrtSessionOptions* options,
-                                                                 _In_ const char* dim_denotation, _In_ int64_t dim_value)NO_EXCEPTION;
-=======
-  ORT_API2_STATUS(AddFreeDimensionOverride, _Inout_ OrtSessionOptions* options, _In_ const char* symbolic_dim,
-                  _In_ int64_t dim_override);
->>>>>>> 16baff2e
+  ORT_API2_STATUS(AddFreeDimensionOverride, _Inout_ OrtSessionOptions* options, _In_ const char* dim_denotation,
+                  _In_ int64_t dim_value);
 
   /**
    * APIs to support non-tensor types - map and sequence.
@@ -782,12 +777,8 @@
   ORT_API2_STATUS(ModelMetadataLookupCustomMetadataMap, _In_ const OrtModelMetadata* model_metadata,
                   _Inout_ OrtAllocator* allocator, _In_ const char* key, _Outptr_result_maybenull_ char** value);
 
-<<<<<<< HEAD
-  OrtStatus*(ORT_API_CALL* ModelMetadataGetVersion)(_In_ const OrtModelMetadata* model_metadata, _Out_ int64_t* value)NO_EXCEPTION;
-=======
   ORT_API2_STATUS(ModelMetadataGetVersion, _In_ const OrtModelMetadata* model_metadata, _Out_ int64_t* value);
 
->>>>>>> 16baff2e
   ORT_CLASS_RELEASE(ModelMetadata);
 
   /*
@@ -816,19 +807,15 @@
    * The caller is responsible for freeing each string and the pointer array.
    * 'keys' will be a nullptr if custom metadata map is empty.
    */
-<<<<<<< HEAD
-  OrtStatus*(ORT_API_CALL* ModelMetadataGetCustomMetadataMapKeys)(_In_ const OrtModelMetadata* model_metadata,
-                                                                  _Inout_ OrtAllocator* allocator,
-                                                                  _Outptr_ char*** keys, _Out_ int64_t* num_keys)NO_EXCEPTION;
-
-  // Override symbolic dimensions (by specific name strings) with actual values if known at session initialization time to enable
-  // optimizations that can take advantage of fixed values (such as memory planning, etc)
-  OrtStatus*(ORT_API_CALL* AddFreeDimensionOverrideByName)(_Inout_ OrtSessionOptions* options,
-                                                           _In_ const char* dim_name, _In_ int64_t dim_value)NO_EXCEPTION;
-=======
   ORT_API2_STATUS(ModelMetadataGetCustomMetadataMapKeys, _In_ const OrtModelMetadata* model_metadata,
                                                                   _Inout_ OrtAllocator* allocator, _Outptr_result_buffer_maybenull_(*num_keys) char*** keys, _Out_ int64_t* num_keys);
->>>>>>> 16baff2e
+
+  // Override symbolic dimensions (by specific name strings) with actual values
+  // if known at session initialization time to enable optimizations that can
+  // take advantage of fixed values (such as memory planning, etc)
+  ORT_API2_STATUS(AddFreeDimensionOverrideByName,
+                  _Inout_ OrtSessionOptions *options, _In_ const char *dim_name,
+                  _In_ int64_t dim_value);
 };
 
 /*
