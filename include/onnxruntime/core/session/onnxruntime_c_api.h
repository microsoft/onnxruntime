﻿// Copyright (c) Microsoft Corporation. All rights reserved.
// Licensed under the MIT License.

// See docs\c_cxx\README.md on generating the Doxygen documentation from this file

/** \mainpage ONNX Runtime
 *
 * ONNX Runtime is a high-performance inference and training graph execution engine for deep learning models.
 *
 * ONNX Runtime's C, C++ APIs offer an easy to use interface to onboard and execute onnx models.
 * - \subpage c_cpp_api "Core C, C++ APIs"
 * - \subpage training_c_cpp_api "Training C, C++ APIs for on-device training"
 *
 * \page c_cpp_api Core C, C++ APIs
 * <h1>C</h1>
 *
 * ::OrtApi - Click here to go to the structure with all C API functions.
 *
 * <h1>C++</h1>
 *
 * ::Ort - Click here to go to the namespace holding all of the C++ wrapper classes
 *
 * It is a set of header only wrapper classes around the C API. The goal is to turn the C style return value error codes into C++ exceptions, and to
 * automate memory management through standard C++ RAII principles.
 *
 * \addtogroup Global
 * ONNX Runtime C API
 * @{
 */

#pragma once
#include <stdbool.h>
#include <stdint.h>
#include <stdlib.h>
#include <string.h>

/** \brief The API version defined in this header
 *
 * This value is used by some API functions to behave as this version of the header expects.
 */
#define ORT_API_VERSION 23

#ifdef __cplusplus
extern "C" {
#endif

//! @}
// SAL2 Definitions
#ifndef _MSC_VER
#define _In_
#define _In_z_
#define _In_opt_
#define _In_opt_z_
#define _Out_
#define _Outptr_
#define _Out_opt_
#define _Inout_
#define _Inout_opt_
#define _Frees_ptr_opt_
#define _Ret_maybenull_
#define _Ret_notnull_
#define _Check_return_
#define _Outptr_result_maybenull_
#define _In_reads_(X)
#define _Inout_updates_(X)
#define _Out_writes_(X)
#define _Inout_updates_all_(X)
#define _Out_writes_bytes_all_(X)
#define _Out_writes_all_(X)
#define _Success_(X)
#define _Outptr_result_buffer_maybenull_(X)
#define ORT_ALL_ARGS_NONNULL __attribute__((nonnull))
#else
#include <specstrings.h>
#define ORT_ALL_ARGS_NONNULL
#endif

#ifdef _WIN32
// Define ORT_DLL_IMPORT if your program is dynamically linked to Ort.
// dllexport is not used, we use a .def file.
#ifdef ORT_DLL_IMPORT
#define ORT_EXPORT __declspec(dllimport)
#else
#define ORT_EXPORT
#endif
#define ORT_API_CALL _stdcall
#define ORT_MUST_USE_RESULT
#define ORTCHAR_T wchar_t
#else
// To make symbols visible on macOS/iOS
#ifdef __APPLE__
#define ORT_EXPORT __attribute__((visibility("default")))
#else
#define ORT_EXPORT
#endif
#define ORT_API_CALL
#define ORT_MUST_USE_RESULT __attribute__((warn_unused_result))
#define ORTCHAR_T char
#endif

/// ORTCHAR_T, ORT_TSTR are reserved specifically for path handling.
/// All other strings are UTF-8 encoded, use char and std::string
#ifndef ORT_TSTR
#ifdef _WIN32
#define ORT_TSTR(X) L##X
// When X is a macro, L##X is not defined. In this case, we need to use ORT_TSTR_ON_MACRO.
#define ORT_TSTR_ON_MACRO(X) L"" X
#else
#define ORT_TSTR(X) X
#define ORT_TSTR_ON_MACRO(X) X
#endif
#endif

// On Windows, ORT_FILE is a wchar_t version of the __FILE__ macro.
// Otherwise, ORT_FILE is equivalent to __FILE__.
#ifndef ORT_FILE
#define ORT_FILE_INTERNAL(x) ORT_TSTR(x)
#define ORT_FILE ORT_FILE_INTERNAL(__FILE__)
#endif

// Any pointer marked with _In_ or _Out_, cannot be NULL.

// Windows users should use unicode paths when possible to bypass the MAX_PATH limitation
// Every pointer marked with _In_ or _Out_, cannot be NULL. Caller should ensure that.
// for ReleaseXXX(...) functions, they can accept NULL pointer.

#ifdef __cplusplus
// For any compiler with C++11 support, MSVC 2015 and greater, or Clang version supporting noexcept.
// Such complex condition is needed because compilers set __cplusplus value differently.
#ifndef __has_feature
#define __has_feature(x) 0
#endif
#if ((__cplusplus >= 201103L) || (_MSC_VER >= 1900) || (defined(__has_feature) && __has_feature(cxx_noexcept)))
#define NO_EXCEPTION noexcept
#else
#define NO_EXCEPTION throw()
#endif
#else
#define NO_EXCEPTION
#endif

// __VA_ARGS__ on Windows and Linux are different
#define ORT_API(RETURN_TYPE, NAME, ...) RETURN_TYPE ORT_API_CALL NAME(__VA_ARGS__) NO_EXCEPTION

#define ORT_API_STATUS(NAME, ...)                                                                   \
  _Success_(return == 0) _Check_return_ _Ret_maybenull_ OrtStatusPtr ORT_API_CALL NAME(__VA_ARGS__) \
  NO_EXCEPTION ORT_MUST_USE_RESULT

// XXX: Unfortunately, SAL annotations are known to not work with function pointers
#define ORT_API2_STATUS(NAME, ...) \
  _Check_return_ _Ret_maybenull_ OrtStatusPtr(ORT_API_CALL* NAME)(__VA_ARGS__) NO_EXCEPTION ORT_MUST_USE_RESULT

// Used in *.cc files. Almost as same as ORT_API_STATUS, except without ORT_MUST_USE_RESULT and ORT_EXPORT
#define ORT_API_STATUS_IMPL(NAME, ...) \
  _Success_(return == 0) _Check_return_ _Ret_maybenull_ OrtStatusPtr ORT_API_CALL NAME(__VA_ARGS__) NO_EXCEPTION

#define ORT_CLASS_RELEASE(X) void(ORT_API_CALL * Release##X)(_Frees_ptr_opt_ Ort##X * input)

#ifdef __DOXYGEN__
#undef ORT_API_STATUS
#define ORT_API_STATUS(NAME, ...) OrtStatus* NAME(__VA_ARGS__)
#undef ORT_API2_STATUS
#define ORT_API2_STATUS(NAME, ...) OrtStatus* NAME(__VA_ARGS__)
#undef ORT_CLASS_RELEASE
#define ORT_CLASS_RELEASE(X) void Release##X(Ort##X* input)
#undef NO_EXCEPTION
#define NO_EXCEPTION
#endif
/** \addtogroup Global
 * ONNX Runtime C API
 * @{
 */

/** Copied from TensorProto::DataType
 * Currently, Ort doesn't support complex64, complex128
 */
typedef enum ONNXTensorElementDataType {
  ONNX_TENSOR_ELEMENT_DATA_TYPE_UNDEFINED,
  ONNX_TENSOR_ELEMENT_DATA_TYPE_FLOAT,   // maps to c type float
  ONNX_TENSOR_ELEMENT_DATA_TYPE_UINT8,   // maps to c type uint8_t
  ONNX_TENSOR_ELEMENT_DATA_TYPE_INT8,    // maps to c type int8_t
  ONNX_TENSOR_ELEMENT_DATA_TYPE_UINT16,  // maps to c type uint16_t
  ONNX_TENSOR_ELEMENT_DATA_TYPE_INT16,   // maps to c type int16_t
  ONNX_TENSOR_ELEMENT_DATA_TYPE_INT32,   // maps to c type int32_t
  ONNX_TENSOR_ELEMENT_DATA_TYPE_INT64,   // maps to c type int64_t
  ONNX_TENSOR_ELEMENT_DATA_TYPE_STRING,  // maps to c++ type std::string
  ONNX_TENSOR_ELEMENT_DATA_TYPE_BOOL,
  ONNX_TENSOR_ELEMENT_DATA_TYPE_FLOAT16,
  ONNX_TENSOR_ELEMENT_DATA_TYPE_DOUBLE,      // maps to c type double
  ONNX_TENSOR_ELEMENT_DATA_TYPE_UINT32,      // maps to c type uint32_t
  ONNX_TENSOR_ELEMENT_DATA_TYPE_UINT64,      // maps to c type uint64_t
  ONNX_TENSOR_ELEMENT_DATA_TYPE_COMPLEX64,   // complex with float32 real and imaginary components
  ONNX_TENSOR_ELEMENT_DATA_TYPE_COMPLEX128,  // complex with float64 real and imaginary components
  ONNX_TENSOR_ELEMENT_DATA_TYPE_BFLOAT16,    // Non-IEEE floating-point format based on IEEE754 single-precision
  // float 8 types were introduced in onnx 1.14, see https://onnx.ai/onnx/technical/float8.html
  ONNX_TENSOR_ELEMENT_DATA_TYPE_FLOAT8E4M3FN,    // Non-IEEE floating-point format based on IEEE754 single-precision
  ONNX_TENSOR_ELEMENT_DATA_TYPE_FLOAT8E4M3FNUZ,  // Non-IEEE floating-point format based on IEEE754 single-precision
  ONNX_TENSOR_ELEMENT_DATA_TYPE_FLOAT8E5M2,      // Non-IEEE floating-point format based on IEEE754 single-precision
  ONNX_TENSOR_ELEMENT_DATA_TYPE_FLOAT8E5M2FNUZ,  // Non-IEEE floating-point format based on IEEE754 single-precision
  // Int4 types were introduced in ONNX 1.16. See https://onnx.ai/onnx/technical/int4.html
  ONNX_TENSOR_ELEMENT_DATA_TYPE_UINT4,  // maps to a pair of packed uint4 values (size == 1 byte)
  ONNX_TENSOR_ELEMENT_DATA_TYPE_INT4    // maps to a pair of packed int4 values (size == 1 byte)
} ONNXTensorElementDataType;

// Synced with onnx TypeProto oneof
typedef enum ONNXType {
  ONNX_TYPE_UNKNOWN,
  ONNX_TYPE_TENSOR,
  ONNX_TYPE_SEQUENCE,
  ONNX_TYPE_MAP,
  ONNX_TYPE_OPAQUE,
  ONNX_TYPE_SPARSETENSOR,
  ONNX_TYPE_OPTIONAL
} ONNXType;

// These types are synced with internal
// SparseFormatFlags
typedef enum OrtSparseFormat {
  ORT_SPARSE_UNDEFINED = 0,
  ORT_SPARSE_COO = 0x1,
  ORT_SPARSE_CSRC = 0x2,
  ORT_SPARSE_BLOCK_SPARSE = 0x4
} OrtSparseFormat;

// Enum allows to query sparse tensor indices
enum OrtSparseIndicesFormat {
  ORT_SPARSE_COO_INDICES,
  ORT_SPARSE_CSR_INNER_INDICES,
  ORT_SPARSE_CSR_OUTER_INDICES,
  ORT_SPARSE_BLOCK_SPARSE_INDICES
};

/** \brief Logging severity levels
 *
 * In typical API usage, specifying a logging severity level specifies the minimum severity of log messages to show.
 */
typedef enum OrtLoggingLevel {
  ORT_LOGGING_LEVEL_VERBOSE,  ///< Verbose informational messages (least severe).
  ORT_LOGGING_LEVEL_INFO,     ///< Informational messages.
  ORT_LOGGING_LEVEL_WARNING,  ///< Warning messages.
  ORT_LOGGING_LEVEL_ERROR,    ///< Error messages.
  ORT_LOGGING_LEVEL_FATAL,    ///< Fatal error messages (most severe).
} OrtLoggingLevel;

typedef enum OrtErrorCode {
  ORT_OK,
  ORT_FAIL,
  ORT_INVALID_ARGUMENT,
  ORT_NO_SUCHFILE,
  ORT_NO_MODEL,
  ORT_ENGINE_ERROR,
  ORT_RUNTIME_EXCEPTION,
  ORT_INVALID_PROTOBUF,
  ORT_MODEL_LOADED,
  ORT_NOT_IMPLEMENTED,
  ORT_INVALID_GRAPH,
  ORT_EP_FAIL,
  ORT_MODEL_LOAD_CANCELED,
  ORT_MODEL_REQUIRES_COMPILATION,
} OrtErrorCode;

typedef enum OrtOpAttrType {
  ORT_OP_ATTR_UNDEFINED = 0,
  ORT_OP_ATTR_INT,
  ORT_OP_ATTR_INTS,
  ORT_OP_ATTR_FLOAT,
  ORT_OP_ATTR_FLOATS,
  ORT_OP_ATTR_STRING,
  ORT_OP_ATTR_STRINGS,
} OrtOpAttrType;

//! @}
#define ORT_RUNTIME_CLASS(X) \
  struct Ort##X;             \
  typedef struct Ort##X Ort##X

/** \addtogroup Global
 * ONNX Runtime C API
 * @{
 */
// The actual types defined have an Ort prefix
ORT_RUNTIME_CLASS(Env);
ORT_RUNTIME_CLASS(Status);  // nullptr for Status* indicates success
ORT_RUNTIME_CLASS(MemoryInfo);
ORT_RUNTIME_CLASS(IoBinding);
ORT_RUNTIME_CLASS(Session);  // Don't call ReleaseSession from Dllmain (because session owns a thread pool)
ORT_RUNTIME_CLASS(Value);
ORT_RUNTIME_CLASS(RunOptions);
ORT_RUNTIME_CLASS(TypeInfo);
ORT_RUNTIME_CLASS(TensorTypeAndShapeInfo);
ORT_RUNTIME_CLASS(MapTypeInfo);
ORT_RUNTIME_CLASS(SequenceTypeInfo);
ORT_RUNTIME_CLASS(OptionalTypeInfo);
ORT_RUNTIME_CLASS(SessionOptions);
ORT_RUNTIME_CLASS(CustomOpDomain);
ORT_RUNTIME_CLASS(ModelMetadata);
ORT_RUNTIME_CLASS(ThreadPoolParams);
ORT_RUNTIME_CLASS(ThreadingOptions);
ORT_RUNTIME_CLASS(ArenaCfg);
ORT_RUNTIME_CLASS(PrepackedWeightsContainer);
ORT_RUNTIME_CLASS(TensorRTProviderOptionsV2);
ORT_RUNTIME_CLASS(NvTensorRtRtxProviderOptions);
ORT_RUNTIME_CLASS(CUDAProviderOptionsV2);
ORT_RUNTIME_CLASS(CANNProviderOptions);
ORT_RUNTIME_CLASS(DnnlProviderOptions);
ORT_RUNTIME_CLASS(Op);
ORT_RUNTIME_CLASS(OpAttr);
ORT_RUNTIME_CLASS(Logger);
ORT_RUNTIME_CLASS(ShapeInferContext);
ORT_RUNTIME_CLASS(LoraAdapter);
ORT_RUNTIME_CLASS(ValueInfo);
ORT_RUNTIME_CLASS(Node);
ORT_RUNTIME_CLASS(Graph);
ORT_RUNTIME_CLASS(Model);
ORT_RUNTIME_CLASS(ModelCompilationOptions);
ORT_RUNTIME_CLASS(HardwareDevice);
ORT_RUNTIME_CLASS(EpDevice);
ORT_RUNTIME_CLASS(KeyValuePairs);

#ifdef _MSC_VER
typedef _Return_type_success_(return == 0) OrtStatus* OrtStatusPtr;
#else
typedef OrtStatus* OrtStatusPtr;
#endif

/** \brief Memory allocation interface
 *
 * Structure of function pointers that defines a memory allocator. This can be created and filled in by the user for custom allocators.
 *
 * When an allocator is passed to any function, be sure that the allocator object is not destroyed until the last allocated object using it is freed.
 */
typedef struct OrtAllocator {
  uint32_t version;                                                                   ///< Must be initialized to ORT_API_VERSION
  void*(ORT_API_CALL* Alloc)(struct OrtAllocator* this_, size_t size);                ///< Returns a pointer to an allocated block of `size` bytes
  void(ORT_API_CALL* Free)(struct OrtAllocator* this_, void* p);                      ///< Free a block of memory previously allocated with OrtAllocator::Alloc
  const struct OrtMemoryInfo*(ORT_API_CALL* Info)(const struct OrtAllocator* this_);  ///< Return a pointer to an ::OrtMemoryInfo that describes this allocator
  /**
   * @brief Optional allocation function to use for memory allocations made during session initialization.
   * Use this function if you want to separate allocations made by ORT during Run() calls from
   * those made during session initialization. This allows for separate memory management strategies for these allocations.
   */
  void*(ORT_API_CALL* Reserve)(struct OrtAllocator* this_, size_t size);  ///< Returns a pointer to an allocated block of `size` bytes

  /**
   * @brief Function used to get the statistics of the allocator.
   *
   * Return a pointer to the OrtKeyValuePairs structure that contains the statistics of the allocator
   * and the user should call OrtApi::ReleaseKeyValuePairs.
   * Supported keys are:
   * - Limit: Bytes limit of the allocator. -1 if no limit is set.
   * - InUse: Number of bytes in use.
   * - TotalAllocated: The total number of allocated bytes by the allocator.
   * - MaxInUse: The maximum bytes in use.
   * - NumAllocs: Number of allocations.
   * - NumReserves: Number of reserves. (Number of calls to Reserve() in arena-based allocators)
   * - NumArenaExtensions: Number of arena extensions (Relevant only for arena based allocators)
   * - NumArenaShrinkages: Number of arena shrinkages (Relevant only for arena based allocators)
   * - MaxAllocSize: The max single allocation seen.
   *
   * NOTE: If the allocator does not implement this function, the OrtKeyValuePairs instance will be empty.
   */
  ORT_API2_STATUS(GetStats, _In_ const struct OrtAllocator* this_, _Outptr_ OrtKeyValuePairs** out);
} OrtAllocator;

typedef void(ORT_API_CALL* OrtLoggingFunction)(
    void* param, OrtLoggingLevel severity, const char* category, const char* logid, const char* code_location,
    const char* message);

/** \brief Graph optimization level
 *
 * Refer to https://www.onnxruntime.ai/docs/performance/graph-optimizations.html#graph-optimization-levels
 * for an in-depth understanding of the Graph Optimization Levels.
 */
typedef enum GraphOptimizationLevel {
  ORT_DISABLE_ALL = 0,
  ORT_ENABLE_BASIC = 1,
  ORT_ENABLE_EXTENDED = 2,
  ORT_ENABLE_LAYOUT = 3,
  ORT_ENABLE_ALL = 99
} GraphOptimizationLevel;

typedef enum ExecutionMode {
  ORT_SEQUENTIAL = 0,
  ORT_PARALLEL = 1,
} ExecutionMode;

/** \brief Language projection identifiers
 * /see OrtApi::SetLanguageProjection
 */
typedef enum OrtLanguageProjection {
  ORT_PROJECTION_C = 0,
  ORT_PROJECTION_CPLUSPLUS = 1,
  ORT_PROJECTION_CSHARP = 2,
  ORT_PROJECTION_PYTHON = 3,
  ORT_PROJECTION_JAVA = 4,
  ORT_PROJECTION_WINML = 5,
  ORT_PROJECTION_NODEJS = 6,
} OrtLanguageProjection;

struct OrtKernelInfo;
typedef struct OrtKernelInfo OrtKernelInfo;
struct OrtKernelContext;
typedef struct OrtKernelContext OrtKernelContext;
struct OrtCustomOp;
typedef struct OrtCustomOp OrtCustomOp;

typedef enum OrtAllocatorType {
  OrtInvalidAllocator = -1,
  OrtDeviceAllocator = 0,
  OrtArenaAllocator = 1
} OrtAllocatorType;

/** \brief Memory types for allocated memory, execution provider specific types should be extended in each provider.
 */
// Whenever this struct is updated, please also update the MakeKey function in onnxruntime / core / framework / execution_provider.cc
typedef enum OrtMemType {
  OrtMemTypeCPUInput = -2,              ///< Any CPU memory used by non-CPU execution provider
  OrtMemTypeCPUOutput = -1,             ///< CPU accessible memory outputted by non-CPU execution provider, i.e. CUDA_PINNED
  OrtMemTypeCPU = OrtMemTypeCPUOutput,  ///< Temporary CPU accessible memory allocated by non-CPU execution provider, i.e. CUDA_PINNED
  OrtMemTypeDefault = 0,                ///< The default allocator for execution provider
} OrtMemType;

/** \brief This mimics OrtDevice type constants so they can be returned in the API
 */
typedef enum OrtMemoryInfoDeviceType {
  OrtMemoryInfoDeviceType_CPU = 0,
  OrtMemoryInfoDeviceType_GPU = 1,
  OrtMemoryInfoDeviceType_FPGA = 2
} OrtMemoryInfoDeviceType;

typedef enum OrtHardwareDeviceType {
  OrtHardwareDeviceType_CPU,
  OrtHardwareDeviceType_GPU,
  OrtHardwareDeviceType_NPU
} OrtHardwareDeviceType;

/** \brief These are the default EP selection policies used by ORT when doing automatic EP selection.
 */
typedef enum OrtExecutionProviderDevicePolicy {
  OrtExecutionProviderDevicePolicy_DEFAULT,
  OrtExecutionProviderDevicePolicy_PREFER_CPU,
  OrtExecutionProviderDevicePolicy_PREFER_NPU,
  OrtExecutionProviderDevicePolicy_PREFER_GPU,
  OrtExecutionProviderDevicePolicy_MAX_PERFORMANCE,
  OrtExecutionProviderDevicePolicy_MAX_EFFICIENCY,
  OrtExecutionProviderDevicePolicy_MIN_OVERALL_POWER,
} OrtExecutionProviderDevicePolicy;

/** \brief Delegate to allow providing custom OrtEpDevice selection logic
 *
 * This delegate is called by the EP selection code to allow the user to provide custom device selection logic.
 * The user can use this to select OrtEpDevice instances from the list of available devices.
 *
 * \param ep_devices The list of available devices.
 * \param num_devices The number of available devices.
 * \param model_metadata The model metadata.
 * \param runtime_metadata The runtime metadata. May be nullptr.
 * \param selected Pre-allocated array to populate with selected OrtEpDevice pointers from ep_devices.
 * \param max_selected The maximum number of devices that can be selected in the pre-allocated array.
                       Currently the maximum is 8.
 * \param num_selected The number of selected devices.
 * \param state Opaque pointer. Required to use the delegate from other languages like C# and python.
 *
 * \return OrtStatus* Selection status. Return nullptr on success.
 *                    Use CreateStatus to provide error info. Use ORT_FAIL as the error code.
 *                    ORT will release the OrtStatus* if not null.
 */
typedef OrtStatus*(ORT_API_CALL* EpSelectionDelegate)(_In_ const OrtEpDevice** ep_devices,
                                                      _In_ size_t num_devices,
                                                      _In_ const OrtKeyValuePairs* model_metadata,
                                                      _In_opt_ const OrtKeyValuePairs* runtime_metadata,
                                                      _Inout_ const OrtEpDevice** selected,
                                                      _In_ size_t max_selected,
                                                      _Out_ size_t* num_selected,
                                                      _In_ void* state);

/** \brief Algorithm to use for cuDNN Convolution Op
 */
typedef enum OrtCudnnConvAlgoSearch {
  OrtCudnnConvAlgoSearchExhaustive,  // expensive exhaustive benchmarking using cudnnFindConvolutionForwardAlgorithmEx
  OrtCudnnConvAlgoSearchHeuristic,   // lightweight heuristic based search using cudnnGetConvolutionForwardAlgorithm_v7
  OrtCudnnConvAlgoSearchDefault,     // default algorithm using CUDNN_CONVOLUTION_FWD_ALGO_IMPLICIT_PRECOMP_GEMM
} OrtCudnnConvAlgoSearch;

/** \brief CUDA Provider Options
 *
 * \see OrtApi::SessionOptionsAppendExecutionProvider_CUDA
 */
typedef struct OrtCUDAProviderOptions {
#ifdef __cplusplus
  OrtCUDAProviderOptions()
      : device_id{},
        cudnn_conv_algo_search{OrtCudnnConvAlgoSearchExhaustive},
        gpu_mem_limit{SIZE_MAX},
        arena_extend_strategy{},
        do_copy_in_default_stream{1},
        has_user_compute_stream{},
        user_compute_stream{},
        default_memory_arena_cfg{},
        tunable_op_enable{false},
        tunable_op_tuning_enable{false},
        tunable_op_max_tuning_duration_ms{} {}
#endif

  /** \brief CUDA device Id
   *   Defaults to 0.
   */
  int device_id;

  /** \brief CUDA Convolution algorithm search configuration.
   *   See enum OrtCudnnConvAlgoSearch for more details.
   *   Defaults to OrtCudnnConvAlgoSearchExhaustive.
   */
  OrtCudnnConvAlgoSearch cudnn_conv_algo_search;

  /** \brief CUDA memory limit (To use all possible memory pass in maximum size_t)
   *   Defaults to SIZE_MAX.
   *   \note If a ::OrtArenaCfg has been applied, it will override this field
   */
  size_t gpu_mem_limit;

  /** \brief Strategy used to grow the memory arena
   *   0 = kNextPowerOfTwo<br>
   *   1 = kSameAsRequested<br>
   *   Defaults to 0.
   *   \note If a ::OrtArenaCfg has been applied, it will override this field
   */
  int arena_extend_strategy;

  /** \brief Flag indicating if copying needs to take place on the same stream as the compute stream in the CUDA EP
   *   0 = Use separate streams for copying and compute.
   *   1 = Use the same stream for copying and compute.
   *   Defaults to 1.
   *   WARNING: Setting this to 0 may result in data races for some models.
   *   Please see issue #4829 for more details.
   */
  int do_copy_in_default_stream;

  /** \brief Flag indicating if there is a user provided compute stream
   *   Defaults to 0.
   */
  int has_user_compute_stream;

  /** \brief User provided compute stream.
   *   If provided, please set `has_user_compute_stream` to 1.
   */
  void* user_compute_stream;

  /** \brief CUDA memory arena configuration parameters
   */
  OrtArenaCfg* default_memory_arena_cfg;

  /** \brief Enable TunableOp for using.
   *   Set it to 1/0 to enable/disable TunableOp. Otherwise, it is disabled by default.
   *   This option can be overridden by environment variable ORT_CUDA_TUNABLE_OP_ENABLE.
   */
  int tunable_op_enable;

  /** \brief Enable TunableOp for tuning.
   *   Set it to 1/0 to enable/disable TunableOp tuning. Otherwise, it is disabled by default.
   *   This option can be overridden by environment variable ORT_CUDA_TUNABLE_OP_TUNING_ENABLE.
   */
  int tunable_op_tuning_enable;

  /** \brief Max tuning duration time limit for each instance of TunableOp.
   *   Defaults to 0 to disable the limit.
   */
  int tunable_op_max_tuning_duration_ms;

} OrtCUDAProviderOptions;

/** \brief ROCM Provider Options
 *
 * \see OrtApi::SessionOptionsAppendExecutionProvider_ROCM
 */
typedef struct OrtROCMProviderOptions {
#ifdef __cplusplus
  OrtROCMProviderOptions()
      : device_id{},
        miopen_conv_exhaustive_search{0},
        gpu_mem_limit{SIZE_MAX},
        arena_extend_strategy{},
        do_copy_in_default_stream{1},
        has_user_compute_stream{},
        user_compute_stream{},
        default_memory_arena_cfg{},
        enable_hip_graph{false},
        tunable_op_enable{false},
        tunable_op_tuning_enable{false},
        tunable_op_max_tuning_duration_ms{} {}
#endif

  /** \brief ROCM device Id
   *   Defaults to 0.
   */
  int device_id;

  /** \brief ROCM MIOpen Convolution algorithm exhaustive search option.
   *   Defaults to 0 (false).
   */
  int miopen_conv_exhaustive_search;

  /** \brief ROCM memory limit (To use all possible memory pass in maximum size_t)
   *   Defaults to SIZE_MAX.
   *   \note If a ::OrtArenaCfg has been applied, it will override this field
   */
  size_t gpu_mem_limit;

  /** \brief Strategy used to grow the memory arena
   *   0 = kNextPowerOfTwo<br>
   *   1 = kSameAsRequested<br>
   *   Defaults to 0.
   *   \note If a ::OrtArenaCfg has been applied, it will override this field
   */
  int arena_extend_strategy;

  /** \brief Flag indicating if copying needs to take place on the same stream as the compute stream in the ROCM EP
   *   0 = Use separate streams for copying and compute.
   *   1 = Use the same stream for copying and compute.
   *   Defaults to 1.
   *   WARNING: Setting this to 0 may result in data races for some models.
   *   Please see issue #4829 for more details.
   */
  int do_copy_in_default_stream;

  /** \brief Flag indicating if there is a user provided compute stream
   *   Defaults to 0.
   */
  int has_user_compute_stream;

  /** \brief User provided compute stream.
   *   If provided, please set `has_user_compute_stream` to 1.
   */
  void* user_compute_stream;

  /** \brief ROCM memory arena configuration parameters
   */
  OrtArenaCfg* default_memory_arena_cfg;

  int enable_hip_graph;

  /** \brief Enable TunableOp for using.
   *   Set it to 1/0 to enable/disable TunableOp. Otherwise, it is disabled by default.
   *   This option can be overridden by environment variable ORT_ROCM_TUNABLE_OP_ENABLE.
   */
  int tunable_op_enable;

  /** \brief Enable TunableOp for tuning.
   *   Set it to 1/0 to enable/disable TunableOp tuning. Otherwise, it is disabled by default.
   *   This option can be overridden by environment variable ORT_ROCM_TUNABLE_OP_TUNING_ENABLE.
   */
  int tunable_op_tuning_enable;

  /** \brief Max tuning duration time limit for each instance of TunableOp.
   *   Defaults to 0 to disable the limit.
   */
  int tunable_op_max_tuning_duration_ms;

} OrtROCMProviderOptions;

/** \brief TensorRT Provider Options
 *
 * \see OrtApi::SessionOptionsAppendExecutionProvider_TensorRT
 */
typedef struct OrtTensorRTProviderOptions {
  int device_id;                                ///< CUDA device id (0 = default device)
  int has_user_compute_stream;                  // indicator of user specified CUDA compute stream.
  void* user_compute_stream;                    // user specified CUDA compute stream.
  int trt_max_partition_iterations;             // maximum iterations for TensorRT parser to get capability
  int trt_min_subgraph_size;                    // minimum size of TensorRT subgraphs
  size_t trt_max_workspace_size;                // maximum workspace size for TensorRT.
  int trt_fp16_enable;                          // enable TensorRT FP16 precision. Default 0 = false, nonzero = true
  int trt_int8_enable;                          // enable TensorRT INT8 precision. Default 0 = false, nonzero = true
  const char* trt_int8_calibration_table_name;  // TensorRT INT8 calibration table name.
  int trt_int8_use_native_calibration_table;    // use native TensorRT generated calibration table. Default 0 = false, nonzero = true
  int trt_dla_enable;                           // enable DLA. Default 0 = false, nonzero = true
  int trt_dla_core;                             // DLA core number. Default 0
  int trt_dump_subgraphs;                       // dump TRT subgraph. Default 0 = false, nonzero = true
  int trt_engine_cache_enable;                  // enable engine caching. Default 0 = false, nonzero = true
  const char* trt_engine_cache_path;            // specify engine cache path
  int trt_engine_decryption_enable;             // enable engine decryption. Default 0 = false, nonzero = true
  const char* trt_engine_decryption_lib_path;   // specify engine decryption library path
  int trt_force_sequential_engine_build;        // force building TensorRT engine sequentially. Default 0 = false, nonzero = true
  // This is the legacy struct and don't add new fields here.
  // For new field that can be represented by string, please add it in include/onnxruntime/core/providers/tensorrt/tensorrt_provider_options.h
  // For non-string field, need to create a new separate api to handle it.
} OrtTensorRTProviderOptions;

/** \brief MIGraphX Provider Options
 *
 * \see OrtApi::SessionOptionsAppendExecutionProvider_MIGraphX
 */
typedef struct OrtMIGraphXProviderOptions {
  int device_id;                                     // hip device id.
  int migraphx_fp16_enable;                          // MIGraphX FP16 precision. Default 0 = false, nonzero = true
  int migraphx_fp8_enable;                           // MIGraphX FP8 precision. Default 0 = false, nonzero = true
  int migraphx_int8_enable;                          // MIGraphX INT8 precision. Default 0 = false, nonzero = true
  int migraphx_use_native_calibration_table;         // MIGraphx INT8 cal table. Default 0 = false, noznero = true
  const char* migraphx_int8_calibration_table_name;  // MIGraphx INT8 calibration table name
  const char* migraphx_cache_dir;                    // MIGraphX model cache directory
  int migraphx_exhaustive_tune;                      // MIGraphX tuned compile. Default = false
  size_t migraphx_mem_limit;
  int migraphx_arena_extend_strategy;
} OrtMIGraphXProviderOptions;

/** \brief OpenVINO Provider Options
 *  \brief This Struct is frozen since ORT 1.13.0. Its maintained part of Legacy API for compatibility.
 *  \brief For latest OpenVINO Provider Options update to the ProviderOptions map.
 *  \brief Latest OpenVINO Provider Options are listed in the
 *  \htmlonly
 *  <a href="https://onnxruntime.ai/docs/execution-providers/OpenVINO-ExecutionProvider.html#summary-of-options">onnxruntime document.</a>
 *  \endhtmlonly
 * \see OrtApi::SessionOptionsAppendExecutionProvider()
 */
typedef struct OrtOpenVINOProviderOptions {
#ifdef __cplusplus
  OrtOpenVINOProviderOptions() : device_type{},
                                 enable_npu_fast_compile{},
                                 device_id{},
                                 num_of_threads{},
                                 cache_dir{},
                                 context{},
                                 enable_opencl_throttling{},
                                 enable_dynamic_shapes{} {}
#endif
  /** \brief Device type string
   *
   * Valid settings are one of: "CPU_FP32", "CPU_FP16", "GPU_FP32", "GPU_FP16"
   */
  const char* device_type;
  unsigned char enable_npu_fast_compile;  ///< 0 = disabled, nonzero = enabled
  const char* device_id;
  size_t num_of_threads;  ///< 0 = Use default number of threads
  const char* cache_dir;  // path is set to empty by default
  void* context;
  unsigned char enable_opencl_throttling;  ///< 0 = disabled, nonzero = enabled
  unsigned char enable_dynamic_shapes;     ///< 0 = disabled, nonzero = enabled
} OrtOpenVINOProviderOptions;

struct OrtApi;
typedef struct OrtApi OrtApi;

struct OrtTrainingApi;
typedef struct OrtTrainingApi OrtTrainingApi;

struct OrtModelEditorApi;
typedef struct OrtModelEditorApi OrtModelEditorApi;

struct OrtCompileApi;
typedef struct OrtCompileApi OrtCompileApi;

struct OrtEpApi;
typedef struct OrtEpApi OrtEpApi;

/** \brief The helper interface to get the right version of OrtApi
 *
 * Get a pointer to this structure through ::OrtGetApiBase
 */
struct OrtApiBase {
  /** \brief Get a pointer to the requested version of the ::OrtApi
   *
   * \param[in] version Must be ::ORT_API_VERSION
   * \return The ::OrtApi for the version requested, nullptr will be returned if this version is unsupported, for example when using a runtime
   *   older than the version created with this header file.
   *
   * One can call GetVersionString() to get the version of the Onnxruntime library for logging
   * and error reporting purposes.
   */
  const OrtApi*(ORT_API_CALL* GetApi)(uint32_t version)NO_EXCEPTION;

  /** \brief Returns a null terminated string of the version of the Onnxruntime library (eg: "1.8.1")
   *
   *  \return UTF-8 encoded version string. Do not deallocate the returned buffer.
   */
  const char*(ORT_API_CALL* GetVersionString)(void)NO_EXCEPTION;
};

typedef struct OrtApiBase OrtApiBase;

/** \brief The Onnxruntime library's entry point to access the C API
 *
 * Call this to get the a pointer to an ::OrtApiBase
 */
ORT_EXPORT const OrtApiBase* ORT_API_CALL OrtGetApiBase(void) NO_EXCEPTION;

/** \brief Thread work loop function
 *
 * Onnxruntime will provide the working loop on custom thread creation
 * Argument is an onnxruntime built-in type which will be provided when thread pool calls OrtCustomCreateThreadFn
 */
typedef void (*OrtThreadWorkerFn)(void* ort_worker_fn_param);

typedef const struct OrtCustomHandleType {
  char __place_holder;
}* OrtCustomThreadHandle;

/** \brief Ort custom thread creation function
 *
 * The function should return a thread handle to be used in onnxruntime thread pools
 * Onnxruntime will throw exception on return value of nullptr or 0, indicating that the function failed to create a thread
 */
typedef OrtCustomThreadHandle (*OrtCustomCreateThreadFn)(void* ort_custom_thread_creation_options, OrtThreadWorkerFn ort_thread_worker_fn, void* ort_worker_fn_param);

/** \brief Custom thread join function
 *
 * Onnxruntime thread pool destructor will call the function to join a custom thread.
 * Argument ort_custom_thread_handle is the value returned by OrtCustomCreateThreadFn
 */
typedef void (*OrtCustomJoinThreadFn)(OrtCustomThreadHandle ort_custom_thread_handle);

typedef OrtStatus*(ORT_API_CALL* RegisterCustomOpsFn)(OrtSessionOptions* options, const OrtApiBase* api);

/** \brief Callback function for RunAsync
 *
 * \param[in] user_data User specific data that passed back to the callback
 * \param[out] outputs On succeed, outputs host inference results, on error, the value will be nullptr
 * \param[out] num_outputs Number of outputs, on error, the value will be zero
 * \param[out] status On error, status will provide details
 */
typedef void (*RunAsyncCallbackFn)(void* user_data, OrtValue** outputs, size_t num_outputs, OrtStatusPtr status);

/** \brief The C API
 *
 * All C API functions are defined inside this structure as pointers to functions.
 * Call OrtApiBase::GetApi to get a pointer to it
 *
 * \nosubgrouping
 */
struct OrtApi {
  /// \name OrtStatus
  /// @{

  /**
   * \brief Create an OrtStatus from a null terminated string
   *
   * \param[in] code
   * \param[in] msg A null-terminated string. Its contents will be copied.
   * \return A new OrtStatus object, must be destroyed with OrtApi::ReleaseStatus
   */
  OrtStatus*(ORT_API_CALL* CreateStatus)(OrtErrorCode code, _In_ const char* msg)NO_EXCEPTION ORT_ALL_ARGS_NONNULL;

  /** \brief Get OrtErrorCode from OrtStatus
   *
   * \param[in] status
   * \return OrtErrorCode that \p status was created with
   */
  OrtErrorCode(ORT_API_CALL* GetErrorCode)(_In_ const OrtStatus* status) NO_EXCEPTION ORT_ALL_ARGS_NONNULL;

  /** \brief Get error string from OrtStatus
   *
   * \param[in] status
   * \return The error message inside the `status`. Do not free the returned value.
   */
  const char*(ORT_API_CALL* GetErrorMessage)(_In_ const OrtStatus* status)NO_EXCEPTION ORT_ALL_ARGS_NONNULL;

  /// @}
  /// \name OrtEnv
  /// @{

  /** \brief Create an OrtEnv
   *
   * \note Invoking this function will return the same instance of the environment as that returned by a previous call
   * to another env creation function; all arguments to this function will be ignored.
   * \param[in] log_severity_level The log severity level.
   * \param[in] logid The log identifier.
   * \param[out] out Returned newly created OrtEnv. Must be freed with OrtApi::ReleaseEnv
   *
   * \snippet{doc} snippets.dox OrtStatus Return Value
   */
  ORT_API2_STATUS(CreateEnv, OrtLoggingLevel log_severity_level, _In_ const char* logid, _Outptr_ OrtEnv** out);

  /** \brief Create an OrtEnv
   *
   * \note Invoking this function will return the same instance of the environment as that returned by a previous call
   * to another env creation function; all arguments to this function will be ignored. If you want to provide your
   * own logging function, consider setting it using the SetUserLoggingFunction API instead.
   * \param[in] logging_function A pointer to a logging function.
   * \param[in] logger_param A pointer to arbitrary data passed as the ::OrtLoggingFunction `param` parameter to
   *                         `logging_function`. This parameter is optional.
   * \param[in] log_severity_level The log severity level.
   * \param[in] logid The log identifier.
   * \param[out] out Returned newly created OrtEnv. Must be freed with OrtApi::ReleaseEnv
   *
   * \snippet{doc} snippets.dox OrtStatus Return Value
   */
  ORT_API2_STATUS(CreateEnvWithCustomLogger, _In_ OrtLoggingFunction logging_function, _In_opt_ void* logger_param,
                  _In_ OrtLoggingLevel log_severity_level, _In_ const char* logid, _Outptr_ OrtEnv** out);

  /** \brief Enable Telemetry
   *
   * \note Telemetry events are on by default since they are lightweight
   * \param[in] env
   *
   * \snippet{doc} snippets.dox OrtStatus Return Value
   */
  ORT_API2_STATUS(EnableTelemetryEvents, _In_ const OrtEnv* env);
  /** \brief Disable Telemetry
   *
   * \see OrtApi::EnableTelemetryEvents
   * \param[in] env
   *
   * \snippet{doc} snippets.dox OrtStatus Return Value
   */
  ORT_API2_STATUS(DisableTelemetryEvents, _In_ const OrtEnv* env);

  /// @}
  /// \name OrtSession
  /// @{

  /** \brief Create an OrtSession from a model file
   *
   * \param[in] env
   * \param[in] model_path
   * \param[in] options
   * \param[out] out Returned newly created OrtSession. Must be freed with OrtApi::ReleaseSession
   *
   * \snippet{doc} snippets.dox OrtStatus Return Value
   */
  // TODO: document the path separator convention? '/' vs '\'
  // TODO: should specify the access characteristics of model_path. Is this read only during the
  // execution of CreateSession, or does the OrtSession retain a handle to the file/directory
  // and continue to access throughout the OrtSession lifetime?
  //  What sort of access is needed to model_path : read or read/write?
  ORT_API2_STATUS(CreateSession, _In_ const OrtEnv* env, _In_ const ORTCHAR_T* model_path,
                  _In_ const OrtSessionOptions* options, _Outptr_ OrtSession** out);

  /** \brief Create an OrtSession from memory
   *
   * \param[in] env
   * \param[in] model_data
   * \param[in] model_data_length
   * \param[in] options
   * \param[out] out Returned newly created OrtSession. Must be freed with OrtApi::ReleaseSession
   *
   * \snippet{doc} snippets.dox OrtStatus Return Value
   */
  ORT_API2_STATUS(CreateSessionFromArray, _In_ const OrtEnv* env,
                  _In_ const void* model_data, size_t model_data_length,
                  _In_ const OrtSessionOptions* options, _Outptr_ OrtSession** out);

  /** \brief Run the model in an ::OrtSession
   *
   * Will not return until the model run has completed. Multiple threads might be used to run the model based on
   * the options in the ::OrtSession and settings used when creating the ::OrtEnv
   *
   * \param[in] session
   * \param[in] run_options If nullptr, will use a default ::OrtRunOptions
   * \param[in] input_names Array of null terminated UTF8 encoded strings of the input names
   * \param[in] inputs Array of ::OrtValue%s of the input values
   * \param[in] input_len Number of elements in the input_names and inputs arrays
   * \param[in] output_names Array of null terminated UTF8 encoded strings of the output names
   * \param[in] output_names_len Number of elements in the output_names and outputs array
   * \param[out] outputs Array of ::OrtValue%s that the outputs are stored in. This can also be
   *     an array of nullptr values, in this case ::OrtValue objects will be allocated and pointers
   *     to them will be set into the `outputs` array.
   *
   * \snippet{doc} snippets.dox OrtStatus Return Value
   */
  ORT_API2_STATUS(Run, _Inout_ OrtSession* session, _In_opt_ const OrtRunOptions* run_options,
                  _In_reads_(input_len) const char* const* input_names,
                  _In_reads_(input_len) const OrtValue* const* inputs, size_t input_len,
                  _In_reads_(output_names_len) const char* const* output_names, size_t output_names_len,
                  _Inout_updates_all_(output_names_len) OrtValue** outputs);

  /// @}
  /// \name OrtSessionOptions
  /// @{

  /** \brief Create an ::OrtSessionOptions object
   *
   * To use additional providers, you must build ORT with the extra providers enabled. Then call one of these
   * functions to enable them in the session:<br>
   *   OrtSessionOptionsAppendExecutionProvider_CPU<br>
   *   OrtSessionOptionsAppendExecutionProvider_CUDA<br>
   *   OrtSessionOptionsAppendExecutionProvider_(remaining providers...)<br>
   * The order they are called indicates the preference order as well. In other words call this method
   * on your most preferred execution provider first followed by the less preferred ones.
   * If none are called Ort will use its internal CPU execution provider.
   *
   * \param[out] options The newly created OrtSessionOptions. Must be freed with OrtApi::ReleaseSessionOptions
   *
   * \snippet{doc} snippets.dox OrtStatus Return Value
   */
  ORT_API2_STATUS(CreateSessionOptions, _Outptr_ OrtSessionOptions** options);

  /** \brief Set filepath to save optimized model after graph level transformations
   *
   * \param[in] options
   * \param[in] optimized_model_filepath
   *
   * \snippet{doc} snippets.dox OrtStatus Return Value
   */
  ORT_API2_STATUS(SetOptimizedModelFilePath, _Inout_ OrtSessionOptions* options,
                  _In_ const ORTCHAR_T* optimized_model_filepath);

  /** \brief Create a copy of an existing ::OrtSessionOptions
   *
   * \param[in] in_options OrtSessionOptions to copy
   * \param[out] out_options Returned newly created ::OrtSessionOptions. Must be freed with OrtApi::ReleaseSessionOptions
   *
   * \snippet{doc} snippets.dox OrtStatus Return Value
   */
  ORT_API2_STATUS(CloneSessionOptions, _In_ const OrtSessionOptions* in_options,
                  _Outptr_ OrtSessionOptions** out_options);

  /** \brief Set execution mode
   *
   * Controls whether you want to execute operators in your graph sequentially or in parallel. Usually when the model
   *  has many branches, setting this option to ExecutionMode.ORT_PARALLEL will give you better performance.
   *  See [docs/ONNX_Runtime_Perf_Tuning.md] for more details.
   *
   * \param[in] options
   * \param[in] execution_mode
   *
   * \snippet{doc} snippets.dox OrtStatus Return Value
   */
  ORT_API2_STATUS(SetSessionExecutionMode, _Inout_ OrtSessionOptions* options, ExecutionMode execution_mode);

  /** \brief Enable profiling for a session
   *
   * \param[in] options
   * \param[in] profile_file_prefix
   *
   * \snippet{doc} snippets.dox OrtStatus Return Value
   */
  ORT_API2_STATUS(EnableProfiling, _Inout_ OrtSessionOptions* options, _In_ const ORTCHAR_T* profile_file_prefix);

  /** \brief Disable profiling for a session
   *
   * \param[in] options
   *
   * \snippet{doc} snippets.dox OrtStatus Return Value
   */
  ORT_API2_STATUS(DisableProfiling, _Inout_ OrtSessionOptions* options);

  /** \brief Enable the memory pattern optimization
   *
   * The idea is if the input shapes are the same, we could trace the internal memory allocation
   * and generate a memory pattern for future request. So next time we could just do one allocation
   * with a big chunk for all the internal memory allocation.
   * \note Memory pattern optimization is only available when Sequential Execution mode is enabled (see OrtApi::SetSessionExecutionMode)
   *
   * \see OrtApi::DisableMemPattern
   *
   * \param[in] options
   *
   * \snippet{doc} snippets.dox OrtStatus Return Value
   */
  ORT_API2_STATUS(EnableMemPattern, _Inout_ OrtSessionOptions* options);

  /** \brief Disable the memory pattern optimization
   *
   * \see OrtApi::EnableMemPattern
   *
   * \param[in] options
   *
   * \snippet{doc} snippets.dox OrtStatus Return Value
   */
  ORT_API2_STATUS(DisableMemPattern, _Inout_ OrtSessionOptions* options);

  /** \brief Enable the memory arena on CPU
   *
   * Arena may pre-allocate memory for future usage.
   *
   * \param[in] options
   *
   * \snippet{doc} snippets.dox OrtStatus Return Value
   */
  ORT_API2_STATUS(EnableCpuMemArena, _Inout_ OrtSessionOptions* options);

  /** \brief Disable the memory arena on CPU
   *
   * \param[in] options
   *
   * \snippet{doc} snippets.dox OrtStatus Return Value
   */
  ORT_API2_STATUS(DisableCpuMemArena, _Inout_ OrtSessionOptions* options);

  /** \brief Set session log id
   *
   * \param[in] options
   * \param[in] logid The log identifier.
   *
   * \snippet{doc} snippets.dox OrtStatus Return Value
   */
  ORT_API2_STATUS(SetSessionLogId, _Inout_ OrtSessionOptions* options, const char* logid);

  /** \brief Set session log verbosity level
   *
   * Applies to session load, initialization, etc
   *
   * \param[in] options
   * \param[in] session_log_verbosity_level \snippet{doc} snippets.dox Log Verbosity Level
   *
   * \snippet{doc} snippets.dox OrtStatus Return Value
   */
  ORT_API2_STATUS(SetSessionLogVerbosityLevel, _Inout_ OrtSessionOptions* options, int session_log_verbosity_level);

  /** \brief Set session log severity level
   *
   * \param[in] options
   * \param[in] session_log_severity_level The log severity level (refer to ::OrtLoggingLevel for possible values).
   *
   * \snippet{doc} snippets.dox OrtStatus Return Value
   */
  ORT_API2_STATUS(SetSessionLogSeverityLevel, _Inout_ OrtSessionOptions* options, int session_log_severity_level);

  /** \brief Set the optimization level to apply when loading a graph
   *
   * Please see https://onnxruntime.ai/docs/performance/model-optimizations/graph-optimizations.html for an in-depth explanation
   * \param[in,out] options The session options object
   * \param[in] graph_optimization_level The optimization level
   *
   * \snippet{doc} snippets.dox OrtStatus Return Value
   */
  ORT_API2_STATUS(SetSessionGraphOptimizationLevel, _Inout_ OrtSessionOptions* options,
                  GraphOptimizationLevel graph_optimization_level);

  /** \brief Sets the number of threads used to parallelize the execution within nodes
   *
   * When running a single node operation, ex. add, this sets the maximum number of threads to use.
   *
   * \note If built with OpenMP, this has no effect on the number of threads used. In this case
   *       use the OpenMP env variables to configure the number of intra op num threads.
   *
   * \param[in] options
   * \param[in] intra_op_num_threads Number of threads to use<br>
   *   A value of 0 will use the default number of threads<br>
   *
   * \snippet{doc} snippets.dox OrtStatus Return Value
   */
  ORT_API2_STATUS(SetIntraOpNumThreads, _Inout_ OrtSessionOptions* options, int intra_op_num_threads);

  /** \brief Sets the number of threads used to parallelize the execution of the graph
   *
   * If nodes can be run in parallel, this sets the maximum number of threads to use to run them in parallel.
   *
   * \note If sequential execution is enabled this value is ignored, it acts as if it was set to 1.
   *
   * \param[in] options
   * \param[in] inter_op_num_threads Number of threads to use<br>
   *   A value of 0 will use the default number of threads<br>
   *
   * \snippet{doc} snippets.dox OrtStatus Return Value
   */
  ORT_API2_STATUS(SetInterOpNumThreads, _Inout_ OrtSessionOptions* options, int inter_op_num_threads);

  /// @}
  /// \name OrtCustomOpDomain
  /// @{

  /** \brief Create a custom op domain
   *
   * \param[in] domain
   * \param[out] out Newly created domain. Must be freed with OrtApi::ReleaseCustomOpDomain
   *
   * \snippet{doc} snippets.dox OrtStatus Return Value
   */
  ORT_API2_STATUS(CreateCustomOpDomain, _In_ const char* domain, _Outptr_ OrtCustomOpDomain** out);

  /** \brief Add a custom op to a custom op domain
   *
   * \note The OrtCustomOp* pointer must remain valid until the ::OrtCustomOpDomain using it is released
   *
   * \param[in] custom_op_domain
   * \param[in] op
   *
   * \snippet{doc} snippets.dox OrtStatus Return Value
   */
  ORT_API2_STATUS(CustomOpDomain_Add, _Inout_ OrtCustomOpDomain* custom_op_domain, _In_ const OrtCustomOp* op);

  /// @}
  /// \name OrtSessionOptions
  /// @{

  /** \brief Add custom op domain to a session options
   *
   * \note The OrtCustomOpDomain* must not be deleted until all sessions using it are released
   *
   * \param[in] options
   * \param[in] custom_op_domain
   *
   * \snippet{doc} snippets.dox OrtStatus Return Value
   */
  ORT_API2_STATUS(AddCustomOpDomain, _Inout_ OrtSessionOptions* options, _In_ OrtCustomOpDomain* custom_op_domain);

  /** \deprecated Use OrtApi::RegisterCustomOpsLibrary_V2.
   *
   * Registers custom ops from a shared library.
   *
   * Loads a shared library (dll on windows, so on linux, etc) named 'library_path' and looks for this entry point:
   *		OrtStatus* RegisterCustomOps(OrtSessionOptions * options, const OrtApiBase* api);
   * It then passes in the provided session options to this function along with the api base.
   * The handle to the loaded library is returned in library_handle. It can be freed by the caller after all sessions using the passed in
   * session options are destroyed, or if an error occurs and it is non null.
   *
   * \param[in] options
   * \param[in] library_path
   * \param[out] library_handle OS specific handle to the loaded library (Use FreeLibrary on Windows, dlclose on Linux, etc.. to unload)
   *
   * \snippet{doc} snippets.dox OrtStatus Return Value
   */
  ORT_API2_STATUS(RegisterCustomOpsLibrary, _Inout_ OrtSessionOptions* options, _In_ const char* library_path, _Outptr_ void** library_handle);

  /// @}
  /// \name OrtSession
  /// @{

  /** \brief Get input count for a session
   *
   * This number must also match the number of inputs passed to OrtApi::Run
   *
   * \see OrtApi::SessionGetInputTypeInfo, OrtApi::SessionGetInputName, OrtApi::Session
   *
   * \param[in] session
   * \param[out] out Number of inputs
   *
   * \snippet{doc} snippets.dox OrtStatus Return Value
   */
  ORT_API2_STATUS(SessionGetInputCount, _In_ const OrtSession* session, _Out_ size_t* out);

  /** \brief Get output count for a session
   *
   * This number must also match the number of outputs returned by OrtApi::Run
   *
   * \see OrtApi::SessionGetOutputTypeInfo, OrtApi::SessionGetOutputName, OrtApi::Session
   *
   * \param[in] session
   * \param[out] out Number of outputs
   *
   * \snippet{doc} snippets.dox OrtStatus Return Value
   */
  ORT_API2_STATUS(SessionGetOutputCount, _In_ const OrtSession* session, _Out_ size_t* out);

  /** \brief Get overridable initializer count
   *
   * \see OrtApi::SessionGetOverridableInitializerTypeInfo, OrtApi::SessionGetOverridableInitializerName
   *
   * \param[in] session
   * \param[in] out
   *
   * \snippet{doc} snippets.dox OrtStatus Return Value
   */
  ORT_API2_STATUS(SessionGetOverridableInitializerCount, _In_ const OrtSession* session, _Out_ size_t* out);

  /** \brief Get input type information
   *
   * \param[in] session
   * \param[in] index Must be between 0 (inclusive) and what OrtApi::SessionGetInputCount returns (exclusive)
   * \param[out] type_info Must be freed with OrtApi::ReleaseTypeInfo
   *
   * \snippet{doc} snippets.dox OrtStatus Return Value
   */
  ORT_API2_STATUS(SessionGetInputTypeInfo, _In_ const OrtSession* session, size_t index, _Outptr_ OrtTypeInfo** type_info);

  /** \brief Get output type information
   *
   * \param[in] session
   * \param[in] index Must be between 0 (inclusive) and what OrtApi::SessionGetOutputCount returns (exclusive)
   * \param[out] type_info Must be freed with OrtApi::ReleaseTypeInfo
   *
   * \snippet{doc} snippets.dox OrtStatus Return Value
   */
  ORT_API2_STATUS(SessionGetOutputTypeInfo, _In_ const OrtSession* session, size_t index, _Outptr_ OrtTypeInfo** type_info);

  /** \brief Get overridable initializer type information
   *
   * \param[in] session
   * \param[in] index Must be between 0 (inclusive) and what OrtApi::SessionGetOverridableInitializerCount returns (exclusive)
   * \param[out] type_info Must be freed with OrtApi::ReleaseTypeInfo
   *
   * \snippet{doc} snippets.dox OrtStatus Return Value
   */
  ORT_API2_STATUS(SessionGetOverridableInitializerTypeInfo, _In_ const OrtSession* session, size_t index, _Outptr_ OrtTypeInfo** type_info);

  /** \brief Get input name
   *
   * \param[in] session
   * \param[in] index Must be between 0 (inclusive) and what OrtApi::SessionGetInputCount returns (exclusive)
   * \param[in] allocator
   * \param[out] value Set to a null terminated UTF-8 encoded string allocated using `allocator`. Must be freed using `allocator`.
   *
   * \snippet{doc} snippets.dox OrtStatus Return Value
   */
  ORT_API2_STATUS(SessionGetInputName, _In_ const OrtSession* session, size_t index, _Inout_ OrtAllocator* allocator, _Outptr_ char** value);

  /** \brief Get output name
   *
   * \param[in] session
   * \param[in] index Must be between 0 (inclusive) and what OrtApi::SessionGetOutputCount returns (exclusive)
   * \param[in] allocator
   * \param[out] value Set to a null terminated UTF-8 encoded string allocated using `allocator`. Must be freed using `allocator`.
   *
   * \snippet{doc} snippets.dox OrtStatus Return Value
   */
  ORT_API2_STATUS(SessionGetOutputName, _In_ const OrtSession* session, size_t index, _Inout_ OrtAllocator* allocator, _Outptr_ char** value);

  /** \brief Get overridable initializer name
   *
   * \param[in] session
   * \param[in] index Must be between 0 (inclusive) and what OrtApi::SessionGetOverridableInitializerCount returns (exclusive)
   * \param[in] allocator
   * \param[out] value Set to a null terminated UTF-8 encoded string allocated using `allocator`. Must be freed using `allocator`.
   *
   * \snippet{doc} snippets.dox OrtStatus Return Value
   */
  ORT_API2_STATUS(SessionGetOverridableInitializerName, _In_ const OrtSession* session, size_t index,
                  _Inout_ OrtAllocator* allocator, _Outptr_ char** value);

  /// @}
  /// \name OrtRunOptions
  /// @{

  /** \brief Create an OrtRunOptions
   *
   * \param[out] out Returned newly created ::OrtRunOptions. Must be freed with OrtApi::ReleaseRunOptions
   *
   * \snippet{doc} snippets.dox OrtStatus Return Value
   */
  ORT_API2_STATUS(CreateRunOptions, _Outptr_ OrtRunOptions** out);

  /** \brief Set per-run log verbosity level
   *
   * \see OrtApi::RunOptionsGetRunLogVerbosityLevel
   *
   * \param[in] options
   * \param[in] log_verbosity_level \snippet{doc} snippets.dox Log Verbosity Level
   *
   * \snippet{doc} snippets.dox OrtStatus Return Value
   */
  ORT_API2_STATUS(RunOptionsSetRunLogVerbosityLevel, _Inout_ OrtRunOptions* options, int log_verbosity_level);

  /** \brief Set per-run log severity level
   *
   * \see OrtApi::RunOptionsGetRunLogSeverityLevel
   *
   * \param[in] options
   * \param[in] log_severity_level The log severity level (refer to ::OrtLoggingLevel for possible values).
   */
  ORT_API2_STATUS(RunOptionsSetRunLogSeverityLevel, _Inout_ OrtRunOptions* options, int log_severity_level);

  /** \brief Set per-run tag
   *
   * This is used in a per-run log identifier.
   *
   * \see OrtApi::RunOptionsGetRunTag
   *
   * \param[in] options
   * \param[in] run_tag The run tag.
   */
  ORT_API2_STATUS(RunOptionsSetRunTag, _Inout_ OrtRunOptions* options, _In_ const char* run_tag);

  /** \brief Get per-run log verbosity level
   *
   * \see OrtApi::RunOptionsSetRunLogVerbosityLevel
   *
   * \param[in] options
   * \param[out] log_verbosity_level \snippet{doc} snippets.dox Log Verbosity Level
   *
   * \snippet{doc} snippets.dox OrtStatus Return Value
   */
  ORT_API2_STATUS(RunOptionsGetRunLogVerbosityLevel, _In_ const OrtRunOptions* options,
                  _Out_ int* log_verbosity_level);

  /** \brief Get per-run log severity level
   *
   * \see OrtApi::RunOptionsSetRunLogSeverityLevel
   *
   * \param[in] options
   * \param[out] log_severity_level The log severity level (refer to ::OrtLoggingLevel for possible values).
   */
  ORT_API2_STATUS(RunOptionsGetRunLogSeverityLevel, _In_ const OrtRunOptions* options, _Out_ int* log_severity_level);

  /** \brief Get per-run tag
   *
   * This is used in a per-run log identifier.
   *
   * \see OrtApi::RunOptionsSetRunTag
   *
   * \param[in] options
   * \param[out] run_tag The run tag.
   *                     Do not free this value, it is owned by `options`. It will be invalidated if the run tag
   *                     changes (i.e., with OrtApi::RunOptionsSetRunTag) or `options` is freed.
   */
  ORT_API2_STATUS(RunOptionsGetRunTag, _In_ const OrtRunOptions* options, _Out_ const char** run_tag);

  /** \brief Set terminate flag
   *
   * If a currently executing session needs to be force terminated, this can be called from another thread to force it to fail with an error.
   *
   * \param[in] options
   *
   * \snippet{doc} snippets.dox OrtStatus Return Value
   */
  ORT_API2_STATUS(RunOptionsSetTerminate, _Inout_ OrtRunOptions* options);

  /** \brief Clears the terminate flag
   *
   * Used so the OrtRunOptions instance can be used in a new OrtApi::Run call without it instantly terminating
   *
   * \param[in] options
   *
   * \snippet{doc} snippets.dox OrtStatus Return Value
   */
  ORT_API2_STATUS(RunOptionsUnsetTerminate, _Inout_ OrtRunOptions* options);

  /// @}
  /// \name OrtValue
  /// @{

  /** \brief Create a tensor
   *
   * Create a tensor using a supplied ::OrtAllocator
   *
   * \param[in] allocator
   * \param[in] shape Pointer to the tensor shape dimensions.
   * \param[in] shape_len The number of tensor shape dimensions.
   * \param[in] type
   * \param[out] out Returns newly created ::OrtValue. Must be freed with OrtApi::ReleaseValue
   *
   * \snippet{doc} snippets.dox OrtStatus Return Value
   */
  ORT_API2_STATUS(CreateTensorAsOrtValue, _Inout_ OrtAllocator* allocator, _In_ const int64_t* shape, size_t shape_len,
                  ONNXTensorElementDataType type, _Outptr_ OrtValue** out);

  /** \brief Create a tensor backed by a user supplied buffer
   *
   * Create a tensor with user's buffer. You can fill the buffer either before calling this function or after.
   * p_data is owned by caller. ReleaseValue won't release p_data.
   *
   * If you wish to transfer ownership of p_data to ORT use CreateTensorWithDataAndDeleterAsOrtValue.
   *
   * \param[in] info Memory description of where the p_data buffer resides (CPU vs GPU etc).
   * \param[in] p_data Pointer to the data buffer.
   * \param[in] p_data_len The number of bytes in the data buffer.
   * \param[in] shape Pointer to the tensor shape dimensions.
   * \param[in] shape_len The number of tensor shape dimensions.
   * \param[in] type The data type.
   * \param[out] out Returns newly created ::OrtValue. Must be freed with OrtApi::ReleaseValue
   *
   * \snippet{doc} snippets.dox OrtStatus Return Value
   */
  ORT_API2_STATUS(CreateTensorWithDataAsOrtValue, _In_ const OrtMemoryInfo* info, _Inout_ void* p_data,
                  size_t p_data_len, _In_ const int64_t* shape, size_t shape_len, ONNXTensorElementDataType type,
                  _Outptr_ OrtValue** out);

  /** \brief Return if an ::OrtValue is a tensor type
   *
   * \param[in] value A tensor type (string tensors are not supported)
   * \param[out] out Set to 1 iff ::OrtValue is a tensor, 0 otherwise
   *
   * \snippet{doc} snippets.dox OrtStatus Return Value
   */
  ORT_API2_STATUS(IsTensor, _In_ const OrtValue* value, _Out_ int* out);

  /** \brief Get a pointer to the raw data inside a tensor
   *
   * Used to read/write/modify the internal tensor data directly.
   * \note The returned pointer is valid until the \p value is destroyed.
   *
   * \param[in] value A tensor type (string tensors are not supported)
   * \param[out] out Filled in with a pointer to the internal storage
   *
   * \snippet{doc} snippets.dox OrtStatus Return Value
   */
  ORT_API2_STATUS(GetTensorMutableData, _In_ OrtValue* value, _Outptr_ void** out);

  /** \brief Set all strings at once in a string tensor
   *
   * \param[in,out] value A tensor of type ONNX_TENSOR_ELEMENT_DATA_TYPE_STRING
   * \param[in] s An array of strings. Each string in this array must be null terminated.
   * \param[in] s_len Count of strings in s (Must match the size of \p value's tensor shape)
   *
   * \snippet{doc} snippets.dox OrtStatus Return Value
   */
  ORT_API2_STATUS(FillStringTensor, _Inout_ OrtValue* value, _In_ const char* const* s, size_t s_len);

  /** \brief Get total byte length for all strings in a string tensor
   *
   * Typically used with OrtApi::GetStringTensorContent
   *
   * \param[in] value A tensor of type ONNX_TENSOR_ELEMENT_DATA_TYPE_STRING
   * \param[out] len Total byte length of all strings (does not include trailing nulls)
   *
   * \snippet{doc} snippets.dox OrtStatus Return Value
   */
  ORT_API2_STATUS(GetStringTensorDataLength, _In_ const OrtValue* value, _Out_ size_t* len);

  /** \brief Get all strings from a string tensor
   *
   * An example of the results:<br>
   * Given \p value is a string tensor with the strings { "This" "is" "a" "test" }<br>
   * \p s must have a size of 11 bytes<br>
   * \p offsets must have 4 elements<br>
   * After the call, these values will be filled in:<br>
   * \p s will contain "Thisisatest"<br>
   * \p offsets will contain { 0, 4, 6, 7 }<br>
   * The length of the last string is just s_len - offsets[last]
   *
   * \param[in] value A tensor of type ONNX_TENSOR_ELEMENT_DATA_TYPE_STRING
   * \param[in] s Buffer to sequentially write all tensor strings to. Each string is NOT null-terminated.
   * \param[in] s_len Number of bytes of buffer pointed to by \p s (Get it from OrtApi::GetStringTensorDataLength)
   * \param[out] offsets Array of start offsets into the strings written to \p s
   * \param[in] offsets_len Number of elements in offsets
   *
   * \snippet{doc} snippets.dox OrtStatus Return Value
   */
  ORT_API2_STATUS(GetStringTensorContent, _In_ const OrtValue* value, _Out_writes_bytes_all_(s_len) void* s,
                  size_t s_len, _Out_writes_all_(offsets_len) size_t* offsets, size_t offsets_len);

  /// @}
  /// \name OrtTypeInfo
  /// @{

  /** \brief Get ::OrtTensorTypeAndShapeInfo from an ::OrtTypeInfo
   *
   * \param[in] type_info
   * \param[out] out Do not free this value, it will be valid until type_info is freed.
   *             If type_info does not represent tensor, this value will be set to nullptr.
   *
   * \snippet{doc} snippets.dox OrtStatus Return Value
   */
  ORT_API2_STATUS(CastTypeInfoToTensorInfo, _In_ const OrtTypeInfo* type_info,
                  _Outptr_result_maybenull_ const OrtTensorTypeAndShapeInfo** out);

  /** \brief Get ::ONNXType from ::OrtTypeInfo
   *
   * \param[in] type_info
   * \param[out] out
   *
   * \snippet{doc} snippets.dox OrtStatus Return Value
   */
  ORT_API2_STATUS(GetOnnxTypeFromTypeInfo, _In_ const OrtTypeInfo* type_info, _Out_ enum ONNXType* out);

  /// @}
  /// \name OrtTensorTypeAndShapeInfo
  /// @{

  /** \brief Create an ::OrtTensorTypeAndShapeInfo object
   *
   * \param[out] out Returns newly created ::OrtTensorTypeAndShapeInfo. Must be freed with OrtApi::ReleaseTensorTypeAndShapeInfo
   *
   * \snippet{doc} snippets.dox OrtStatus Return Value
   */
  ORT_API2_STATUS(CreateTensorTypeAndShapeInfo, _Outptr_ OrtTensorTypeAndShapeInfo** out);

  /** \brief Set element type in ::OrtTensorTypeAndShapeInfo
   *
   * \param[in] info
   * \param[in] type
   *
   * \snippet{doc} snippets.dox OrtStatus Return Value
   */
  ORT_API2_STATUS(SetTensorElementType, _Inout_ OrtTensorTypeAndShapeInfo* info, enum ONNXTensorElementDataType type);

  /** \brief Set shape information in ::OrtTensorTypeAndShapeInfo
   *
   * \param[in] info
   * \param[in] dim_values Array with `dim_count` elements. Can contain negative values.
   * \param[in] dim_count Number of elements in `dim_values`
   *
   * \snippet{doc} snippets.dox OrtStatus Return Value
   */
  ORT_API2_STATUS(SetDimensions, OrtTensorTypeAndShapeInfo* info, _In_ const int64_t* dim_values, size_t dim_count);

  /** \brief Get element type in ::OrtTensorTypeAndShapeInfo
   *
   * \see OrtApi::SetTensorElementType
   *
   * \param[in] info
   * \param[out] out
   *
   * \snippet{doc} snippets.dox OrtStatus Return Value
   */
  ORT_API2_STATUS(GetTensorElementType, _In_ const OrtTensorTypeAndShapeInfo* info,
                  _Out_ enum ONNXTensorElementDataType* out);

  /** \brief Get dimension count in ::OrtTensorTypeAndShapeInfo
   *
   * \see OrtApi::GetDimensions
   *
   * \param[in] info
   * \param[out] out
   *
   * \snippet{doc} snippets.dox OrtStatus Return Value
   */
  ORT_API2_STATUS(GetDimensionsCount, _In_ const OrtTensorTypeAndShapeInfo* info, _Out_ size_t* out);

  /** \brief Get dimensions in ::OrtTensorTypeAndShapeInfo
   *
   * \param[in] info
   * \param[out] dim_values Array with `dim_values_length` elements. On return, filled with the dimensions stored in the ::OrtTensorTypeAndShapeInfo
   * \param[in] dim_values_length Number of elements in `dim_values`. Use OrtApi::GetDimensionsCount to get this value
   *
   * \snippet{doc} snippets.dox OrtStatus Return Value
   */
  ORT_API2_STATUS(GetDimensions, _In_ const OrtTensorTypeAndShapeInfo* info, _Out_ int64_t* dim_values,
                  size_t dim_values_length);

  /** \brief Get symbolic dimension names in ::OrtTensorTypeAndShapeInfo
   *
   * \param[in] info
   * \param[in] dim_params Array with `dim_params_length` elements. On return filled with pointers to null terminated strings of the dimension names
   * \param[in] dim_params_length Number of elements in `dim_params`. Use OrtApi::GetDimensionsCount to get this value
   *
   * \snippet{doc} snippets.dox OrtStatus Return Value
   */
  ORT_API2_STATUS(GetSymbolicDimensions, _In_ const OrtTensorTypeAndShapeInfo* info,
                  _Out_writes_all_(dim_params_length) const char* dim_params[], size_t dim_params_length);

  /** \brief Get total number of elements in a tensor shape from an ::OrtTensorTypeAndShapeInfo
   *
   * Return the number of elements specified by the tensor shape (all dimensions multiplied by each other).
   * For 0 dimensions, 1 is returned. If any dimension is less than 0, the result is always -1.
   *
   * Examples:<br>
   * [] = 1<br>
   * [1,3,4] = 12<br>
   * [2,0,4] = 0<br>
   * [-1,3,4] = -1<br>
   *
   * \param[in] info
   * \param[out] out Number of elements
   *
   * \snippet{doc} snippets.dox OrtStatus Return Value
   */
  ORT_API2_STATUS(GetTensorShapeElementCount, _In_ const OrtTensorTypeAndShapeInfo* info, _Out_ size_t* out);

  /// @}
  /// \name OrtValue
  /// @{

  /** \brief Get type and shape information from a tensor ::OrtValue
   *
   * \param[in] value Must be a tensor (not a map/sequence/etc) or will return failure
   * \param[out] out Newly created ::OrtTensorTypeAndShapeInfo. Must be freed with OrtApi::ReleaseTensorTypeAndShapeInfo
   *
   * \snippet{doc} snippets.dox OrtStatus Return Value
   */
  ORT_API2_STATUS(GetTensorTypeAndShape, _In_ const OrtValue* value, _Outptr_ OrtTensorTypeAndShapeInfo** out);

  /** \brief Get type information of an OrtValue
   *
   * \param[in] value
   * \param[out] out Newly created ::OrtTypeInfo. Must be freed with OrtApi::ReleaseTypeInfo
   *
   * \snippet{doc} snippets.dox OrtStatus Return Value
   */
  ORT_API2_STATUS(GetTypeInfo, _In_ const OrtValue* value, _Outptr_result_maybenull_ OrtTypeInfo** out);

  /** \brief Get ONNXType of an ::OrtValue
   *
   * \param[in] value
   * \param[out] out
   *
   * \snippet{doc} snippets.dox OrtStatus Return Value
   */
  ORT_API2_STATUS(GetValueType, _In_ const OrtValue* value, _Out_ enum ONNXType* out);

  /// @}
  /// \name OrtMemoryInfo
  /// @{

  /** \brief Create an ::OrtMemoryInfo
   *
   * \param[in] name
   * \param[in] type
   * \param[in] id
   * \param[in] mem_type
   * \param[out] out Newly created ::OrtMemoryInfo. Must be freed with OrtAPi::ReleaseMemoryInfo
   *
   * \snippet{doc} snippets.dox OrtStatus Return Value
   */
  ORT_API2_STATUS(CreateMemoryInfo, _In_ const char* name, enum OrtAllocatorType type, int id,
                  enum OrtMemType mem_type, _Outptr_ OrtMemoryInfo** out);

  /** \brief Create an ::OrtMemoryInfo for CPU memory
   *
   * Special case version of OrtApi::CreateMemoryInfo for CPU based memory. Same as using OrtApi::CreateMemoryInfo with name = "Cpu" and id = 0.
   *
   * \param[in] type
   * \param[in] mem_type
   * \param[out] out
   *
   * \snippet{doc} snippets.dox OrtStatus Return Value
   */
  ORT_API2_STATUS(CreateCpuMemoryInfo, enum OrtAllocatorType type, enum OrtMemType mem_type,
                  _Outptr_ OrtMemoryInfo** out);

  /** \brief Compare ::OrtMemoryInfo objects for equality
   *
   * Compares all settings of each ::OrtMemoryInfo for equality
   *
   * \param[in] info1
   * \param[in] info2
   * \param[out] out Set to 0 if equal, -1 if not equal
   *
   * \snippet{doc} snippets.dox OrtStatus Return Value
   */
  ORT_API2_STATUS(CompareMemoryInfo, _In_ const OrtMemoryInfo* info1, _In_ const OrtMemoryInfo* info2, _Out_ int* out);

  /** \brief Get name from ::OrtMemoryInfo
   *
   * \param[in] ptr
   * \param[out] out Writes null terminated string to this pointer. Do NOT free the returned pointer. It is valid for the lifetime of the ::OrtMemoryInfo
   *
   * \snippet{doc} snippets.dox OrtStatus Return Value
   */
  ORT_API2_STATUS(MemoryInfoGetName, _In_ const OrtMemoryInfo* ptr, _Out_ const char** out);

  /** \brief Get the id from ::OrtMemoryInfo
   */
  ORT_API2_STATUS(MemoryInfoGetId, _In_ const OrtMemoryInfo* ptr, _Out_ int* out);

  /** \brief Get the ::OrtMemType from ::OrtMemoryInfo
   */
  ORT_API2_STATUS(MemoryInfoGetMemType, _In_ const OrtMemoryInfo* ptr, _Out_ OrtMemType* out);

  /** \brief Get the ::OrtAllocatorType from ::OrtMemoryInfo
   */
  ORT_API2_STATUS(MemoryInfoGetType, _In_ const OrtMemoryInfo* ptr, _Out_ OrtAllocatorType* out);

  /// @}
  /// \name OrtAllocator
  /// @{

  /// \brief Calls OrtAllocator::Alloc function
  ORT_API2_STATUS(AllocatorAlloc, _Inout_ OrtAllocator* ort_allocator, size_t size, _Outptr_ void** out);
  /// \brief Calls OrtAllocator::Free function
  ORT_API2_STATUS(AllocatorFree, _Inout_ OrtAllocator* ort_allocator, void* p);
  /// \brief Calls OrtAllocator::Info function
  ORT_API2_STATUS(AllocatorGetInfo, _In_ const OrtAllocator* ort_allocator, _Outptr_ const struct OrtMemoryInfo** out);

  /** \brief Get the default allocator
   *
   * The default allocator is a CPU based, non-arena. Always returns the same pointer to the same default allocator.
   *
   * \param[out] out Returned value should NOT be freed
   *
   * \snippet{doc} snippets.dox OrtStatus Return Value
   */
  ORT_API2_STATUS(GetAllocatorWithDefaultOptions, _Outptr_ OrtAllocator** out);

  /// @}
  /// \name OrtSessionOptions
  /// @{

  /** \brief Override session symbolic dimensions
   *
   * Override symbolic dimensions (by specific denotation strings) with actual values if known at session initialization time to enable
   * optimizations that can take advantage of fixed values (such as memory planning, etc)
   *
   * \param[in] options
   * \param[in] dim_denotation
   * \param[in] dim_value
   *
   * \snippet{doc} snippets.dox OrtStatus Return Value
   */
  ORT_API2_STATUS(AddFreeDimensionOverride, _Inout_ OrtSessionOptions* options, _In_ const char* dim_denotation,
                  _In_ int64_t dim_value);

  /// @}
  /// \name OrtValue
  /// @{

  /* Internal information (not seen in Doxygen)
   *
   * APIs to support non-tensor types - map and sequence.
   * Currently only the following types are supported
   * Note: the following types should be kept in sync with data_types.h
   * Map types
   * =========
   * std::map<std::string, std::string>
   * std::map<std::string, int64_t>
   * std::map<std::string, float>
   * std::map<std::string, double>
   * std::map<int64_t, std::string>
   * std::map<int64_t, int64_t>
   * std::map<int64_t, float>
   * std::map<int64_t, double>
   *
   * Sequence types
   * ==============
   * std::vector<std::string>
   * std::vector<int64_t>
   * std::vector<float>
   * std::vector<double>
   * std::vector<std::map<std::string, float>>
   * std::vector<std::map<int64_t, float>
   */

  /** \brief Get non tensor data from an ::OrtValue
   *
   * If `value` is of type ONNX_TYPE_MAP, you need to retrieve the keys and values
   * separately. Use index=0 to retrieve keys and index=1 to retrieve values.
   * If `value` is of type ONNX_TYPE_SEQUENCE, use index to retrieve the index'th element
   * of the sequence.
   *
   * \param[in] value
   * \param[in] index See above for usage based on `value` type
   * \param[in] allocator Allocator used to allocate ::OrtValue
   * \param[out] out Created ::OrtValue that holds the element requested. Must be freed with OrtApi::ReleaseValue
   *
   * \snippet{doc} snippets.dox OrtStatus Return Value
   */
  ORT_API2_STATUS(GetValue, _In_ const OrtValue* value, int index, _Inout_ OrtAllocator* allocator,
                  _Outptr_ OrtValue** out);

  /** \brief Get non tensor value count from an ::OrtValue
   *
   * If `value` is of type ONNX_TYPE_MAP 2 will always be returned. For ONNX_TYPE_SEQUENCE
   * the number of elements in the sequence will be returned
   *
   * \param[in] value
   * \param[out] out
   *
   * \snippet{doc} snippets.dox OrtStatus Return Value
   */
  ORT_API2_STATUS(GetValueCount, _In_ const OrtValue* value, _Out_ size_t* out);

  /** \brief Create a map or sequence ::OrtValue
   *
   * To construct a map (ONNX_TYPE_MAP), use num_values = 2 and `in` should be an array of 2 ::OrtValue%s
   * representing keys and values.<br>
   *
   * To construct a sequence (ONNX_TYPE_SEQUENCE), use num_values = N where N is the number of the elements in the
   * sequence. 'in' should be an array of N ::OrtValue%s.
   *
   * \param[in] in See above for details
   * \param[in] num_values
   * \param[in] value_type Must be either ONNX_TYPE_MAP or ONNX_TYPE_SEQUENCE
   * \param[out] out Newly created ::OrtValue. Must be freed with OrtApi::ReleaseValue
   *
   * \snippet{doc} snippets.dox OrtStatus Return Value
   */
  ORT_API2_STATUS(CreateValue, _In_reads_(num_values) const OrtValue* const* in, size_t num_values,
                  enum ONNXType value_type, _Outptr_ OrtValue** out);

  /** \brief Create an opaque (custom user defined type) ::OrtValue
   *
   * Constructs an ::OrtValue that contains a value of non-standard type created for
   * experiments or while awaiting standardization. ::OrtValue in this case would contain
   * an internal representation of the Opaque type. Opaque types are distinguished from
   * each other by two strings 1) domain and 2) type name. The combination of the two
   * must be unique, so the type representation is properly identified internally. The combination
   * must be properly registered from within ORT at both compile/run time or by another API.
   *
   * To construct the ::OrtValue pass domain and type names, also a pointer to a data container
   * the type of which must be known to both ORT and the client program. That data container may or may
   * not match the internal representation of the Opaque type. The sizeof(data_container) is passed for
   * verification purposes.
   *
   * \param[in] domain_name Null terminated string of the domain name
   * \param[in] type_name Null terminated string of the type name
   * \param[in] data_container User pointer Data to populate ::OrtValue
   * \param[in] data_container_size Size in bytes of what `data_container` points to
   * \param[out] out Newly created ::OrtValue. Must be freed with OrtApi::ReleaseValue
   *
   * \snippet{doc} snippets.dox OrtStatus Return Value
   */
  ORT_API2_STATUS(CreateOpaqueValue, _In_z_ const char* domain_name, _In_z_ const char* type_name,
                  _In_ const void* data_container, size_t data_container_size, _Outptr_ OrtValue** out);

  /** \brief Get internal data from an opaque (custom user defined type) ::OrtValue
   *
   * Copies internal data from an opaque value into a user provided buffer
   *
   * \see OrtApi::CreateOpaqueValue
   *
   * \param[in] domain_name Null terminated string of the domain name
   * \param[in] type_name Null terminated string of the type name
   * \param[in] in The opaque ::OrtValue
   * \param[out] data_container Buffer to copy data into
   * \param[out] data_container_size Size in bytes of the buffer pointed to by data_container. Must match the size of the internal buffer.
   *
   * \snippet{doc} snippets.dox OrtStatus Return Value
   */
  ORT_API2_STATUS(GetOpaqueValue, _In_ const char* domain_name, _In_ const char* type_name, _In_ const OrtValue* in,
                  _Out_ void* data_container, size_t data_container_size);

  /// @}
  /// \name OrtKernelInfo
  /// Custom operator APIs.
  /// @{

  /** \brief Get a float stored as an attribute in the graph node
   *
   * \param[in] info ::OrtKernelInfo instance
   * \param[in] name Null terminated string of the name of the attribute
   * \param[out] out Pointer to memory where the attribute will be stored
   *
   * \snippet{doc} snippets.dox OrtStatus Return Value
   */
  ORT_API2_STATUS(KernelInfoGetAttribute_float, _In_ const OrtKernelInfo* info, _In_ const char* name,
                  _Out_ float* out);

  /** \brief Fetch a 64-bit int stored as an attribute in the graph node
   *
   * \param[in] info ::OrtKernelInfo instance
   * \param[in] name Null terminated string of the name of the attribute
   * \param[out] out Pointer to memory where the attribute will be stored
   *
   * \snippet{doc} snippets.dox OrtStatus Return Value
   */
  ORT_API2_STATUS(KernelInfoGetAttribute_int64, _In_ const OrtKernelInfo* info, _In_ const char* name,
                  _Out_ int64_t* out);

  /** \brief Fetch a string stored as an attribute in the graph node
   *
   * If `out` is nullptr, the value of `size` is set to the true size of the string
   * attribute, and a success status is returned.
   *
   * If the `size` parameter is greater than or equal to the actual string attribute's size,
   * the value of `size` is set to the true size of the string attribute, the provided memory
   * is filled with the attribute's contents, and a success status is returned.
   *
   * If the `size` parameter is less than the actual string attribute's size and `out`
   * is not nullptr, the value of `size` is set to the true size of the string attribute
   * and a failure status is returned.)
   *
   * \param[in] info ::OrtKernelInfo instance
   * \param[in] name Null terminated string of the name of the attribute
   * \param[out] out Pointer to memory where the attribute will be stored
   * \param[in,out] size See above comments for details
   *
   * \snippet{doc} snippets.dox OrtStatus Return Value
   */
  ORT_API2_STATUS(KernelInfoGetAttribute_string, _In_ const OrtKernelInfo* info, _In_ const char* name, _Out_ char* out,
                  _Inout_ size_t* size);

  /// @}
  /// \name OrtKernelContext
  /// Custom operator APIs.
  /// @{

  /** \brief Used for custom operators, get the input count of a kernel
   *
   * \see ::OrtCustomOp
   */
  ORT_API2_STATUS(KernelContext_GetInputCount, _In_ const OrtKernelContext* context, _Out_ size_t* out);

  /** \brief Used for custom operators, get the output count of a kernel
   *
   * \see ::OrtCustomOp
   */
  ORT_API2_STATUS(KernelContext_GetOutputCount, _In_ const OrtKernelContext* context, _Out_ size_t* out);

  /** \brief Used for custom operators, get an input of a kernel
   *
   * The function attempts fetches the input of the kernel. If the input is optional
   * and not present, the function returns success and out is set to nullptr.
   *
   * \param[in] context ::OrtKernelContext instance
   * \param[in] index See KernelContext_GetInputCount for boundaries check.
   * \param[out] out OrtValue if the input is present otherwise is set nullptr
   *
   * \snippet{doc} snippets.dox OrtStatus Return Value
   */
  ORT_API2_STATUS(KernelContext_GetInput, _In_ const OrtKernelContext* context, _In_ size_t index,
                  _Out_ const OrtValue** out);

  /** \brief Used for custom operators, get an output of a kernel
   *
   * The function attempts fetches the output of the kernel. If the output is optional
   * and not present, the function returns success and out is set to nullptr.
   *
   * \param[in] context ::OrtKernelContext instance
   * \param[in] index See KernelContext_GetOutputCount for boundaries check.
   * \param[in] dim_values output dimensions
   * \param[in] dim_count number of dimensions
   * \param[out] out a ptr to OrtValue to output otherwise set to nullptr
   *
   * \snippet{doc} snippets.dox OrtStatus Return Value
   */
  ORT_API2_STATUS(KernelContext_GetOutput, _Inout_ OrtKernelContext* context, _In_ size_t index,
                  _In_ const int64_t* dim_values, size_t dim_count, _Outptr_ OrtValue** out);

  /// @}
  /// \name OrtEnv
  /// @{
  ORT_CLASS_RELEASE(Env);
  /// @}
  /// \name OrtStatus
  /// @{
  ORT_CLASS_RELEASE(Status);
  /// @}
  /// \name OrtMemoryInfo
  /// @{
  ORT_CLASS_RELEASE(MemoryInfo);
  /// @}
  /// \name OrtSession
  /// @{
  ORT_CLASS_RELEASE(Session);  // Don't call ReleaseSession from Dllmain (because session owns a thread pool)
  /// @}
  /// \name OrtValue
  /// @{
  ORT_CLASS_RELEASE(Value);
  /// @}
  /// \name OrtRunOptions
  /// @{
  ORT_CLASS_RELEASE(RunOptions);
  /// @}
  /// \name OrtTypeInfo
  /// @{
  ORT_CLASS_RELEASE(TypeInfo);
  /// @}
  /// \name OrtTensorTypeAndShapeInfo
  /// @{
  ORT_CLASS_RELEASE(TensorTypeAndShapeInfo);
  /// @}
  /// \name OrtSessionOptions
  /// @{
  ORT_CLASS_RELEASE(SessionOptions);
  /// @}
  /// \name OrtCustomOpDomain
  /// @{
  ORT_CLASS_RELEASE(CustomOpDomain);

  /// @}
  /// \name OrtTypeInfo
  /// @{

  /** \brief Get denotation from type information
   *
   * Augments ::OrtTypeInfo to return denotations on the type.
   *
   * This is used by WinML to determine if an input/output is intended to be an Image or a Tensor.
   *
   * \param[in] type_info
   * \param[out] denotation Pointer to the null terminated denotation string is written to this pointer. This pointer is valid until the object is destroyed or the name is changed, do not free.
   * \param[out] len Length in bytes of the string returned in `denotation`
   *
   * \snippet{doc} snippets.dox OrtStatus Return Value
   */
  ORT_API2_STATUS(GetDenotationFromTypeInfo, _In_ const OrtTypeInfo* type_info, _Out_ const char** const denotation,
                  _Out_ size_t* len);

  /** \brief Get detailed map information from an ::OrtTypeInfo
   *
   * This augments ::OrtTypeInfo to return an ::OrtMapTypeInfo when the type is a map.
   * The OrtMapTypeInfo has additional information about the map's key type and value type.
   *
   * This is used by WinML to support model reflection APIs.
   *
   * \param[out] type_info
   * \param[out] out A pointer to the ::OrtMapTypeInfo. Do not free this value. If type_info
   *             does not contain a map, this value will be set to nullptr.
   *
   * \snippet{doc} snippets.dox OrtStatus Return Value
   */
  ORT_API2_STATUS(CastTypeInfoToMapTypeInfo, _In_ const OrtTypeInfo* type_info,
                  _Outptr_result_maybenull_ const OrtMapTypeInfo** out);

  /** \brief Cast ::OrtTypeInfo to an ::OrtSequenceTypeInfo
   *
   * This api augments ::OrtTypeInfo to return an ::OrtSequenceTypeInfo when the type is a sequence.
   * The ::OrtSequenceTypeInfo has additional information about the sequence's element type.
   *
   * This is used by WinML to support model reflection APIs.
   *
   * \param[in] type_info
   * \param[out] out A pointer to the OrtSequenceTypeInfo. Do not free this value. If type_info
   *             doesn not contain a sequence, this value will be set to nullptr.
   *
   * \snippet{doc} snippets.dox OrtStatus Return Value
   */
  ORT_API2_STATUS(CastTypeInfoToSequenceTypeInfo, _In_ const OrtTypeInfo* type_info,
                  _Outptr_result_maybenull_ const OrtSequenceTypeInfo** out);

  /// @}
  /// \name OrtMapTypeInfo
  /// @{

  /** \brief Get key type from an ::OrtMapTypeInfo
   *
   * Key types are restricted to being scalar types.
   *
   * This is used by WinML to support model reflection APIs.
   *
   * \param[in] map_type_info
   * \param[out] out
   *
   * \snippet{doc} snippets.dox OrtStatus Return Value
   */
  ORT_API2_STATUS(GetMapKeyType, _In_ const OrtMapTypeInfo* map_type_info, _Out_ enum ONNXTensorElementDataType* out);

  /** \brief Get the value type from an ::OrtMapTypeInfo
   *
   * \param[in] map_type_info
   * \param[out] type_info A copy of the OrtTypeInfo for the map value type.
   *                       The user must free this value with ReleaseTypeInfo.
   *
   * \snippet{doc} snippets.dox OrtStatus Return Value
   */
  ORT_API2_STATUS(GetMapValueType, _In_ const OrtMapTypeInfo* map_type_info, _Outptr_ OrtTypeInfo** type_info);

  /// @}
  /// \name OrtSequenceTypeInfo
  /// @{

  /** \brief Get element type from an ::OrtSequenceTypeInfo
   *
   * This is used by WinML to support model reflection APIs.
   *
   * \param[in] sequence_type_info
   * \param[out] type_info A copy of the OrtTypeInfo for the sequence element type.
   *                       The user must free this value with ReleaseTypeInfo.
   *
   * \snippet{doc} snippets.dox OrtStatus Return Value
   */
  ORT_API2_STATUS(GetSequenceElementType, _In_ const OrtSequenceTypeInfo* sequence_type_info,
                  _Outptr_ OrtTypeInfo** type_info);

  /// @}
  /// \name OrtMapTypeInfo
  /// @{
  ORT_CLASS_RELEASE(MapTypeInfo);
  /// @}
  /// \name OrtSequenceTypeInfo
  /// @{
  ORT_CLASS_RELEASE(SequenceTypeInfo);

  /// @}
  /// \name OrtSession
  /// @{

  /** \brief End profiling and return filename of the profile data
   *
   * Profiling is turned on through OrtApi::EnableProfiling
   *
   * \param[in] session
   * \param[in] allocator
   * \param[out] out Null terminated string of the filename, allocated using `allocator`. Must be freed using `allocator`
   *
   * \snippet{doc} snippets.dox OrtStatus Return Value
   */
  ORT_API2_STATUS(SessionEndProfiling, _In_ OrtSession* session, _Inout_ OrtAllocator* allocator, _Outptr_ char** out);

  /** \brief Get ::OrtModelMetadata from an ::OrtSession
   *
   * \param[in] session
   * \param[out] out Newly created ::OrtModelMetadata. Must be freed using OrtApi::ReleaseModelMetadata
   *
   * \snippet{doc} snippets.dox OrtStatus Return Value
   */
  ORT_API2_STATUS(SessionGetModelMetadata, _In_ const OrtSession* session, _Outptr_ OrtModelMetadata** out);

  /// @}
  /// \name OrtModelMetadata
  /// @{

  /** \brief Get `producer name` from an ::OrtModelMetadata
   *
   * \param[in] model_metadata
   * \param[in] allocator
   * \param[out] value Set to a null terminated string allocated using `allocator`. Must be freed using `allocator`
   *
   * \snippet{doc} snippets.dox OrtStatus Return Value
   */
  ORT_API2_STATUS(ModelMetadataGetProducerName, _In_ const OrtModelMetadata* model_metadata,
                  _Inout_ OrtAllocator* allocator, _Outptr_ char** value);

  /** \brief Get `graph name` from an ::OrtModelMetadata
   *
   * \param[in] model_metadata
   * \param[in] allocator
   * \param[out] value Set to a null terminated string allocated using `allocator`. Must be freed using `allocator`
   *
   * \snippet{doc} snippets.dox OrtStatus Return Value
   */
  ORT_API2_STATUS(ModelMetadataGetGraphName, _In_ const OrtModelMetadata* model_metadata,
                  _Inout_ OrtAllocator* allocator, _Outptr_ char** value);

  /** \brief Get `domain` from an ::OrtModelMetadata
   *
   * \param[in] model_metadata
   * \param[in] allocator
   * \param[out] value Set to a null terminated string allocated using `allocator`. Must be freed using `allocator`
   *
   * \snippet{doc} snippets.dox OrtStatus Return Value
   */
  ORT_API2_STATUS(ModelMetadataGetDomain, _In_ const OrtModelMetadata* model_metadata, _Inout_ OrtAllocator* allocator,
                  _Outptr_ char** value);

  /** \brief Get `description` from an ::OrtModelMetadata
   *
   * \param[in] model_metadata
   * \param[in] allocator
   * \param[out] value Set to a null terminated string allocated using `allocator`. Must be freed using `allocator`
   *
   * \snippet{doc} snippets.dox OrtStatus Return Value
   */
  ORT_API2_STATUS(ModelMetadataGetDescription, _In_ const OrtModelMetadata* model_metadata,
                  _Inout_ OrtAllocator* allocator, _Outptr_ char** value);

  /** \brief Return data for a key in the custom metadata map in an ::OrtModelMetadata
   *
   * \param[in] model_metadata
   * \param[in] allocator
   * \param[in] key Null terminated string
   * \param[out] value Set to a null terminated string allocated using `allocator`. Must be freed using `allocator`
   * `value` will be set to nullptr if the given key is not found in the custom metadata map.
   *
   * \snippet{doc} snippets.dox OrtStatus Return Value
   */
  ORT_API2_STATUS(ModelMetadataLookupCustomMetadataMap, _In_ const OrtModelMetadata* model_metadata,
                  _Inout_ OrtAllocator* allocator, _In_ const char* key, _Outptr_result_maybenull_ char** value);

  /** \brief Get version number from an ::OrtModelMetadata
   *
   * \param[in] model_metadata
   * \param[out] value Set to the version number
   *
   * \snippet{doc} snippets.dox OrtStatus Return Value
   */
  ORT_API2_STATUS(ModelMetadataGetVersion, _In_ const OrtModelMetadata* model_metadata, _Out_ int64_t* value);

  ORT_CLASS_RELEASE(ModelMetadata);

  /// @}
  /// \name OrtEnv
  /// @{

  /** \brief Create an OrtEnv
   *
   * Create an environment with global threadpools that will be shared across sessions.
   * Use this in conjunction with OrtApi::DisablePerSessionThreads or else the session will use
   * its own thread pools.
   *
   * \param[in] log_severity_level The log severity level.
   * \param[in] logid The log identifier.
   * \param[in] tp_options
   * \param[out] out Returned newly created OrtEnv. Must be freed with OrtApi::ReleaseEnv
   *
   * \snippet{doc} snippets.dox OrtStatus Return Value
   */
  ORT_API2_STATUS(CreateEnvWithGlobalThreadPools, OrtLoggingLevel log_severity_level, _In_ const char* logid,
                  _In_ const OrtThreadingOptions* tp_options, _Outptr_ OrtEnv** out);

  /// @}
  /// \name OrtSessionOptions
  /// @{

  /** \brief Use global thread pool on a session
   *
   * Disable using per session thread pool and use the shared global threadpool.
   * This should be used in conjunction with OrtApi::CreateEnvWithGlobalThreadPools.
   *
   * \param[in] options
   *
   * \snippet{doc} snippets.dox OrtStatus Return Value
   */
  ORT_API2_STATUS(DisablePerSessionThreads, _Inout_ OrtSessionOptions* options);

  /// @}
  /// \name OrtThreadingOptions
  /// @{

  /** \brief Create an ::OrtThreadingOptions
   *
   * \param[out] out Newly created ::OrtThreadingOptions. Must be freed with OrtApi::ReleaseThreadingOptions
   * \snippet{doc} snippets.dox OrtStatus Return Value
   */
  ORT_API2_STATUS(CreateThreadingOptions, _Outptr_ OrtThreadingOptions** out);

  ORT_CLASS_RELEASE(ThreadingOptions);

  /// @}
  /// \name OrtModelMetadata
  /// @{

  /**
   *
   * \param[in] model_metadata
   * \param[in] allocator
   * \param[out] keys Array of null terminated strings (array count = num_keys) allocated using `allocator`.
   *  The strings and the pointer array must be freed using `allocator`
   *  `keys` will be set to nullptr if the custom metadata map is empty.
   * \param[out] num_keys Set to the number of elements in the `keys` array
   *
   * \snippet{doc} snippets.dox OrtStatus Return Value
   */
  ORT_API2_STATUS(ModelMetadataGetCustomMetadataMapKeys, _In_ const OrtModelMetadata* model_metadata,
                  _Inout_ OrtAllocator* allocator, _Outptr_result_buffer_maybenull_(*num_keys) char*** keys, _Out_ int64_t* num_keys);

  /// @}
  /// \name OrtSessionOptions
  /// @{

  /**
   *
   * Override symbolic dimensions (by specific name strings) with actual values
   * if known at session initialization time to enable optimizations that can
   * take advantage of fixed values (such as memory planning, etc)
   *
   */
  ORT_API2_STATUS(AddFreeDimensionOverrideByName,
                  _Inout_ OrtSessionOptions* options, _In_ const char* dim_name,
                  _In_ int64_t dim_value);

  /// @}
  /// \name Misc
  /// @{

  /** \brief Get the names of all available providers
   *
   * \note The providers in the list are not guaranteed to be usable. They may fail to load due to missing system dependencies.
   *    For example, if the CUDA/cuDNN libraries are not installed, the CUDA provider will report an error when it is added to the session options.
   *
   * \param[out] out_ptr Set to a pointer to an array of null terminated strings of the available providers. The entries and the
   *    array itself must be freed using OrtApi::ReleaseAvailableProviders
   * \param[out] provider_length Set to the number of entries in the `out_ptr` array
   *
   * \snippet{doc} snippets.dox OrtStatus Return Value
   */
  ORT_API2_STATUS(GetAvailableProviders, _Outptr_ char*** out_ptr, _Out_ int* provider_length);

  /** \brief Release data from OrtApi::GetAvailableProviders. This API will never fail
   * so you can rely on it in a noexcept code.
   *
   * \param[in] ptr The `out_ptr` result from OrtApi::GetAvailableProviders.
   * \param[in] providers_length The `provider_length` result from OrtApi::GetAvailableProviders
   *
   * \snippet{doc} snippets.dox OrtStatus Return Value
   */
  ORT_API2_STATUS(ReleaseAvailableProviders, _In_ char** ptr,
                  _In_ int providers_length);

  /// @}
  /// \name OrtValue
  /// @{

  /** \brief Get the length of a single string in a string tensor
   *
   * \param[in] value A string tensor
   * \param[in] index Index of the string in the tensor
   * \param[out] out Set to number of bytes of the string element
   *
   * \snippet{doc} snippets.dox OrtStatus Return Value
   */
  ORT_API2_STATUS(GetStringTensorElementLength, _In_ const OrtValue* value, size_t index, _Out_ size_t* out);

  /** \brief Get a single string from a string tensor
   *
   * \param[in] value A string tensor
   * \param[in] s_len Number of bytes in the `s` buffer. Must match the value returned by OrtApi::GetStringTensorElementLength.
   * \param[in] index Index of the string in the tensor
   * \param[out] s The string element contents in UTF-8 encoding. The string is NOT null-terminated.
   *
   * \snippet{doc} snippets.dox OrtStatus Return Value
   */
  ORT_API2_STATUS(GetStringTensorElement, _In_ const OrtValue* value, size_t s_len, size_t index, _Out_writes_bytes_all_(s_len) void* s);

  /** \brief Set a single string in a string tensor
   *
   * \param[in] value A string tensor
   * \param[in] s A null terminated UTF-8 encoded string
   * \param[in] index Index of the string in the tensor to set
   *
   * \snippet{doc} snippets.dox OrtStatus Return Value
   */
  ORT_API2_STATUS(FillStringTensorElement, _Inout_ OrtValue* value, _In_ const char* s, size_t index);

  /// @}
  /// \name OrtSessionOptions
  /// @{

  /** \brief Set a session configuration entry as a pair of strings
   *
   * If a configuration with same key exists, this will overwrite the configuration with the given config_value.
   *
   * The config_key and the format of config_value are defined in onnxruntime_session_options_config_keys.h
   *
   * \param[in] options
   * \param[in] config_key A null terminated string representation of the config key
   * \param[in] config_value A null terminated string representation of the config value
   *
   * \snippet{doc} snippets.dox OrtStatus Return Value
   */
  ORT_API2_STATUS(AddSessionConfigEntry, _Inout_ OrtSessionOptions* options,
                  _In_z_ const char* config_key, _In_z_ const char* config_value);

  /// @}
  /// \name OrtAllocator
  /// @{

  /** \brief Create an allocator for an ::OrtSession following an ::OrtMemoryInfo
   *
   * \param[in] session
   * \param[in] mem_info valid ::OrtMemoryInfo instance
   * \param[out] out Newly created ::OrtAllocator. Must be freed with OrtApi::ReleaseAllocator
   *
   * \snippet{doc} snippets.dox OrtStatus Return Value
   */
  ORT_API2_STATUS(CreateAllocator, _In_ const OrtSession* session, _In_ const OrtMemoryInfo* mem_info,
                  _Outptr_ OrtAllocator** out);

  /** \brief Release an ::OrtAllocator obtained from OrtApi::CreateAllocator
   */
  ORT_CLASS_RELEASE(Allocator);

  /// @}
  /// \name OrtSession
  /// @{

  /** \brief Run a model using Io Bindings for the inputs & outputs
   *
   * \see OrtApi::Run
   *
   * \param[in] session
   * \param[in] run_options
   * \param[in] binding_ptr
   *
   * \snippet{doc} snippets.dox OrtStatus Return Value
   */
  ORT_API2_STATUS(RunWithBinding, _Inout_ OrtSession* session, _In_ const OrtRunOptions* run_options, _In_ const OrtIoBinding* binding_ptr);

  /** \brief Create an ::OrtIoBinding instance
   *
   * An IoBinding object allows one to bind pre-allocated ::OrtValue%s to input names.
   * Thus if you want to use a raw on device buffer as input or output you can avoid
   * extra copy during runtime.
   *
   * \param[in] session
   * \param[out] out Newly created ::OrtIoBinding. Must be freed with OrtApi::ReleaseIoBinding
   *
   * \snippet{doc} snippets.dox OrtStatus Return Value
   */
  ORT_API2_STATUS(CreateIoBinding, _Inout_ OrtSession* session, _Outptr_ OrtIoBinding** out);

  /// @}
  /// \name OrtIoBinding
  /// @{

  /** \brief Release an ::OrtIoBinding obtained from OrtApi::CreateIoBinding
   */
  ORT_CLASS_RELEASE(IoBinding);

  /** \brief Bind an ::OrtValue to an ::OrtIoBinding input
   *
   * When using OrtApi::RunWithBinding this value is used for the named input
   *
   * \param[in] binding_ptr
   * \param[in] name Name for the model input
   * \param[in] val_ptr ::OrtValue of Tensor type.
   *
   * \snippet{doc} snippets.dox OrtStatus Return Value
   */
  ORT_API2_STATUS(BindInput, _Inout_ OrtIoBinding* binding_ptr, _In_ const char* name, _In_ const OrtValue* val_ptr);

  /** \brief Bind an ::OrtValue to an ::OrtIoBinding output
   *
   * When using OrtApi::RunWithBinding this value is used for the named output
   *
   * \param[in] binding_ptr
   * \param[in] name Null terminated string of the model output name
   * \param[in] val_ptr ::OrtValue of Tensor type.
   *
   * \snippet{doc} snippets.dox OrtStatus Return Value
   */
  ORT_API2_STATUS(BindOutput, _Inout_ OrtIoBinding* binding_ptr, _In_ const char* name, _In_ const OrtValue* val_ptr);

  /** \brief Bind an ::OrtIoBinding output to a device
   *
   * Binds the ::OrtValue to a device which is specified by ::OrtMemoryInfo.
   * You can either create an instance of ::OrtMemoryInfo with a device id or obtain one from the allocator that you have created/are using
   * This is useful when one or more outputs have dynamic shapes and, it is hard to pre-allocate and bind a chunk of
   * memory within ::OrtValue ahead of time.
   *
   * \see OrtApi::RunWithBinding
   *
   * \param[in] binding_ptr
   * \param[in] name Null terminated string of the device name
   * \param[in] mem_info_ptr
   *
   * \snippet{doc} snippets.dox OrtStatus Return Value
   */
  ORT_API2_STATUS(BindOutputToDevice, _Inout_ OrtIoBinding* binding_ptr, _In_ const char* name, _In_ const OrtMemoryInfo* mem_info_ptr);

  /** \brief Get the names of an ::OrtIoBinding's outputs
   *
   * Returns the names of the outputs in the order they were bound. This is useful after running the model
   * with bound outputs because the returned names are in order in which output ::OrtValue are returned. This is useful if
   * the order of outputs and their names is not known.
   *
   * \param[in] binding_ptr
   * \param[in] allocator Allocator used to allocate continuous buffers for output strings and lengths.
   * \param[out] buffer Returns an array of non-null terminated UTF-8 strings. The number of strings stored is returned in the count parameter.
   *   This buffer is allocated using `allocator` and must be freed using it.
   * \param[out] lengths Returns an array of `count` lengths of the strings returned in `buffer`
   *   This buffer is allocated using `allocator` and must be freed using it.
   * \param[out] count Number of strings returned. If `binding_ptr` has no bound outputs, zero is returned,
   *              no memory allocation is performed and buffer and lengths are set to nullptr.
   *
   * \snippet{doc} snippets.dox OrtStatus Return Value
   */
  ORT_API2_STATUS(GetBoundOutputNames, _In_ const OrtIoBinding* binding_ptr, _In_ OrtAllocator* allocator,
                  _Out_ char** buffer, _Out_writes_all_(count) size_t** lengths, _Out_ size_t* count);

  /** \brief Get the output ::OrtValue objects from an ::OrtIoBinding
   *
   * Returns an array of pointers to individually allocated ::OrtValue%s that contain results of a model execution with OrtApi::RunWithBinding
   * The array contains the same number of ::OrtValue%s and they are in the same order as they were bound with OrtApi::BindOutput
   * or OrtApi::BindOutputToDevice.
   *
   * The returned ::OrtValue%s must be released using OrtApi::ReleaseValue after they are no longer needed.
   * The array is allocated using the specified instance of the allocator and must be freed using the same allocator after
   * all the ::OrtValue%s contained therein are individually released.
   *
   * \param[in] binding_ptr
   * \param[in] allocator Allocator used to allocate output array
   * \param[out] output Set to the allocated array of allocated ::OrtValue outputs. Set to nullptr if there are 0 outputs.
   * \param[out] output_count Set to number of ::OrtValue%s returned
   *
   * \snippet{doc} snippets.dox OrtStatus Return Value
   */
  ORT_API2_STATUS(GetBoundOutputValues, _In_ const OrtIoBinding* binding_ptr, _In_ OrtAllocator* allocator,
                  _Out_writes_all_(output_count) OrtValue*** output, _Out_ size_t* output_count);

  /** \brief Clears any previously set Inputs for an ::OrtIoBinding
   */
  void(ORT_API_CALL* ClearBoundInputs)(_Inout_ OrtIoBinding* binding_ptr) NO_EXCEPTION ORT_ALL_ARGS_NONNULL;

  /** \brief Clears any previously set Outputs for an ::OrtIoBinding
   */
  void(ORT_API_CALL* ClearBoundOutputs)(_Inout_ OrtIoBinding* binding_ptr) NO_EXCEPTION ORT_ALL_ARGS_NONNULL;

  /// @}
  /// \name OrtValue
  /// @{

  /** \brief Direct memory access to a specified tensor element
   *
   * For example, given a tensor with shape of [3,224,224], a pointer to the element at location [2,150,128] can be retrieved
   *
   * This function only works for numeric type tensors (No strings, etc).
   * This is a no-copy method whose returned pointer is valid until the passed in ::OrtValue is free'd.
   *
   * \param[in] value
   * \param[in] location_values Pointer to an array of index values that specify an element's location relative to its shape
   * \param[in] location_values_count Number of elements in location_values. Must match the number of elements in the tensor's shape.
   * \param[out] out Set to a pointer to the element specified
   *
   * \snippet{doc} snippets.dox OrtStatus Return Value
   */
  ORT_API2_STATUS(TensorAt, _Inout_ OrtValue* value, const int64_t* location_values, size_t location_values_count, _Outptr_ void** out);

  /// @}
  /// \name OrtEnv
  /// @{

  /** \brief Create an allocator and register it with the ::OrtEnv
   *
   * Enables sharing the allocator between multiple sessions that use the same env instance.
   * Lifetime of the created allocator will be valid for the duration of the environment.
   * Returns an error if an allocator with the same ::OrtMemoryInfo is already registered.
   *
   * See https://onnxruntime.ai/docs/get-started/with-c.html for details.
   *
   * \param[in] env ::OrtEnv instance
   * \param[in] mem_info
   * \param[in] arena_cfg Pass nullptr for defaults
   *
   * \snippet{doc} snippets.dox OrtStatus Return Value
   */
  ORT_API2_STATUS(CreateAndRegisterAllocator, _Inout_ OrtEnv* env, _In_ const OrtMemoryInfo* mem_info,
                  _In_ const OrtArenaCfg* arena_cfg);

  /** \brief Set language projection
   *
   * Set the language projection for collecting telemetry data when Env is created.
   *
   * The default is ORT_PROJECTION_C, which means it will classify the language not in the list to C also.
   *
   * \param[in] ort_env
   * \param[in] projection
   *
   * \snippet{doc} snippets.dox OrtStatus Return Value
   */
  ORT_API2_STATUS(SetLanguageProjection, _In_ const OrtEnv* ort_env, _In_ OrtLanguageProjection projection);

  /// @}
  /// \name OrtSession
  /// @{

  /** \brief Return the time that profiling was started
   *
   * \note The timer precision varies per platform. On Windows and MacOS, the precision will be ~100ns
   *
   * \param[in] session
   * \param[out] out nanoseconds of profiling's start time
   *
   * \snippet{doc} snippets.dox OrtStatus Return Value
   */
  ORT_API2_STATUS(SessionGetProfilingStartTimeNs, _In_ const OrtSession* session, _Outptr_ uint64_t* out);

  /// @}
  /// \name OrtThreadingOptions
  /// @{

  /** \brief Set global intra-op thread count
   *
   * This configures the global thread pool options to be used in the call to OrtApi::CreateEnvWithGlobalThreadPools
   *
   * \param[in] tp_options
   * \param[in] intra_op_num_threads Number of threads, special values:<br>
   *    0 = Use default thread count<br>
   *    1 = The invoking thread will be used; no threads will be created in the thread pool.
   *
   * \snippet{doc} snippets.dox OrtStatus Return Value
   */
  ORT_API2_STATUS(SetGlobalIntraOpNumThreads, _Inout_ OrtThreadingOptions* tp_options, int intra_op_num_threads);

  /** \brief Set global inter-op thread count
   *
   * This configures the global thread pool options to be used in the call to OrtApi::CreateEnvWithGlobalThreadPools
   *
   * \param[in] tp_options
   * \param[in] inter_op_num_threads Number of threads, special values:<br>
   *    0 = Use default thread count<br>
   *    1 = The invoking thread will be used; no threads will be created in the thread pool.
   *
   * \snippet{doc} snippets.dox OrtStatus Return Value
   */
  ORT_API2_STATUS(SetGlobalInterOpNumThreads, _Inout_ OrtThreadingOptions* tp_options, int inter_op_num_threads);

  /** \brief Set global spin control options
   *
   * This will configure the global thread pool options to be used in the call to OrtApi::CreateEnvWithGlobalThreadPools.
   * Allow spinning of thread pools when their queues are empty. This will set the value for both
   * inter_op and intra_op threadpools.
   *
   * \param[in] tp_options
   * \param[in] allow_spinning Valid values are 0 or 1.<br>
   *   0 = It won't spin (recommended if CPU usage is high)<br>
   *   1 = Threadpool will spin to wait for queue to become non-empty
   *
   * \snippet{doc} snippets.dox OrtStatus Return Value
   */
  ORT_API2_STATUS(SetGlobalSpinControl, _Inout_ OrtThreadingOptions* tp_options, int allow_spinning);

  /// @}
  /// \name OrtSessionOptions
  /// @{

  /** \brief Add a pre-allocated initializer to a session
   *
   * If a model contains an initializer with a name that is same as the name passed to this call,
   * ORT will use this initializer instance instead of deserializing one from the model file. This
   * is useful when you want to share the same initializer across sessions.
   *
   * \param[in] options
   * \param[in] name Null terminated string of the initializer name
   * \param[in] val ::OrtValue containing the initializer. Its lifetime and the underlying initializer buffer must be
   *   managed by the user (created using the OrtApi::CreateTensorWithDataAsOrtValue) and it must outlive the session object
   *   to which it is added.
   *
   * \snippet{doc} snippets.dox OrtStatus Return Value
   */
  ORT_API2_STATUS(AddInitializer, _Inout_ OrtSessionOptions* options, _In_z_ const char* name,
                  _In_ const OrtValue* val);

  /// @}
  /// \name OrtEnv
  /// @{

  /**
   * Create a custom environment with global threadpools and logger that will be shared across sessions.
   * Use this in conjunction with OrtApi::DisablePerSessionThreads or else the session will use
   * its own thread pools.
   *
   * \param[in] logging_function A pointer to a logging function.
   * \param[in] logger_param A pointer to arbitrary data passed as the ::OrtLoggingFunction `param` parameter to
   *                         `logging_function`.
   * \param[in] log_severity_level The log severity level.
   * \param[in] logid The log identifier.
   * \param[in] tp_options
   * \param[out] out Newly created OrtEnv. Must be freed with OrtApi::ReleaseEnv
   *
   * \snippet{doc} snippets.dox OrtStatus Return Value
   */
  ORT_API2_STATUS(CreateEnvWithCustomLoggerAndGlobalThreadPools, OrtLoggingFunction logging_function, _In_opt_ void* logger_param, OrtLoggingLevel log_severity_level,
                  _In_ const char* logid, _In_ const struct OrtThreadingOptions* tp_options, _Outptr_ OrtEnv** out);

  /// @}
  /// \name OrtSessionOptions
  /// @{

  /** \brief Append CUDA provider to session options
   *
   * If CUDA is not available (due to a non CUDA enabled build, or if CUDA is not installed on the system), this function will return failure.
   *
   * \param[in] options
   * \param[in] cuda_options
   *
   * \snippet{doc} snippets.dox OrtStatus Return Value
   */
  ORT_API2_STATUS(SessionOptionsAppendExecutionProvider_CUDA,
                  _In_ OrtSessionOptions* options, _In_ const OrtCUDAProviderOptions* cuda_options);

  /** \brief Append ROCM execution provider to the session options
   *
   * If ROCM is not available (due to a non ROCM enabled build, or if ROCM is not installed on the system), this function will return failure.
   *
   * \param[in] options
   * \param[in] rocm_options
   *
   * \snippet{doc} snippets.dox OrtStatus Return Value
   */
  ORT_API2_STATUS(SessionOptionsAppendExecutionProvider_ROCM,
                  _In_ OrtSessionOptions* options, _In_ const OrtROCMProviderOptions* rocm_options);

  /** \brief Append OpenVINO execution provider to the session options
   *
   * If OpenVINO is not available (due to a non OpenVINO enabled build, or if OpenVINO is not installed on the system), this function will fail.
   *
   * \param[in] options
   * \param[in] provider_options
   *
   * \snippet{doc} snippets.dox OrtStatus Return Value
   */
  ORT_API2_STATUS(SessionOptionsAppendExecutionProvider_OpenVINO,
                  _In_ OrtSessionOptions* options, _In_ const OrtOpenVINOProviderOptions* provider_options);

  /// @}
  /// \name OrtThreadingOptions
  /// @{

  /** \brief Set threading flush-to-zero and denormal-as-zero
   *
   * Sets global thread pool options to be used in the call to OrtApi::CreateEnvWithGlobalThreadPools.
   * Flush-to-zero and denormal-as-zero are applied to threads in both intra and inter global thread pool.
   * \note This option is not needed if the models used have no denormals. Having no denormals is recommended as this option may hurt model accuracy.
   *
   * \param[in] tp_options
   *
   * \snippet{doc} snippets.dox OrtStatus Return Value
   */
  ORT_API2_STATUS(SetGlobalDenormalAsZero, _Inout_ OrtThreadingOptions* tp_options);

  /// @}
  /// \name OrtArenaCfg
  /// @{

  /** \deprecated Use OrtApi::CreateArenaCfgV2
   *
   * This will create the configuration of an arena that can eventually be used to define an arena based allocator's behavior
   *
   * \param[in] max_mem Use 0 to allow ORT to choose the default
   * \param[in] arena_extend_strategy Use -1 to allow ORT to choose the default, 0 = kNextPowerOfTwo, 1 = kSameAsRequested
   * \param[in] initial_chunk_size_bytes Use -1 to allow ORT to choose the default
   * \param[in] max_dead_bytes_per_chunk Use -1 to allow ORT to choose the default
   * \param[in] out A pointer to an OrtArenaCfg instance
   *
   * \snippet{doc} snippets.dox OrtStatus Return Value
   */
  ORT_API2_STATUS(CreateArenaCfg, _In_ size_t max_mem, int arena_extend_strategy, int initial_chunk_size_bytes,
                  int max_dead_bytes_per_chunk, _Outptr_ OrtArenaCfg** out);

  ORT_CLASS_RELEASE(ArenaCfg);

  /// @}
  /// \name OrtModelMetadata
  /// @{

  /**
   * Use this to obtain the description of the graph present in the model
   * (doc_string field of the GraphProto message within the ModelProto message).
   * If it doesn't exist, an empty string will be returned.
   *
   * \param[in] model_metadata An instance of ::OrtModelMetadata
   * \param[in] allocator Allocator used to allocate the string that will be returned back
   * \param[out] value Set to a null terminated string allocated using `allocator`.  The caller is responsible for freeing it using `allocator`
   *
   * \snippet{doc} snippets.dox OrtStatus Return Value
   */
  ORT_API2_STATUS(ModelMetadataGetGraphDescription, _In_ const OrtModelMetadata* model_metadata,
                  _Inout_ OrtAllocator* allocator, _Outptr_ char** value);

  /// @}
  /// \name OrtSessionOptions
  /// @{

  /** \brief Append TensorRT provider to session options
   *
   * If TensorRT is not available (due to a non TensorRT enabled build, or if TensorRT is not installed on the system), this function will return failure.
   *
   * \param[in] options
   * \param[in] tensorrt_options
   *
   * \snippet{doc} snippets.dox OrtStatus Return Value
   */
  ORT_API2_STATUS(SessionOptionsAppendExecutionProvider_TensorRT,
                  _In_ OrtSessionOptions* options, _In_ const OrtTensorRTProviderOptions* tensorrt_options);

  /// @}
  /// \name Misc
  /// @{

  /** \brief Set current GPU device ID
   *
   * Set the current device id of the GPU execution provider (CUDA/tensorrt/rocm). The device id should be less
   * than the total number of devices available. This is only useful when multiple-GPUs are installed and it is
   * required to restrict execution to a single GPU.
   *
   * \param[in] device_id
   *
   * \snippet{doc} snippets.dox OrtStatus Return Value
   */
  ORT_API2_STATUS(SetCurrentGpuDeviceId, _In_ int device_id);

  /** \brief Get current GPU device ID
   *
   * Get the current device id of the GPU execution provider (CUDA/tensorrt/rocm).
   *
   * \see OrtApi::SetCurrentGpuDeviceId
   *
   * \param[out] device_id
   *
   * \snippet{doc} snippets.dox OrtStatus Return Value
   */
  ORT_API2_STATUS(GetCurrentGpuDeviceId, _In_ int* device_id);

  /// @}
  /// \name OrtKernelInfo
  /// Custom operator APIs.
  /// @{

  /** \brief Fetch an array of int64_t values stored as an attribute in the graph node
   *
   *
   * If `out` is nullptr, the value of `size` is set to the true size of the attribute
   * array's size, and a success status is returned.
   *
   * If the `size` parameter is greater than or equal to the actual attribute array's size,
   * the value of `size` is set to the true size of the attribute array's size,
   * the provided memory is filled with the attribute's contents,
   * and a success status is returned.
   *
   * If the `size` parameter is less than the actual attribute array's size and `out`
   * is not nullptr, the value of `size` is set to the true size of the attribute array's size
   * and a failure status is returned.)
   *
   * \param[in] info instance
   * \param[in] name name of the attribute to be parsed
   * \param[out] out pointer to memory where the attribute's contents are to be stored
   * \param[in, out] size actual size of attribute array
   *
   * \snippet{doc} snippets.dox OrtStatus Return Value
   */
  ORT_API2_STATUS(KernelInfoGetAttributeArray_float, _In_ const OrtKernelInfo* info, _In_ const char* name,
                  _Out_ float* out, _Inout_ size_t* size);

  /** \brief Fetch an array of int64_t values stored as an attribute in the graph node
   *
   * If `out` is nullptr, the value of `size` is set to the true size of the attribute
   * array's size, and a success status is returned.
   *
   * If the `size` parameter is greater than or equal to the actual attribute array's size,
   * the value of `size` is set to the true size of the attribute array's size,
   * the provided memory is filled with the attribute's contents,
   * and a success status is returned.
   *
   * If the `size` parameter is less than the actual attribute array's size and `out`
   * is not nullptr, the value of `size` is set to the true size of the attribute array's size
   * and a failure status is returned.)
   *
   * \param[in] info instance
   * \param[in] name name of the attribute to be parsed
   * \param[out] out pointer to memory where the attribute's contents are to be stored
   * \param[in, out] size actual size of attribute array
   *
   * \snippet{doc} snippets.dox OrtStatus Return Value
   */
  ORT_API2_STATUS(KernelInfoGetAttributeArray_int64, _In_ const OrtKernelInfo* info, _In_ const char* name,
                  _Out_ int64_t* out, _Inout_ size_t* size);

  /// @}
  /// \name OrtArenaCfg
  /// @{

  /** \brief Create an ::OrtArenaCfg
   *
   * Create the configuration of an arena that can eventually be used to define an arena based allocator's behavior.
   *
   * Supported keys are (See https://onnxruntime.ai/docs/get-started/with-c.html for details on what the
   * following parameters mean and how to choose these values.):
   * "max_mem": Maximum memory that can be allocated by the arena based allocator.
   *  Use 0 for ORT to pick the best value. Default is 0.
   * "arena_extend_strategy": 0 = kNextPowerOfTwo, 1 = kSameAsRequested.
   *  Use -1 to allow ORT to choose the default.
   * "initial_chunk_size_bytes": (Possible) Size of the first allocation in the arena.
   *  Only relevant if arena strategy is `kNextPowerOfTwo`. Use -1 to allow ORT to choose the default.
   *  Ultimately, the first allocation size is determined by the allocation memory request.
   * "max_dead_bytes_per_chunk": Threshold of unused memory in an allocated chunk of arena memory after
   *  crossing which the current chunk is chunked into 2.
   * "initial_growth_chunk_size_bytes": (Possible) Size of the second allocation in the arena.
   *  Only relevant if arena strategy is `kNextPowerOfTwo`. Use -1 to allow ORT to choose the default.
   * "max_power_of_two_extend_bytes": The maximum enxtend size if arena strategy is `kNextPowerOfTwo`.
   *  It is not an allocation limit, it is only a limit for extension when requested byte is less than the limit.
   *  When requested bytes is more than the limit, allocator will still return as requested.
   *  Use -1 to allow ORT to choose the default 1GB for max_power_of_two_extend_bytes.
   *  Ultimately, the allocation size is determined by the allocation memory request.
   *  Further allocation sizes are governed by the arena extend strategy.
   *
   * \param[in] arena_config_keys Keys to configure the arena
   * \param[in] arena_config_values Values to configure the arena
   * \param[in] num_keys Number of keys in `arena_config_keys` and `arena_config_values`
   * \param[out] out Newly created ::OrtArenaCfg. Must be freed with OrtApi::ReleaseArenaCfg
   *
   * \snippet{doc} snippets.dox OrtStatus Return Value
   */
  ORT_API2_STATUS(CreateArenaCfgV2, _In_reads_(num_keys) const char* const* arena_config_keys,
                  _In_reads_(num_keys) const size_t* arena_config_values, _In_ size_t num_keys,
                  _Outptr_ OrtArenaCfg** out);

  /// @}
  /// \name OrtRunOptions
  /// @{

  /** \brief Set a single run configuration entry as a pair of strings
   *
   * If a configuration with same key exists, this will overwrite the configuration with the given config_value
   *
   * The config_key and the format of config_value are defined in onnxruntime_run_options_config_keys.h
   *
   * \param[in] options
   * \param[in] config_key A null terminated string representation of the config key
   * \param[in] config_value  A null terminated string representation of the config value
   *
   * \snippet{doc} snippets.dox OrtStatus Return Value
   */
  ORT_API2_STATUS(AddRunConfigEntry, _Inout_ OrtRunOptions* options,
                  _In_z_ const char* config_key, _In_z_ const char* config_value);

  /// @}
  /// \name OrtPrepackedWeightsContainer
  /// @{

  /** \brief Create an ::OrtPrepackedWeightsContainer
   *
   * This container will hold pre-packed buffers of shared initializers for sharing between sessions
   * (i.e.) if there are shared initializers that can be shared between sessions, the pre-packed buffers
   * of these (if any) may possibly be shared to provide memory footprint savings. Pass this container
   * to sessions that you would like to share pre-packed buffers of shared initializers at session
   * creation time.
   *
   *  \param[out] out Newly created ::OrtPrepackedWeightsContainer. Must be freed with OrtApi::ReleasePrepackedWeightsContainer
   *
   * \snippet{doc} snippets.dox OrtStatus Return Value
   */
  ORT_API2_STATUS(CreatePrepackedWeightsContainer, _Outptr_ OrtPrepackedWeightsContainer** out);

  /** \brief Release OrtPrepackedWeightsContainer instance
   *
   * \note instance must not be released until the sessions using it are released
   */
  ORT_CLASS_RELEASE(PrepackedWeightsContainer);

  /// @}
  /// \name OrtSession
  /// @{

  /** \brief Create session with prepacked weights container
   *
   * Same functionality offered by OrtApi::CreateSession except that a container that contains
   * pre-packed weights' buffers is written into/read from by the created session.
   * This is useful when used in conjunction with OrtApi::AddInitializer which injects
   * shared initializer info into sessions. Wherever possible, the pre-packed versions of these
   * shared initializers are cached in this container so that multiple sessions can just re-use
   * these instead of duplicating these in memory.
   *
   * \param[in] env OrtEnv instance instance
   * \param[in] model_path Null terminated string of the path (wchar on Windows, char otherwise)
   * \param[in] options
   * \param[in] prepacked_weights_container
   * \param[out] out Newly created ::OrtSession. Must be freed with OrtApi::ReleaseSession
   *
   * \snippet{doc} snippets.dox OrtStatus Return Value
   */
  ORT_API2_STATUS(CreateSessionWithPrepackedWeightsContainer, _In_ const OrtEnv* env, _In_ const ORTCHAR_T* model_path,
                  _In_ const OrtSessionOptions* options,
                  _Inout_ OrtPrepackedWeightsContainer* prepacked_weights_container,
                  _Outptr_ OrtSession** out);

  /** \brief Create session from memory with prepacked weights container
   *
   * Same functionality offered by OrtApi::CreateSessionFromArray except that a container that contains
   * pre-packed weights' buffers is written into/read from by the created session.
   * This is useful when used in conjunction with OrtApi::AddInitializer which injects
   * shared initializer info into sessions. Wherever possible, the pre-packed versions of these
   * shared initializers are cached in this container so that multiple sessions can just re-use
   * these instead of duplicating these in memory.
   *
   * \param[in] env
   * \param[in] model_data Array of bytes holding the model
   * \param[in] model_data_length Number of bytes in `model_data_model`
   * \param[in] options
   * \param[in] prepacked_weights_container
   * \param[out] out Newly created ::OrtSession. Must be freed with OrtApi::ReleaseSession
   *
   * \snippet{doc} snippets.dox OrtStatus Return Value
   */
  ORT_API2_STATUS(CreateSessionFromArrayWithPrepackedWeightsContainer, _In_ const OrtEnv* env,
                  _In_ const void* model_data, size_t model_data_length,
                  _In_ const OrtSessionOptions* options,
                  _Inout_ OrtPrepackedWeightsContainer* prepacked_weights_container,
                  _Outptr_ OrtSession** out);

  /// @}
  /// \name OrtSessionOptions
  /// @{

  /** \brief Append TensorRT execution provider to the session options
   *
   * If TensorRT is not available (due to a non TensorRT enabled build), this function will return failure.
   *
   * This is slightly different from OrtApi::SessionOptionsAppendExecutionProvider_TensorRT, it takes an
   * ::OrtTensorRTProviderOptions which is publicly defined. This takes an opaque ::OrtTensorRTProviderOptionsV2
   * which must be created with OrtApi::CreateTensorRTProviderOptions.
   *
   * For OrtApi::SessionOptionsAppendExecutionProvider_TensorRT, the user needs to instantiate ::OrtTensorRTProviderOptions
   * as well as allocate/release buffers for some members of ::OrtTensorRTProviderOptions.
   * Here, OrtApi::CreateTensorRTProviderOptions and Ortapi::ReleaseTensorRTProviderOptions will do the memory management for you.
   *
   * \param[in] options
   * \param[in] tensorrt_options
   *
   * \snippet{doc} snippets.dox OrtStatus Return Value
   */
  ORT_API2_STATUS(SessionOptionsAppendExecutionProvider_TensorRT_V2,
                  _In_ OrtSessionOptions* options, _In_ const OrtTensorRTProviderOptionsV2* tensorrt_options);

  /// @}
  /// \name OrtTensorRTProviderOptionsV2
  /// @{

  /** \brief Create an OrtTensorRTProviderOptionsV2
   *
   * \param[out] out Newly created ::OrtTensorRTProviderOptionsV2. Must be released with OrtApi::ReleaseTensorRTProviderOptions
   *
   * \snippet{doc} snippets.dox OrtStatus Return Value
   */
  ORT_API2_STATUS(CreateTensorRTProviderOptions, _Outptr_ OrtTensorRTProviderOptionsV2** out);

  /** \brief Set options in a TensorRT Execution Provider.
   *
   * Please refer to https://onnxruntime.ai/docs/execution-providers/TensorRT-ExecutionProvider.html#cc
   * to know the available keys and values. Key should be in null terminated string format of the member of ::OrtTensorRTProviderOptionsV2
   * and value should be its related range. Recreates the options and only sets the supplied values.
   *
   * For example, key="trt_max_workspace_size" and value="2147483648"
   *
   * \param[in] tensorrt_options
   * \param[in] provider_options_keys Array of UTF-8 null-terminated string for provider options keys
   * \param[in] provider_options_values Array of UTF-8 null-terminated string for provider options values
   * \param[in] num_keys Number of elements in the `provider_option_keys` and `provider_options_values` arrays
   *
   * \snippet{doc} snippets.dox OrtStatus Return Value
   */
  ORT_API2_STATUS(UpdateTensorRTProviderOptions, _Inout_ OrtTensorRTProviderOptionsV2* tensorrt_options,
                  _In_reads_(num_keys) const char* const* provider_options_keys,
                  _In_reads_(num_keys) const char* const* provider_options_values,
                  _In_ size_t num_keys);

  /** \brief Get serialized TensorRT provider options string.
   *
   * For example, "trt_max_workspace_size=2147483648;trt_max_partition_iterations=10;trt_int8_enable=1;......"
   *
   * \param tensorrt_options - OrtTensorRTProviderOptionsV2 instance
   * \param allocator - a ptr to an instance of OrtAllocator obtained with OrtApi::CreateAllocator or OrtApi::GetAllocatorWithDefaultOptions
   *                      the specified allocator will be used to allocate continuous buffers for output strings and lengths.
   * \param ptr - is a UTF-8 null terminated string allocated using 'allocator'. The caller is responsible for using the same allocator to free it.
   *
   * \snippet{doc} snippets.dox OrtStatus Return Value
   */
  ORT_API2_STATUS(GetTensorRTProviderOptionsAsString, _In_ const OrtTensorRTProviderOptionsV2* tensorrt_options, _Inout_ OrtAllocator* allocator, _Outptr_ char** ptr);

  /** \brief Release an ::OrtTensorRTProviderOptionsV2
   *
   * \note This is an exception in the naming convention of other Release* functions, as the name of the method does not have the V2 suffix, but the type does
   */
  void(ORT_API_CALL* ReleaseTensorRTProviderOptions)(_Frees_ptr_opt_ OrtTensorRTProviderOptionsV2* input);

  /// @}
  /// \name OrtSessionOptions
  /// @{

  /** \brief Enable custom operators
   *
   * See onnxruntime-extensions: https://github.com/microsoft/onnxruntime-extensions.git
   *
   * \snippet{doc} snippets.dox OrtStatus Return Value
   */
  ORT_API2_STATUS(EnableOrtCustomOps, _Inout_ OrtSessionOptions* options);

  /// @}
  /// \name OrtAllocator
  /// @{

  /** \brief Register a custom allocator
   *
   * Enables sharing between multiple sessions that use the same env instance.
   * Returns an error if an allocator with the same ::OrtMemoryInfo is already registered.
   *
   * The behavior of this is exactly the same as OrtApi::CreateAndRegisterAllocator except
   * instead of ORT creating an allocator based on provided info, in this case
   * ORT uses the user-provided custom allocator.
   * See https://onnxruntime.ai/docs/get-started/with-c.html for details.
   *
   * \param[in] env
   * \param[in] allocator User provided allocator
   *
   * \snippet{doc} snippets.dox OrtStatus Return Value
   */
  ORT_API2_STATUS(RegisterAllocator, _Inout_ OrtEnv* env, _In_ OrtAllocator* allocator);

  /** \brief Unregister a custom allocator
   *
   * It is an error if you provide an ::OrtMemoryInfo not corresponding to any
   * registered allocators for sharing.
   *
   * \param[in] env
   * \param[in] mem_info
   *
   * \snippet{doc} snippets.dox OrtStatus Return Value
   */
  ORT_API2_STATUS(UnregisterAllocator, _Inout_ OrtEnv* env,
                  _In_ const OrtMemoryInfo* mem_info);

  /// @}
  /// \name OrtValue
  /// @{

  /** \brief Sets *out to 1 iff an ::OrtValue is a SparseTensor, and 0 otherwise
   *
   * \param[in] value existing ::OrtValue
   * \param[out] out unless an error occurs, contains 1 iff the value contains an instance
   *  of sparse tensor or 0 otherwise.
   *
   * \snippet{doc} snippets.dox OrtStatus Return Value
   */
  ORT_API2_STATUS(IsSparseTensor, _In_ const OrtValue* value, _Out_ int* out);

  /** \brief Create an ::OrtValue with a sparse tensor that is empty.
   *
   * Use FillSparseTensor<Format>() functions to populate sparse tensor with non-zero values and
   * format specific indices data.
   * Use ReleaseValue to destroy the sparse tensor, this will also release the buffer inside the output value
   * if any was allocated.
   * \param[in,out] allocator allocator to use when performing an allocation. Allocation will be performed
   *   by FillSparseTensor<Format>() APIs. The lifespan of the allocator instance must eclipse the lifespan
   *   this sparse tensor instance as the same allocator will be used to free memory.
   * \param[in] dense_shape shape of the original dense tensor
   * \param[in] dense_shape_len number of shape dimensions being passed
   * \param[in] type must be one of TENSOR_ELEMENT_DATA_TYPE_xxxx
   * \param[out] out Should be freed by calling ReleaseValue
   *
   * \snippet{doc} snippets.dox OrtStatus Return Value
   */
  ORT_API2_STATUS(CreateSparseTensorAsOrtValue, _Inout_ OrtAllocator* allocator, _In_ const int64_t* dense_shape,
                  size_t dense_shape_len, ONNXTensorElementDataType type, _Outptr_ OrtValue** out);

  /**
   * This fills populates an empty tensor that was created using OrtApi::CreateSparseTensorAsOrtValue.
   * This will allocate required memory and copy the supplied NNZ values and COO indices into that memory allocation.
   * Memory allocation is performed using the allocator that was specified with OrtApi::CreateSparseTensorAsOrtValue.
   *
   * \param[in,out] ort_value ::OrtValue to populate with data
   * \param[in] data_mem_info serves to identify the location of the data to be copied. If the allocator specified
   *  at the creation time has memory info that is not the same as mem_info argument to this function a X-device copy will be performed.
   *  String data is assumed to be on CPU and will only be copied into a CPU allocated buffer.
   * \param[in] values_shape pointer to values shape array
   * \param[in] values_shape_len length of the values_shape
   * \param[in] values pointer to an array of values. For strings, pass const char**.
   * \param[in] indices_data pointer to a location of COO indices
   * \param[in] indices_num number of COO indices
   *
   * \snippet{doc} snippets.dox OrtStatus Return Value
   */
  ORT_API2_STATUS(FillSparseTensorCoo, _Inout_ OrtValue* ort_value, _In_ const OrtMemoryInfo* data_mem_info,
                  _In_ const int64_t* values_shape, size_t values_shape_len, _In_ const void* values,
                  _In_ const int64_t* indices_data, size_t indices_num);

  /**
   * This fills populates an empty tensor that was created using OrtApi::CreateSparseTensorAsOrtValue.
   * This will allocate required memory and copy the supplied NNZ values and CSR indices into that memory allocation.
   * Memory allocation is performed using the allocator that was specified with OrtApi::CreateSparseTensorAsOrtValue.
   *
   * \param[in,out] ort_value ::OrtValue to populate with data
   * \param[in] data_mem_info serves to identify the location of the data to be copied. If the allocator specified
   *  at the creation time has memory info that is not the same as mem_info argument to this function a X-device copy will be performed.
   *  String data is assumed to be on CPU and will only be copied into a CPU allocated buffer.
   * \param[in] values_shape pointer to values shape array
   * \param[in] values_shape_len length of the values_shape
   * \param[in] values - pointer to an array of values. For strings, pass const char**.
   * \param[in] inner_indices_data pointer to a location of CSR inner indices
   * \param[in] inner_indices_num number of CSR inner indices
   * \param[in] outer_indices_data pointer to a location of CSR outer indices
   * \param[in] outer_indices_num number of CSR outer indices
   *
   * \snippet{doc} snippets.dox OrtStatus Return Value
   */
  ORT_API2_STATUS(FillSparseTensorCsr, _Inout_ OrtValue* ort_value, _In_ const OrtMemoryInfo* data_mem_info,
                  _In_ const int64_t* values_shape, size_t values_shape_len, _In_ const void* values,
                  _In_ const int64_t* inner_indices_data, size_t inner_indices_num,
                  _In_ const int64_t* outer_indices_data, size_t outer_indices_num);

  /**
   * This fills populates an empty tensor that was created using OrtApi::CreateSparseTensorAsOrtValue.
   * This will allocate required memory and copy the supplied NNZ values and BlockSparse indices into that memory allocation.
   * Memory allocation is performed using the allocator that was specified with OrtApi::CreateSparseTensorAsOrtValue.
   *
   * \param[in,out] ort_value ::OrtValue to populate with data
   * \param[in] data_mem_info serves to identify the location of the data to be copied. If the allocator specified
   *  at the creation time has memory info that is not the same as mem_info argument to this function a X-device copy will be performed.
   *  String data is assumed to be on CPU and will only be copied into a CPU allocated buffer.
   * \param[in] values_shape
   * \param[in] values_shape_len
   * \param[in] values structure with values information
   * \param[in] indices_shape_data pointer to a location of indices shape
   * \param[in] indices_shape_len length of the block sparse indices shape
   * \param[in] indices_data pointer to a location of indices data. Shape will determine the length of the indices data.
   *
   * \snippet{doc} snippets.dox OrtStatus Return Value
   */
  ORT_API2_STATUS(FillSparseTensorBlockSparse, _Inout_ OrtValue* ort_value, _In_ const OrtMemoryInfo* data_mem_info,
                  _In_ const int64_t* values_shape, size_t values_shape_len, _In_ const void* values,
                  _In_ const int64_t* indices_shape_data, size_t indices_shape_len,
                  _In_ const int32_t* indices_data);

  /**
   * Create an ::OrtValue with a sparse tensor. This is the first step.
   * Next, use Use<Format>Indices() functions to supply sparse tensor with
   * format specific indices data and set its sparse format to a specific enum value.
   * This will not perform memory allocations. It will
   * use supplied user buffer which should outlive the created sparse tensor.
   * Use OrtApi::ReleaseValue to destroy the sparse tensor. It would not release the supplied values buffer.
   * This function can not be used to map strings from the user allocated memory. Strings must always be copied
   * and have UTF-8 encoding. Therefore, use OrtApi::CreateSparseTensorAsOrtValue above and then fill it with data
   * using appropriate Make*() function.
   *
   * \param[in] info memory info where sparse values reside.
   * \param[in,out] p_data pointer to a user allocated buffer with values. To create a full sparse tensor with no non-zero
   *   values, pass nullptr
   * \param[in] dense_shape shape of the original dense tensor
   * \param[in] dense_shape_len number of shape dimensions being passed
   * \param[in] values_shape shape of the values data. To create a fully sparse tensor with no non-zero values,
   *   pass {0} shape.
   * \param[in] values_shape_len number of values shape dimensions
   * \param[in] type must be one of TENSOR_ELEMENT_DATA_TYPE_xxxx
   * \param[out] out Should be freed by calling ReleaseValue
   *
   * \snippet{doc} snippets.dox OrtStatus Return Value
   */
  ORT_API2_STATUS(CreateSparseTensorWithValuesAsOrtValue, _In_ const OrtMemoryInfo* info, _Inout_ void* p_data,
                  _In_ const int64_t* dense_shape, size_t dense_shape_len,
                  _In_ const int64_t* values_shape, size_t values_shape_len,
                  ONNXTensorElementDataType type, _Outptr_ OrtValue** out);

  /**
   * This assigns Coo format indices to the SparseTensor that was created by
   * OrtApi::CreateSparseTensorWithValuesAsOrtValue above. It also sets OrtSparseFormat to
   * ORT_SPARSE_COO. This will not allocate any additional memory for data. The life span of
   * indices_data buffer should eclipse the life span of this ::OrtValue.
   *
   * \param[in,out] ort_value ::OrtValue instance constructed with OrtApi::CreateSparseTensorWithValuesAsOrtValue
   * \param[in,out] indices_data pointer to a user pre-allocated buffer or nullptr for fully sparse tensors.
   * \param[in] indices_num  number of COO indices. Should either be 0 for fully sparse tensors, be equal
   *  to the number of nnz values specified to OrtApi::CreateSparseTensorWithValuesAsOrtValue for 1-D {nnz} indices or
   *  be twice as number of nnz values for a  2-D indices {nnz, 2}
   *
   * \snippet{doc} snippets.dox OrtStatus Return Value
   */
  ORT_API2_STATUS(UseCooIndices, _Inout_ OrtValue* ort_value, _Inout_ int64_t* indices_data, size_t indices_num);

  /**
   * The assigns CSR format indices to the SparseTensor that was created by
   * OrtApi::CreateSparseTensorWithValuesAsOrtValue above. It also sets OrtSparseFormat to
   * ORT_SPARSE_CSRC. This will not allocate any additional memory for data. The life spans of
   * inner_data and outer_data buffers should eclipse the life span of this ::OrtValue.
   *
   * \param[in,out] ort_value ::OrtValue instance constructed with OrtApi::CreateSparseTensorWithValuesAsOrtValue
   * \param[in,out] inner_data pointer to a user pre-allocated buffer or nullptr for fully sparse tensors.
   * \param[in] inner_num  number of inner CSR indices. Should either be 0 for fully sparse tensors or be equal
   * to the number of nnz values specified to OrtApi::CreateSparseTensorWithValuesAsOrtValue.
   * \param[in,out] outer_data pointer to user pre-allocated buffer or nullptr for fully sparse tensors.
   * \param[in] outer_num number of CSR outer indices. Should either be 0 for fully sparse tensors or
   * equal to rows + 1 of the dense shape.
   *
   * \snippet{doc} snippets.dox OrtStatus Return Value
   */
  ORT_API2_STATUS(UseCsrIndices, _Inout_ OrtValue* ort_value, _Inout_ int64_t* inner_data, size_t inner_num,
                  _Inout_ int64_t* outer_data, size_t outer_num);

  /**
   * The assigns BlockSparse format indices to the SparseTensor that was created by
   * OrtApi::CreateSparseTensorWithValuesAsOrtValue above. It also sets OrtSparseFormat to
   * ORT_SPARSE_BLOCK_SPARSE. This will not allocate any additional memory for data. The life span of
   * indices_data buffer must eclipse the lifespan of this ::OrtValue.
   *
   * \param[in,out] ort_value OrtValue instance constructed with OrtApi::CreateSparseTensorWithValuesAsOrtValue
   * \param[in] indices_shape pointer to indices shape. Use {0} for fully sparse tensors
   * \param[in] indices_shape_len length of the indices shape
   * \param[in,out] indices_data pointer to user pre-allocated buffer or nullptr for fully sparse tensors.
   *
   * \snippet{doc} snippets.dox OrtStatus Return Value
   */
  ORT_API2_STATUS(UseBlockSparseIndices, _Inout_ OrtValue* ort_value, const int64_t* indices_shape, size_t indices_shape_len, _Inout_ int32_t* indices_data);

  /** \brief Returns sparse tensor format enum iff a given ort value contains an instance of sparse tensor.
   *
   * \param[in] ort_value ::OrtValue that contains an instance of sparse tensor
   * \param[out] out pointer to out parameter
   *
   * \snippet{doc} snippets.dox OrtStatus Return Value
   */
  ORT_API2_STATUS(GetSparseTensorFormat, _In_ const OrtValue* ort_value, _Out_ enum OrtSparseFormat* out);

  /** \brief Returns data type and shape of sparse tensor values (nnz) iff ::OrtValue contains a SparseTensor.
   *
   * \param[in] ort_value An ::OrtValue that contains a fully constructed sparse tensor
   * \param[out] out Must be freed by OrtApi::ReleaseTensorTypeAndShapeInfo
   *
   * \snippet{doc} snippets.dox OrtStatus Return Value
   */
  ORT_API2_STATUS(GetSparseTensorValuesTypeAndShape, _In_ const OrtValue* ort_value, _Outptr_ OrtTensorTypeAndShapeInfo** out);

  /** \brief Returns numeric data for sparse tensor values (nnz). For string values use GetStringTensor*().
   *
   * \param[in] ort_value an instance of ::OrtValue containing sparse tensor
   * \param[out] out returns a pointer to values data.  Do not attempt to free this ptr.
   *
   * \snippet{doc} snippets.dox OrtStatus Return Value
   */
  ORT_API2_STATUS(GetSparseTensorValues, _In_ const OrtValue* ort_value, _Outptr_ const void** out);

  /** \brief Returns data type, shape for the type of indices specified by indices_format.
   *
   * \param[in] ort_value ::OrtValue containing sparse tensor.
   * \param[in] indices_format One of the indices formats. It is an error to request a format that the sparse
   * tensor does not contain.
   * \param[out] out an instance of ::OrtTensorTypeAndShapeInfo. Must be freed by OrtApi::ReleaseTensorTypeAndShapeInfo
   *
   * \snippet{doc} snippets.dox OrtStatus Return Value
   */
  ORT_API2_STATUS(GetSparseTensorIndicesTypeShape, _In_ const OrtValue* ort_value, enum OrtSparseIndicesFormat indices_format, _Outptr_ OrtTensorTypeAndShapeInfo** out);

  /** \brief Returns indices data for the type of the indices specified by indices_format
   *
   * \param[in] ort_value ::OrtValue containing sparse tensor.
   * \param[in] indices_format One of the indices formats. It is an error to request a format that the sparse tensor does not contain.
   * \param[out] num_indices Pointer to where the number of indices entries is returned
   * \param[out] indices Returned pointer to the indices data. Do not free the returned pointer as it refers to internal data owned by the ::OrtValue
   *
   * \snippet{doc} snippets.dox OrtStatus Return Value
   */
  ORT_API2_STATUS(GetSparseTensorIndices, _In_ const OrtValue* ort_value, enum OrtSparseIndicesFormat indices_format, _Out_ size_t* num_indices, _Outptr_ const void** indices);
  /// @}
  /// \name OrtSessionOptions
  /// @{

  /**
   * \brief Sets out to 1 iff an optional type OrtValue has an element, 0 otherwise (OrtValue is None)
   * Use this API to find if the optional type OrtValue is None or not.
   * If the optional type OrtValue is not None, use the OrtValue just like any other OrtValue.
   * For example, if you get an OrtValue that corresponds to Optional(tensor) and
   * if HasValue() returns true, use it as tensor and so on.

   * \param[in] value Input OrtValue.
   * \param[out] out indicating if the input OrtValue contains data (1) or if it is a None (0)
   *
   * \snippet{doc} snippets.dox OrtStatus Return Value
   */
  ORT_API2_STATUS(HasValue, _In_ const OrtValue* value, _Out_ int* out);

  /// @}
  /// \name OrtKernelContext
  /// Custom operator APIs.
  /// @{

  /** \brief Used for custom operators, gets the GPU compute stream to use to launch the custom a GPU kernel
   *   \see ::OrtCustomOp
   * \param[in]  context OrtKernelContext instance
   * \param[out] out Returns pointer to a GPU compute stream that can be used to launch the custom GPU kernel.
   *             If retrieving the GPU compute stream is not relevant (GPU not enabled in the build, kernel partitioned to
   *             some other EP), then a nullptr is returned as the output param.
   *             Do not free or mutate the returned pointer as it refers to internal data owned by the underlying session.
   *             Only use it for custom kernel launching.
   *
   * \snippet{doc} snippets.dox OrtStatus Return Value
   */
  ORT_API2_STATUS(KernelContext_GetGPUComputeStream, _In_ const OrtKernelContext* context, _Outptr_ void** out);

  /// @}
  /// \name GetTensorMemoryInfo
  /// @{
  /** \brief Returns a pointer to the ::OrtMemoryInfo of a Tensor
   * \param[in] value ::OrtValue containing tensor.
   * \param[out] mem_info ::OrtMemoryInfo of the tensor. Do NOT free the returned pointer. It is valid for the lifetime of the ::OrtValue
   *
   * \snippet{doc} snippets.dox OrtStatus Return Value
   */
  ORT_API2_STATUS(GetTensorMemoryInfo, _In_ const OrtValue* value, _Out_ const OrtMemoryInfo** mem_info);

  /// @}
  /// \name GetExecutionProviderApi
  /// @{
  /** \brief Get a pointer to the requested version of the Execution Provider specific
   * API extensions to the OrtApi
   * \param[in] provider_name The name of the execution provider name. Currently only the following
   * values are supported: "DML".
   * \param[in] version Must be ::ORT_API_VERSION.
   * \param[out] provider_api A void pointer containing a reference to the execution provider versioned api structure.
   * For example, the provider_api pointer can be cast to the OrtDmlApi* when the provider_name is "DML".
   *
   * \snippet{doc} snippets.dox OrtStatus Return Value
   */
  ORT_API2_STATUS(GetExecutionProviderApi, _In_ const char* provider_name, _In_ uint32_t version, _Outptr_ const void** provider_api);

  /// @}

  /// \name SessionOptions
  /// @{
  /** \brief Set custom thread creation function
   *
   * \param[in] options Session options
   * \param[in] ort_custom_create_thread_fn Custom thread creation function
   *
   * \snippet{doc} snippets.dox OrtStatus Return Value
   */
  ORT_API2_STATUS(SessionOptionsSetCustomCreateThreadFn, _Inout_ OrtSessionOptions* options, _In_ OrtCustomCreateThreadFn ort_custom_create_thread_fn);

  /** \brief Set creation options for custom thread
   *
   * \param[in] options Session options
   * \param[in] ort_custom_thread_creation_options Custom thread creation options (can be nullptr)
   *
   * \snippet{doc} snippets.dox OrtStatus Return Value
   */
  ORT_API2_STATUS(SessionOptionsSetCustomThreadCreationOptions, _Inout_ OrtSessionOptions* options, _In_ void* ort_custom_thread_creation_options);

  /** \brief Set custom thread join function
   *
   * \param[in] options Session options
   * \param[in] ort_custom_join_thread_fn Custom join thread function, must not be nullptr when ort_custom_create_thread_fn is set
   *
   * \snippet{doc} snippets.dox OrtStatus Return Value
   */
  ORT_API2_STATUS(SessionOptionsSetCustomJoinThreadFn, _Inout_ OrtSessionOptions* options, _In_ OrtCustomJoinThreadFn ort_custom_join_thread_fn);
  /// @}

  /// \name OrtThreadingOptions
  /// @{
  /** \brief Set custom thread creation function for global thread pools
   *
   * \param[inout] tp_options
   * \param[in] ort_custom_create_thread_fn Custom thread creation function
   *
   * \snippet{doc} snippets.dox OrtStatus Return Value
   */
  ORT_API2_STATUS(SetGlobalCustomCreateThreadFn, _Inout_ OrtThreadingOptions* tp_options, _In_ OrtCustomCreateThreadFn ort_custom_create_thread_fn);

  /** \brief Set custom thread creation options for global thread pools
   *
   * \param[inout] tp_options
   * \param[in] ort_custom_thread_creation_options Custom thread creation options (can be nullptr)
   *
   * \snippet{doc} snippets.dox OrtStatus Return Value
   */
  ORT_API2_STATUS(SetGlobalCustomThreadCreationOptions, _Inout_ OrtThreadingOptions* tp_options, _In_ void* ort_custom_thread_creation_options);

  /** \brief Set custom thread join function for global thread pools
   *
   * \param[inout] tp_options
   * \param[in] ort_custom_join_thread_fn Custom thread join function, must not be nullptr when global ort_custom_create_thread_fn is set
   *
   * \snippet{doc} snippets.dox OrtStatus Return Value
   */
  ORT_API2_STATUS(SetGlobalCustomJoinThreadFn, _Inout_ OrtThreadingOptions* tp_options, _In_ OrtCustomJoinThreadFn ort_custom_join_thread_fn);
  /// @}

  /** \brief Synchronize bound inputs. The call may be necessary for some providers, such as cuda,
   *   in case the system that allocated bound memory operated on a different stream. However, the
   *   operation is provider specific and could be a no-op.
   *
   * \param[inout] binding_ptr
   *
   * \snippet{doc} snippets.dox OrtStatus Return Value
   */
  ORT_API2_STATUS(SynchronizeBoundInputs, _Inout_ OrtIoBinding* binding_ptr);

  /** \brief Synchronize bound outputs. The call may be necessary for some providers, such as cuda,
   *   in case the system that allocated bound memory operated on a different stream. However, the
   *   operation is provider specific and could be a no-op.
   *
   * \param[inout] binding_ptr
   *
   * \snippet{doc} snippets.dox OrtStatus Return Value
   */
  ORT_API2_STATUS(SynchronizeBoundOutputs, _Inout_ OrtIoBinding* binding_ptr);

  /// \name OrtSessionOptions
  /// @{

  /** \brief Append CUDA execution provider to the session options
   *
   * If CUDA is not available (due to a non CUDA enabled build), this function will return failure.
   *
   * This is slightly different from OrtApi::SessionOptionsAppendExecutionProvider_CUDA, it takes an
   * ::OrtCUDAProviderOptions which is publicly defined. This takes an opaque ::OrtCUDAProviderOptionsV2
   * which must be created with OrtApi::CreateCUDAProviderOptions.
   *
   * For OrtApi::SessionOptionsAppendExecutionProvider_CUDA, the user needs to instantiate ::OrtCUDAProviderOptions
   * as well as allocate/release buffers for some members of ::OrtCUDAProviderOptions.
   * Here, OrtApi::CreateCUDAProviderOptions and Ortapi::ReleaseCUDAProviderOptions will do the memory management for you.
   *
   * \param[in] options
   * \param[in] cuda_options
   *
   * \snippet{doc} snippets.dox OrtStatus Return Value
   *
   * \since Version 1.11.
   */
  ORT_API2_STATUS(SessionOptionsAppendExecutionProvider_CUDA_V2,
                  _In_ OrtSessionOptions* options, _In_ const OrtCUDAProviderOptionsV2* cuda_options);

  /// @}
  /// \name OrtCUDAProviderOptionsV2
  /// @{

  /** \brief Create an OrtCUDAProviderOptionsV2
   *
   * \param[out] out Newly created ::OrtCUDAProviderOptionsV2. Must be released with OrtApi::ReleaseCudaProviderOptions
   *
   * \snippet{doc} snippets.dox OrtStatus Return Value
   *
   * \since Version 1.11.
   */
  ORT_API2_STATUS(CreateCUDAProviderOptions, _Outptr_ OrtCUDAProviderOptionsV2** out);

  /** \brief Set options in a CUDA Execution Provider.
   *
   * Please refer to https://onnxruntime.ai/docs/execution-providers/CUDA-ExecutionProvider.html#configuration-options
   * to know the available keys and values. Key should be in null terminated string format of the member of ::OrtCUDAProviderOptionsV2
   * and value should be its related range. Recreates the options and only sets the supplied values.
   *
   * For example, key="device_id" and value="0"
   *
   * \param[in] cuda_options
   * \param[in] provider_options_keys Array of UTF-8 null-terminated string for provider options keys
   * \param[in] provider_options_values Array of UTF-8 null-terminated string for provider options values
   * \param[in] num_keys Number of elements in the `provider_option_keys` and `provider_options_values` arrays
   *
   * \snippet{doc} snippets.dox OrtStatus Return Value
   *
   * \since Version 1.11.
   */
  ORT_API2_STATUS(UpdateCUDAProviderOptions, _Inout_ OrtCUDAProviderOptionsV2* cuda_options,
                  _In_reads_(num_keys) const char* const* provider_options_keys,
                  _In_reads_(num_keys) const char* const* provider_options_values,
                  _In_ size_t num_keys);

  /**
   * Get serialized CUDA provider options string.
   *
   * For example, "device_id=0;arena_extend_strategy=0;......"
   *
   * \param cuda_options - OrtCUDAProviderOptionsV2 instance
   * \param allocator - a ptr to an instance of OrtAllocator obtained with CreateAllocator() or GetAllocatorWithDefaultOptions()
   *                      the specified allocator will be used to allocate continuous buffers for output strings and lengths.
   * \param ptr - is a UTF-8 null terminated string allocated using 'allocator'. The caller is responsible for using the same allocator to free it.
   *
   * \snippet{doc} snippets.dox OrtStatus Return Value
   *
   * \since Version 1.11.
   */
  ORT_API2_STATUS(GetCUDAProviderOptionsAsString, _In_ const OrtCUDAProviderOptionsV2* cuda_options, _Inout_ OrtAllocator* allocator, _Outptr_ char** ptr);

  /** \brief Release an ::OrtCUDAProviderOptionsV2
   *
   * \note This is an exception in the naming convention of other Release* functions, as the name of the method does not have the V2 suffix, but the type does
   *
   * \since Version 1.11.
   */
  void(ORT_API_CALL* ReleaseCUDAProviderOptions)(_Frees_ptr_opt_ OrtCUDAProviderOptionsV2* input);

  /// @}

  /** \brief Append MIGraphX provider to session options
   *
   * If MIGraphX is not available (due to a non MIGraphX enabled build, or if MIGraphX is not installed on the system), this function will return failure.
   *
   * \param[in] options
   * \param[in] migraphx_options
   *
   * \snippet{doc} snippets.dox OrtStatus Return Value
   *
   * \since Version 1.11.
   */
  ORT_API2_STATUS(SessionOptionsAppendExecutionProvider_MIGraphX,
                  _In_ OrtSessionOptions* options, _In_ const OrtMIGraphXProviderOptions* migraphx_options);

  /** \brief Replace initialized Tensors with external data with the data provided in initializers.
   *
   * The function will find the initialized TensorProtos with external data in the graph with the provided names and
   * replace them with the provided tensors. The API verifies that the TensorProto being replaced
   * has an external data reference and has the same name, dimensions and data type as its replacement. The replacement
   * will occur before any of the optimizations take place. The data will be copied into the graph
   * since TensorProto can't refer to the user provided buffers.
   *
   * Once the model has been loaded, the OrtValue(s) added to SessionOptions instance will be removed
   * from the internal SessionOptions copy to save memory, the user provided buffers can then be deallocated
   * and the SessionOptions instance that refers to them can be destroyed.
   *
   * \param[in] options
   * \param[in] initializer_names Array of null terminated UTF-8 encoded strings of the initializers names.
   * \param[in] initializers Array of ::OrtValue type
   * \param[in] num_initializers Number of elements in the initializer_names and initializers
   *
   * \snippet{doc} snippets.dox OrtStatus Return Value
   *
   * \since Version 1.12.
   */
  ORT_API2_STATUS(AddExternalInitializers, _In_ OrtSessionOptions* options,
                  _In_reads_(num_initializers) const char* const* initializer_names,
                  _In_reads_(num_initializers) const OrtValue* const* initializers, size_t num_initializers);

  /** \brief: Create attribute of onnxruntime operator
   *
   * \param[in] name Name of the attribute
   * \param[in] data Data content of the attribute
   * \param[in] len Number of bytes stored in data
   * \param[in] type Data type
   * \param[out] op_attr Attribute that has been created, which must be released by OrtApi::ReleaseOpAttr
   *
   * \since Version 1.12.
   */
  ORT_API2_STATUS(CreateOpAttr,
                  _In_ const char* name,
                  _In_ const void* data,
                  _In_ int len,
                  _In_ OrtOpAttrType type,
                  _Outptr_ OrtOpAttr** op_attr);

  /* \brief: Release op attribute
   *
   * \param[in] opAttr Attribute created by OrtApi::CreateOpAttr
   *
   * \since Version 1.12.
   */
  ORT_CLASS_RELEASE(OpAttr);

  /** \brief: Create onnxruntime native operator
   *
   * \param[in] info Kernel info
   * \param[in] op_name Operator name
   * \param[in] domain Operator domain
   * \param[in] version Operator opset version
   * \param[in] type_constraint_names Name of the type constraints, such as "T" or "T1"
   * \param[in] type_constraint_values Type of each constraints
   * \param[in] type_constraint_count Number of constraints
   * \param[in] attr_values Attributes used to initialize the operator
   * \param[in] attr_count Number of the attributes
   * \param[in] input_count Number of inputs
   * \param[in] output_count Number of outputs
   * \param[out] ort_op Operator that has been created
   *
   * \since Version 1.12.
   */
  ORT_API2_STATUS(CreateOp,
                  _In_ const OrtKernelInfo* info,
                  _In_z_ const char* op_name,
                  _In_z_ const char* domain,
                  int version,
                  _In_reads_(type_constraint_count) const char** type_constraint_names,
                  _In_reads_(type_constraint_count) const ONNXTensorElementDataType* type_constraint_values,
                  int type_constraint_count,
                  _In_reads_(attr_count) const OrtOpAttr* const* attr_values,
                  int attr_count,
                  int input_count,
                  int output_count,
                  _Outptr_ OrtOp** ort_op);

  /** \brief: Invoke the operator created by OrtApi::CreateOp
   * The inputs must follow the order as specified in onnx specification
   *
   * \param[in] context Kernel context
   * \param[in] ort_op Operator that has been created
   * \param[in] input_values Array of inputs
   * \param[in] input_count Number of inputs
   * \param[in] output_values Array of outputs
   * \param[in] output_count Number of outputs
   *
   * \since Version 1.12.
   */
  ORT_API2_STATUS(InvokeOp,
                  _In_ const OrtKernelContext* context,
                  _In_ const OrtOp* ort_op,
                  _In_ const OrtValue* const* input_values,
                  _In_ int input_count,
                  _Inout_ OrtValue* const* output_values,
                  _In_ int output_count);

  /* \brief: Release an onnxruntime operator
   *
   * \param[in] Op Operator created by OrtApi::CreateOp
   *
   * \since Version 1.12.
   */
  ORT_CLASS_RELEASE(Op);

  /** \brief: Append execution provider to the session options.
   * \param[in] options
   * \param[in] provider_name - provider to add.
   * \param[in] provider_options_keys - keys to configure the provider options
   * \param[in] provider_options_values - values to configure the provider options
   * \param[in] num_keys - number of keys passed in
   *
   * Currently supported provider names:
   *   QNNExecutionProvider (or QNN)
   *   OpenVINOExecutionProvider (or OpenVINO)
   *   XnnpackExecutionProvider (or XNNPACK)
   *   WebNNExecutionProvider (or WEBNN)
   *   WebGpuExecutionProvider (or WebGPU)
   *   AzureExecutionProvider (or AZURE)
   *   JsExecutionProvider (or JS)
   *   VitisAIExecutionProvider (or VitisAI)
   *   CoreMLExecutionProvider (or CoreML)
   *
   * Note: If an execution provider has a dedicated SessionOptionsAppendExecutionProvider_<provider name> function
   *       that should be used to add it.
   *
   * QNN supported keys:
   *   "backend_type": Type of QNN backend. Specifies a backend path that is the associated QNN backend library file
   *      name. E.g., given backend type "htp", on Windows, the backend path would be "QnnHtp.dll", and on other
   *      platforms, it would be "libQnnHtp.so". Mutually exclusive with "backend_path".
   *      Available options:
   *      -# "cpu"
   *      -# "gpu"
   *      -# "htp": Default.
   *      -# "saver"
   *      -# "ir"
   *   "backend_path": File path to QNN backend library. Mutually exclusive with "backend_type".
   *   "profiling_level": QNN profiling level.
   *      Available options:
   *      -# "off": Default.
   *      -# "basic"
   *      -# "detailed"
   *   "profiling_file_path": QNN profiling file path if ETW not enabled.
   *   "rpc_control_latency": QNN RPC control latency.
   *   "vtcm_mb": QNN VTCM size in MB. default to 0(not set).
   *   "htp_performance_mode": QNN performance mode.
   *      Available options:
   *      -# "burst"
   *      -# "balanced"
   *      -# "default": Default.
   *      -# "high_performance"
   *      -# "high_power_saver"
   *      -# "low_balanced"
   *      -# "extreme_power_saver"
   *      -# "low_power_saver"
   *      -# "power_saver"
   *      -# "sustained_high_performance"
   *   "dump_qnn_ir_dlc": Use the QnnIr backend library to write .dlc files for each subgraph dispatched to QNN. When
   *       enabled, inference results will be incorrect. Use only for debugging.
   *      -# "0": Default: disabled
   *      -# "1": enabled
   *   "dump_qnn_ir_dlc_dir": Set the directory into which QnnIr will be configured to write QNN graphs as .dlc files.
   *      Default is current working directory.
   *   "qnn_ir_backend_path": File path to the QnnIr backend library. If "dump_qnn_ir_dlc" is enabled, use this path
   *      instead of looking for the Ir backend in the standard location.
   *   "qnn_saver_path": File path to the QNN Saver backend library. If specified, QNN Saver will be enabled and will
   *      dump QNN API calls to disk for replay/debugging. QNN Saver produces incorrect model inference results and
   *      may alter model/EP partitioning. Use only for debugging.
   *   "qnn_context_priority": QNN context priority.
   *      Available options:
   *      -# "low"
   *      -# "normal": Default.
   *      -# "normal_high"
   *      -# "high"
   *   "htp_graph_finalization_optimization_mode": Set the optimization mode for graph finalization on the HTP backend.
   *      Available options:
   *      -# "0": Default.
   *      -# "1": Faster preparation time, less optimal graph.
   *      -# "2": Longer preparation time, more optimal graph.
   *      -# "3": Longest preparation time, most likely even more optimal graph. See QNN SDK documentation for specific
   *        details.
   *   "soc_model": The SoC model number. Refer to the QNN SDK documentation for valid values.
   *      Defaults to "0" (unknown).
   *   "htp_arch": The minimum HTP architecture the driver will use to select compatible QNN operators.
   *      Available options:
   *      -# "0": Default (none).
   *      -# "68"
   *      -# "69"
   *      -# "73"
   *      -# "75"
   *   "device_id": The ID of the device to use when setting 'htp_arch'. Defaults to "0" (for single device).
   *   "enable_htp_fp16_precision": Used for float32 model for HTP backend.
   *      Enable the float32 model to be inferenced with fp16 precision. Otherwise, it will be fp32 precision.
   *      -# "0": With fp32 precision.
   *      -# "1": Default. With fp16 precision.
   *   "offload_graph_io_quantization": Offload graph input quantization and graph output dequantization to another
   *      execution provider (typically CPU EP).
   *      -# "0": Disabled. QNN EP will handle quantization and dequantization of graph I/O.
   *      -# "1": Enabled. This is the default value.
   *   "enable_htp_spill_fill_buffer": Enable HTP spill fill buffer setting. The flag is used while generating context
   *      binary.
   *      -# "0": Default. Disabled.
   *      -# "1": Enabled.
   *   "enable_htp_shared_memory_allocator": Enable the QNN HTP shared memory allocator. Requires libcdsprpc.so/dll to
   *      be available.
   *      -# "0": Default. Disabled.
   *      -# "1": Enabled.
   *   "dump_json_qnn_graph": Set to "1" to dump QNN graphs generated by QNN EP as JSON files. Each graph partition
   *      assigned to QNN EP is dumped to a separate file.
   *   "json_qnn_graph_dir": Directory in which to dump QNN JSON graphs. If not specified, QNN graphs are dumped in the
   *      program's current working directory. Ignored if "dump_json_qnn_graph" is not set.
   *
   * XNNPACK supported keys:
   *   "intra_op_num_threads": number of thread-pool size to use for XNNPACK execution provider.
   *      default value is 0, which means to use the session thread-pool size.
   *
   * \since Version 1.12.
   */
  ORT_API2_STATUS(SessionOptionsAppendExecutionProvider, _In_ OrtSessionOptions* options,
                  _In_ const char* provider_name,
                  _In_reads_(num_keys) const char* const* provider_options_keys,
                  _In_reads_(num_keys) const char* const* provider_options_values,
                  _In_ size_t num_keys);

  /* \brief: Get a copy of kernel info
   *
   * \param[in] info Kernel info
   * \param[out] info_copy Copy of kernel info
   *
   * \since Version 1.12.
   */
  ORT_API2_STATUS(CopyKernelInfo,
                  _In_ const OrtKernelInfo* info,
                  _Outptr_ OrtKernelInfo** info_copy);

  /* \brief: Release kernel info
   *
   * \param[in] KernelInfo A copy of kernel info returned by CopyKernelInfo
   *
   * \since Version 1.12.
   */
  ORT_CLASS_RELEASE(KernelInfo);

  /// \name Ort Training
  /// @{
  /** \brief Gets the Training C Api struct
   *
   * Call this function to access the ::OrtTrainingApi structure that holds pointers to functions that enable
   * training with onnxruntime.
   * \note A NULL pointer will be returned and no error message will be printed if the training api
   * is not supported with this build. A NULL pointer will be returned and an error message will be
   * printed if the provided version is unsupported, for example when using a runtime older than the
   * version created with this header file.
   *
   * \param[in] version Must be ::ORT_API_VERSION
   * \return The ::OrtTrainingApi struct for the version requested.
   *
   * \since Version 1.13
   */
  const OrtTrainingApi*(ORT_API_CALL* GetTrainingApi)(uint32_t version)NO_EXCEPTION;

  /// @}

  /** \brief Append CANN provider to session options
   *
   * If CANN is not available (due to a non CANN enabled build, or if CANN is not installed on the system), this function will return failure.
   *
   * \param[in] options
   * \param[in] cann_options
   *
   * \snippet{doc} snippets.dox OrtStatus Return Value
   *
   * \since Version 1.13.
   */
  ORT_API2_STATUS(SessionOptionsAppendExecutionProvider_CANN,
                  _In_ OrtSessionOptions* options, _In_ const OrtCANNProviderOptions* cann_options);

  /** \brief Create an OrtCANNProviderOptions
   *
   * \param[out] out created ::OrtCANNProviderOptions. Must be released with OrtApi::ReleaseCANNProviderOptions
   *
   * \snippet{doc} snippets.dox OrtStatus Return Value
   *
   * \since Version 1.13.
   */
  ORT_API2_STATUS(CreateCANNProviderOptions, _Outptr_ OrtCANNProviderOptions** out);

  /** \brief Set options in a CANN Execution Provider.
   *
   * \param[in] cann_options
   * \param[in] provider_options_keys Array of UTF-8 null-terminated string for provider options keys
   * \param[in] provider_options_values Array of UTF-8 null-terminated string for provider options values
   * \param[in] num_keys Number of elements in the `provider_option_keys` and `provider_options_values` arrays
   *
   * \snippet{doc} snippets.dox OrtStatus Return Value
   *
   * \since Version 1.13.
   */
  ORT_API2_STATUS(UpdateCANNProviderOptions, _Inout_ OrtCANNProviderOptions* cann_options,
                  _In_reads_(num_keys) const char* const* provider_options_keys,
                  _In_reads_(num_keys) const char* const* provider_options_values,
                  _In_ size_t num_keys);

  /** \brief Get serialized CANN provider options string.
   *
   * \param[in] cann_options OrtCANNProviderOptions instance
   * \param[in] allocator a ptr to an instance of OrtAllocator obtained with CreateAllocator()
   *                      or GetAllocatorWithDefaultOptions(), the specified allocator will be used to allocate
   *                      continuous buffers for output strings and lengths.
   * \param[out] ptr is a UTF-8 null terminated string allocated using 'allocator'.
   *                 The caller is responsible for using the same allocator to free it.
   *
   * \snippet{doc} snippets.dox OrtStatus Return Value
   *
   * \since Version 1.13.
   */
  ORT_API2_STATUS(GetCANNProviderOptionsAsString, _In_ const OrtCANNProviderOptions* cann_options,
                  _Inout_ OrtAllocator* allocator, _Outptr_ char** ptr);

  /** \brief Release an OrtCANNProviderOptions
   *
   * \param[in] input The pointer of OrtCANNProviderOptions which will been deleted
   *
   * \since Version 1.13.
   */
  void(ORT_API_CALL* ReleaseCANNProviderOptions)(_Frees_ptr_opt_ OrtCANNProviderOptions* input);

  /*  \brief Get OrtDevice type from MemoryInfo
   *
   *  \since Version 1.14
   */
  void(ORT_API_CALL* MemoryInfoGetDeviceType)(_In_ const OrtMemoryInfo* ptr, _Out_ OrtMemoryInfoDeviceType* out);

  /* \brief Update the OrtEnv instance with custom log severity level
   *
   * \param[in] ort_env The OrtEnv instance being used
   * \param[in] log_severity_level The log severity level.
   *
   * \since Version 1.14.
   */
  ORT_API2_STATUS(UpdateEnvWithCustomLogLevel, _In_ OrtEnv* ort_env, OrtLoggingLevel log_severity_level);

  /*  \brief Set affinities for intra op threads
   *
   * Affinity string follows format:
   * logical_processor_id,logical_processor_id;logical_processor_id,logical_processor_id
   * Semicolon isolates configurations among threads, while comma split processors where ith thread expected to attach to.
   * e.g. 1,2,3;4,5
   * specifies affinities for two threads, with the 1st thread attach to the 1st, 2nd, and 3rd processor, and 2nd thread to the 4th and 5th.
   * To ease the configuration, an "interval" is also allowed:
   * e.g. 1-8;8-16;17-24
   * orders that the 1st thread runs on first eight processors, 2nd thread runs on next eight processors, and so forth.
   * Note:
   * 1. Once set, the number of thread affinities must equal to intra_op_num_threads - 1,
   *    ort does not set affinity on the main thread which is started and managed by the calling app;
   * 2. For windows, ort will infer the group id from a logical processor id, for example, assuming there are two groups with each has 64 logical processors,
   *    an id of 64 will be inferred as the last processor of the 1st group, while 65 will be interpreted as the 1st processor of the second group.
   *    Hence 64-65 is an invalid configuration, because a windows thread cannot be attached to processors across group boundary.
   *
   *  \since Version 1.14
   */
  ORT_API2_STATUS(SetGlobalIntraOpThreadAffinity, _Inout_ OrtThreadingOptions* tp_options, const char* affinity_string);

  /** \brief Register custom ops from a shared library.
   *
   * Loads a shared library (.dll on windows, .so on linux, etc) named 'library_name' and looks for this entry point:
   *		OrtStatus* RegisterCustomOps(OrtSessionOptions * options, const OrtApiBase* api);
   * It then passes in the provided session options to this function along with the api base.
   *
   * The handle to the loaded library is automatically released by ORT when the last OrtSession that references the
   * library handle is released. If no OrtSession is created, then the library handle is released when the provided
   * OrtSessionOptions is released.
   *
   * \param[in] options The session options.
   * \param[in] library_name The name of the shared library to load and register. Refer to OS-specific dynamic library
   *                         loading utilities (e.g., LoadLibraryEx on Windows or dlopen on Linux/MacOS) for information
   *                         on the format of library names and search paths.
   *
   * \snippet{doc} snippets.dox OrtStatus Return Value
   * \since Version 1.14
   */
  ORT_API2_STATUS(RegisterCustomOpsLibrary_V2, _Inout_ OrtSessionOptions* options, _In_ const ORTCHAR_T* library_name);

  /** \brief Register custom ops by calling a RegisterCustomOpsFn function.
   *
   * Searches for registration_func_name and if found calls it.
   *
   * The library containing the function must either be linked against or previously loaded by the executable.
   *
   * If you want ONNX Runtime to load the library and manage its lifetime, use RegisterCustomOpsLibrary_V2.
   *
   * RegisterCustomOpsUsingFunction can be used in scenarios where it may not be possible for ONNX Runtime to load
   * the library from a path. e.g. mobile platforms where the library must be linked into the app.
   *
   * The registration function must have the signature of RegisterCustomOpsFn:
   *    OrtStatus* (*fn)(OrtSessionOptions* options, const OrtApiBase* api);
   *
   * See https://onnxruntime.ai/docs/reference/operators/add-custom-op.html for details on how the registration
   * function should be implemented.
   *
   * \param[in] options OrtSessionOptions that is passed through as the first argument in the call to the
   *                    registration function.
   * \param[in] registration_func_name Name of registration function to use.
   *
   * \snippet{doc} snippets.dox OrtStatus Return Value
   * \since Version 1.14
   */
  ORT_API2_STATUS(RegisterCustomOpsUsingFunction, _Inout_ OrtSessionOptions* options,
                  _In_ const char* registration_func_name);

  /// \name OrtKernelInfo
  /// Custom operator APIs.
  /// @{

  /** \brief Get the number of inputs from ::OrtKernelInfo.
   *
   * Used in the CreateKernel callback of an OrtCustomOp to query the number of inputs
   * during kernel/session creation.
   *
   * \param[in] info Instance of ::OrtKernelInfo.
   * \param[out] out Pointer to variable assigned with the result on success.
   *
   * \snippet{doc} snippets.dox OrtStatus Return Value
   * \since Version 1.14
   */
  ORT_API2_STATUS(KernelInfo_GetInputCount, _In_ const OrtKernelInfo* info, _Out_ size_t* out);

  /** \brief Get the number of outputs from ::OrtKernelInfo.
   *
   * Used in the CreateKernel callback of an OrtCustomOp to query the number of outputs
   * during kernel/session creation.
   *
   * \param[in] info Instance of ::OrtKernelInfo.
   * \param[out] out Pointer to variable assigned with the result on success.
   *
   * \snippet{doc} snippets.dox OrtStatus Return Value
   * \since Version 1.14
   */
  ORT_API2_STATUS(KernelInfo_GetOutputCount, _In_ const OrtKernelInfo* info, _Out_ size_t* out);

  /** \brief Get the name of a ::OrtKernelInfo's input.
   *
   * Used in the CreateKernel callback of an OrtCustomOp to query an input's name
   * during kernel/session creation.
   *
   * If `out` is nullptr, the value of `size` is set to the size of the name
   * string (including null-terminator), and a success status is returned.
   *
   * If the `size` parameter is greater than or equal to the name string's size,
   * the value of `size` is set to the true size of the string (including null-terminator),
   * the provided memory is filled with the string's contents, and a success status is returned.
   *
   * If the `size` parameter is less than the actual string's size and `out`
   * is not nullptr, the value of `size` is set to the true size of the string
   * and a failure status is returned.
   *
   * \param[in] info An instance of ::OrtKernelInfo.
   * \param[in] index The index of the input name to get. Returns a failure status if out-of-bounds.
   * \param[out] out Memory location into which to write the UTF-8 null-terminated string representing the input's name.
   * \param[in,out] size Pointer to the size of the `out` buffer. See above comments for details.
   *
   * \snippet{doc} snippets.dox OrtStatus Return Value
   * \since Version 1.14
   */
  ORT_API2_STATUS(KernelInfo_GetInputName, _In_ const OrtKernelInfo* info, size_t index, _Out_ char* out,
                  _Inout_ size_t* size);

  /** \brief Get the name of a ::OrtKernelInfo's output.
   *
   * Used in the CreateKernel callback of an OrtCustomOp to query an output's name
   * during kernel/session creation.
   *
   * If `out` is nullptr, the value of `size` is set to the size of the name
   * string (including null-terminator), and a success status is returned.
   *
   * If the `size` parameter is greater than or equal to the name string's size,
   * the value of `size` is set to the true size of the string (including null-terminator),
   * the provided memory is filled with the string's contents, and a success status is returned.
   *
   * If the `size` parameter is less than the actual string's size and `out`
   * is not nullptr, the value of `size` is set to the true size of the string
   * and a failure status is returned.
   *
   * \param[in] info An instance of ::OrtKernelInfo.
   * \param[in] index The index of the output name to get. Returns a failure status if out-of-bounds.
   * \param[out] out Memory location into which to write the UTF-8 null-terminated string representing the output's
   *                 name.
   * \param[in,out] size Pointer to the size of the `out` buffer. See above comments for details.
   *
   * \snippet{doc} snippets.dox OrtStatus Return Value
   * \since Version 1.14
   */
  ORT_API2_STATUS(KernelInfo_GetOutputName, _In_ const OrtKernelInfo* info, size_t index, _Out_ char* out,
                  _Inout_ size_t* size);

  /** \brief Get the type information for a ::OrtKernelInfo's input.
   *
   * Used in the CreateKernel callback of an OrtCustomOp to query the shape and type information
   * of an input during kernel/session creation.
   *
   * \param[in] info An instance of ::OrtKernelInfo.
   * \param[in] index Which input to get the type information for
   * \param[out] type_info Pointer set to the resulting ::OrtTypeInfo. Must be freed with OrtApi::ReleaseTypeInfo.
   *
   * \snippet{doc} snippets.dox OrtStatus Return Value
   * \since Version 1.14
   */
  ORT_API2_STATUS(KernelInfo_GetInputTypeInfo, _In_ const OrtKernelInfo* info, size_t index,
                  _Outptr_ OrtTypeInfo** type_info);

  /** \brief Get the type information for a ::OrtKernelInfo's output.
   *
   * Used in the CreateKernel callback of an OrtCustomOp to query the shape and type information
   * of an output during kernel/session creation.
   *
   * \param[in] info An instance of ::OrtKernelInfo.
   * \param[in] index Which input to get the type information for
   * \param[out] type_info Pointer set to the resulting ::OrtTypeInfo. Must be freed with OrtApi::ReleaseTypeInfo.
   *
   * \snippet{doc} snippets.dox OrtStatus Return Value
   * \since Version 1.14
   */
  ORT_API2_STATUS(KernelInfo_GetOutputTypeInfo, _In_ const OrtKernelInfo* info, size_t index,
                  _Outptr_ OrtTypeInfo** type_info);

  /** \brief Get a ::OrtValue tensor stored as an attribute in the graph node.
   *
   * Used in the CreateKernel callback of an OrtCustomOp to get a tensor attribute.
   *
   * \param[in] info ::OrtKernelInfo instance.
   * \param[in] name UTF-8 null-terminated string representing the attribute's name.
   * \param[in] allocator Allocator used to allocate the internal tensor state.
   * \param[out] out Returns newly created ::OrtValue. Must be freed with OrtApi::ReleaseValue,
   *                 which will also free internal tensor state allocated with the provided allocator.
   *
   * \snippet{doc} snippets.dox OrtStatus Return Value
   */
  ORT_API2_STATUS(KernelInfoGetAttribute_tensor, _In_ const OrtKernelInfo* info, _In_z_ const char* name,
                  _Inout_ OrtAllocator* allocator, _Outptr_ OrtValue** out);

  /// @}
  /// \name OrtSessionOptions
  /// Custom operator APIs
  /// @{

  /** \brief Checks if the given session configuration entry exists.
   *
   * The config_key formats are defined in onnxruntime_session_options_config_keys.h
   *
   * Can be used in a custom operator library to check for session configuration entries
   * that target one or more custom operators in the library. Example: The config entry
   * custom_op.myop.some_key targets a custom op named "myop".
   *
   * \param[in] options The ::OrtSessionOptions instance.
   * \param[in] config_key A null-terminated UTF-8 string representation of the configuration key.
   * \param[out] out Pointer set to 1 if the entry exists and 0 otherwise.
   *
   * \snippet{doc} snippets.dox OrtStatus Return Value
   * \since Version 1.14
   */
  ORT_API2_STATUS(HasSessionConfigEntry, _In_ const OrtSessionOptions* options,
                  _In_z_ const char* config_key, _Out_ int* out);

  /** \brief Get a session configuration value.
   *
   * Returns a failure status if the configuration key does not exist.
   * The config_key and the format of config_value are defined in onnxruntime_session_options_config_keys.h
   *
   * If `config_value` is nullptr, the value of `size` is set to the true size of the string
   * value (including null-terminator), and a success status is returned.
   *
   * If the `size` parameter is greater than or equal to the actual string value's size,
   * the value of `size` is set to the true size of the string value, the provided memory
   * is filled with the value's contents, and a success status is returned.
   *
   * If the `size` parameter is less than the actual string value's size and `config_value`
   * is not nullptr, the value of `size` is set to the true size of the string value
   * and a failure status is returned.
   *
   * Can be used in a custom operator library to get session configuration entries
   * that target one or more custom operators in the library. Example: The config entry
   * custom_op.myop.some_key targets a custom op named "myop".
   *
   * \param[in] options The session options.
   * \param[in] config_key A null-terminated UTF-8 string representation of the config key.
   * \param[in] config_value Pointer to memory where the null-terminated UTF-8 string value will be stored.
   * \param[in,out] size Pointer to the size of the `config_value` buffer. See above comments for details.
   *
   * \snippet{doc} snippets.dox OrtStatus Return Value
   * \since Version 1.14
   */
  ORT_API2_STATUS(GetSessionConfigEntry, _In_ const OrtSessionOptions* options,
                  _In_z_ const char* config_key, _Out_ char* config_value, _Inout_ size_t* size);

  /// @}

  /** \brief Append dnnl provider to session options
   *
   * If oneDNN is not available, this function will return failure.
   *
   * \param[in] options
   * \param[in] dnnl_options
   *
   * \snippet{doc} snippets.dox OrtStatus Return Value
   *
   * \since Version 1.15.
   */
  ORT_API2_STATUS(SessionOptionsAppendExecutionProvider_Dnnl,
                  _In_ OrtSessionOptions* options, _In_ const OrtDnnlProviderOptions* dnnl_options);

  /** \brief Create an OrtDnnlProviderOptions
   *
   * \param[out] out Newly created ::OrtDnnlProviderOptions. Must be released with OrtApi::ReleaseDnnlProviderOptions
   *
   * \snippet{doc} snippets.dox OrtStatus Return Value
   *
   * \since Version 1.15.
   */
  ORT_API2_STATUS(CreateDnnlProviderOptions, _Outptr_ OrtDnnlProviderOptions** out);

  /** \brief Set options in a oneDNN Execution Provider.
   *
   * Key should be in null terminated string format of the member of ::OrtDnnlProviderOptions
   * and value should be its related range.
   *
   * For example, key="use_arena" and value="1"
   *
   * \param[in] dnnl_options
   * \param[in] provider_options_keys Array of UTF-8 null-terminated string for provider options keys
   * \param[in] provider_options_values Array of UTF-8 null-terminated string for provider options values
   * \param[in] num_keys Number of elements in the `provider_option_keys` and `provider_options_values` arrays
   *
   * \snippet{doc} snippets.dox OrtStatus Return Value
   *
   * \since Version 1.15.
   */
  ORT_API2_STATUS(UpdateDnnlProviderOptions, _Inout_ OrtDnnlProviderOptions* dnnl_options,
                  _In_reads_(num_keys) const char* const* provider_options_keys,
                  _In_reads_(num_keys) const char* const* provider_options_values,
                  _In_ size_t num_keys);

  /**
   * Get serialized oneDNN provider options string.
   *
   * For example, "use_arena=1;......"
   *
   * \param dnnl_options - OrtDnnlProviderOptions instance
   * \param allocator - a ptr to an instance of OrtAllocator obtained with CreateAllocator() or GetAllocatorWithDefaultOptions()
   *                      the specified allocator will be used to allocate continuous buffers for output strings and lengths.
   * \param ptr - is a UTF-8 null terminated string allocated using 'allocator'. The caller is responsible for using the same allocator to free it.
   *
   * \snippet{doc} snippets.dox OrtStatus Return Value
   *
   * \since Version 1.15.
   */
  ORT_API2_STATUS(GetDnnlProviderOptionsAsString, _In_ const OrtDnnlProviderOptions* dnnl_options, _Inout_ OrtAllocator* allocator, _Outptr_ char** ptr);

  /** \brief Release an ::OrtDnnlProviderOptions
   *
   * \since Version 1.15.
   */
  void(ORT_API_CALL* ReleaseDnnlProviderOptions)(_Frees_ptr_opt_ OrtDnnlProviderOptions* input);

  /// \name OrtKernelInfo
  /// Custom operator APIs.
  /// @{

  /** \brief Get the graph node name from ::OrtKernelInfo.
   *
   * If `out` is nullptr, the value of `size` is set to the size of the name
   * string (including null-terminator), and a success status is returned.
   *
   * If the `size` parameter is greater than or equal to the name string's size,
   * the value of `size` is set to the true size of the string (including null-terminator),
   * the provided memory is filled with the string's contents, and a success status is returned.
   *
   * If the `size` parameter is less than the actual string's size and `out`
   * is not nullptr, the value of `size` is set to the true size of the string
   * and a failure status is returned.
   *
   * Can be used in a custom operator's CreateKernel callback to get the name of the operator's node name in the graph.
   *
   * \param[in] info An instance of ::OrtKernelInfo.
   * \param[out] out Memory location into which to write the UTF-8 null-terminated string representing the name.
   * \param[in,out] size Pointer to the size of the `out` buffer. See above comments for details.
   *
   * \snippet{doc} snippets.dox OrtStatus Return Value
   * \since Version 1.15
   */
  ORT_API2_STATUS(KernelInfo_GetNodeName, _In_ const OrtKernelInfo* info, _Out_ char* out, _Inout_ size_t* size);

  /** \brief Get the session logger from ::OrtKernelInfo.
   *
   * Used in the CreateKernel callback of an OrtCustomOp to get a logger that can be used to log
   * messages.
   *
   * \param[in] info An instance of ::OrtKernelInfo.
   * \param[out] logger Pointer set to the session's ::OrtLogger. Owned by ONNX Runtime, so do not free.
   *
   * \snippet{doc} snippets.dox OrtStatus Return Value
   * \since Version 1.15
   */
  ORT_API2_STATUS(KernelInfo_GetLogger, _In_ const OrtKernelInfo* info, _Outptr_ const OrtLogger** logger);

  /// @}
  /// \name OrtKernelContext
  /// Custom operator APIs.
  /// @{

  /** \brief Get the runtime logger from ::OrtKernelContext.
   *
   * Used in the KernelCompute callback of an OrtCustomOp to get a logger that can be used to log
   * messages during inference.
   *
   * \param[in] context An instance of ::OrtKernelContext.
   * \param[out] logger Pointer set to the kernel context's ::OrtLogger. Owned by ONNX Runtime, so do not free.
   *
   * \snippet{doc} snippets.dox OrtStatus Return Value
   * \since Version 1.15
   */
  ORT_API2_STATUS(KernelContext_GetLogger, _In_ const OrtKernelContext* context, _Outptr_ const OrtLogger** logger);

  /// @}
  /// \name OrtLogger
  /// Custom operator APIs.
  /// @{

  /** \brief Logs a message at the given severity level using the provided ::OrtLogger.
   *
   * Only messages with a severity level equal or greater than the ::OrtLogger's logging severity level
   * are logged. Use OrtApi::Logger_GetLoggingSeverityLevel to get the ::OrtLogger's logging severity
   * level.
   *
   * Can be used in custom operators to log messages with the logger retrieved via OrtApi::KernelInfo_GetLogger.
   *
   * \param[in] logger The ::OrtLogger instance.
   * \param[in] log_severity_level The message's severity level.
   * \param[in] message The message to log.
   * \param[in] file_path The filepath of the file in which the message is logged. Usually the value of ORT_FILE.
   * \param[in] line_number The file line number in which the message is logged. Usually the value of __LINE__.
   * \param[in] func_name The name of the function in which the message is logged. Usually the value of __FUNCTION__.
   *
   * \snippet{doc} snippets.dox OrtStatus Return Value
   * \since Version 1.15
   */
  ORT_API2_STATUS(Logger_LogMessage, _In_ const OrtLogger* logger, OrtLoggingLevel log_severity_level,
                  _In_z_ const char* message, _In_z_ const ORTCHAR_T* file_path, int line_number,
                  _In_z_ const char* func_name);

  /** \brief Get the logging severity level of the ::OrtLogger.
   *
   * Can be used in a custom operator to get the logging severity level of the ::OrtLogger associated with
   * the ::OrtKernelInfo.
   *
   * \param[in] logger The ::OrtLogger instance.
   * \param[out] out Pointer to variable assigned with the logging severity level on success.
   *
   * \snippet{doc} snippets.dox OrtStatus Return Value
   * \since Version 1.15
   */
  ORT_API2_STATUS(Logger_GetLoggingSeverityLevel, _In_ const OrtLogger* logger, _Out_ OrtLoggingLevel* out);

  /// @}

  /** \brief Get a ::OrtValue tensor stored as a constant initializer in the graph node.
   *
   * Used in the CreateKernel callback of an OrtCustomOp to get a tensor value.
   *
   * \param[in] info ::OrtKernelInfo instance.
   * \param[in] index The node index.
   * \param[out] is_constant Is it a constant node input or not.
   * \param[out] out The OrtValue tensor value.
   *
   * \snippet{doc} snippets.dox OrtStatus Return Value
   *
   * \since Version 1.15.
   */
  ORT_API2_STATUS(KernelInfoGetConstantInput_tensor, _In_ const OrtKernelInfo* info, size_t index, _Out_ int* is_constant, _Outptr_ const OrtValue** out);

  /** \brief Get Optional Type information from an ::OrtTypeInfo
   *
   * This augments ::OrtTypeInfo to return an ::OrtOptionalTypeInfo when the type is optional.
   * The OrtOptionalTypeInfo also has a nested ::OrtTypeInfo that describes the type of the optional value.
   * ::OrtOptionalTypeInfo type can only appear within model metadata to describe inputs/outputs.
   * The actual OrtValues that are supplied in place of optional type inputs should contain
   * specific type that is described by ::OrtOptionalTypeInfo.
   *
   * So the picture: ::OrtTypeInfo -> ::OrtOptionalTypeInfo -> ::OrtTypeInfo (describes the type that can be supplied
   * in place of the optional type when creating the actual ::OrtValue).
   *
   * \param[in] type_info
   * \param[out] out A pointer to the ::OrtOptionalTypeInfo. Do not free this value,
   *                 it is owned by OrtTypeInfo instance. When the type_info does not represent
   *                 optional type, nullptr is returned in out.
   *
   * \snippet{doc} snippets.dox OrtStatus Return Value
   *
   * \since Version 1.15.
   */
  ORT_API2_STATUS(CastTypeInfoToOptionalTypeInfo, _In_ const OrtTypeInfo* type_info,
                  _Outptr_result_maybenull_ const OrtOptionalTypeInfo** out);

  /** \brief Get OrtTypeInfo for the allowed contained type from an ::OrtOptionalTypeInfo.
   *
   * This augments ::OrtOptionalTypeInfo to return an ::OrtTypeInfo for the contained type.
   * The OrtOptionalTypeInfo has a nested ::OrtTypeInfo that describes the type of the optional value.
   * ::OrtOptionalTypeInfo type can only appear within model metadata to describe inputs/outputs.
   * The actual OrtValues that are supplied in place of optional type inputs should contain
   * specific type that is described by the returned ::OrtTypeInfo.
   *
   * \param[in] optional_type_info
   * \param[out] out A copy of ::OrtTypeInfo for what the optional value could be.
   *                 The user must free this value with ReleaseTypeInfo.
   *
   * \snippet{doc} snippets.dox OrtStatus Return Value
   *
   * \since Version 1.15.
   */
  ORT_API2_STATUS(GetOptionalContainedTypeInfo, _In_ const OrtOptionalTypeInfo* optional_type_info,
                  _Outptr_ OrtTypeInfo** out);

  /** \brief Set a single string in a string tensor
   *  Do not zero terminate the string data.
   *
   * \param[in] value A string tensor
   * \param[in] index - flat index of the element
   * \param[in] length_in_bytes length of the buffer in utf-8 bytes (without the null terminator)
   * \param[inout] buffer - address of return value
   *
   * \snippet{doc} snippets.dox OrtStatus Return Value
   */
  ORT_API2_STATUS(GetResizedStringTensorElementBuffer, _Inout_ OrtValue* value, _In_ size_t index, _In_ size_t length_in_bytes, _Inout_ char** buffer);

  /** \brief Get Allocator from KernelContext for a specific memoryInfo. Please use C API ReleaseAllocator to release out object
   *
   * \param[in] context OrtKernelContext instance
   * \param[in] mem_info OrtMemoryInfo instance
   * \param[out] out A pointer to OrtAllocator.
   *
   * \snippet{doc} snippets.dox OrtStatus Return Value
   *
   * \since Version 1.15.
   */
  ORT_API2_STATUS(KernelContext_GetAllocator, _In_ const OrtKernelContext* context, _In_ const OrtMemoryInfo* mem_info, _Outptr_ OrtAllocator** out);

  /** \brief Returns a null terminated string of the build info including git info and cxx flags
   *
   * \return UTF-8 encoded version string. Do not deallocate the returned buffer.
   *
   * \since Version 1.15.
   */
  const char*(ORT_API_CALL* GetBuildInfoString)(void);

  /// \name OrtROCMProviderOptions
  /// @{

  /** \brief Create an OrtROCMProviderOptions
   *
   * \param[out] out Newly created ::OrtROCMProviderOptions. Must be released with OrtApi::ReleaseROCMProviderOptions
   *
   * \snippet{doc} snippets.dox OrtStatus Return Value
   *
   * \since Version 1.16.
   */
  ORT_API2_STATUS(CreateROCMProviderOptions, _Outptr_ OrtROCMProviderOptions** out);

  /** \brief Set options in a ROCm Execution Provider.
   *
   * Please refer to https://onnxruntime.ai/docs/execution-providers/ROCm-ExecutionProvider.html
   * to know the available keys and values. Key should be in null terminated string format of the member of
   * ::OrtROCMProviderOptions and value should be its related range.
   *
   * For example, key="device_id" and value="0"
   *
   * \param[in] rocm_options
   * \param[in] provider_options_keys Array of UTF-8 null-terminated string for provider options keys
   * \param[in] provider_options_values Array of UTF-8 null-terminated string for provider options values
   * \param[in] num_keys Number of elements in the `provider_option_keys` and `provider_options_values` arrays
   *
   * \snippet{doc} snippets.dox OrtStatus Return Value
   *
   * \since Version 1.16.
   */
  ORT_API2_STATUS(UpdateROCMProviderOptions, _Inout_ OrtROCMProviderOptions* rocm_options,
                  _In_reads_(num_keys) const char* const* provider_options_keys,
                  _In_reads_(num_keys) const char* const* provider_options_values,
                  _In_ size_t num_keys);

  /**
   * Get serialized ROCm provider options string.
   *
   * For example, "device_id=0;arena_extend_strategy=0;......"
   *
   * \param rocm_options - OrtROCMProviderOptions instance
   * \param allocator - a ptr to an instance of OrtAllocator obtained with CreateAllocator() or GetAllocatorWithDefaultOptions()
   *                      the specified allocator will be used to allocate continuous buffers for output strings and lengths.
   * \param ptr - is a UTF-8 null terminated string allocated using 'allocator'. The caller is responsible for using the same allocator to free it.
   *
   * \snippet{doc} snippets.dox OrtStatus Return Value
   *
   * \since Version 1.16.
   */
  ORT_API2_STATUS(GetROCMProviderOptionsAsString, _In_ const OrtROCMProviderOptions* rocm_options, _Inout_ OrtAllocator* allocator, _Outptr_ char** ptr);

  /** \brief Release an ::OrtROCMProviderOptions
   *
   * \note This is an exception in the naming convention of other Release* functions, as the name of the method does not have the V2 suffix, but the type does
   *
   * \since Version 1.16.
   */
  void(ORT_API_CALL* ReleaseROCMProviderOptions)(_Frees_ptr_opt_ OrtROCMProviderOptions* input);

  /** \brief Create an allocator with specific type and register it with the ::OrtEnv
   *  This API enhance CreateAndRegisterAllocator that it can create an allocator with specific type, not just CPU allocator
   *  Enables sharing the allocator between multiple sessions that use the same env instance.
   *  Lifetime of the created allocator will be valid for the duration of the environment.
   *  Returns an error if an allocator with the same ::OrtMemoryInfo is already registered.
   *  \param[in] env OrtEnv instance
   *  \param[in] provider_type ExecutionProvider type
   *  \param[in] mem_info OrtMemoryInfo instance
   *  \param[in] arena_cfg Arena configuration
   *  \param[in] provider_options_keys key of the provider options map
   *  \param[in] provider_options_values value of the provider options map
   *  \param[in] num_keys Length of the provider options map
   */
  ORT_API2_STATUS(CreateAndRegisterAllocatorV2, _Inout_ OrtEnv* env, _In_ const char* provider_type, _In_ const OrtMemoryInfo* mem_info, _In_ const OrtArenaCfg* arena_cfg,
                  _In_reads_(num_keys) const char* const* provider_options_keys, _In_reads_(num_keys) const char* const* provider_options_values, _In_ size_t num_keys);

  /** \brief Run the model asynchronously in a thread owned by intra op thread pool
   *
   * \param[in] session
   * \param[in] run_options If nullptr, will use a default ::OrtRunOptions
   * \param[in] input_names Array of null terminated UTF8 encoded strings of the input names
   * \param[in] input Array of ::OrtValue%s of the input values
   * \param[in] input_len Number of elements in the input_names and inputs arrays
   * \param[in] output_names Array of null terminated UTF8 encoded strings of the output names
   * \param[in] output_names_len Number of elements in the output_names and outputs array
   * \param[out] output OrtValue* array of size output_names_len.
   *             On calling RunAsync, output[i] could either be a null or a pointer to a preallocated OrtValue.
   *             Later, the output array will be passed to run_async_callback with all null(s) filled with valid
   *             OrtValue pointer(s) allocated by onnxruntime.
   *             NOTE: it is customer's duty to finally release the output array and each of its member,
   *             regardless of whether the member (OrtValue*) is allocated by onnxruntime or preallocated by the customer.
   * \param[in] run_async_callback Callback function on model run completion
   * \param[in] user_data User data that pass back to run_async_callback
   */
  ORT_API2_STATUS(RunAsync, _Inout_ OrtSession* session, _In_opt_ const OrtRunOptions* run_options,
                  _In_reads_(input_len) const char* const* input_names,
                  _In_reads_(input_len) const OrtValue* const* input, size_t input_len,
                  _In_reads_(output_names_len) const char* const* output_names, size_t output_names_len,
                  _Inout_updates_all_(output_names_len) OrtValue** output,
                  _In_ RunAsyncCallbackFn run_async_callback, _In_opt_ void* user_data);

  /**
   * Update TensorRT EP provider option where its data type is pointer, for example 'user_compute_stream'.
   * If the data type of the provider option can be represented by string please use UpdateTensorRTProviderOptions.
   *
   * Note: It's caller's responsibility to properly manage the lifetime of the instance pointed by this pointer.
   *
   * \param tensorrt_options - OrtTensorRTProviderOptionsV2 instance
   * \param key - Name of the provider option
   * \param value - A pointer to the instance that will be assigned to this provider option
   *
   * \since Version 1.16.
   */
  ORT_API2_STATUS(UpdateTensorRTProviderOptionsWithValue, _Inout_ OrtTensorRTProviderOptionsV2* tensorrt_options, _In_ const char* key, _In_ void* value);

  /**
   * Get TensorRT EP provider option where its data type is pointer.
   * If the data type of the provider option can be represented by string please use GetTensorRTProviderOptionsAsString.
   *
   * \param tensorrt_options - OrtTensorRTProviderOptionsV2 instance
   * \param key - Name of the provider option
   * \param ptr - A pointer to the instance that is kept by the provider option
   *
   * \since Version 1.16.
   */
  ORT_API2_STATUS(GetTensorRTProviderOptionsByName, _In_ const OrtTensorRTProviderOptionsV2* tensorrt_options, _In_ const char* key, _Outptr_ void** ptr);

  /**
   * Update CUDA EP provider option where its data type is pointer, for example 'user_compute_stream'.
   * If the data type of the provider option can be represented by string please use UpdateCUDAProviderOptions.
   *
   * Note: It's caller's responsibility to properly manage the lifetime of the instance pointed by this pointer.
   *
   * \param cuda_options - OrtCUDAProviderOptionsV2 instance
   * \param key - Name of the provider option
   * \param value - A pointer to the instance that will be assigned to this provider option
   *
   * \since Version 1.16.
   */
  ORT_API2_STATUS(UpdateCUDAProviderOptionsWithValue, _Inout_ OrtCUDAProviderOptionsV2* cuda_options, _In_ const char* key, _In_ void* value);

  /**
   * Get CUDA EP provider option where its data type is pointer.
   * If the data type of the provider option can be represented by string please use GetCUDAProviderOptionsAsString.
   *
   * \param cuda_options - OrtCUDAProviderOptionsV2 instance
   * \param key - Name of the provider option
   * \param ptr - A pointer to the instance that is kept by the provider option
   *
   * \since Version 1.16.
   */
  ORT_API2_STATUS(GetCUDAProviderOptionsByName, _In_ const OrtCUDAProviderOptionsV2* cuda_options, _In_ const char* key, _Outptr_ void** ptr);

  /**
   * Get a EP resource.
   * E.g. a cuda stream or a cublas handle
   *
   * \param context - Kernel context
   * \param resource_version - Version of the resource
   * \param resource_id - Type of resource
   * \param resource - A pointer to returned resource
   *
   * \since Version 1.16.
   */
  ORT_API2_STATUS(KernelContext_GetResource, _In_ const OrtKernelContext* context, _In_ int resource_version,
                  _In_ int resource_id, _Outptr_ void** resource);

  /** \brief Set user logging function
   *
   *  By default the logger created by the CreateEnv* functions is used to create the session logger as well.
   *  This function allows a user to override this default session logger with a logger of their own choosing. This way
   *  the user doesn't have to create a separate environment with a custom logger. This addresses the problem when
   *  the user already created an env but now wants to use a different logger for a specific session (for debugging or
   *  other reasons).
   *
   * \param[in] options
   * \param[in] user_logging_function A pointer to a logging function.
   * \param[in] user_logging_param A pointer to arbitrary data passed as the ::OrtLoggingFunction `param` parameter to
   *                         `user_logging_function`. This parameter is optional.
   *
   * \snippet{doc} snippets.dox OrtStatus Return Value
   *
   * \since Version 1.17.
   */
  ORT_API2_STATUS(SetUserLoggingFunction, _Inout_ OrtSessionOptions* options,
                  _In_ OrtLoggingFunction user_logging_function, _In_opt_ void* user_logging_param);

  /**
   * Get number of input from OrtShapeInferContext
   *
   * \param[in] context
   * \param[out] out The number of inputs
   *
   * \since Version 1.17.
   */
  ORT_API2_STATUS(ShapeInferContext_GetInputCount, _In_ const OrtShapeInferContext* context, _Out_ size_t* out);

  /**
   * Get type and shape info of an input
   *
   * \param[in] context
   * \param[in] index The index of the input
   * \param[out] info Type shape info of the input
   *
   * \since Version 1.17.
   */
  ORT_API2_STATUS(ShapeInferContext_GetInputTypeShape, _In_ const OrtShapeInferContext* context, _In_ size_t index, _Outptr_ OrtTensorTypeAndShapeInfo** info);

  /**
   * Get attribute from OrtShapeInferContext. Note that OrtShapeInferContext is a per-node context, one could only read attribute from current node.
   *
   * \param[in] context
   * \param[in] attr_name Name of the attribute
   * \param[out] attr Handle of the attribute fetched
   *
   * \since Version 1.17.
   */
  ORT_API2_STATUS(ShapeInferContext_GetAttribute, _In_ const OrtShapeInferContext* context, _In_ const char* attr_name, _Outptr_ const OrtOpAttr** attr);

  /**
   * Set type and shape info of an output
   *
   * \param[in] context
   * \param[in] index The index of the output
   * \param[out] info Type shape info of the output
   *
   * \since Version 1.17.
   */
  ORT_API2_STATUS(ShapeInferContext_SetOutputTypeShape, _In_ const OrtShapeInferContext* context, _In_ size_t index, _In_ const OrtTensorTypeAndShapeInfo* info);

  /**
   * Set symbolic shape to type shape info
   *
   * \param[in] info Type shape info
   * \param[in] dim_params Symbolic strings
   * \param[in] dim_params_length Number of strings
   *
   * \since Version 1.17.
   */
  ORT_API2_STATUS(SetSymbolicDimensions, _In_ OrtTensorTypeAndShapeInfo* info, _In_ const char* dim_params[], _In_ size_t dim_params_length);

  /**
   * Read contents of an attribute to data
   *
   * \param[in] op_attr
   * \param[in] type Attribute type
   * \param[out] data Memory address to save raw content of the attribute
   * \param[in] len Number of bytes allowed to store in data
   * \param[out] out Number of bytes required to save the data when the call failed, or the real number of bytes saved to data on success
   *
   * \since Version 1.17.
   */
  ORT_API2_STATUS(ReadOpAttr, _In_ const OrtOpAttr* op_attr, _In_ OrtOpAttrType type, _Inout_ void* data, _In_ size_t len, _Out_ size_t* out);

  /** \brief Set whether to use deterministic compute.
   *
   * Default is false. If set to true, this will enable deterministic compute for GPU kernels where possible.
   * Note that this most likely will have a performance cost.
   *
   * \param[in] options
   * \param[in] value
   *
   * \since Version 1.17.
   */
  ORT_API2_STATUS(SetDeterministicCompute, _Inout_ OrtSessionOptions* options, bool value);

  /**
   * Run fn in parallel
   *
   * \param[in] context
   * \param[in] fn Function accepting usr_data and an integer as iterator
   * \param[in] total The number of times fn is to be invoked
   * \param[in] num_batch Number of batches by which the "total" is to be divided in maximum. When zero, there is no limit
   * \param[in] usr_data User data to be passed back to fn
   *
   * \since Version 1.17.
   */
  ORT_API2_STATUS(KernelContext_ParallelFor, _In_ const OrtKernelContext* context, _In_ void (*fn)(void*, size_t), _In_ size_t total, _In_ size_t num_batch, _In_ void* usr_data);

  /** \brief Append OpenVINO execution provider to the session options
   *
   * If OpenVINO is not available (due to a non OpenVINO enabled build, or if OpenVINO is not installed on the system), this function will fail.
   *
   * \param[in] options
   * \param[in] provider_options_keys
   * \param[in] provider_options_values
   * \param[in] num_keys
   *
   * \snippet{doc} snippets.dox OrtStatus Return Value
   *
   * \since Version 1.17.
   */
  ORT_API2_STATUS(SessionOptionsAppendExecutionProvider_OpenVINO_V2,
                  _In_ OrtSessionOptions* options,
                  _In_reads_(num_keys) const char* const* provider_options_keys,
                  _In_reads_(num_keys) const char* const* provider_options_values,
                  _In_ size_t num_keys);

  /** \brief Append VitisAI provider to session options
   *
   * If VitisAI is not available (due to a non VitisAI enabled build, or if VitisAI is not installed on the system), this function will return failure.
   *
   * \param[in] options
   * \param[in] provider_options_keys
   * \param[in] provider_options_values
   * \param[in] num_keys
   *
   * \snippet{doc} snippets.dox OrtStatus Return Value
   *
   * \since Version 1.18.
   */
  ORT_API2_STATUS(SessionOptionsAppendExecutionProvider_VitisAI,
                  _In_ OrtSessionOptions* options,
                  _In_reads_(num_keys) const char* const* provider_options_keys,
                  _In_reads_(num_keys) const char* const* provider_options_values,
                  _In_ size_t num_keys);

  /** \brief Get scratch buffer from the corresponding allocator under the specific OrtMemoryInfo object.
   *         NOTE: callers are responsible to release this scratch buffer from the corresponding allocator
   *  \param[in] context OrtKernelContext instance
   *  \param[in] mem_info OrtMemoryInfo instance
   *  \param[in] count_or_bytes How many bytes is this scratch buffer
   *  \param[out] out A pointer to the scratch buffer
   *
   *  \snippet{doc} snippets.dox OrtStatus Return Value
   *
   * \since Version 1.18.
   */
  ORT_API2_STATUS(KernelContext_GetScratchBuffer, _In_ const OrtKernelContext* context, _In_ const OrtMemoryInfo* mem_info, _In_ size_t count_or_bytes, _Outptr_ void** out);

  /** \brief Get allocator from KernelInfo for a specific memory type. Please use C API ReleaseAllocator to release out object
   *
   * \param[in] info OrtKernelInfo instance
   * \param[in] mem_type OrtMemType object
   * \param[out] out A pointer to OrtAllocator
   *
   * \snippet{doc} snippets.dox OrtStatus Return Value
   *
   * \since Version 1.18.
   */
  ORT_API2_STATUS(KernelInfoGetAllocator, _In_ const OrtKernelInfo* info, _In_ OrtMemType mem_type, _Outptr_ OrtAllocator** out);

  /** \brief Replace initialized Tensors with external data with the provided files in memory
   *
   * The function will find the initialized TensorProtos with external data in the graph with the provided
   * external file names and the file content in memory. The API gets the external file name, offset, data length
   * from TensorProto, and locate the tensor data from the file in memory buffer.
   * It creates a Tensor to replace the existing Tensor in graph. The replacement
   * will occur before any of the optimizations take place. The data will be copied into the graph
   * since TensorProto can't refer to the user provided buffers.
   *
   * \param[in] options
   * \param[in] external_initializer_file_names Array of null terminated UTF-8 encoded strings of the file names
   *            which holds the external initializers.
   * \param[in] external_initializer_file_buffer_array Array of pointers to the buffer of the file content.
   *            The buffer can be freed after session creation.
   * \param[in] external_initializer_file_lengths Array of size_t to indicate the length of file content
   * \param[in] num_external_initializer_files Number of external files
   *
   * \snippet{doc} snippets.dox OrtStatus Return Value
   *
   * \since Version 1.18.
   */
  ORT_API2_STATUS(AddExternalInitializersFromFilesInMemory, _In_ OrtSessionOptions* options,
                  _In_reads_(num_external_initializer_files) const ORTCHAR_T* const* external_initializer_file_names,
                  _In_reads_(num_external_initializer_files) char* const* external_initializer_file_buffer_array,
                  _In_reads_(num_external_initializer_files) const size_t* external_initializer_file_lengths,
                  size_t num_external_initializer_files);

  /** \brief Create an OrtLoraAdapter
   *
   * The function attempts to locate file specified by adapter_file_path, read it and create an OrtLoraAdapter
   * instance. The adapter_file_path should be a valid path to a file that contains a valid Lora Adapter
   * format. The function attempts to validate the format at load time. The file will always be memory mapped, unless
   * the platform does not support memory mapping, in which case the file will be read into memory.
   *
   * \param[in] adapter_file_path adapter file path.
   * \param[in] allocator optional pointer to a device allocator. If specified
   *            data is copied to the device at some point before Run() is invoked. If nullptr, data stays on CPU.
   *            The data would still be copied to device if required by the model at inference time.
   * \param[out] out A pointer to a newly created OrtLoraAdapter instance. Must be released with
   *                  OrtApi::ReleaseLoraAdapter.
   *
   * \snippet{doc} snippets.dox OrtStatus Return Value
   *
   * \since Version 1.20.
   */
  ORT_API2_STATUS(CreateLoraAdapter, const ORTCHAR_T* adapter_file_path, _In_ OrtAllocator* allocator,
                  _Outptr_ OrtLoraAdapter** out);

  /** \brief Create an OrtLoraAdapter
   *
   * The function copies the bytes from the array and creates an OrtLoraAdapter instance.
   *
   *
   * \param[in] bytes pointer to a valid Lora Adapter format buffer.
   * \param[in] num_bytes length of bytes buffer.
   * \param[in] allocator optional pointer to a device allocator. If specified
   *            data is copied to the device at some point before Run() is invoked. If nullptr, data stays on CPU.
   *            The data would still be copied to device if required by the model at inference time.
   * \param[out] out A pointer to a newly created OrtLoraAdapter instance. Must be released with
   *                  OrtApi::ReleaseLoraAdapter.
   *
   * \snippet{doc} snippets.dox OrtStatus Return Value
   *
   * \since Version 1.20.
   */
  ORT_API2_STATUS(CreateLoraAdapterFromArray, _In_ const void* bytes, size_t num_bytes, _In_ OrtAllocator* allocator,
                  _Outptr_ OrtLoraAdapter** out);

  /** \brief Release an ::OrtLoraAdapter obtained from OrtApi::CreateLoraAdapter
   */
  ORT_CLASS_RELEASE(LoraAdapter);

  /** \brief Add the Lora Adapter to the list of active adapters.
   *
   * The function adds the Lora Adapter to the list of active adapters. The Lora Adapter must be created with
   * OrtApi::CreateLoraAdapter or FromArray. The Lora Adapter will be used by the session to run the model.
   * The instance of the OrtRunOptions can then be used to customize the Run() calls.
   * More than one OrtLoraAdapter can be active at the same time. Lora Parameters that belong to different
   * Lora adapters that will be active at the same time must not overlap.
   * This setting does not affect RunWithBinding.
   *
   * \param[in] options OrtRunOptions instance
   * \param[in] adapter OrtLoraAdapter instance
   *
   * \snippet{doc} snippets.dox OrtStatus Return Value
   *
   * \since Version 1.20.
   */
  ORT_API2_STATUS(RunOptionsAddActiveLoraAdapter, _Inout_ OrtRunOptions* options, _In_ const OrtLoraAdapter* adapter);

  /// @}
  /// \name OrtEpDynamicOptions
  /// @{

  /** \brief Set DynamicOptions for EPs (Execution Providers)
   *
   * Valid options can be found in `include\onnxruntime\core\session\onnxruntime_session_options_config_keys.h`
   * Look for `kOrtEpDynamicOptions`
   *
   * \param[in] sess OrtSession
   * \param[in] keys Array of null terminated UTF8 encoded strings of EP dynamic option keys
   * \param[in] values Array of null terminated UTF8 encoded string of EP dynamic option values
   * \param[in] kv_len Number of elements in the keys and values arrays
   *
   * \snippet{doc} snippets.dox OrtStatus Return Value
   *
   * \since Version 1.20.
   */
  ORT_API2_STATUS(SetEpDynamicOptions, _Inout_ OrtSession* sess, _In_reads_(kv_len) const char* const* keys,
                  _In_reads_(kv_len) const char* const* values, _In_ size_t kv_len);

  /** \brief Release an OrtValueInfo instance if it was not added to an OrtGraph.
   * \since Version 1.22.
   */
  ORT_CLASS_RELEASE(ValueInfo);

  /** \brief Release an OrtNode if it was not added to an OrtGraph.
   * \since Version 1.22.
   */
  ORT_CLASS_RELEASE(Node);

  /** \brief Release an OrtGraph.
   * \snippet{doc} snippets.dox OrtStatus Return Value
   * \since Version 1.22.
   */
  ORT_CLASS_RELEASE(Graph);

  /** \brief Release an OrtModel.
   * \snippet{doc} snippets.dox OrtStatus Return Value
   * \since Version 1.22.
   */
  ORT_CLASS_RELEASE(Model);

  /** \brief Get the value name from an OrtValueInfo instance.
   * \param[in] value_info The OrtValueInfo instance.
   * \param[out] name The name of the OrtValueInfo
   * \snippet{doc} snippets.dox OrtStatus Return Value
   * \since Version 1.22.
   */
  ORT_API2_STATUS(GetValueInfoName, _In_ const OrtValueInfo* value_info, _Out_ const char** name);

  /** \brief Get the type information from an OrtValueInfo instance.
   * \param[in] value_info The OrtValueInfo instance.
   * \param[out] type_info The type info of the OrtValueInfo
   * \snippet{doc} snippets.dox OrtStatus Return Value
   * \since Version 1.22.
   */
  ORT_API2_STATUS(GetValueInfoTypeInfo, _In_ const OrtValueInfo* value_info, _Outptr_ const OrtTypeInfo** type_info);

  /** \brief Get the Model Editor API instance
   *
   * Get the Model Editor API instance to create a new model or augment an existing model.
   *
   * \return Model Editor API struct
   *
   * \since Version 1.22.
   */
  const OrtModelEditorApi*(ORT_API_CALL* GetModelEditorApi)();

  /** \brief Create an OrtValue for a Tensor that uses pre-existing memory.
   *
   * ORT will take ownership of the memory and free it using the provided deleter when no longer in use.
   *
   * \param[in] deleter OrtAllocator instance that will be used to free the memory.
   *                    Only the OrtAllocator:Info and OrtAllocator::Release functions are required.
   *                    The OrtMemoryInfo returned by OrtAllocator::Info must match the location of p_data.
   * \param[in] p_data Pointer to the memory that will be used by the Tensor. ORT will take ownership of the memory.
   * \param[in] p_data_len Length of the memory in bytes.
   * \param[in] shape Dimensions of the Tensor. All values should be > 0.
   * \param[in] shape_len Number of dimensions in the shape array.
   * \param[in] type Data type of the Tensor.
   * \param[out] out Newly created ::OrtValue. Must be freed with OrtApi::ReleaseValue
   *
   * \snippet{doc} snippets.dox OrtStatus Return Value
   *
   * \since Version 1.22.
   */
  ORT_API2_STATUS(CreateTensorWithDataAndDeleterAsOrtValue, _In_ OrtAllocator* deleter,
                  _In_ void* p_data, size_t p_data_len,
                  _In_ const int64_t* shape, size_t shape_len,
                  ONNXTensorElementDataType type,
                  _Outptr_ OrtValue** out);

  /** \brief sets load cancellation flag to abort session loading process.
   *
   * \param[in] options instance that was passed to the session at creation time.
   * \param[in] cancel setting this to true after model loading process was initiated will
   *            attempt to cancel the loading process. If cancellation is successful, CreateSession()
   *            CreateSessionFromArray() or any other session creation API that take session options as an
   *            argument will return an OrtStatus indicating that session loading was canceled at user request,
   *            error code ORT_MODEL_LOAD_CANCELED.
   *            The APIs above would not return any valid Session instance. This is the best case effort and the result
   *            is not guaranteed. The session may have already been created and initialized
   *            before the cancellation request was issued.
   *
   * \snippet{doc} snippets.dox OrtStatus Return Value
   *
   * \since Version 1.22.
   */
  ORT_API2_STATUS(SessionOptionsSetLoadCancellationFlag, _Inout_ OrtSessionOptions* options,
                  _In_ bool cancel);

  /** \brief Get the Compile API instance.
   *
   * Get the Compile API instance to compile ONNX models. Execution providers that support compilation fuse a subgraph
   * into an EPContext node that wraps a provider-specific binary representation of the subgraph.
   * For more details about the EPContext design, refer to:
   *  \htmlonly
   *  <a href="https://onnxruntime.ai/docs/execution-providers/EP-Context-Design.html">EPContext design document.</a>
   *  \endhtmlonly
   *
   * \return Compile API struct instance.
   *
   * \since Version 1.22.
   */
  const OrtCompileApi*(ORT_API_CALL* GetCompileApi)();

  //
  // OrtKeyValuePairs
  //

  /** \brief Create an OrtKeyValuePairs instance.
   *
   * \param[out] out A pointer to a newly created OrtKeyValuePairs instance.
   *
   * \note Must be released by calling ReleaseKeyValuePairs.
   *
   * \since Version 1.22.
   */
  void(ORT_API_CALL* CreateKeyValuePairs)(_Outptr_ OrtKeyValuePairs** out);

  /** \brief Add a key-value pair to the OrtKeyValuePairs instance.
   *
   * \param[in] kvps OrtKeyValuePairs instance.
   * \param[in] key Key to be added.
   * \param[in] value Value to be added.
   *
   * \note The `key` and `value` are copied internally.
   *
   * \since Version 1.22.
   */

  void(ORT_API_CALL* AddKeyValuePair)(_In_ OrtKeyValuePairs* kvps, _In_ const char* key, _In_ const char* value);

  /** \brief Get the value associated with a key in the OrtKeyValuePairs instance.
   *
   * \param[in] kvps OrtKeyValuePairs instance.
   * \param[in] key Key to be searched.
   *
   * \return The value associated with the key, or nullptr if the key does not exist.
   *
   * \since Version 1.22.
   */
  const char*(ORT_API_CALL* GetKeyValue)(_In_ const OrtKeyValuePairs* kvps, _In_ const char* key);

  /** \brief Get all the key-value pairs from the OrtKeyValuePairs instance.
   *
   * \param[in] kvps OrtKeyValuePairs instance.
   * \param[out] keys Array of keys from `kvps`.
   * \param[out] values Array of values from `kvps`.
   * \param[out] num_entries Number of entries in `keys` and `values`.
   *
   * \since Version 1.22.
   */
  void(ORT_API_CALL* GetKeyValuePairs)(_In_ const OrtKeyValuePairs* kvps,
                                       _Outptr_ const char* const** keys, _Outptr_ const char* const** values,
                                       _Out_ size_t* num_entries);

  /** \brief Remove a key-value pair from the OrtKeyValuePairs instance.
   *
   * \param[in] kvps OrtKeyValuePairs instance.
   * \param[in] key Key to be removed. No error if not found.
   *
   * \since Version 1.22.
   */
  void(ORT_API_CALL* RemoveKeyValuePair)(_In_ OrtKeyValuePairs* kvps, _In_ const char* key);

  /** \brief Release an OrtKeyValuePairs instance.
   *
   * \param[in] input OrtKeyValuePairs instance to be released.
   *
   * \since Version 1.22.
   */
  ORT_CLASS_RELEASE(KeyValuePairs);

  /** \brief Register an execution provider library with ORT.
   *
   * The library must export 'CreateEpFactories' and 'ReleaseEpFactory' functions.
   * See OrtEpApi for more details.
   *
   * \param[in] env The OrtEnv instance to register the library in.
   * \param[in] registration_name The name to register the execution provider library under.
   * \param[in] path The path to the execution provider library.
   *
   * \snippet{doc} snippets.dox OrtStatus Return Value
   *
   * \since Version 1.22.
   */
  ORT_API2_STATUS(RegisterExecutionProviderLibrary, _In_ OrtEnv* env, _In_ const char* registration_name,
                  _In_ const ORTCHAR_T* path);

  /** \brief Unregister an execution provider library with ORT.
   *
   * ORT will call ReleaseEpFactory for all factories created by the library, and unload the library.
   *
   * You <b>MUST</b> ensure there are no Session instances using execution providers created by the library
   * before calling this function.
   *
   * \param[in] env The OrtEnv instance to unregister the library from.
   * \param[in] registration_name The name the execution provider library was registered under.
   *
   * \snippet{doc} snippets.dox OrtStatus Return Value
   *
   * \since Version 1.22.
   */
  ORT_API2_STATUS(UnregisterExecutionProviderLibrary, _In_ OrtEnv* env, _In_ const char* registration_name);

  /** \brief Get the list of available OrtEpDevice instances.
   *
   * Each OrtEpDevice instance contains details of the execution provider and the device it will use.
   *
   * \param[in] env The OrtEnv instance to query.
   * \param[out] ep_devices The OrtEpDevice instances that the execution provider will use.
   * \param[out] num_ep_devices The number of OrtEpDevice instances returned.
   *
   * \snippet{doc} snippets.dox OrtStatus Return Value
   *
   * \since Version 1.22.
   */
  ORT_API2_STATUS(GetEpDevices, _In_ const OrtEnv* env,
                  _Outptr_ const OrtEpDevice* const** ep_devices, _Out_ size_t* num_ep_devices);

  /** \brief Append the execution provider that is responsible for the selected OrtEpDevice instances
   *         to the session options.
   *
   * \param[in] session_options Session options to add execution provider to.
   * \param[in] env Environment that execution providers were registered with.
   * \param[in] ep_devices One or more OrtEpDevice instances to create an execution provider for.
   *                       Obtain from GetEpDevices. All OrtEpDevice instances must be from the same execution
   *                       provider. It is only necessary to provide multiple OrtEpDevices if you want to use the
   *                       same execution provider for multiple devices.
   *                       e.g. the EP is capable of running on GPU and NPU.
   * \param[in] num_ep_devices Number of OrtEpDevice instances.
   * \param[in] ep_option_keys Optional keys to configure the execution provider.
   * \param[in] ep_option_vals Optional values to configure the execution provider.
   * \param[in] num_ep_options Number of execution provide options to add.
   *
   * \snippet{doc} snippets.dox OrtStatus Return Value
   *
   * \since Version 1.22.
   */
  ORT_API2_STATUS(SessionOptionsAppendExecutionProvider_V2, _In_ OrtSessionOptions* session_options,
                  _In_ OrtEnv* env,
                  _In_reads_(num_ep_devices) const OrtEpDevice* const* ep_devices, _In_ size_t num_ep_devices,
                  _In_reads_(num_op_options) const char* const* ep_option_keys,
                  _In_reads_(num_op_options) const char* const* ep_option_vals,
                  size_t num_ep_options);

  /** \brief Set the execution provider selection policy for the session.
   *
   * Allows users to specify a device selection policy for automatic execution provider (EP) selection.
   * If custom selection is required please use SessionOptionsSetEpSelectionPolicyDelegate instead.
   *
   * \param[in] session_options The OrtSessionOptions instance.
   * \param[in] policy The device selection policy to use (see OrtExecutionProviderDevicePolicy).
   *
   * \since Version 1.22
   */
  ORT_API2_STATUS(SessionOptionsSetEpSelectionPolicy, _In_ OrtSessionOptions* session_options,
                  _In_ OrtExecutionProviderDevicePolicy policy);

  /** \brief Set the execution provider selection policy delegate for the session.
   *
   * Allows users to provide a custom device selection policy for automatic execution provider (EP) selection.
   *
   * \param[in] session_options The OrtSessionOptions instance.
   * \param[in] delegate Delegate callback for custom selection.
   * \param[in] delegate_state Optional state that will be passed to the delegate callback. nullptr if not required.
   *
   * \since Version 1.22
   */
  ORT_API2_STATUS(SessionOptionsSetEpSelectionPolicyDelegate, _In_ OrtSessionOptions* session_options,
                  _In_ EpSelectionDelegate delegate,
                  _In_opt_ void* delegate_state);

  /** \brief Get the hardware device type.
   *
   * \param[in] device The OrtHardwareDevice instance to query.
   * \return The hardware device type.
   *
   * \since Version 1.22.
   */
  OrtHardwareDeviceType(ORT_API_CALL* HardwareDevice_Type)(_In_ const OrtHardwareDevice* device);

  /** \brief Get the hardware device's vendor identifier.
   *
   * \param[in] device The OrtHardwareDevice instance to query.
   * \return The hardware device vendor identifier.
   *
   * \since Version 1.22.
   */
  uint32_t(ORT_API_CALL* HardwareDevice_VendorId)(_In_ const OrtHardwareDevice* device);

  /** \brief Get the hardware device's vendor name.
   *
   * \param[in] device The OrtHardwareDevice instance to query.
   * \return The hardware device's vendor name.
   *
   * \since Version 1.22.
   */
  const char*(ORT_API_CALL* HardwareDevice_Vendor)(_In_ const OrtHardwareDevice* device);

  /** \brief Get the hardware device's unique identifier.
   *
   * \param[in] device The OrtHardwareDevice instance to query.
   * \return The device id.
   *
   * \note This is not a unique identifier. It identifies the hardware type when combined with vendor id.
   * \since Version 1.22.
   */
  uint32_t(ORT_API_CALL* HardwareDevice_DeviceId)(_In_ const OrtHardwareDevice* device);

  /** \brief Get hardware device metadata.
   *
   * \param[in] device The OrtHardwareDevice instance to query.
   * \return An OrtKeyValuePairs instance containing the metadata for the device.
   *         Note: ORT owns the instance so the user must not call ReleaseKeyValuePairs with it.
   *
   * \since Version 1.22.
   */
  const OrtKeyValuePairs*(ORT_API_CALL* HardwareDevice_Metadata)(_In_ const OrtHardwareDevice* device);

  /** \brief Get the execution provider name.
   *
   * \param[in] ep_device The OrtEpDevice instance to query.
   * \return The execution provider name.
   *
   * \since Version 1.22.
   */
  const char*(ORT_API_CALL* EpDevice_EpName)(_In_ const OrtEpDevice* ep_device);

  /** \brief Get the execution provider's vendor name.
   *
   * \param[in] ep_device The OrtEpDevice instance to query.
   * \return The execution provider's vendor name.
   *
   * \since Version 1.22.
   */
  const char*(ORT_API_CALL* EpDevice_EpVendor)(_In_ const OrtEpDevice* ep_device);

  /** \brief Get the metadata for the OrtEpDevice.
   *
   * \param[in] ep_device The OrtEpDevice instance to query.
   * \return An OrtKeyValuePairs instance containing the metadata for the device.
   *
   * \since Version 1.22.
   */
  const OrtKeyValuePairs*(ORT_API_CALL* EpDevice_EpMetadata)(_In_ const OrtEpDevice* ep_device);

  /** \brief Get the execution provider options for the OrtEpDevice.
   *
   * \param[in] ep_device The OrtEpDevice instance to query.
   * \return An OrtKeyValuePairs instance containing the execution provider options for the device.
   *
   * \since Version 1.22.
   */
  const OrtKeyValuePairs*(ORT_API_CALL* EpDevice_EpOptions)(_In_ const OrtEpDevice* ep_device);

  /** \brief Get the OrtHardwareDevice instance for the OrtEpDevice.
   *
   * \param[in] ep_device The OrtEpDevice instance to query.
   * \return The OrtHardwareDevice instance for the device.
   *
   * \since Version 1.22.
   */
  const OrtHardwareDevice*(ORT_API_CALL* EpDevice_Device)(_In_ const OrtEpDevice* ep_device);

  /** \brief Get the OrtEpApi instance for implementing an execution provider.
   *
   * \since Version 1.22.
   */
  const OrtEpApi*(ORT_API_CALL* GetEpApi)();

  /** \brief Compute total size in bytes of the tensor data contained in an OrtValue.
   *
   * Returns the total number of bytes used to store the tensor data. For numeric tensors,
   * this is sizeof(element_type) * total_element_count. OrtValues that are not tensors or
   * that are tensors that contain strings will cause an error to be returned.
   *
   * \param[in] ort_value OrtValue instance containing a tensor
   * \param[out] size The total size of the tensor data in bytes
   *
   * \snippet{doc} snippets.dox OrtStatus Return Value
   *
   * \since Version 1.23
   */
  ORT_API2_STATUS(GetTensorSizeInBytes, _In_ const OrtValue* ort_value, _Out_ size_t* size);

<<<<<<< HEAD
  /// @}
  /// \name OrtMIGraphXProviderOptions
  /// @{

  /** \brief Create an OrtMIGraphXProviderOptions
   *
   * \param[out] out Newly created ::OrtMIGraphXProviderOptions. Must be released with OrtApi::ReleaseMIGraphXProviderOptions
   *
   * \snippet{doc} snippets.dox OrtStatus Return Value
   *
   * \since Version 1.xx.
   */
  ORT_API2_STATUS(CreateMIGraphXProviderOptions, _Outptr_ OrtMIGraphXProviderOptions** out);

  /** \brief Set options in a MIGraphX Execution Provider.
   *
   * For example, key="device_id" and value="0"
   *
   * \param[in] migraphx_options
   * \param[in] provider_options_keys Array of UTF-8 null-terminated string for provider options keys
   * \param[in] provider_options_values Array of UTF-8 null-terminated string for provider options values
   * \param[in] num_keys Number of elements in the `provider_option_keys` and `provider_options_values` arrays
   *
   * \snippet{doc} snippets.dox OrtStatus Return Value
   *
   * \since Version 1.xx.
   */
  ORT_API2_STATUS(UpdateMIGraphXProviderOptions, _Inout_ OrtMIGraphXProviderOptions* migraphx_options,
                  _In_reads_(num_keys) const char* const* provider_options_keys,
                  _In_reads_(num_keys) const char* const* provider_options_values,
                  _In_ size_t num_keys);

  /**
   * Get serialized MIGraphX provider options string.
   *
   * For example, "device_id=0;;......"
   *
   * \param migraphx_options - OrtMIGraphXProviderOptions instance
   * \param allocator - a ptr to an instance of OrtAllocator obtained with CreateAllocator() or GetAllocatorWithDefaultOptions()
   *                      the specified allocator will be used to allocate continuous buffers for output strings and lengths.
   * \param ptr - is a UTF-8 null terminated string allocated using 'allocator'. The caller is responsible for using the same allocator to free it.
   *
   * \snippet{doc} snippets.dox OrtStatus Return Value
   *
   * \since Version 1.xx.
   */
  ORT_API2_STATUS(GetMIGraphXProviderOptionsAsString, _In_ const OrtMIGraphXProviderOptions* migraphx_options, _Inout_ OrtAllocator* allocator, _Outptr_ char** ptr);

  /** \brief Release an ::OrtMIGraphXProviderOptions
   *
   * \note This is an exception in the naming convention of other Release* functions, as the name of the method does not have the V2 suffix, but the type does
   *
   * \since Version 1.xx.
   */
  void(ORT_API_CALL* ReleaseMIGraphXProviderOptions)(_Frees_ptr_opt_ OrtMIGraphXProviderOptions* input);

  /**
   * Update MIGraphX EP provider option where its data type is pointer, for example 'user_compute_stream'.
   * If the data type of the provider option can be represented by string please use UpdateMIGraphXProviderOptions.
   *
   * Note: It's caller's responsibility to properly manage the lifetime of the instance pointed by this pointer.
   *
   * \param migraphx_options - OrtMIGraphXProviderOptions instance
   * \param key - Name of the provider option
   * \param value - A pointer to the instance that will be assigned to this provider option
   *
   * \since Version 1.xx.
   */
  ORT_API2_STATUS(UpdateMIGraphXProviderOptionsWithValue, _Inout_ OrtMIGraphXProviderOptions* migraphx_options, _In_ const char* key, _In_ void* value);

  /**
   * Get MIGraphX EP provider option where its data type is pointer.
   * If the data type of the provider option can be represented by string please use GetMIGraphXProviderOptionsAsString.
   *
   * \param migraphx_options - OrtMIGraphXProviderOptions instance
   * \param key - Name of the provider option
   * \param ptr - A pointer to the instance that is kept by the provider option
   *
   * \since Version 1.xx.
   */
  ORT_API2_STATUS(GetMIGraphXProviderOptionsByName, _In_ const OrtMIGraphXProviderOptions* migraphx_options, _In_ const char* key, _Outptr_ void** ptr);
=======
  /** \brief Calls OrtAllocator::GetStats function
   *
   * Return a pointer to the OrtKeyValuePairs structure that contains the statistics of the allocator
   * and the user should call OrtApi::ReleaseKeyValuePairs.
   *
   * NOTE: If the allocator does not implement this function, the OrtKeyValuePairs instance will be empty.
   *
   * \param[in] ort_allocator The allocator to get stats from
   * \param[out] out A pointer to the OrtKeyValuePairs instance that contains the stats
   *
   * \snippet{doc} snippets.dox OrtStatus Return Value
   *
   * \since Version 1.23.
   */
  ORT_API2_STATUS(AllocatorGetStats, _In_ const OrtAllocator* ort_allocator, _Outptr_ OrtKeyValuePairs** out);
>>>>>>> 242cb439
};

/*
 * Steps to use a custom op:
 *   1 Create an OrtCustomOpDomain with the domain name used by the custom ops
 *   2 Create an OrtCustomOp structure for each op and add them to the domain
 *   3 Call OrtAddCustomOpDomain to add the custom domain of ops to the session options
 */

// Specifies some characteristics of inputs/outputs of custom ops:
// Specify if the inputs/outputs are one of:
// 1) Non-optional (input/output must be present in the node)
// 2) Optional (input/output may be absent in the node)
// 3) Variadic: A variadic input or output specifies N (i.e., the minimum arity) or more operands.
//              Only the last input or output of a custom op may be marked as variadic.
//              The homogeneity of the variadic input or output determines whether all operands must be of the same
//              tensor element type.
typedef enum OrtCustomOpInputOutputCharacteristic {
  INPUT_OUTPUT_REQUIRED = 0,
  INPUT_OUTPUT_OPTIONAL,
  INPUT_OUTPUT_VARIADIC,
} OrtCustomOpInputOutputCharacteristic;

/*
 * The OrtCustomOp structure defines a custom op's schema and its kernel callbacks. The callbacks are filled in by
 * the implementor of the custom op.
 */
struct OrtCustomOp {
  uint32_t version;  // Must be initialized to ORT_API_VERSION

  // This callback creates the kernel, which is a user defined
  // parameter that is passed to the Kernel* callbacks below. It is
  // recommended to use CreateKernelV2 which allows for a safe error
  // propagation by returning an OrtStatusPtr.
  void*(ORT_API_CALL* CreateKernel)(_In_ const struct OrtCustomOp* op, _In_ const OrtApi* api,
                                    _In_ const OrtKernelInfo* info);

  // Returns the name of the op
  const char*(ORT_API_CALL* GetName)(_In_ const struct OrtCustomOp* op);

  // Returns the type of the execution provider, return nullptr to use CPU execution provider
  const char*(ORT_API_CALL* GetExecutionProviderType)(_In_ const struct OrtCustomOp* op);

  // Returns the count and types of the input & output tensors
  ONNXTensorElementDataType(ORT_API_CALL* GetInputType)(_In_ const struct OrtCustomOp* op, _In_ size_t index);
  size_t(ORT_API_CALL* GetInputTypeCount)(_In_ const struct OrtCustomOp* op);
  ONNXTensorElementDataType(ORT_API_CALL* GetOutputType)(_In_ const struct OrtCustomOp* op, _In_ size_t index);
  size_t(ORT_API_CALL* GetOutputTypeCount)(_In_ const struct OrtCustomOp* op);

  // Perform a computation step.  It is recommended to use
  // KernelComputeV2 which allows for a safe error propagation by
  // returning an OrtStatusPtr.
  void(ORT_API_CALL* KernelCompute)(_In_ void* op_kernel, _In_ OrtKernelContext* context);
  void(ORT_API_CALL* KernelDestroy)(_In_ void* op_kernel);

  // Returns the characteristics of the input & output tensors
  OrtCustomOpInputOutputCharacteristic(ORT_API_CALL* GetInputCharacteristic)(_In_ const struct OrtCustomOp* op, _In_ size_t index);
  OrtCustomOpInputOutputCharacteristic(ORT_API_CALL* GetOutputCharacteristic)(_In_ const struct OrtCustomOp* op, _In_ size_t index);

  // Returns the memory type of the input tensors. This API allows the custom op
  // to place the inputs on specific devices. By default, it returns
  // OrtMemTypeDefault, which means the input is placed on the default device for
  // the execution provider. If the inputs need to be with different memory types,
  // this function can be overridden to return the specific memory types.
  OrtMemType(ORT_API_CALL* GetInputMemoryType)(_In_ const struct OrtCustomOp* op, _In_ size_t index);

  // Returns the minimum number of input arguments expected for the variadic input.
  // Applicable only for custom ops that have a variadic input.
  int(ORT_API_CALL* GetVariadicInputMinArity)(_In_ const struct OrtCustomOp* op);

  // Returns true (non-zero) if all arguments of a variadic input have to be of the same type (homogeneous),
  // and false (zero) otherwise.
  // Applicable only for custom ops that have a variadic input.
  int(ORT_API_CALL* GetVariadicInputHomogeneity)(_In_ const struct OrtCustomOp* op);

  // Returns the minimum number of output values expected for the variadic output.
  // Applicable only for custom ops that have a variadic output.
  int(ORT_API_CALL* GetVariadicOutputMinArity)(_In_ const struct OrtCustomOp* op);

  // Returns true (non-zero) if all outputs values of a variadic output have to be of the same type (homogeneous),
  // and false (zero) otherwise.
  // Applicable only for custom ops that have a variadic output.
  int(ORT_API_CALL* GetVariadicOutputHomogeneity)(_In_ const struct OrtCustomOp* op);

  // Create the kernel state which is passed to each compute call.
  OrtStatusPtr(ORT_API_CALL* CreateKernelV2)(_In_ const struct OrtCustomOp* op, _In_ const OrtApi* api,
                                             _In_ const OrtKernelInfo* info,
                                             _Out_ void** kernel);

  // Perform the computation step.
  OrtStatusPtr(ORT_API_CALL* KernelComputeV2)(_In_ void* op_kernel, _In_ OrtKernelContext* context);

  OrtStatusPtr(ORT_API_CALL* InferOutputShapeFn)(_In_ const struct OrtCustomOp* op, _In_ OrtShapeInferContext*);

  // Get start range
  int(ORT_API_CALL* GetStartVersion)(_In_ const struct OrtCustomOp* op);
  int(ORT_API_CALL* GetEndVersion)(_In_ const struct OrtCustomOp* op);

  // Get the inplace_map that defines which output can reuse which input
  // Callers will provide 2 raw int* and pass in their address, this function will fill these 2 arrays
  // when return, output (*output_index)[i] may reuse the input (*input_index[i]).
  // The return value is the size of these 2 arrays.
  // Callers are responsible to delete these 2 arrays after use by calling OrtCustomOp::ReleaseMayInplace().
  size_t(ORT_API_CALL* GetMayInplace)(_Out_ int** input_index, _Out_ int** output_index);

  // Release the pointer input_index and output_index allocated from GetMayInplace() function.
  // If GetMayInplace() is defined, this function MUST be defined as well.
  void(ORT_API_CALL* ReleaseMayInplace)(_Frees_ptr_opt_ int* input_index, _Frees_ptr_opt_ int* output_index);

  // Same as GetMayInplace() and ReleaseMayInplace()
  size_t(ORT_API_CALL* GetAliasMap)(_Out_ int** input_index, _Out_ int** output_index);
  void(ORT_API_CALL* ReleaseAliasMap)(_Frees_ptr_opt_ int* input_index, _Frees_ptr_opt_ int* output_index);
};

/**
 * ORT Model Editor API
 */

/**
 * \brief The OrtModelEditorApi struct provides functions to create or edit an ONNX model.
 *
 * See onnxruntime/test/shared_lib/test_model_editor_api.cc for example usage.
 *
 * \since Version 1.22.
 */
struct OrtModelEditorApi {
  // Model building/editing requires a full build. We return nullptr from GetModelEditorApi if this is a minimal
  // build, so it doesn't matter if there are no function pointers in this struct as a user will never get an
  // OrtModelEditorApi instance. We do however need a dummy field to avoid empty struct warning.
#if defined(ORT_MINIMAL_BUILD)
  const bool not_defined_in_this_build;
#else
  /** \brief Create an OrtTypeInfo instance for a Tensor.
   *
   * Create an OrtTypeInfo instance for a Tensor to use as graph inputs/outputs with the Model Editor API.
   *
   * User can release `tensor_info` after creating the OrtTypeInfo.
   *
   * \param[in] tensor_info Tensor type and shape information.
   * \param[out] type_info TypeInfo instance for the tensor.
   *
   * \snippet{doc} snippets.dox OrtStatus Return Value
   *
   * \since Version 1.22.
   */
  ORT_API2_STATUS(CreateTensorTypeInfo, _In_ const OrtTensorTypeAndShapeInfo* tensor_info,
                  _Outptr_ OrtTypeInfo** type_info);

  /** \brief Create an OrtTypeInfo instance for a SparseTensor.
   *
   * Create an OrtTypeInfo instance for a SparseTensor to use as graph inputs/outputs with the Model Editor API.
   *
   * User can release `tensor_info` after creating the OrtTypeInfo.
   *
   * \param[in] tensor_info SparseTensor type and shape information.
   * \param[out] type_info TypeInfo instance for the tensor.
   *
   * \snippet{doc} snippets.dox OrtStatus Return Value
   *
   * \since Version 1.22.
   */
  ORT_API2_STATUS(CreateSparseTensorTypeInfo, _In_ const OrtTensorTypeAndShapeInfo* tensor_info,
                  _Outptr_ OrtTypeInfo** type_info);

  /** \brief Create an OrtTypeInfo instance for a Map.
   *
   * Create an OrtTypeInfo instance for a Map to use as graph inputs/outputs with the Model Editor API.
   *
   * User can release `map_value_type` after creating the OrtTypeInfo.
   *
   * \param[in] map_key_type Key type for the map.
   * \param[in] map_value_type Value type for the map.
   * \param[out] type_info TypeInfo instance for the map.
   *
   * \snippet{doc} snippets.dox OrtStatus Return Value
   *
   * \since Version 1.22.
   */
  ORT_API2_STATUS(CreateMapTypeInfo, ONNXTensorElementDataType map_key_type, _In_ const OrtTypeInfo* map_value_type,
                  _Outptr_ OrtTypeInfo** type_info);

  /** \brief Create an OrtTypeInfo instance for a Sequence.
   *
   * Create an OrtTypeInfo instance for a Sequence to use as graph inputs/outputs with the Model Editor API.
   *
   * User can release `sequence_type` after creating the OrtTypeInfo.
   *
   * \param[in] sequence_type Sequence type and shape information.
   * \param[out] type_info TypeInfo instance for the sequence.
   *
   * \snippet{doc} snippets.dox OrtStatus Return Value
   *
   * \since Version 1.22.
   */
  ORT_API2_STATUS(CreateSequenceTypeInfo, _In_ const OrtTypeInfo* sequence_type, _Outptr_ OrtTypeInfo** type_info);

  /** \brief Create an OrtTypeInfo instance for an Optional.
   *
   * Create an OrtTypeInfo instance for an Optional to use as graph inputs/outputs with the Model Editor API.
   *
   * User can release `contained_type` after creating the OrtTypeInfo.
   *
   * \param[in] contained_type Tensor type and shape information.
   * \param[out] type_info TypeInfo instance for the tensor.
   *
   * \snippet{doc} snippets.dox OrtStatus Return Value
   *
   * \since Version 1.22.
   */
  ORT_API2_STATUS(CreateOptionalTypeInfo, _In_ const OrtTypeInfo* contained_type, _Outptr_ OrtTypeInfo** type_info);

  /** \brief Create an OrtValueInfo for use as an OrtGraph input or output.
   *
   * \param[in] name The name of the input or output.
   * \param[in] type_info The type information for the input or output. The provided value is copied.
   * \param[out] value_info The OrtValueInfo instance.
   *
   * \snippet{doc} snippets.dox OrtStatus Return Value
   *
   * \since Version 1.22.
   */
  ORT_API2_STATUS(CreateValueInfo, _In_ const char* name, _In_ const OrtTypeInfo* type_info,
                  _Outptr_ OrtValueInfo** value_info);

  /** \brief Create an OrtNode to add to an OrtGraph.
   *
   * Create an OrtNode.
   *
   * Create attributes with CreateOpAttr. OrtOpAttr instances are copied.
   *
   * \param[in] operator_name The name of the operator.
   * \param[in] domain_name The domain of the operator. Use an empty string for ONNX operators.
   * \param[in] node_name The name of the node.
   * \param[in] input_names The names of the inputs.
   * \param[in] input_names_len The number of input names.
   * \param[in] output_names The names of the outputs.
   * \param[in] output_names_len The number of output names.
   * \param[in] attributes The optional attributes of the node.
   * \param[in] attribs_len The number of attributes. May be zero.
   * \param[out] node The OrtNode instance.
   *
   * \snippet{doc} snippets.dox OrtStatus Return Value
   *
   * \since Version 1.22.
   */
  ORT_API2_STATUS(CreateNode, _In_ const char* operator_name, _In_ const char* domain_name, _In_ const char* node_name,
                  _In_reads_(input_names_len) const char* const* input_names, size_t input_names_len,
                  _In_reads_(output_names_len) const char* const* output_names, size_t output_names_len,
                  _In_reads_(attribs_len) _In_opt_ OrtOpAttr** attributes, _In_ size_t attribs_len,
                  _Outptr_ OrtNode** node);

  /** \brief Create an OrtGraph
   * \snippet{doc} snippets.dox OrtStatus Return Value
   * \since Version 1.22.
   */
  ORT_API2_STATUS(CreateGraph, _Outptr_ OrtGraph** graph);

  /** \brief Set the inputs for the OrtGraph.
   *
   * Set the graph inputs. This will replace any existing inputs with the new values.
   * The OrtGraph takes ownership of the OrtValueInfo instances and you should NOT call ReleaseOrtValueInfo.
   *
   * \param[in] graph The OrtGraph instance to update.
   * \param[in] inputs The input OrtValueInfo instances.
   * \param[in] inputs_len The number of input OrtValueInfo instances.
   *
   * \snippet{doc} snippets.dox OrtStatus Return Value
   *
   * \since Version 1.22.
   */
  ORT_API2_STATUS(SetGraphInputs, _Inout_ OrtGraph* graph,
                  _In_reads_(inputs_len) _In_ OrtValueInfo** inputs, _In_ size_t inputs_len);

  /** \brief Set the outputs for the OrtGraph.
   *
   * Set the graph outputs. This will replace any existing outputs with the new values.
   * The OrtGraph takes ownership of the OrtValueInfo instances provided and you should NOT call ReleaseOrtValueInfo.
   *
   * \param[in] graph The OrtGraph instance to update.
   * \param[in] outputs The output OrtValueInfo instances.
   * \param[in] outputs_len The number of output OrtValueInfo instances.
   *
   * \snippet{doc} snippets.dox OrtStatus Return Value
   *
   * \since Version 1.22.
   */
  ORT_API2_STATUS(SetGraphOutputs, _Inout_ OrtGraph* graph,
                  _In_reads_(outputs_len) _In_ OrtValueInfo** outputs, _In_ size_t outputs_len);

  /** \brief Add an initializer to the OrtGraph
   *
   * ORT will take ownership of the OrtValue and you should NOT call ReleaseOrtValue.
   *
   * Two options:
   *
   * Allocated memory:
   *    Use CreateTensorAsOrtValue (allocates memory) and populate the tensor with the data.
   *    Set `data_is_external` to false.
   *
   * Pre-existing memory:
   *    Use CreateTensorWithDataAsOrtValue or CreateTensorWithDataAndDeleterAsOrtValue to create an OrtValue
   *    with a tensor that contains a pointer to the existing data.
   *    Set `data_is_external` to true.
   *
   *    The pointer must remain valid for the duration of the inference session.
   *    If using CreateTensorWithDataAsOrtValue you are responsible for freeing the memory after the inference session
   *    is released.
   *    If using CreateTensorWithDataAndDeleterAsOrtValue, ORT will free the memory using the provided deleter as
   *    soon as the OrtValue is no longer in use.
   *
   *    NOTE: A tensor containing pre-existing memory MUST have 128 bytes of data or more.
   *          For smaller tensors use CreateTensorAsOrtValue.
   *
   *          ONNX shape inferencing does not support external data. An initializer involved in shape inferencing is
   *          typically small (a single value or limited by the rank of a tensor) and uses less than 128 bytes of
   *          memory, so this limit acts as a simple catch-all rule to avoid issues.
   *          e.g. Reshape's `shape`, Clip's `min` and `max`, various ops `axes`.
   *
   * \param[in] graph The OrtGraph instance to update.
   * \param[in] name The value name for the initializer.
   * \param[in] tensor The OrtValue instance containing the tensor data.
   * \param[in] data_is_external Set to true if the data is external and should not be copied.
   *
   * \snippet{doc} snippets.dox OrtStatus Return Value
   *
   * \since Version 1.22.
   */
  ORT_API2_STATUS(AddInitializerToGraph, _Inout_ OrtGraph* graph, _In_ const char* name, _In_ OrtValue* tensor,
                  bool data_is_external);

  /** \brief Add an OrtNode to an OrtGraph
   *
   * Add the node to the graph. The OrtGraph will take ownership of OrtNode and you should NOT call ReleaseOrtNode.
   *
   * \param[in] graph The OrtGraph instance to update.
   * \param[in] node The OrtNode instance to add to the graph.
   *
   * \snippet{doc} snippets.dox OrtStatus Return Value
   *
   * \since Version 1.22.
   */
  ORT_API2_STATUS(AddNodeToGraph, _Inout_ OrtGraph* graph, _In_ OrtNode* node);

  /** \brief Create an OrtModel.
   *
   * Create an OrtModel.
   *
   * This can be used to build a new model, or to augment an existing model.
   *
   * \param[in] domain_names The domain names for the model.
   *                         If augmenting an existing model add additional domains if needed.
   * \param[in] opset_versions The opset versions for the model.
   *                           If augmenting an existing model add additional opset versions if needed.
   * \param[in] opset_entries_len The number of domain_names and opset_versions entries.
   *                              Domain and opset entries should be 1:1
   * \param[out] model The OrtModel instance.
   *
   * \snippet{doc} snippets.dox OrtStatus Return Value
   *
   * \since Version 1.22.
   */
  ORT_API2_STATUS(CreateModel,
                  _In_reads_(opset_entries_len) const char* const* domain_names,
                  _In_reads_(opset_entries_len) const int* opset_versions,
                  size_t opset_entries_len,
                  _Outptr_ OrtModel** model);

  /** \brief Add an OrtGraph to an OrtModel.
   *
   * Add the graph to a model. This should be called once when creating a new model.
   *
   * The OrtModel takes ownership of the OrtGraph and you should NOT call ReleaseOrtGraph.
   *
   * \param[in] model The OrtModel instance to update.
   * \param[in] graph The OrtGraph instance to add to the model.
   *
   * \snippet{doc} snippets.dox OrtStatus Return Value
   *
   * \since Version 1.22.
   */
  ORT_API2_STATUS(AddGraphToModel, _Inout_ OrtModel* model, _In_ OrtGraph* graph);

  /** \brief Create an OrtSession using the OrtModel.
   *
   * Create an inference session using the OrtModel instance.
   * The OrtModel should have been populated with an OrtGraph containing nodes and initializers, and SetGraphInputs
   * and SetGraphOutputs must have been called.
   * This will validate the model, run optimizers, and prepare the session for inferencing.
   *
   * ReleaseOrtModel must be called to free the OrtModel after session creation.
   *
   * \param[in] env The OrtEnv instance.
   * \param[in] model The OrtModel instance.
   * \param[in] options The OrtSessionOptions instance.
   * \param[out] out The OrtSession instance.
   *
   * \snippet{doc} snippets.dox OrtStatus Return Value
   *
   * \since Version 1.22.
   */
  ORT_API2_STATUS(CreateSessionFromModel, _In_ const OrtEnv* env, _In_ const OrtModel* model,
                  _In_ const OrtSessionOptions* options, _Outptr_ OrtSession** out);

  /** \brief Create an OrtSession to augment an existing model.
   *
   * Create an OrtSession with an existing model that will be augmented with additional nodes and initializers.
   * Nodes can be added before or after the existing nodes in the model. ONNX Runtime will connect the nodes when the
   * model is finalized.
   *
   * To add nodes and initializers to the existing model, first create an OrtModel using CreateModel.
   * Add nodes and initializers to the OrtModel using AddNodeToGraph and AddInitializerToGraph.
   * Graph inputs/outputs should be updated with SetGraphInputs and SetGraphOutputs as needed to reflect changes made
   * by the new nodes. The list of graph inputs/outputs should be for the overall model and not just the new nodes.
   *
   * Add the new information from the OrtModel to the original model using ApplyModelToSession, and prepare the
   * session for inferencing by calling FinalizeModelEditorSession.
   *
   * \param{in} env The OrtEnv instance.
   * \param{in} model_path The path to the existing ONNX model to augment.
   * \param{in} options The OrtSessionOptions instance.
   * \param{out} out The created OrtSession instance.
   * \snippet{doc} snippets.dox OrtStatus Return Value
   *
   * \since Version 1.22.
   */
  ORT_API2_STATUS(CreateModelEditorSession, _In_ const OrtEnv* env, _In_ const ORTCHAR_T* model_path,
                  _In_ const OrtSessionOptions* options,
                  _Outptr_ OrtSession** out);

  /** \brief Create an OrtSession to augment an existing model.
   *
   * Create an OrtSession with an existing model that will be augmented with additional nodes and initializers.
   * Nodes can be added before or after the existing nodes in the model. ONNX Runtime will connect the nodes when the
   * model is finalized.
   *
   * To add nodes and initializers to the existing model, first create an OrtModel using CreateModel.
   * Add nodes and initializers to the OrtModel using AddNodeToGraph and AddInitializerToGraph.
   * Graph inputs/outputs should be updated with SetGraphInputs and SetGraphOutputs as needed to reflect changes made
   * by the new nodes. The list of graph inputs/outputs should be for the overall model and not just the new nodes.
   *
   * Add the new information from the OrtModel to the original model using ApplyModelToSession, and prepare the
   * session for inferencing by calling FinalizeModelEditorSession.
   *
   * \param{in} env The OrtEnv instance.
   * \param{in} model_data The model data for the existing model to augment.
   * \param{in} model_data_length The length of the model data.
   * \param{in} options The OrtSessionOptions instance.
   * \param{out} out The created OrtSession instance.
   *
   * \snippet{doc} snippets.dox OrtStatus Return Value
   *
   * \since Version 1.22.
   */
  ORT_API2_STATUS(CreateModelEditorSessionFromArray, _In_ const OrtEnv* env,
                  _In_ const void* model_data, size_t model_data_length,
                  _In_ const OrtSessionOptions* options,
                  _Outptr_ OrtSession** out);

  /** \brief Query the session for the opset version of a domain.
   *
   * When using the Model Editor API to augment a model, any new nodes must conform to the opset version of the
   * original model. To do that the user must be able to discover that opset version.
   * Returns an error if the domain is not used in the model.
   *
   * \param[in] session OrtSession to query
   * \param[in] domain Domain to query. The ONNX domain is an empty string.
   * \param[out] opset The opset version of the domain.
   *
   * \snippet{doc} snippets.dox OrtStatus Return Value
   *
   * \since Version 1.22.
   */
  ORT_API2_STATUS(SessionGetOpsetForDomain, _In_ const OrtSession* session, _In_ const char* domain, _Out_ int* opset);

  /** \brief Apply changes to augment the ONNX model in a session created using CreateModelEditorSession[FromArray]
   *
   * Adds new nodes and updates graph inputs/outputs using `model` to augment the original ONNX model in the session.
   * All changes will be validated.
   * Call FinalizeModelEditorSession to prepare the session for inferencing.
   *
   * Existing input/outputs will only be updated if the OrtGraph inputs/outputs are set in the OrtModel.
   *   i.e. you don't need to call SetGraphInputs/SetGraphOutputs if they are unchanged.
   *
   * ReleaseOrtModel must be called to free the OrtModel after it is applied to the session.
   *
   * \param[in] session OrtSession to update. Session must have been created using CreateModelEditorSession[FromArray].
   * \param[in] model OrtModel containing new nodes, new initializers, and updated graph input and/or output info.
   *
   * \snippet{doc} snippets.dox OrtStatus Return Value
   *
   * \since Version 1.22.
   */
  ORT_API2_STATUS(ApplyModelToModelEditorSession, _Inout_ OrtSession* session, _In_ OrtModel* model);

  /** \brief Finalize the Model Editor session that was created using CreateModelEditorSession[FromArray].
   *
   * Finalize the Model Editor session that augmented an ONNX model by adding new nodes.
   * This will run optimizers and prepare the session for inferencing.
   *
   * \param[in] session OrtSession to finalize. Session must have been created using CreateModelEditorSession[FromArray].
   * \param[in] options OrtSessionOptions to use for the session.
   * \param[in] prepacked_weights_container Optional OrtPrepackedWeightsContainer to use for the session.
                Set to nullptr if not used.
   * \snippet{doc} snippets.dox OrtStatus Return Value
   *
   * \since Version 1.22.
   */
  ORT_API2_STATUS(FinalizeModelEditorSession, _Inout_ OrtSession* session, _In_ const OrtSessionOptions* options,
                  _In_opt_ OrtPrepackedWeightsContainer* prepacked_weights_container);
#endif  // !defined(ORT_MINIMAL_BUILD)
};

/**
 * ORT Compile API
 */

/** \brief Flags representing options to enable when compiling a model.
 */
typedef enum OrtCompileApiFlags {
  // Default. Do not enable any additional compilation options.
  OrtCompileApiFlags_NONE = 0,

  // Force compilation to return an error (ORT_FAIL) if no nodes were compiled.
  // Otherwise, a model with basic optimizations (ORT_ENABLE_BASIC) is still generated by default.
  OrtCompileApiFlags_ERROR_IF_NO_NODES_COMPILED = 1 << 0,

  // Force compilation to return an error (ORT_FAIL) if a file with the same filename as the output model exists.
  // Otherwise, compilation will automatically overwrite the output file if it exists.
  OrtCompileApiFlags_ERROR_IF_OUTPUT_FILE_EXISTS = 1 << 1,
} OrtCompileApiFlags;

/**
 * \brief The OrtCompileApi struct provides functions to compile ONNX models.
 *
 * Execution providers that support compilation fuse a subgraph into an EPContext node that wraps a provider-specific
 * binary representation of the subgraph.
 * For more details about the EPContext design, refer to:
 *  \htmlonly
 *  <a href="https://onnxruntime.ai/docs/execution-providers/EP-Context-Design.html">EPContext design document.</a>
 *  \endhtmlonly
 *
 * Example (error handling not shown):
 *   OrtStatus* status = NULL;
 *   OrtCompileApi* compile_api = ort_api->GetCompileApi();
 *   OrtModelCompilationOptions* compile_options = NULL;
 *
 *   status = compile_api->CreateModelCompilationOptionsFromSessionOptions(env, session_options, &compile_options);
 *   status = compile_api->ModelCompilationOptions_SetInputModelPath(compile_options, ORT_TSTR("model.onnx"));
 *   status = compile_api->ModelCompilationOptions_SetOutputModelPath(compile_options, ORT_TSTR("model.compiled.onnx"));
 *   status = compile_api->CompileModel(env, compile_options);
 *   compile_api->ReleaseModelCompilationOptions(compile_options);
 *
 * \since Version 1.22.
 */
struct OrtCompileApi {
  /// @}
  /// \name OrtModelCompilationOptions
  /// @{
  ORT_CLASS_RELEASE(ModelCompilationOptions);

  /** \brief Creates an OrtModelCompilationOptions object from an existing OrtSessionOptions object.
   *
   * An OrtModelCompilationOptions object contains the settings used to generate a compiled ONNX model.
   * The OrtSessionOptions object has the execution providers with which the model will be compiled.
   *
   * ReleaseOrtModelCompilationsOptions must be called to free the OrtModelCompilationOptions after calling
   * CompileModel.
   *
   * \param[in] env OrtEnv object.
   * \param[in] session_options The OrtSessionOptions instance from which to create the OrtModelCompilationOptions.
   * \param[out] out The created OrtModelCompilationOptions instance.
   * \snippet{doc} snippets.dox OrtStatus Return Value
   *
   * \since Version 1.22.
   */
  ORT_API2_STATUS(CreateModelCompilationOptionsFromSessionOptions, _In_ const OrtEnv* env,
                  _In_ const OrtSessionOptions* session_options, _Outptr_ OrtModelCompilationOptions** out);

  /** \brief Sets the file path to the input ONNX model to compile.
   *
   * The input model's location (e.g., file path or memory buffer) must be set with either
   * ModelCompilationOptions_SetInputModelPath or ModelCompilationOptions_SetInputModelFromBuffer.
   *
   * \param[in] model_compile_options The OrtModelCompilationOptions instance.
   * \param[in] input_model_path Null terminated string of the path (wchar on Windows, char otherwise).
   *
   * \snippet{doc} snippets.dox OrtStatus Return Value
   *
   * \since Version 1.22.
   */
  ORT_API2_STATUS(ModelCompilationOptions_SetInputModelPath, _In_ OrtModelCompilationOptions* model_compile_options,
                  _In_ const ORTCHAR_T* input_model_path);

  /** \brief Sets the buffer that stores the bytes of the loaded ONNX model to compile.
   *
   * The input model's location (e.g., file path or memory buffer) must be set with either
   * ModelCompilationOptions_SetInputModelPath or ModelCompilationOptions_SetInputModelFromBuffer.
   *
   * \param[in] model_compile_options The OrtModelCompilationOptions instance.
   * \param[in] input_model_data Buffer containing the loaded ONNX model bytes.
   * \param[in] input_model_data_size The number of bytes in the `input_model_data` buffer.
   *
   * \snippet{doc} snippets.dox OrtStatus Return Value
   *
   * \since Version 1.22.
   */
  ORT_API2_STATUS(ModelCompilationOptions_SetInputModelFromBuffer,
                  _In_ OrtModelCompilationOptions* model_compile_options,
                  _In_ const void* input_model_data,
                  size_t input_model_data_size);

  /** \brief Sets the file path for the output ONNX model generated by CompileModel.
   *
   * The output model's location (e.g., file path or memory buffer) can be set with either
   * ModelCompilationOptions_SetOutputModelPath or ModelCompilationOptions_SetOutputModelBuffer.
   *
   * If the output model's location is not set, ONNX Runtime will generate an output file with a path based on
   * the input model's file path. Examples:
   *   /Path/my_model.onnx -> /Path/my_model_ctx.onnx
   *   /Path/my_model -> /Path/my_model_ctx.onnx
   *
   * \param[in] model_compile_options The OrtModelCompilationOptions instance.
   * \param[in] output_model_path Null terminated string of the path (wchar on Windows, char otherwise).
   *
   * \snippet{doc} snippets.dox OrtStatus Return Value
   *
   * \since Version 1.22.
   */
  ORT_API2_STATUS(ModelCompilationOptions_SetOutputModelPath, _In_ OrtModelCompilationOptions* model_compile_options,
                  _In_ const ORTCHAR_T* output_model_path);

  /** \brief Optionally sets the file that should store external initializers for the compiled ONNX model.
   * If not set, initializers are stored within the model.
   *
   * Only initializers for nodes that were not compiled are stored in the external initializers file.
   * Compiled nodes contain their initializer data within the `ep_cache_context` attribute of EPContext nodes.
   * Refer to ModelCompilationOptions_SetEpContextEmbedMode.
   *
   * \param[in] model_compile_options The OrtModelCompilationOptions instance.
   * \param[in] external_initializers_file_path Null terminated string of the path to the file.
   * \param[in] external_initializers_size_threshold Initializers larger than this threshold are stored in the file.
   *
   * \snippet{doc} snippets.dox OrtStatus Return Value
   *
   * \since Version 1.22.
   */
  ORT_API2_STATUS(ModelCompilationOptions_SetOutputModelExternalInitializersFile,
                  _In_ OrtModelCompilationOptions* model_compile_options,
                  _In_ const ORTCHAR_T* external_initializers_file_path,
                  size_t external_initializers_size_threshold);

  /** \brief Configures model compilation to store the output compiled ONNX model in a buffer.
   *
   * The caller passes an OrtAllocator that ONNX Runtime uses to allocate memory for the buffer.
   *
   * The output model's location (e.g., file path or memory buffer) can be set with either
   * ModelCompilationOptions_SetOutputModelPath or ModelCompilationOptions_SetOutputModelBuffer.
   *
   * If the output model's location is not set, ONNX Runtime will generate an output file with a path based on
   * the input model's file path. Examples:
   *   /Path/my_model.onnx -> /Path/my_model_ctx.onnx
   *   /Path/my_model -> /Path/my_model_ctx.onnx
   *
   * \param[in] model_compile_options The OrtModelCompilationOptions instance.
   * \param[in] allocator The allocator used to allocate the buffer for the compiled model.
   * \param[out] output_model_buffer_ptr Pointer to the buffer that stores the compiled model.
   * \param[out] output_model_buffer_size_ptr Pointer set to the size of output model in bytes.
   *
   * \snippet{doc} snippets.dox OrtStatus Return Value
   *
   * \since Version 1.22.
   */
  ORT_API2_STATUS(ModelCompilationOptions_SetOutputModelBuffer,
                  _In_ OrtModelCompilationOptions* model_compile_options,
                  _Inout_ OrtAllocator* allocator,
                  _Outptr_ void** output_model_buffer_ptr,
                  _Out_ size_t* output_model_buffer_size_ptr);

  /** \brief Enables or disables the embedding of EPContext binary data into the `ep_cache_context` attribute
   * of EPContext nodes. Defaults to false.
   *
   * If enabled, the `ep_cache_context` attribute of EPContext nodes will store the context binary data, which may
   * include weights for compiled subgraphs.
   *
   * If disabled, the `ep_cache_context` attribute of EPContext nodes will contain the path to the file containing the
   * context binary data. The path is set by the execution provider creating the EPContext node.
   *
   * More details relate to EPContext design refers to:
   *  \htmlonly
   *  <a href="https://onnxruntime.ai/docs/execution-providers/EP-Context-Design.html">EPContext design document.</a>
   *  \endhtmlonly
   *
   * \param[in] model_compile_options The OrtModelCompilationOptions instance.
   * \param[in] embed_ep_context_in_model True to embed EPContext binary data into the EPContext node
   *                                      `ep_cache_context` attributes.
   *
   * \snippet{doc} snippets.dox OrtStatus Return Value
   *
   * \since Version 1.22.
   */
  ORT_API2_STATUS(ModelCompilationOptions_SetEpContextEmbedMode, _In_ OrtModelCompilationOptions* model_compile_options,
                  bool embed_ep_context_in_model);

  /** \brief Compiles an input ONNX model with the given compilation options.
   *
   * \param[in] env OrtEnv object.
   * \param[in] model_options The compilation options that defines compilation options for a model.
   *
   * \snippet{doc} snippets.dox OrtStatus Return Value
   *
   * \since Version 1.22.
   */
  ORT_API2_STATUS(CompileModel, _In_ const OrtEnv* env, _In_ const OrtModelCompilationOptions* model_options);

  /** \brief Sets flags from OrtCompileApiFlags that represent one or more boolean options to enable.
   *
   * \param[in] model_compile_options The OrtModelCompilationOptions instance.
   * \param[in] flags bitwise OR of flags in OrtCompileApiFlags to enable.
   *
   * \snippet{doc} snippets.dox OrtStatus Return Value
   *
   * \since Version 1.23.
   */
  ORT_API2_STATUS(ModelCompilationOptions_SetFlags, _In_ OrtModelCompilationOptions* model_compile_options,
                  size_t flags);
};

ORT_RUNTIME_CLASS(Ep);
ORT_RUNTIME_CLASS(EpFactory);

struct OrtEpApi {
  /** \brief Create an OrtEpDevice for the EP and an OrtHardwareDevice.
   * \param[in] ep_factory Execution provider factory that is creating the instance.
   * \param[in] hardware_device Hardware device that the EP can utilize.
   * \param[in] ep_metadata Optional OrtKeyValuePairs instance for execution provider metadata that may be used
   *                        during execution provider selection and passed to CreateEp.
   *                        ep_device will copy this instance and the user should call ReleaseKeyValuePairs.
   * \param[in] ep_options  Optional OrtKeyValuePairs instance for execution provider options that will be added
   *                        to the Session configuration options if the execution provider is selected.
   *                        ep_device will copy this instance and the user should call ReleaseKeyValuePairs.
   * \param ep_device OrtExecutionDevice that is created.
   *
   * \since Version 1.22.
   */
  ORT_API2_STATUS(CreateEpDevice, _In_ OrtEpFactory* ep_factory,
                  _In_ const OrtHardwareDevice* hardware_device,
                  _In_opt_ const OrtKeyValuePairs* ep_metadata,
                  _In_opt_ const OrtKeyValuePairs* ep_options,
                  _Out_ OrtEpDevice** ep_device);

  ORT_CLASS_RELEASE(EpDevice);
};

/**
 * \brief The OrtEp struct provides functions to implement for an execution provider.
 * \since Version 1.22.
 */
struct OrtEp {
  /** \brief The ONNX Runtime version the execution provider was compiled with.
   *
   * Implementation should set to ORT_API_VERSION.
   * ORT will use this to ensure it does not call functions that were not available when the library was compiled.
   *
   * \since Version 1.22.
   */
  uint32_t ort_version_supported;

  /** \brief Get the execution provider name.
   *
   * \param[in] this_ptr The OrtEp instance.
   * \return The execution provider name.
   *
   * \note Returned string is owned by ORT and valid until UnregisterExecutionProviderLibrary is called.
   *
   * \since Version 1.22.
   */
  const char*(ORT_API_CALL* GetName)(const OrtEp* this_ptr);

  // OrtStatus* GetCapability(OrtEp* ep, const OrtGraph* graph,
  //                          size_t* num_supported_subgraphs,
  //                          OrtIndexedSubgraph** supported_subgraphs, OrtAllocator* allocator);

  // OrtStatus* Compile(OrtEp* ep, const OrtGraph** graphs, OrtNode** fused_graph_nodes,
  //                    size_t count, OrtNodeComputeInfo* node_compute_infos);

  // TODO: Implement OrtEpApi and the complete OrtEp interface as the next step.
};

/** \brief The function signature that ORT will call to create OrtEpFactory instances.
 *
 * This must be available in a function called 'CreateEpFactories' in the execution provider library.
 *
 * \param[in] registered_name The name the execution library is registered with by RegisterExecutionProviderLibrary
 * \param[in] ort_api_base The OrtApiBase instance that is used by the factory to get the OrtApi instance for the
 *                         version of ORT that the library was compiled against.
 * \param[in,out] factories The implementation should create and add OrtEpFactory instances to this
 *                          pre-allocated array.
 *                          i.e. usage is `factories[0] = new MyEpFactory();`
 * \param[in] max_factories The maximum number of OrtEpFactory instances that can be added to `factories`.
 *                          Current default is to allow 4 factories. This can be increased in the future if needed.
 * \param[out] num_factories The number of OrtEpFactory instances created by the factory and added to `factories`.
 *
 * \snippet{doc} snippets.dox OrtStatus Return Value
 *
 * \since Version 1.22.
 */
typedef OrtStatus* (*CreateEpApiFactoriesFn)(_In_ const char* registered_name, _In_ const OrtApiBase* ort_api_base,
                                             _Inout_ OrtEpFactory** factories, _In_ size_t max_factories,
                                             _Out_ size_t* num_factories);

/** \brief The function signature that ORT will call to release an OrtEpFactory instance.
 *
 * This must be available in a function called 'ReleaseEpFactory' in the execution provider library.
 *
 * \param[in] factory The OrtEpFactory instance to release.
 *
 * \snippet{doc} snippets.dox OrtStatus Return Value
 *
 * \since Version 1.22.
 */
typedef OrtStatus* (*ReleaseEpApiFactoryFn)(_In_ OrtEpFactory* factory);

/**
 * \brief The OrtEpFactory provides functions to create and manage execution providers.
 * \since Version 1.22.
 */
struct OrtEpFactory {
  /** \brief The ONNX Runtime version the execution provider was compiled with.
   *
   * Implementation should set to ORT_API_VERSION.
   * ORT will use this to ensure it does not call functions that were not available when the library was compiled.
   *
   * \since Version 1.22.
   */
  uint32_t ort_version_supported;

  /** \brief Get the name the of the execution provider that the factory creates.
   *
   * \param[in] this_ptr The OrtEpFactory instance.
   * \return The name of the execution provider the factory creates.
   *
   * \since Version 1.22.
   */
  const char*(ORT_API_CALL* GetName)(const OrtEpFactory* this_ptr);

  /** \brief Get the name of vendor who owns the execution provider that the factory creates.
   *
   * \param[in] this_ptr The OrtEpFactory instance.
   * \return vendor The vendor name of the execution provider the factory creates.
   *
   * \since Version 1.22.
   */
  const char*(ORT_API_CALL* GetVendor)(const OrtEpFactory* this_ptr);  // return EP vendor

  /** \brief Get information from the execution provider if it supports the OrtHardwareDevice.
   *
   * \param[in] this_ptr The OrtEpFactory instance.
   *                     Non-const as the factory is passed through to the CreateEp call via the OrtEpDevice.
   * \param[in] devices The OrtHardwareDevice instances that are available.
   * \param[in] num_devices The number of OrtHardwareDevice instances.
   * \param[out] ep_devices OrtEpDevice instances for each OrtHardwareDevice that the EP can use.
   *                        The implementation should call OrtEpApi::CreateEpDevice to create, and add the OrtEpDevice
   *                        instances to this pre-allocated array. ORT will take ownership of the values returned.
   *                        i.e. usage is `ep_devices[0] = <ptr to OrtEpDevice created with OrtEpApi::CreateEpDevice>;`
   * \param[in] max_ep_devices The maximum number of OrtEpDevices that can be added to ep_devices.
   *                           Current default is 8. This can be increased if needed.
   * \param[out] num_ep_devices The number of EP devices added to ep_devices.
   * \return true if the factory can create an execution provider that uses `device`.
   *
   * \note ORT will take ownership or ep_metadata and/or ep_options if they are not null.
   *
   * \since Version 1.22.
   */
  OrtStatus*(ORT_API_CALL* GetSupportedDevices)(_In_ OrtEpFactory* this_ptr,
                                                _In_reads_(num_devices) const OrtHardwareDevice* const* devices,
                                                _In_ size_t num_devices,
                                                _Inout_ OrtEpDevice** ep_devices,
                                                _In_ size_t max_ep_devices,
                                                _Out_ size_t* num_ep_devices);

  /** \brief Function to create an OrtEp instance for use in a Session.
   *
   *  ORT will call ReleaseEp to release the instance when it is no longer needed.
   *
   * \param[in] this_ptr The OrtEpFactory instance.
   * \param[in] devices The OrtHardwareDevice instances that the execution provider was selected to use.
   * \param[in] ep_metadata_pairs Execution provider metadata that was provided to OrtEpApi::CreateEpDevice, for each
   *                              device.
   * \param[in] num_devices The number of devices the execution provider was selected for.
   * \param[in] session_options The OrtSessionOptions instance that contains the configuration options for the
   *                            session. This will include ep_options from GetSupportedDevices as well as any
   *                            user provided overrides.
   *                            Execution provider options will have been added with a prefix of 'ep.[ep name].'.
   *                            The OrtSessionOptions instance will NOT be valid after this call and should not be
   *                            stored for later use.
   * \param[in] logger The OrtLogger instance for the session that the execution provider should use for logging.
   * \param[out] ep The OrtEp instance created by the factory.
   *
   * \snippet{doc} snippets.dox OrtStatus Return Value
   *
   * \since Version [coming soon]. This is a placeholder.
   */
  OrtStatus*(ORT_API_CALL* CreateEp)(_In_ OrtEpFactory* this_ptr,
                                     _In_reads_(num_devices) const OrtHardwareDevice* const* devices,
                                     _In_reads_(num_devices) const OrtKeyValuePairs* const* ep_metadata_pairs,
                                     _In_ size_t num_devices,
                                     _In_ const OrtSessionOptions* session_options,
                                     _In_ const OrtLogger* logger, _Outptr_ OrtEp** ep);

  /** \brief Release the OrtEp instance.
   *
   * \param[in] this_ptr The OrtEpFactory instance.
   * \param[in] ep The OrtEp instance to release.
   *
   * \since Version [coming soon]. This is a placeholder.
   */
  void(ORT_API_CALL* ReleaseEp)(OrtEpFactory* this_ptr, struct OrtEp* ep);
};

/*
 * This is the old way to add the CUDA provider to the session, please use SessionOptionsAppendExecutionProvider_CUDA above to access the latest functionality
 * This function always exists, but will only succeed if Onnxruntime was built with CUDA support and the CUDA provider shared library exists
 *
 * \param device_id CUDA device id, starts from zero.
 */
ORT_API_STATUS(OrtSessionOptionsAppendExecutionProvider_CUDA, _In_ OrtSessionOptions* options, int device_id);

/*
 * This is the old way to add the ROCm provider to the session, please use
 * SessionOptionsAppendExecutionProvider_ROCM above to access the latest functionality
 * This function always exists, but will only succeed if Onnxruntime was built with
 * HIP support and the ROCm provider shared library exists
 *
 * \param device_id HIP device id, starts from zero.
 */
ORT_API_STATUS(OrtSessionOptionsAppendExecutionProvider_ROCM, _In_ OrtSessionOptions* options, int device_id);

/*
 * This is the old way to add the MIGraphX provider to the session, please use
 * SessionOptionsAppendExecutionProvider_MIGraphX above to access the latest functionality
 * This function always exists, but will only succeed if Onnxruntime was built with
 * HIP support and the MIGraphX provider shared library exists
 *
 * \param device_id HIP device id, starts from zero.
 */
ORT_API_STATUS(OrtSessionOptionsAppendExecutionProvider_MIGraphX, _In_ OrtSessionOptions* options, int device_id);

/*
 * This is the old way to add the oneDNN provider to the session, please use
 * SessionOptionsAppendExecutionProvider_oneDNN above to access the latest functionality
 * This function always exists, but will only succeed if Onnxruntime was built with
 * oneDNN support and the oneDNN provider shared library exists
 *
 * \param use_arena zero: false. non-zero: true.
 */
ORT_API_STATUS(OrtSessionOptionsAppendExecutionProvider_Dnnl, _In_ OrtSessionOptions* options, int use_arena);

/*
 * This is the old way to add the TensorRT provider to the session, please use SessionOptionsAppendExecutionProvider_TensorRT_V2 above to access the latest functionality
 * This function always exists, but will only succeed if Onnxruntime was built with TensorRT support and the TensorRT provider shared library exists
 *
 * \param device_id CUDA device id, starts from zero.
 */
ORT_API_STATUS(OrtSessionOptionsAppendExecutionProvider_Tensorrt, _In_ OrtSessionOptions* options, int device_id);

#ifdef __cplusplus
}
#endif
/// @}<|MERGE_RESOLUTION|>--- conflicted
+++ resolved
@@ -5297,7 +5297,22 @@
    */
   ORT_API2_STATUS(GetTensorSizeInBytes, _In_ const OrtValue* ort_value, _Out_ size_t* size);
 
-<<<<<<< HEAD
+  /** \brief Calls OrtAllocator::GetStats function
+   *
+   * Return a pointer to the OrtKeyValuePairs structure that contains the statistics of the allocator
+   * and the user should call OrtApi::ReleaseKeyValuePairs.
+   *
+   * NOTE: If the allocator does not implement this function, the OrtKeyValuePairs instance will be empty.
+   *
+   * \param[in] ort_allocator The allocator to get stats from
+   * \param[out] out A pointer to the OrtKeyValuePairs instance that contains the stats
+   *
+   * \snippet{doc} snippets.dox OrtStatus Return Value
+   *
+   * \since Version 1.23.
+   */
+  ORT_API2_STATUS(AllocatorGetStats, _In_ const OrtAllocator* ort_allocator, _Outptr_ OrtKeyValuePairs** out);
+
   /// @}
   /// \name OrtMIGraphXProviderOptions
   /// @{
@@ -5379,23 +5394,6 @@
    * \since Version 1.xx.
    */
   ORT_API2_STATUS(GetMIGraphXProviderOptionsByName, _In_ const OrtMIGraphXProviderOptions* migraphx_options, _In_ const char* key, _Outptr_ void** ptr);
-=======
-  /** \brief Calls OrtAllocator::GetStats function
-   *
-   * Return a pointer to the OrtKeyValuePairs structure that contains the statistics of the allocator
-   * and the user should call OrtApi::ReleaseKeyValuePairs.
-   *
-   * NOTE: If the allocator does not implement this function, the OrtKeyValuePairs instance will be empty.
-   *
-   * \param[in] ort_allocator The allocator to get stats from
-   * \param[out] out A pointer to the OrtKeyValuePairs instance that contains the stats
-   *
-   * \snippet{doc} snippets.dox OrtStatus Return Value
-   *
-   * \since Version 1.23.
-   */
-  ORT_API2_STATUS(AllocatorGetStats, _In_ const OrtAllocator* ort_allocator, _Outptr_ OrtKeyValuePairs** out);
->>>>>>> 242cb439
 };
 
 /*
