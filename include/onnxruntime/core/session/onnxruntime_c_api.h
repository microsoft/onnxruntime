--- conflicted
+++ resolved
@@ -5953,91 +5953,6 @@
    */
   ORT_API2_STATUS(Node_GetParentGraph, _In_ const OrtNode* node,
                   _Outptr_result_maybenull_ const OrtGraph** parent_graph);
-<<<<<<< HEAD
-                  
-
-  /// @}
-  /// \name OrtMIGraphXProviderOptions
-  /// @{
-
-  /** \brief Create an OrtMIGraphXProviderOptions
-   *
-   * \param[out] out Newly created ::OrtMIGraphXProviderOptions. Must be released with OrtApi::ReleaseMIGraphXProviderOptions
-   *
-   * \snippet{doc} snippets.dox OrtStatus Return Value
-   *
-   * \since Version 1.xx.
-   */
-  ORT_API2_STATUS(CreateMIGraphXProviderOptions, _Outptr_ OrtMIGraphXProviderOptions** out);
-
-  /** \brief Set options in a MIGraphX Execution Provider.
-   *
-   * For example, key="device_id" and value="0"
-   *
-   * \param[in] migraphx_options
-   * \param[in] provider_options_keys Array of UTF-8 null-terminated string for provider options keys
-   * \param[in] provider_options_values Array of UTF-8 null-terminated string for provider options values
-   * \param[in] num_keys Number of elements in the `provider_option_keys` and `provider_options_values` arrays
-   *
-   * \snippet{doc} snippets.dox OrtStatus Return Value
-   *
-   * \since Version 1.xx.
-   */
-  ORT_API2_STATUS(UpdateMIGraphXProviderOptions, _Inout_ OrtMIGraphXProviderOptions* migraphx_options,
-                  _In_reads_(num_keys) const char* const* provider_options_keys,
-                  _In_reads_(num_keys) const char* const* provider_options_values,
-                  _In_ size_t num_keys);
-
-  /**
-   * Get serialized MIGraphX provider options string.
-   *
-   * For example, "device_id=0;;......"
-   *
-   * \param migraphx_options - OrtMIGraphXProviderOptions instance
-   * \param allocator - a ptr to an instance of OrtAllocator obtained with CreateAllocator() or GetAllocatorWithDefaultOptions()
-   *                      the specified allocator will be used to allocate continuous buffers for output strings and lengths.
-   * \param ptr - is a UTF-8 null terminated string allocated using 'allocator'. The caller is responsible for using the same allocator to free it.
-   *
-   * \snippet{doc} snippets.dox OrtStatus Return Value
-   *
-   * \since Version 1.xx.
-   */
-  ORT_API2_STATUS(GetMIGraphXProviderOptionsAsString, _In_ const OrtMIGraphXProviderOptions* migraphx_options, _Inout_ OrtAllocator* allocator, _Outptr_ char** ptr);
-
-  /** \brief Release an ::OrtMIGraphXProviderOptions
-   *
-   * \note This is an exception in the naming convention of other Release* functions, as the name of the method does not have the V2 suffix, but the type does
-   *
-   * \since Version 1.xx.
-   */
-  void(ORT_API_CALL* ReleaseMIGraphXProviderOptions)(_Frees_ptr_opt_ OrtMIGraphXProviderOptions* input);
-
-  /**
-   * Update MIGraphX EP provider option where its data type is pointer, for example 'user_compute_stream'.
-   * If the data type of the provider option can be represented by string please use UpdateMIGraphXProviderOptions.
-   *
-   * Note: It's caller's responsibility to properly manage the lifetime of the instance pointed by this pointer.
-   *
-   * \param migraphx_options - OrtMIGraphXProviderOptions instance
-   * \param key - Name of the provider option
-   * \param value - A pointer to the instance that will be assigned to this provider option
-   *
-   * \since Version 1.xx.
-   */
-  ORT_API2_STATUS(UpdateMIGraphXProviderOptionsWithValue, _Inout_ OrtMIGraphXProviderOptions* migraphx_options, _In_ const char* key, _In_ void* value);
-
-  /**
-   * Get MIGraphX EP provider option where its data type is pointer.
-   * If the data type of the provider option can be represented by string please use GetMIGraphXProviderOptionsAsString.
-   *
-   * \param migraphx_options - OrtMIGraphXProviderOptions instance
-   * \param key - Name of the provider option
-   * \param ptr - A pointer to the instance that is kept by the provider option
-   *
-   * \since Version 1.xx.
-   */
-  ORT_API2_STATUS(GetMIGraphXProviderOptionsByName, _In_ const OrtMIGraphXProviderOptions* migraphx_options, _In_ const char* key, _Outptr_ void** ptr);
-=======
 
   /// \name OrtRunOptions
   /// @{
@@ -6149,7 +6064,88 @@
    * \since Version 1.23
    */
   ORT_API2_STATUS(GetTensorData, _In_ const OrtValue* value, _Outptr_ const void** out);
->>>>>>> f2454222
+
+  /// @}
+  /// \name OrtMIGraphXProviderOptions
+  /// @{
+
+  /** \brief Create an OrtMIGraphXProviderOptions
+   *
+   * \param[out] out Newly created ::OrtMIGraphXProviderOptions. Must be released with OrtApi::ReleaseMIGraphXProviderOptions
+   *
+   * \snippet{doc} snippets.dox OrtStatus Return Value
+   *
+   * \since Version 1.xx.
+   */
+  ORT_API2_STATUS(CreateMIGraphXProviderOptions, _Outptr_ OrtMIGraphXProviderOptions** out);
+
+  /** \brief Set options in a MIGraphX Execution Provider.
+   *
+   * For example, key="device_id" and value="0"
+   *
+   * \param[in] migraphx_options
+   * \param[in] provider_options_keys Array of UTF-8 null-terminated string for provider options keys
+   * \param[in] provider_options_values Array of UTF-8 null-terminated string for provider options values
+   * \param[in] num_keys Number of elements in the `provider_option_keys` and `provider_options_values` arrays
+   *
+   * \snippet{doc} snippets.dox OrtStatus Return Value
+   *
+   * \since Version 1.xx.
+   */
+  ORT_API2_STATUS(UpdateMIGraphXProviderOptions, _Inout_ OrtMIGraphXProviderOptions* migraphx_options,
+                  _In_reads_(num_keys) const char* const* provider_options_keys,
+                  _In_reads_(num_keys) const char* const* provider_options_values,
+                  _In_ size_t num_keys);
+
+  /**
+   * Get serialized MIGraphX provider options string.
+   *
+   * For example, "device_id=0;;......"
+   *
+   * \param migraphx_options - OrtMIGraphXProviderOptions instance
+   * \param allocator - a ptr to an instance of OrtAllocator obtained with CreateAllocator() or GetAllocatorWithDefaultOptions()
+   *                      the specified allocator will be used to allocate continuous buffers for output strings and lengths.
+   * \param ptr - is a UTF-8 null terminated string allocated using 'allocator'. The caller is responsible for using the same allocator to free it.
+   *
+   * \snippet{doc} snippets.dox OrtStatus Return Value
+   *
+   * \since Version 1.xx.
+   */
+  ORT_API2_STATUS(GetMIGraphXProviderOptionsAsString, _In_ const OrtMIGraphXProviderOptions* migraphx_options, _Inout_ OrtAllocator* allocator, _Outptr_ char** ptr);
+
+  /** \brief Release an ::OrtMIGraphXProviderOptions
+   *
+   * \note This is an exception in the naming convention of other Release* functions, as the name of the method does not have the V2 suffix, but the type does
+   *
+   * \since Version 1.xx.
+   */
+  void(ORT_API_CALL* ReleaseMIGraphXProviderOptions)(_Frees_ptr_opt_ OrtMIGraphXProviderOptions* input);
+
+  /**
+   * Update MIGraphX EP provider option where its data type is pointer, for example 'user_compute_stream'.
+   * If the data type of the provider option can be represented by string please use UpdateMIGraphXProviderOptions.
+   *
+   * Note: It's caller's responsibility to properly manage the lifetime of the instance pointed by this pointer.
+   *
+   * \param migraphx_options - OrtMIGraphXProviderOptions instance
+   * \param key - Name of the provider option
+   * \param value - A pointer to the instance that will be assigned to this provider option
+   *
+   * \since Version 1.xx.
+   */
+  ORT_API2_STATUS(UpdateMIGraphXProviderOptionsWithValue, _Inout_ OrtMIGraphXProviderOptions* migraphx_options, _In_ const char* key, _In_ void* value);
+
+  /**
+   * Get MIGraphX EP provider option where its data type is pointer.
+   * If the data type of the provider option can be represented by string please use GetMIGraphXProviderOptionsAsString.
+   *
+   * \param migraphx_options - OrtMIGraphXProviderOptions instance
+   * \param key - Name of the provider option
+   * \param ptr - A pointer to the instance that is kept by the provider option
+   *
+   * \since Version 1.xx.
+   */
+  ORT_API2_STATUS(GetMIGraphXProviderOptionsByName, _In_ const OrtMIGraphXProviderOptions* migraphx_options, _In_ const char* key, _Outptr_ void** ptr);  
 };
 
 /*
