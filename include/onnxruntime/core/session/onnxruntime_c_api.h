﻿// Copyright (c) Microsoft Corporation. All rights reserved.
// Licensed under the MIT License.

// See docs\c_cxx\README.md on generating the Doxygen documentation from this file

/** \mainpage ONNX Runtime
 *
 * ONNX Runtime is a high-performance inference and training graph execution engine for deep learning models.
 *
 * ONNX Runtime's C, C++ APIs offer an easy to use interface to onboard and execute onnx models.
 * - \subpage c_cpp_api "Core C, C++ APIs"
 * - \subpage training_c_cpp_api "Training C, C++ APIs for on-device training"
 *
 * \page c_cpp_api Core C, C++ APIs
 * <h1>C</h1>
 *
 * ::OrtApi - Click here to go to the structure with all C API functions.
 *
 * <h1>C++</h1>
 *
 * ::Ort - Click here to go to the namespace holding all of the C++ wrapper classes
 *
 * It is a set of header only wrapper classes around the C API. The goal is to turn the C style return value error codes into C++ exceptions, and to
 * automate memory management through standard C++ RAII principles.
 *
 * \addtogroup Global
 * ONNX Runtime C API
 * @{
 */

#pragma once
#include <stdbool.h>
#include <stdint.h>
#include <stdlib.h>
#include <string.h>

/** \brief The API version defined in this header
 *
 * This value is used by some API functions to behave as this version of the header expects.
 */
#define ORT_API_VERSION 23

#ifdef __cplusplus
extern "C" {
#endif

//! @}
// SAL2 Definitions
#ifndef _MSC_VER
#define _In_
#define _In_z_
#define _In_opt_
#define _In_opt_z_
#define _Out_
#define _Outptr_
#define _Out_opt_
#define _Inout_
#define _Inout_opt_
#define _Frees_ptr_opt_
#define _Ret_maybenull_
#define _Ret_notnull_
#define _Check_return_
#define _Outptr_result_maybenull_
#define _In_reads_(X)
#define _Inout_updates_(X)
#define _Out_writes_(X)
#define _Inout_updates_all_(X)
#define _Out_writes_bytes_all_(X)
#define _Out_writes_all_(X)
#define _Success_(X)
#define _Outptr_result_buffer_maybenull_(X)
#define ORT_ALL_ARGS_NONNULL __attribute__((nonnull))
#else
#include <specstrings.h>
#define ORT_ALL_ARGS_NONNULL
#endif

#ifdef _WIN32
// Define ORT_DLL_IMPORT if your program is dynamically linked to Ort.
// dllexport is not used, we use a .def file.
#ifdef ORT_DLL_IMPORT
#define ORT_EXPORT __declspec(dllimport)
#else
#define ORT_EXPORT
#endif
#define ORT_API_CALL _stdcall
#define ORT_MUST_USE_RESULT
#define ORTCHAR_T wchar_t
#else
// To make symbols visible on macOS/iOS
#ifdef __APPLE__
#define ORT_EXPORT __attribute__((visibility("default")))
#else
#define ORT_EXPORT
#endif
#define ORT_API_CALL
#define ORT_MUST_USE_RESULT __attribute__((warn_unused_result))
#define ORTCHAR_T char
#endif

/// ORTCHAR_T, ORT_TSTR are reserved specifically for path handling.
/// All other strings are UTF-8 encoded, use char and std::string
#ifndef ORT_TSTR
#ifdef _WIN32
#define ORT_TSTR(X) L##X
// When X is a macro, L##X is not defined. In this case, we need to use ORT_TSTR_ON_MACRO.
#define ORT_TSTR_ON_MACRO(X) L"" X
#else
#define ORT_TSTR(X) X
#define ORT_TSTR_ON_MACRO(X) X
#endif
#endif

// On Windows, ORT_FILE is a wchar_t version of the __FILE__ macro.
// Otherwise, ORT_FILE is equivalent to __FILE__.
#ifndef ORT_FILE
#define ORT_FILE_INTERNAL(x) ORT_TSTR(x)
#define ORT_FILE ORT_FILE_INTERNAL(__FILE__)
#endif

// Any pointer marked with _In_ or _Out_, cannot be NULL.

// Windows users should use unicode paths when possible to bypass the MAX_PATH limitation
// Every pointer marked with _In_ or _Out_, cannot be NULL. Caller should ensure that.
// for ReleaseXXX(...) functions, they can accept NULL pointer.

#ifdef __cplusplus
// For any compiler with C++11 support, MSVC 2015 and greater, or Clang version supporting noexcept.
// Such complex condition is needed because compilers set __cplusplus value differently.
#ifndef __has_feature
#define __has_feature(x) 0
#endif
#if ((__cplusplus >= 201103L) || (_MSC_VER >= 1900) || (defined(__has_feature) && __has_feature(cxx_noexcept)))
#define NO_EXCEPTION noexcept
#else
#define NO_EXCEPTION throw()
#endif
#else
#define NO_EXCEPTION
#endif

// __VA_ARGS__ on Windows and Linux are different
#define ORT_API(RETURN_TYPE, NAME, ...) RETURN_TYPE ORT_API_CALL NAME(__VA_ARGS__) NO_EXCEPTION

#define ORT_API_STATUS(NAME, ...)                                                                   \
  _Success_(return == 0) _Check_return_ _Ret_maybenull_ OrtStatusPtr ORT_API_CALL NAME(__VA_ARGS__) \
  NO_EXCEPTION ORT_MUST_USE_RESULT

// XXX: Unfortunately, SAL annotations are known to not work with function pointers
#define ORT_API2_STATUS(NAME, ...) \
  _Check_return_ _Ret_maybenull_ OrtStatusPtr(ORT_API_CALL* NAME)(__VA_ARGS__) NO_EXCEPTION ORT_MUST_USE_RESULT

// Used in *.cc files. Almost as same as ORT_API_STATUS, except without ORT_MUST_USE_RESULT and ORT_EXPORT
#define ORT_API_STATUS_IMPL(NAME, ...) \
  _Success_(return == 0) _Check_return_ _Ret_maybenull_ OrtStatusPtr ORT_API_CALL NAME(__VA_ARGS__) NO_EXCEPTION

#define ORT_CLASS_RELEASE(X) void(ORT_API_CALL * Release##X)(_Frees_ptr_opt_ Ort##X * input)

#ifdef __DOXYGEN__
#undef ORT_API_STATUS
#define ORT_API_STATUS(NAME, ...) OrtStatus* NAME(__VA_ARGS__)
#undef ORT_API2_STATUS
#define ORT_API2_STATUS(NAME, ...) OrtStatus* NAME(__VA_ARGS__)
#undef ORT_CLASS_RELEASE
#define ORT_CLASS_RELEASE(X) void Release##X(Ort##X* input)
#undef NO_EXCEPTION
#define NO_EXCEPTION
#endif
/** \addtogroup Global
 * ONNX Runtime C API
 * @{
 */

/** Copied from TensorProto::DataType
 * Currently, Ort doesn't support complex64, complex128
 */
typedef enum ONNXTensorElementDataType {
  ONNX_TENSOR_ELEMENT_DATA_TYPE_UNDEFINED,
  ONNX_TENSOR_ELEMENT_DATA_TYPE_FLOAT,   // maps to c type float
  ONNX_TENSOR_ELEMENT_DATA_TYPE_UINT8,   // maps to c type uint8_t
  ONNX_TENSOR_ELEMENT_DATA_TYPE_INT8,    // maps to c type int8_t
  ONNX_TENSOR_ELEMENT_DATA_TYPE_UINT16,  // maps to c type uint16_t
  ONNX_TENSOR_ELEMENT_DATA_TYPE_INT16,   // maps to c type int16_t
  ONNX_TENSOR_ELEMENT_DATA_TYPE_INT32,   // maps to c type int32_t
  ONNX_TENSOR_ELEMENT_DATA_TYPE_INT64,   // maps to c type int64_t
  ONNX_TENSOR_ELEMENT_DATA_TYPE_STRING,  // maps to c++ type std::string
  ONNX_TENSOR_ELEMENT_DATA_TYPE_BOOL,
  ONNX_TENSOR_ELEMENT_DATA_TYPE_FLOAT16,
  ONNX_TENSOR_ELEMENT_DATA_TYPE_DOUBLE,      // maps to c type double
  ONNX_TENSOR_ELEMENT_DATA_TYPE_UINT32,      // maps to c type uint32_t
  ONNX_TENSOR_ELEMENT_DATA_TYPE_UINT64,      // maps to c type uint64_t
  ONNX_TENSOR_ELEMENT_DATA_TYPE_COMPLEX64,   // complex with float32 real and imaginary components
  ONNX_TENSOR_ELEMENT_DATA_TYPE_COMPLEX128,  // complex with float64 real and imaginary components
  ONNX_TENSOR_ELEMENT_DATA_TYPE_BFLOAT16,    // Non-IEEE floating-point format based on IEEE754 single-precision
  // float 8 types were introduced in onnx 1.14, see https://onnx.ai/onnx/technical/float8.html
  ONNX_TENSOR_ELEMENT_DATA_TYPE_FLOAT8E4M3FN,    // Non-IEEE floating-point format based on IEEE754 single-precision
  ONNX_TENSOR_ELEMENT_DATA_TYPE_FLOAT8E4M3FNUZ,  // Non-IEEE floating-point format based on IEEE754 single-precision
  ONNX_TENSOR_ELEMENT_DATA_TYPE_FLOAT8E5M2,      // Non-IEEE floating-point format based on IEEE754 single-precision
  ONNX_TENSOR_ELEMENT_DATA_TYPE_FLOAT8E5M2FNUZ,  // Non-IEEE floating-point format based on IEEE754 single-precision
  // Int4 types were introduced in ONNX 1.16. See https://onnx.ai/onnx/technical/int4.html
  ONNX_TENSOR_ELEMENT_DATA_TYPE_UINT4,  // maps to a pair of packed uint4 values (size == 1 byte)
  ONNX_TENSOR_ELEMENT_DATA_TYPE_INT4    // maps to a pair of packed int4 values (size == 1 byte)
} ONNXTensorElementDataType;

// Synced with onnx TypeProto oneof
typedef enum ONNXType {
  ONNX_TYPE_UNKNOWN,
  ONNX_TYPE_TENSOR,
  ONNX_TYPE_SEQUENCE,
  ONNX_TYPE_MAP,
  ONNX_TYPE_OPAQUE,
  ONNX_TYPE_SPARSETENSOR,
  ONNX_TYPE_OPTIONAL
} ONNXType;

// These types are synced with internal
// SparseFormatFlags
typedef enum OrtSparseFormat {
  ORT_SPARSE_UNDEFINED = 0,
  ORT_SPARSE_COO = 0x1,
  ORT_SPARSE_CSRC = 0x2,
  ORT_SPARSE_BLOCK_SPARSE = 0x4
} OrtSparseFormat;

// Enum allows to query sparse tensor indices
enum OrtSparseIndicesFormat {
  ORT_SPARSE_COO_INDICES,
  ORT_SPARSE_CSR_INNER_INDICES,
  ORT_SPARSE_CSR_OUTER_INDICES,
  ORT_SPARSE_BLOCK_SPARSE_INDICES
};

/** \brief Logging severity levels
 *
 * In typical API usage, specifying a logging severity level specifies the minimum severity of log messages to show.
 */
typedef enum OrtLoggingLevel {
  ORT_LOGGING_LEVEL_VERBOSE,  ///< Verbose informational messages (least severe).
  ORT_LOGGING_LEVEL_INFO,     ///< Informational messages.
  ORT_LOGGING_LEVEL_WARNING,  ///< Warning messages.
  ORT_LOGGING_LEVEL_ERROR,    ///< Error messages.
  ORT_LOGGING_LEVEL_FATAL,    ///< Fatal error messages (most severe).
} OrtLoggingLevel;

typedef enum OrtErrorCode {
  ORT_OK,
  ORT_FAIL,
  ORT_INVALID_ARGUMENT,
  ORT_NO_SUCHFILE,
  ORT_NO_MODEL,
  ORT_ENGINE_ERROR,
  ORT_RUNTIME_EXCEPTION,
  ORT_INVALID_PROTOBUF,
  ORT_MODEL_LOADED,
  ORT_NOT_IMPLEMENTED,
  ORT_INVALID_GRAPH,
  ORT_EP_FAIL,
  ORT_MODEL_LOAD_CANCELED,
  ORT_MODEL_REQUIRES_COMPILATION,
} OrtErrorCode;

typedef enum OrtOpAttrType {
  ORT_OP_ATTR_UNDEFINED = 0,
  ORT_OP_ATTR_INT,
  ORT_OP_ATTR_INTS,
  ORT_OP_ATTR_FLOAT,
  ORT_OP_ATTR_FLOATS,
  ORT_OP_ATTR_STRING,
  ORT_OP_ATTR_STRINGS,
} OrtOpAttrType;

//! @}
#define ORT_RUNTIME_CLASS(X) \
  struct Ort##X;             \
  typedef struct Ort##X Ort##X

/** \addtogroup Global
 * ONNX Runtime C API
 * @{
 */
// The actual types defined have an Ort prefix
ORT_RUNTIME_CLASS(Env);
ORT_RUNTIME_CLASS(Status);  // nullptr for Status* indicates success
ORT_RUNTIME_CLASS(MemoryInfo);
ORT_RUNTIME_CLASS(IoBinding);
ORT_RUNTIME_CLASS(Session);  // Don't call ReleaseSession from Dllmain (because session owns a thread pool)
ORT_RUNTIME_CLASS(Value);
ORT_RUNTIME_CLASS(RunOptions);
ORT_RUNTIME_CLASS(TypeInfo);
ORT_RUNTIME_CLASS(TensorTypeAndShapeInfo);
ORT_RUNTIME_CLASS(MapTypeInfo);
ORT_RUNTIME_CLASS(SequenceTypeInfo);
ORT_RUNTIME_CLASS(OptionalTypeInfo);
ORT_RUNTIME_CLASS(SessionOptions);
ORT_RUNTIME_CLASS(CustomOpDomain);
ORT_RUNTIME_CLASS(ModelMetadata);
ORT_RUNTIME_CLASS(ThreadPoolParams);
ORT_RUNTIME_CLASS(ThreadingOptions);
ORT_RUNTIME_CLASS(ArenaCfg);
ORT_RUNTIME_CLASS(PrepackedWeightsContainer);
ORT_RUNTIME_CLASS(TensorRTProviderOptionsV2);
ORT_RUNTIME_CLASS(NvTensorRtRtxProviderOptions);
ORT_RUNTIME_CLASS(CUDAProviderOptionsV2);
ORT_RUNTIME_CLASS(CANNProviderOptions);
ORT_RUNTIME_CLASS(DnnlProviderOptions);
ORT_RUNTIME_CLASS(Op);
ORT_RUNTIME_CLASS(OpAttr);
ORT_RUNTIME_CLASS(Logger);
ORT_RUNTIME_CLASS(ShapeInferContext);
ORT_RUNTIME_CLASS(LoraAdapter);
ORT_RUNTIME_CLASS(ValueInfo);
ORT_RUNTIME_CLASS(Node);
ORT_RUNTIME_CLASS(Graph);
ORT_RUNTIME_CLASS(Model);
ORT_RUNTIME_CLASS(ModelCompilationOptions);
ORT_RUNTIME_CLASS(HardwareDevice);
ORT_RUNTIME_CLASS(EpDevice);
ORT_RUNTIME_CLASS(KeyValuePairs);

#ifdef _MSC_VER
typedef _Return_type_success_(return == 0) OrtStatus* OrtStatusPtr;
#else
typedef OrtStatus* OrtStatusPtr;
#endif

/** \brief Memory allocation interface
 *
 * Structure of function pointers that defines a memory allocator. This can be created and filled in by the user for custom allocators.
 *
 * When an allocator is passed to any function, be sure that the allocator object is not destroyed until the last allocated object using it is freed.
 */
typedef struct OrtAllocator {
  uint32_t version;                                                                   ///< Must be initialized to ORT_API_VERSION
  void*(ORT_API_CALL* Alloc)(struct OrtAllocator* this_, size_t size);                ///< Returns a pointer to an allocated block of `size` bytes
  void(ORT_API_CALL* Free)(struct OrtAllocator* this_, void* p);                      ///< Free a block of memory previously allocated with OrtAllocator::Alloc
  const struct OrtMemoryInfo*(ORT_API_CALL* Info)(const struct OrtAllocator* this_);  ///< Return a pointer to an ::OrtMemoryInfo that describes this allocator
  /**
   * @brief Optional allocation function to use for memory allocations made during session initialization.
   * Use this function if you want to separate allocations made by ORT during Run() calls from
   * those made during session initialization. This allows for separate memory management strategies for these allocations.
   */
  void*(ORT_API_CALL* Reserve)(struct OrtAllocator* this_, size_t size);  ///< Returns a pointer to an allocated block of `size` bytes

  /**
   * @brief Function used to get the statistics of the allocator.
   *
   * Return a pointer to the OrtKeyValuePairs structure that contains the statistics of the allocator
   * and the user should call OrtApi::ReleaseKeyValuePairs.
   * Supported keys are:
   * - Limit: Bytes limit of the allocator. -1 if no limit is set.
   * - InUse: Number of bytes in use.
   * - TotalAllocated: The total number of allocated bytes by the allocator.
   * - MaxInUse: The maximum bytes in use.
   * - NumAllocs: Number of allocations.
   * - NumReserves: Number of reserves. (Number of calls to Reserve() in arena-based allocators)
   * - NumArenaExtensions: Number of arena extensions (Relevant only for arena based allocators)
   * - NumArenaShrinkages: Number of arena shrinkages (Relevant only for arena based allocators)
   * - MaxAllocSize: The max single allocation seen.
   *
   * NOTE: If the allocator does not implement this function, the OrtKeyValuePairs instance will be empty.
   */
  ORT_API2_STATUS(GetStats, _In_ const struct OrtAllocator* this_, _Outptr_ OrtKeyValuePairs** out);
} OrtAllocator;

typedef void(ORT_API_CALL* OrtLoggingFunction)(
    void* param, OrtLoggingLevel severity, const char* category, const char* logid, const char* code_location,
    const char* message);

/** \brief Graph optimization level
 *
 * Refer to https://www.onnxruntime.ai/docs/performance/graph-optimizations.html#graph-optimization-levels
 * for an in-depth understanding of the Graph Optimization Levels.
 */
typedef enum GraphOptimizationLevel {
  ORT_DISABLE_ALL = 0,
  ORT_ENABLE_BASIC = 1,
  ORT_ENABLE_EXTENDED = 2,
  ORT_ENABLE_LAYOUT = 3,
  ORT_ENABLE_ALL = 99
} GraphOptimizationLevel;

typedef enum ExecutionMode {
  ORT_SEQUENTIAL = 0,
  ORT_PARALLEL = 1,
} ExecutionMode;

/** \brief Language projection identifiers
 * /see OrtApi::SetLanguageProjection
 */
typedef enum OrtLanguageProjection {
  ORT_PROJECTION_C = 0,
  ORT_PROJECTION_CPLUSPLUS = 1,
  ORT_PROJECTION_CSHARP = 2,
  ORT_PROJECTION_PYTHON = 3,
  ORT_PROJECTION_JAVA = 4,
  ORT_PROJECTION_WINML = 5,
  ORT_PROJECTION_NODEJS = 6,
} OrtLanguageProjection;

struct OrtKernelInfo;
typedef struct OrtKernelInfo OrtKernelInfo;
struct OrtKernelContext;
typedef struct OrtKernelContext OrtKernelContext;
struct OrtCustomOp;
typedef struct OrtCustomOp OrtCustomOp;

typedef enum OrtAllocatorType {
  OrtInvalidAllocator = -1,
  OrtDeviceAllocator = 0,
  OrtArenaAllocator = 1
} OrtAllocatorType;

/** \brief Memory types for allocated memory, execution provider specific types should be extended in each provider.
 */
// Whenever this struct is updated, please also update the MakeKey function in onnxruntime / core / framework / execution_provider.cc
typedef enum OrtMemType {
  OrtMemTypeCPUInput = -2,              ///< Any CPU memory used by non-CPU execution provider
  OrtMemTypeCPUOutput = -1,             ///< CPU accessible memory outputted by non-CPU execution provider, i.e. CUDA_PINNED
  OrtMemTypeCPU = OrtMemTypeCPUOutput,  ///< Temporary CPU accessible memory allocated by non-CPU execution provider, i.e. CUDA_PINNED
  OrtMemTypeDefault = 0,                ///< The default allocator for execution provider
} OrtMemType;

/** \brief This mimics OrtDevice type constants so they can be returned in the API
 */
typedef enum OrtMemoryInfoDeviceType {
  OrtMemoryInfoDeviceType_CPU = 0,
  OrtMemoryInfoDeviceType_GPU = 1,
  OrtMemoryInfoDeviceType_FPGA = 2
} OrtMemoryInfoDeviceType;

typedef enum OrtHardwareDeviceType {
  OrtHardwareDeviceType_CPU,
  OrtHardwareDeviceType_GPU,
  OrtHardwareDeviceType_NPU
} OrtHardwareDeviceType;

/** \brief These are the default EP selection policies used by ORT when doing automatic EP selection.
 */
typedef enum OrtExecutionProviderDevicePolicy {
  OrtExecutionProviderDevicePolicy_DEFAULT,
  OrtExecutionProviderDevicePolicy_PREFER_CPU,
  OrtExecutionProviderDevicePolicy_PREFER_NPU,
  OrtExecutionProviderDevicePolicy_PREFER_GPU,
  OrtExecutionProviderDevicePolicy_MAX_PERFORMANCE,
  OrtExecutionProviderDevicePolicy_MAX_EFFICIENCY,
  OrtExecutionProviderDevicePolicy_MIN_OVERALL_POWER,
} OrtExecutionProviderDevicePolicy;

/** \brief Delegate to allow providing custom OrtEpDevice selection logic
 *
 * This delegate is called by the EP selection code to allow the user to provide custom device selection logic.
 * The user can use this to select OrtEpDevice instances from the list of available devices.
 *
 * \param ep_devices The list of available devices.
 * \param num_devices The number of available devices.
 * \param model_metadata The model metadata.
 * \param runtime_metadata The runtime metadata. May be nullptr.
 * \param selected Pre-allocated array to populate with selected OrtEpDevice pointers from ep_devices.
 * \param max_selected The maximum number of devices that can be selected in the pre-allocated array.
                       Currently the maximum is 8.
 * \param num_selected The number of selected devices.
 * \param state Opaque pointer. Required to use the delegate from other languages like C# and python.
 *
 * \return OrtStatus* Selection status. Return nullptr on success.
 *                    Use CreateStatus to provide error info. Use ORT_FAIL as the error code.
 *                    ORT will release the OrtStatus* if not null.
 */
typedef OrtStatus*(ORT_API_CALL* EpSelectionDelegate)(_In_ const OrtEpDevice** ep_devices,
                                                      _In_ size_t num_devices,
                                                      _In_ const OrtKeyValuePairs* model_metadata,
                                                      _In_opt_ const OrtKeyValuePairs* runtime_metadata,
                                                      _Inout_ const OrtEpDevice** selected,
                                                      _In_ size_t max_selected,
                                                      _Out_ size_t* num_selected,
                                                      _In_ void* state);

/** \brief Algorithm to use for cuDNN Convolution Op
 */
typedef enum OrtCudnnConvAlgoSearch {
  OrtCudnnConvAlgoSearchExhaustive,  // expensive exhaustive benchmarking using cudnnFindConvolutionForwardAlgorithmEx
  OrtCudnnConvAlgoSearchHeuristic,   // lightweight heuristic based search using cudnnGetConvolutionForwardAlgorithm_v7
  OrtCudnnConvAlgoSearchDefault,     // default algorithm using CUDNN_CONVOLUTION_FWD_ALGO_IMPLICIT_PRECOMP_GEMM
} OrtCudnnConvAlgoSearch;

/** \brief CUDA Provider Options
 *
 * \see OrtApi::SessionOptionsAppendExecutionProvider_CUDA
 */
typedef struct OrtCUDAProviderOptions {
#ifdef __cplusplus
  OrtCUDAProviderOptions()
      : device_id{},
        cudnn_conv_algo_search{OrtCudnnConvAlgoSearchExhaustive},
        gpu_mem_limit{SIZE_MAX},
        arena_extend_strategy{},
        do_copy_in_default_stream{1},
        has_user_compute_stream{},
        user_compute_stream{},
        default_memory_arena_cfg{},
        tunable_op_enable{false},
        tunable_op_tuning_enable{false},
        tunable_op_max_tuning_duration_ms{} {}
#endif

  /** \brief CUDA device Id
   *   Defaults to 0.
   */
  int device_id;

  /** \brief CUDA Convolution algorithm search configuration.
   *   See enum OrtCudnnConvAlgoSearch for more details.
   *   Defaults to OrtCudnnConvAlgoSearchExhaustive.
   */
  OrtCudnnConvAlgoSearch cudnn_conv_algo_search;

  /** \brief CUDA memory limit (To use all possible memory pass in maximum size_t)
   *   Defaults to SIZE_MAX.
   *   \note If a ::OrtArenaCfg has been applied, it will override this field
   */
  size_t gpu_mem_limit;

  /** \brief Strategy used to grow the memory arena
   *   0 = kNextPowerOfTwo<br>
   *   1 = kSameAsRequested<br>
   *   Defaults to 0.
   *   \note If a ::OrtArenaCfg has been applied, it will override this field
   */
  int arena_extend_strategy;

  /** \brief Flag indicating if copying needs to take place on the same stream as the compute stream in the CUDA EP
   *   0 = Use separate streams for copying and compute.
   *   1 = Use the same stream for copying and compute.
   *   Defaults to 1.
   *   WARNING: Setting this to 0 may result in data races for some models.
   *   Please see issue #4829 for more details.
   */
  int do_copy_in_default_stream;

  /** \brief Flag indicating if there is a user provided compute stream
   *   Defaults to 0.
   */
  int has_user_compute_stream;

  /** \brief User provided compute stream.
   *   If provided, please set `has_user_compute_stream` to 1.
   */
  void* user_compute_stream;

  /** \brief CUDA memory arena configuration parameters
   */
  OrtArenaCfg* default_memory_arena_cfg;

  /** \brief Enable TunableOp for using.
   *   Set it to 1/0 to enable/disable TunableOp. Otherwise, it is disabled by default.
   *   This option can be overridden by environment variable ORT_CUDA_TUNABLE_OP_ENABLE.
   */
  int tunable_op_enable;

  /** \brief Enable TunableOp for tuning.
   *   Set it to 1/0 to enable/disable TunableOp tuning. Otherwise, it is disabled by default.
   *   This option can be overridden by environment variable ORT_CUDA_TUNABLE_OP_TUNING_ENABLE.
   */
  int tunable_op_tuning_enable;

  /** \brief Max tuning duration time limit for each instance of TunableOp.
   *   Defaults to 0 to disable the limit.
   */
  int tunable_op_max_tuning_duration_ms;

} OrtCUDAProviderOptions;

/** \brief ROCM Provider Options
 *
 * \see OrtApi::SessionOptionsAppendExecutionProvider_ROCM
 */
typedef struct OrtROCMProviderOptions {
#ifdef __cplusplus
  OrtROCMProviderOptions()
      : device_id{},
        miopen_conv_exhaustive_search{0},
        gpu_mem_limit{SIZE_MAX},
        arena_extend_strategy{},
        do_copy_in_default_stream{1},
        has_user_compute_stream{},
        user_compute_stream{},
        default_memory_arena_cfg{},
        enable_hip_graph{false},
        tunable_op_enable{false},
        tunable_op_tuning_enable{false},
        tunable_op_max_tuning_duration_ms{} {}
#endif

  /** \brief ROCM device Id
   *   Defaults to 0.
   */
  int device_id;

  /** \brief ROCM MIOpen Convolution algorithm exhaustive search option.
   *   Defaults to 0 (false).
   */
  int miopen_conv_exhaustive_search;

  /** \brief ROCM memory limit (To use all possible memory pass in maximum size_t)
   *   Defaults to SIZE_MAX.
   *   \note If a ::OrtArenaCfg has been applied, it will override this field
   */
  size_t gpu_mem_limit;

  /** \brief Strategy used to grow the memory arena
   *   0 = kNextPowerOfTwo<br>
   *   1 = kSameAsRequested<br>
   *   Defaults to 0.
   *   \note If a ::OrtArenaCfg has been applied, it will override this field
   */
  int arena_extend_strategy;

  /** \brief Flag indicating if copying needs to take place on the same stream as the compute stream in the ROCM EP
   *   0 = Use separate streams for copying and compute.
   *   1 = Use the same stream for copying and compute.
   *   Defaults to 1.
   *   WARNING: Setting this to 0 may result in data races for some models.
   *   Please see issue #4829 for more details.
   */
  int do_copy_in_default_stream;

  /** \brief Flag indicating if there is a user provided compute stream
   *   Defaults to 0.
   */
  int has_user_compute_stream;

  /** \brief User provided compute stream.
   *   If provided, please set `has_user_compute_stream` to 1.
   */
  void* user_compute_stream;

  /** \brief ROCM memory arena configuration parameters
   */
  OrtArenaCfg* default_memory_arena_cfg;

  int enable_hip_graph;

  /** \brief Enable TunableOp for using.
   *   Set it to 1/0 to enable/disable TunableOp. Otherwise, it is disabled by default.
   *   This option can be overridden by environment variable ORT_ROCM_TUNABLE_OP_ENABLE.
   */
  int tunable_op_enable;

  /** \brief Enable TunableOp for tuning.
   *   Set it to 1/0 to enable/disable TunableOp tuning. Otherwise, it is disabled by default.
   *   This option can be overridden by environment variable ORT_ROCM_TUNABLE_OP_TUNING_ENABLE.
   */
  int tunable_op_tuning_enable;

  /** \brief Max tuning duration time limit for each instance of TunableOp.
   *   Defaults to 0 to disable the limit.
   */
  int tunable_op_max_tuning_duration_ms;

} OrtROCMProviderOptions;

/** \brief TensorRT Provider Options
 *
 * \see OrtApi::SessionOptionsAppendExecutionProvider_TensorRT
 */
typedef struct OrtTensorRTProviderOptions {
  int device_id;                                ///< CUDA device id (0 = default device)
  int has_user_compute_stream;                  // indicator of user specified CUDA compute stream.
  void* user_compute_stream;                    // user specified CUDA compute stream.
  int trt_max_partition_iterations;             // maximum iterations for TensorRT parser to get capability
  int trt_min_subgraph_size;                    // minimum size of TensorRT subgraphs
  size_t trt_max_workspace_size;                // maximum workspace size for TensorRT.
  int trt_fp16_enable;                          // enable TensorRT FP16 precision. Default 0 = false, nonzero = true
  int trt_int8_enable;                          // enable TensorRT INT8 precision. Default 0 = false, nonzero = true
  const char* trt_int8_calibration_table_name;  // TensorRT INT8 calibration table name.
  int trt_int8_use_native_calibration_table;    // use native TensorRT generated calibration table. Default 0 = false, nonzero = true
  int trt_dla_enable;                           // enable DLA. Default 0 = false, nonzero = true
  int trt_dla_core;                             // DLA core number. Default 0
  int trt_dump_subgraphs;                       // dump TRT subgraph. Default 0 = false, nonzero = true
  int trt_engine_cache_enable;                  // enable engine caching. Default 0 = false, nonzero = true
  const char* trt_engine_cache_path;            // specify engine cache path
  int trt_engine_decryption_enable;             // enable engine decryption. Default 0 = false, nonzero = true
  const char* trt_engine_decryption_lib_path;   // specify engine decryption library path
  int trt_force_sequential_engine_build;        // force building TensorRT engine sequentially. Default 0 = false, nonzero = true
  // This is the legacy struct and don't add new fields here.
  // For new field that can be represented by string, please add it in include/onnxruntime/core/providers/tensorrt/tensorrt_provider_options.h
  // For non-string field, need to create a new separate api to handle it.
} OrtTensorRTProviderOptions;

/** \brief MIGraphX Provider Options
 *
 * \see OrtApi::SessionOptionsAppendExecutionProvider_MIGraphX
 */
typedef struct OrtMIGraphXProviderOptions {
  int device_id;                                     // hip device id.
  int migraphx_fp16_enable;                          // MIGraphX FP16 precision. Default 0 = false, nonzero = true
  int migraphx_fp8_enable;                           // MIGraphX FP8 precision. Default 0 = false, nonzero = true
  int migraphx_int8_enable;                          // MIGraphX INT8 precision. Default 0 = false, nonzero = true
  int migraphx_use_native_calibration_table;         // MIGraphx INT8 cal table. Default 0 = false, noznero = true
  const char* migraphx_int8_calibration_table_name;  // MIGraphx INT8 calibration table name
<<<<<<< HEAD
  const char* migraphx_cache_dir;                    // MIGraphX model cache directory
  int migraphx_exhaustive_tune;                      // MIGraphX tuned compile. Default = false
  size_t migraphx_mem_limit;
  int migraphx_arena_extend_strategy;
=======
  int migraphx_save_compiled_model;                  // migraphx save compiled model. Default 0 = false, noznero = true
  const char* migraphx_save_model_path;              // migraphx model path name
  int migraphx_load_compiled_model;                  // migraphx int8 cal table. Default 0 = false, noznero = true
  const char* migraphx_load_model_path;              // migraphx model path name
  bool migraphx_exhaustive_tune;                     // migraphx tuned compile  Default = false

  /** \brief MIGraphX memory limit (To use all possible memory pass in maximum size_t)
   *   Defaults to SIZE_MAX.
   *   \note If a ::OrtArenaCfg has been applied, it will override this field
   */
  size_t migraphx_mem_limit;

  /** \brief Strategy used to grow the memory arena
   *   0 = kNextPowerOfTwo<br>
   *   1 = kSameAsRequested<br>
   *   Defaults to 0.
   *   \note If a ::OrtArenaCfg has been applied, it will override this field
   */
  int migraphx_arena_extend_strategy;

>>>>>>> c9e5889e
} OrtMIGraphXProviderOptions;

/** \brief OpenVINO Provider Options
 *  \brief This Struct is frozen since ORT 1.13.0. Its maintained part of Legacy API for compatibility.
 *  \brief For latest OpenVINO Provider Options update to the ProviderOptions map.
 *  \brief Latest OpenVINO Provider Options are listed in the
 *  \htmlonly
 *  <a href="https://onnxruntime.ai/docs/execution-providers/OpenVINO-ExecutionProvider.html#summary-of-options">onnxruntime document.</a>
 *  \endhtmlonly
 * \see OrtApi::SessionOptionsAppendExecutionProvider()
 */
typedef struct OrtOpenVINOProviderOptions {
#ifdef __cplusplus
  OrtOpenVINOProviderOptions() : device_type{},
                                 enable_npu_fast_compile{},
                                 device_id{},
                                 num_of_threads{},
                                 cache_dir{},
                                 context{},
                                 enable_opencl_throttling{},
                                 enable_dynamic_shapes{} {}
#endif
  /** \brief Device type string
   *
   * Valid settings are one of: "CPU_FP32", "CPU_FP16", "GPU_FP32", "GPU_FP16"
   */
  const char* device_type;
  unsigned char enable_npu_fast_compile;  ///< 0 = disabled, nonzero = enabled
  const char* device_id;
  size_t num_of_threads;  ///< 0 = Use default number of threads
  const char* cache_dir;  // path is set to empty by default
  void* context;
  unsigned char enable_opencl_throttling;  ///< 0 = disabled, nonzero = enabled
  unsigned char enable_dynamic_shapes;     ///< 0 = disabled, nonzero = enabled
} OrtOpenVINOProviderOptions;

struct OrtApi;
typedef struct OrtApi OrtApi;

struct OrtTrainingApi;
typedef struct OrtTrainingApi OrtTrainingApi;

struct OrtModelEditorApi;
typedef struct OrtModelEditorApi OrtModelEditorApi;

struct OrtCompileApi;
typedef struct OrtCompileApi OrtCompileApi;

struct OrtEpApi;
typedef struct OrtEpApi OrtEpApi;

/** \brief The helper interface to get the right version of OrtApi
 *
 * Get a pointer to this structure through ::OrtGetApiBase
 */
struct OrtApiBase {
  /** \brief Get a pointer to the requested version of the ::OrtApi
   *
   * \param[in] version Must be ::ORT_API_VERSION
   * \return The ::OrtApi for the version requested, nullptr will be returned if this version is unsupported, for example when using a runtime
   *   older than the version created with this header file.
   *
   * One can call GetVersionString() to get the version of the Onnxruntime library for logging
   * and error reporting purposes.
   */
  const OrtApi*(ORT_API_CALL* GetApi)(uint32_t version)NO_EXCEPTION;

  /** \brief Returns a null terminated string of the version of the Onnxruntime library (eg: "1.8.1")
   *
   *  \return UTF-8 encoded version string. Do not deallocate the returned buffer.
   */
  const char*(ORT_API_CALL* GetVersionString)(void)NO_EXCEPTION;
};

typedef struct OrtApiBase OrtApiBase;

/** \brief The Onnxruntime library's entry point to access the C API
 *
 * Call this to get the a pointer to an ::OrtApiBase
 */
ORT_EXPORT const OrtApiBase* ORT_API_CALL OrtGetApiBase(void) NO_EXCEPTION;

/** \brief Thread work loop function
 *
 * Onnxruntime will provide the working loop on custom thread creation
 * Argument is an onnxruntime built-in type which will be provided when thread pool calls OrtCustomCreateThreadFn
 */
typedef void (*OrtThreadWorkerFn)(void* ort_worker_fn_param);

typedef const struct OrtCustomHandleType {
  char __place_holder;
}* OrtCustomThreadHandle;

/** \brief Ort custom thread creation function
 *
 * The function should return a thread handle to be used in onnxruntime thread pools
 * Onnxruntime will throw exception on return value of nullptr or 0, indicating that the function failed to create a thread
 */
typedef OrtCustomThreadHandle (*OrtCustomCreateThreadFn)(void* ort_custom_thread_creation_options, OrtThreadWorkerFn ort_thread_worker_fn, void* ort_worker_fn_param);

/** \brief Custom thread join function
 *
 * Onnxruntime thread pool destructor will call the function to join a custom thread.
 * Argument ort_custom_thread_handle is the value returned by OrtCustomCreateThreadFn
 */
typedef void (*OrtCustomJoinThreadFn)(OrtCustomThreadHandle ort_custom_thread_handle);

typedef OrtStatus*(ORT_API_CALL* RegisterCustomOpsFn)(OrtSessionOptions* options, const OrtApiBase* api);

/** \brief Callback function for RunAsync
 *
 * \param[in] user_data User specific data that passed back to the callback
 * \param[out] outputs On succeed, outputs host inference results, on error, the value will be nullptr
 * \param[out] num_outputs Number of outputs, on error, the value will be zero
 * \param[out] status On error, status will provide details
 */
typedef void (*RunAsyncCallbackFn)(void* user_data, OrtValue** outputs, size_t num_outputs, OrtStatusPtr status);

/** \brief The C API
 *
 * All C API functions are defined inside this structure as pointers to functions.
 * Call OrtApiBase::GetApi to get a pointer to it
 *
 * \nosubgrouping
 */
struct OrtApi {
  /// \name OrtStatus
  /// @{

  /**
   * \brief Create an OrtStatus from a null terminated string
   *
   * \param[in] code
   * \param[in] msg A null-terminated string. Its contents will be copied.
   * \return A new OrtStatus object, must be destroyed with OrtApi::ReleaseStatus
   */
  OrtStatus*(ORT_API_CALL* CreateStatus)(OrtErrorCode code, _In_ const char* msg)NO_EXCEPTION ORT_ALL_ARGS_NONNULL;

  /** \brief Get OrtErrorCode from OrtStatus
   *
   * \param[in] status
   * \return OrtErrorCode that \p status was created with
   */
  OrtErrorCode(ORT_API_CALL* GetErrorCode)(_In_ const OrtStatus* status) NO_EXCEPTION ORT_ALL_ARGS_NONNULL;

  /** \brief Get error string from OrtStatus
   *
   * \param[in] status
   * \return The error message inside the `status`. Do not free the returned value.
   */
  const char*(ORT_API_CALL* GetErrorMessage)(_In_ const OrtStatus* status)NO_EXCEPTION ORT_ALL_ARGS_NONNULL;

  /// @}
  /// \name OrtEnv
  /// @{

  /** \brief Create an OrtEnv
   *
   * \note Invoking this function will return the same instance of the environment as that returned by a previous call
   * to another env creation function; all arguments to this function will be ignored.
   * \param[in] log_severity_level The log severity level.
   * \param[in] logid The log identifier.
   * \param[out] out Returned newly created OrtEnv. Must be freed with OrtApi::ReleaseEnv
   *
   * \snippet{doc} snippets.dox OrtStatus Return Value
   */
  ORT_API2_STATUS(CreateEnv, OrtLoggingLevel log_severity_level, _In_ const char* logid, _Outptr_ OrtEnv** out);

  /** \brief Create an OrtEnv
   *
   * \note Invoking this function will return the same instance of the environment as that returned by a previous call
   * to another env creation function; all arguments to this function will be ignored. If you want to provide your
   * own logging function, consider setting it using the SetUserLoggingFunction API instead.
   * \param[in] logging_function A pointer to a logging function.
   * \param[in] logger_param A pointer to arbitrary data passed as the ::OrtLoggingFunction `param` parameter to
   *                         `logging_function`. This parameter is optional.
   * \param[in] log_severity_level The log severity level.
   * \param[in] logid The log identifier.
   * \param[out] out Returned newly created OrtEnv. Must be freed with OrtApi::ReleaseEnv
   *
   * \snippet{doc} snippets.dox OrtStatus Return Value
   */
  ORT_API2_STATUS(CreateEnvWithCustomLogger, _In_ OrtLoggingFunction logging_function, _In_opt_ void* logger_param,
                  _In_ OrtLoggingLevel log_severity_level, _In_ const char* logid, _Outptr_ OrtEnv** out);

  /** \brief Enable Telemetry
   *
   * \note Telemetry events are on by default since they are lightweight
   * \param[in] env
   *
   * \snippet{doc} snippets.dox OrtStatus Return Value
   */
  ORT_API2_STATUS(EnableTelemetryEvents, _In_ const OrtEnv* env);
  /** \brief Disable Telemetry
   *
   * \see OrtApi::EnableTelemetryEvents
   * \param[in] env
   *
   * \snippet{doc} snippets.dox OrtStatus Return Value
   */
  ORT_API2_STATUS(DisableTelemetryEvents, _In_ const OrtEnv* env);

  /// @}
  /// \name OrtSession
  /// @{

  /** \brief Create an OrtSession from a model file
   *
   * \param[in] env
   * \param[in] model_path
   * \param[in] options
   * \param[out] out Returned newly created OrtSession. Must be freed with OrtApi::ReleaseSession
   *
   * \snippet{doc} snippets.dox OrtStatus Return Value
   */
  // TODO: document the path separator convention? '/' vs '\'
  // TODO: should specify the access characteristics of model_path. Is this read only during the
  // execution of CreateSession, or does the OrtSession retain a handle to the file/directory
  // and continue to access throughout the OrtSession lifetime?
  //  What sort of access is needed to model_path : read or read/write?
  ORT_API2_STATUS(CreateSession, _In_ const OrtEnv* env, _In_ const ORTCHAR_T* model_path,
                  _In_ const OrtSessionOptions* options, _Outptr_ OrtSession** out);

  /** \brief Create an OrtSession from memory
   *
   * \param[in] env
   * \param[in] model_data
   * \param[in] model_data_length
   * \param[in] options
   * \param[out] out Returned newly created OrtSession. Must be freed with OrtApi::ReleaseSession
   *
   * \snippet{doc} snippets.dox OrtStatus Return Value
   */
  ORT_API2_STATUS(CreateSessionFromArray, _In_ const OrtEnv* env,
                  _In_ const void* model_data, size_t model_data_length,
                  _In_ const OrtSessionOptions* options, _Outptr_ OrtSession** out);

  /** \brief Run the model in an ::OrtSession
   *
   * Will not return until the model run has completed. Multiple threads might be used to run the model based on
   * the options in the ::OrtSession and settings used when creating the ::OrtEnv
   *
   * \param[in] session
   * \param[in] run_options If nullptr, will use a default ::OrtRunOptions
   * \param[in] input_names Array of null terminated UTF8 encoded strings of the input names
   * \param[in] inputs Array of ::OrtValue%s of the input values
   * \param[in] input_len Number of elements in the input_names and inputs arrays
   * \param[in] output_names Array of null terminated UTF8 encoded strings of the output names
   * \param[in] output_names_len Number of elements in the output_names and outputs array
   * \param[out] outputs Array of ::OrtValue%s that the outputs are stored in. This can also be
   *     an array of nullptr values, in this case ::OrtValue objects will be allocated and pointers
   *     to them will be set into the `outputs` array.
   *
   * \snippet{doc} snippets.dox OrtStatus Return Value
   */
  ORT_API2_STATUS(Run, _Inout_ OrtSession* session, _In_opt_ const OrtRunOptions* run_options,
                  _In_reads_(input_len) const char* const* input_names,
                  _In_reads_(input_len) const OrtValue* const* inputs, size_t input_len,
                  _In_reads_(output_names_len) const char* const* output_names, size_t output_names_len,
                  _Inout_updates_all_(output_names_len) OrtValue** outputs);

  /// @}
  /// \name OrtSessionOptions
  /// @{

  /** \brief Create an ::OrtSessionOptions object
   *
   * To use additional providers, you must build ORT with the extra providers enabled. Then call one of these
   * functions to enable them in the session:<br>
   *   OrtSessionOptionsAppendExecutionProvider_CPU<br>
   *   OrtSessionOptionsAppendExecutionProvider_CUDA<br>
   *   OrtSessionOptionsAppendExecutionProvider_(remaining providers...)<br>
   * The order they are called indicates the preference order as well. In other words call this method
   * on your most preferred execution provider first followed by the less preferred ones.
   * If none are called Ort will use its internal CPU execution provider.
   *
   * \param[out] options The newly created OrtSessionOptions. Must be freed with OrtApi::ReleaseSessionOptions
   *
   * \snippet{doc} snippets.dox OrtStatus Return Value
   */
  ORT_API2_STATUS(CreateSessionOptions, _Outptr_ OrtSessionOptions** options);

  /** \brief Set filepath to save optimized model after graph level transformations
   *
   * \param[in] options
   * \param[in] optimized_model_filepath
   *
   * \snippet{doc} snippets.dox OrtStatus Return Value
   */
  ORT_API2_STATUS(SetOptimizedModelFilePath, _Inout_ OrtSessionOptions* options,
                  _In_ const ORTCHAR_T* optimized_model_filepath);

  /** \brief Create a copy of an existing ::OrtSessionOptions
   *
   * \param[in] in_options OrtSessionOptions to copy
   * \param[out] out_options Returned newly created ::OrtSessionOptions. Must be freed with OrtApi::ReleaseSessionOptions
   *
   * \snippet{doc} snippets.dox OrtStatus Return Value
   */
  ORT_API2_STATUS(CloneSessionOptions, _In_ const OrtSessionOptions* in_options,
                  _Outptr_ OrtSessionOptions** out_options);

  /** \brief Set execution mode
   *
   * Controls whether you want to execute operators in your graph sequentially or in parallel. Usually when the model
   *  has many branches, setting this option to ExecutionMode.ORT_PARALLEL will give you better performance.
   *  See [docs/ONNX_Runtime_Perf_Tuning.md] for more details.
   *
   * \param[in] options
   * \param[in] execution_mode
   *
   * \snippet{doc} snippets.dox OrtStatus Return Value
   */
  ORT_API2_STATUS(SetSessionExecutionMode, _Inout_ OrtSessionOptions* options, ExecutionMode execution_mode);

  /** \brief Enable profiling for a session
   *
   * \param[in] options
   * \param[in] profile_file_prefix
   *
   * \snippet{doc} snippets.dox OrtStatus Return Value
   */
  ORT_API2_STATUS(EnableProfiling, _Inout_ OrtSessionOptions* options, _In_ const ORTCHAR_T* profile_file_prefix);

  /** \brief Disable profiling for a session
   *
   * \param[in] options
   *
   * \snippet{doc} snippets.dox OrtStatus Return Value
   */
  ORT_API2_STATUS(DisableProfiling, _Inout_ OrtSessionOptions* options);

  /** \brief Enable the memory pattern optimization
   *
   * The idea is if the input shapes are the same, we could trace the internal memory allocation
   * and generate a memory pattern for future request. So next time we could just do one allocation
   * with a big chunk for all the internal memory allocation.
   * \note Memory pattern optimization is only available when Sequential Execution mode is enabled (see OrtApi::SetSessionExecutionMode)
   *
   * \see OrtApi::DisableMemPattern
   *
   * \param[in] options
   *
   * \snippet{doc} snippets.dox OrtStatus Return Value
   */
  ORT_API2_STATUS(EnableMemPattern, _Inout_ OrtSessionOptions* options);

  /** \brief Disable the memory pattern optimization
   *
   * \see OrtApi::EnableMemPattern
   *
   * \param[in] options
   *
   * \snippet{doc} snippets.dox OrtStatus Return Value
   */
  ORT_API2_STATUS(DisableMemPattern, _Inout_ OrtSessionOptions* options);

  /** \brief Enable the memory arena on CPU
   *
   * Arena may pre-allocate memory for future usage.
   *
   * \param[in] options
   *
   * \snippet{doc} snippets.dox OrtStatus Return Value
   */
  ORT_API2_STATUS(EnableCpuMemArena, _Inout_ OrtSessionOptions* options);

  /** \brief Disable the memory arena on CPU
   *
   * \param[in] options
   *
   * \snippet{doc} snippets.dox OrtStatus Return Value
   */
  ORT_API2_STATUS(DisableCpuMemArena, _Inout_ OrtSessionOptions* options);

  /** \brief Set session log id
   *
   * \param[in] options
   * \param[in] logid The log identifier.
   *
   * \snippet{doc} snippets.dox OrtStatus Return Value
   */
  ORT_API2_STATUS(SetSessionLogId, _Inout_ OrtSessionOptions* options, const char* logid);

  /** \brief Set session log verbosity level
   *
   * Applies to session load, initialization, etc
   *
   * \param[in] options
   * \param[in] session_log_verbosity_level \snippet{doc} snippets.dox Log Verbosity Level
   *
   * \snippet{doc} snippets.dox OrtStatus Return Value
   */
  ORT_API2_STATUS(SetSessionLogVerbosityLevel, _Inout_ OrtSessionOptions* options, int session_log_verbosity_level);

  /** \brief Set session log severity level
   *
   * \param[in] options
   * \param[in] session_log_severity_level The log severity level (refer to ::OrtLoggingLevel for possible values).
   *
   * \snippet{doc} snippets.dox OrtStatus Return Value
   */
  ORT_API2_STATUS(SetSessionLogSeverityLevel, _Inout_ OrtSessionOptions* options, int session_log_severity_level);

  /** \brief Set the optimization level to apply when loading a graph
   *
   * Please see https://onnxruntime.ai/docs/performance/model-optimizations/graph-optimizations.html for an in-depth explanation
   * \param[in,out] options The session options object
   * \param[in] graph_optimization_level The optimization level
   *
   * \snippet{doc} snippets.dox OrtStatus Return Value
   */
  ORT_API2_STATUS(SetSessionGraphOptimizationLevel, _Inout_ OrtSessionOptions* options,
                  GraphOptimizationLevel graph_optimization_level);

  /** \brief Sets the number of threads used to parallelize the execution within nodes
   *
   * When running a single node operation, ex. add, this sets the maximum number of threads to use.
   *
   * \note If built with OpenMP, this has no effect on the number of threads used. In this case
   *       use the OpenMP env variables to configure the number of intra op num threads.
   *
   * \param[in] options
   * \param[in] intra_op_num_threads Number of threads to use<br>
   *   A value of 0 will use the default number of threads<br>
   *
   * \snippet{doc} snippets.dox OrtStatus Return Value
   */
  ORT_API2_STATUS(SetIntraOpNumThreads, _Inout_ OrtSessionOptions* options, int intra_op_num_threads);

  /** \brief Sets the number of threads used to parallelize the execution of the graph
   *
   * If nodes can be run in parallel, this sets the maximum number of threads to use to run them in parallel.
   *
   * \note If sequential execution is enabled this value is ignored, it acts as if it was set to 1.
   *
   * \param[in] options
   * \param[in] inter_op_num_threads Number of threads to use<br>
   *   A value of 0 will use the default number of threads<br>
   *
   * \snippet{doc} snippets.dox OrtStatus Return Value
   */
  ORT_API2_STATUS(SetInterOpNumThreads, _Inout_ OrtSessionOptions* options, int inter_op_num_threads);

  /// @}
  /// \name OrtCustomOpDomain
  /// @{

  /** \brief Create a custom op domain
   *
   * \param[in] domain
   * \param[out] out Newly created domain. Must be freed with OrtApi::ReleaseCustomOpDomain
   *
   * \snippet{doc} snippets.dox OrtStatus Return Value
   */
  ORT_API2_STATUS(CreateCustomOpDomain, _In_ const char* domain, _Outptr_ OrtCustomOpDomain** out);

  /** \brief Add a custom op to a custom op domain
   *
   * \note The OrtCustomOp* pointer must remain valid until the ::OrtCustomOpDomain using it is released
   *
   * \param[in] custom_op_domain
   * \param[in] op
   *
   * \snippet{doc} snippets.dox OrtStatus Return Value
   */
  ORT_API2_STATUS(CustomOpDomain_Add, _Inout_ OrtCustomOpDomain* custom_op_domain, _In_ const OrtCustomOp* op);

  /// @}
  /// \name OrtSessionOptions
  /// @{

  /** \brief Add custom op domain to a session options
   *
   * \note The OrtCustomOpDomain* must not be deleted until all sessions using it are released
   *
   * \param[in] options
   * \param[in] custom_op_domain
   *
   * \snippet{doc} snippets.dox OrtStatus Return Value
   */
  ORT_API2_STATUS(AddCustomOpDomain, _Inout_ OrtSessionOptions* options, _In_ OrtCustomOpDomain* custom_op_domain);

  /** \deprecated Use OrtApi::RegisterCustomOpsLibrary_V2.
   *
   * Registers custom ops from a shared library.
   *
   * Loads a shared library (dll on windows, so on linux, etc) named 'library_path' and looks for this entry point:
   *		OrtStatus* RegisterCustomOps(OrtSessionOptions * options, const OrtApiBase* api);
   * It then passes in the provided session options to this function along with the api base.
   * The handle to the loaded library is returned in library_handle. It can be freed by the caller after all sessions using the passed in
   * session options are destroyed, or if an error occurs and it is non null.
   *
   * \param[in] options
   * \param[in] library_path
   * \param[out] library_handle OS specific handle to the loaded library (Use FreeLibrary on Windows, dlclose on Linux, etc.. to unload)
   *
   * \snippet{doc} snippets.dox OrtStatus Return Value
   */
  ORT_API2_STATUS(RegisterCustomOpsLibrary, _Inout_ OrtSessionOptions* options, _In_ const char* library_path, _Outptr_ void** library_handle);

  /// @}
  /// \name OrtSession
  /// @{

  /** \brief Get input count for a session
   *
   * This number must also match the number of inputs passed to OrtApi::Run
   *
   * \see OrtApi::SessionGetInputTypeInfo, OrtApi::SessionGetInputName, OrtApi::Session
   *
   * \param[in] session
   * \param[out] out Number of inputs
   *
   * \snippet{doc} snippets.dox OrtStatus Return Value
   */
  ORT_API2_STATUS(SessionGetInputCount, _In_ const OrtSession* session, _Out_ size_t* out);

  /** \brief Get output count for a session
   *
   * This number must also match the number of outputs returned by OrtApi::Run
   *
   * \see OrtApi::SessionGetOutputTypeInfo, OrtApi::SessionGetOutputName, OrtApi::Session
   *
   * \param[in] session
   * \param[out] out Number of outputs
   *
   * \snippet{doc} snippets.dox OrtStatus Return Value
   */
  ORT_API2_STATUS(SessionGetOutputCount, _In_ const OrtSession* session, _Out_ size_t* out);

  /** \brief Get overridable initializer count
   *
   * \see OrtApi::SessionGetOverridableInitializerTypeInfo, OrtApi::SessionGetOverridableInitializerName
   *
   * \param[in] session
   * \param[in] out
   *
   * \snippet{doc} snippets.dox OrtStatus Return Value
   */
  ORT_API2_STATUS(SessionGetOverridableInitializerCount, _In_ const OrtSession* session, _Out_ size_t* out);

  /** \brief Get input type information
   *
   * \param[in] session
   * \param[in] index Must be between 0 (inclusive) and what OrtApi::SessionGetInputCount returns (exclusive)
   * \param[out] type_info Must be freed with OrtApi::ReleaseTypeInfo
   *
   * \snippet{doc} snippets.dox OrtStatus Return Value
   */
  ORT_API2_STATUS(SessionGetInputTypeInfo, _In_ const OrtSession* session, size_t index, _Outptr_ OrtTypeInfo** type_info);

  /** \brief Get output type information
   *
   * \param[in] session
   * \param[in] index Must be between 0 (inclusive) and what OrtApi::SessionGetOutputCount returns (exclusive)
   * \param[out] type_info Must be freed with OrtApi::ReleaseTypeInfo
   *
   * \snippet{doc} snippets.dox OrtStatus Return Value
   */
  ORT_API2_STATUS(SessionGetOutputTypeInfo, _In_ const OrtSession* session, size_t index, _Outptr_ OrtTypeInfo** type_info);

  /** \brief Get overridable initializer type information
   *
   * \param[in] session
   * \param[in] index Must be between 0 (inclusive) and what OrtApi::SessionGetOverridableInitializerCount returns (exclusive)
   * \param[out] type_info Must be freed with OrtApi::ReleaseTypeInfo
   *
   * \snippet{doc} snippets.dox OrtStatus Return Value
   */
  ORT_API2_STATUS(SessionGetOverridableInitializerTypeInfo, _In_ const OrtSession* session, size_t index, _Outptr_ OrtTypeInfo** type_info);

  /** \brief Get input name
   *
   * \param[in] session
   * \param[in] index Must be between 0 (inclusive) and what OrtApi::SessionGetInputCount returns (exclusive)
   * \param[in] allocator
   * \param[out] value Set to a null terminated UTF-8 encoded string allocated using `allocator`. Must be freed using `allocator`.
   *
   * \snippet{doc} snippets.dox OrtStatus Return Value
   */
  ORT_API2_STATUS(SessionGetInputName, _In_ const OrtSession* session, size_t index, _Inout_ OrtAllocator* allocator, _Outptr_ char** value);

  /** \brief Get output name
   *
   * \param[in] session
   * \param[in] index Must be between 0 (inclusive) and what OrtApi::SessionGetOutputCount returns (exclusive)
   * \param[in] allocator
   * \param[out] value Set to a null terminated UTF-8 encoded string allocated using `allocator`. Must be freed using `allocator`.
   *
   * \snippet{doc} snippets.dox OrtStatus Return Value
   */
  ORT_API2_STATUS(SessionGetOutputName, _In_ const OrtSession* session, size_t index, _Inout_ OrtAllocator* allocator, _Outptr_ char** value);

  /** \brief Get overridable initializer name
   *
   * \param[in] session
   * \param[in] index Must be between 0 (inclusive) and what OrtApi::SessionGetOverridableInitializerCount returns (exclusive)
   * \param[in] allocator
   * \param[out] value Set to a null terminated UTF-8 encoded string allocated using `allocator`. Must be freed using `allocator`.
   *
   * \snippet{doc} snippets.dox OrtStatus Return Value
   */
  ORT_API2_STATUS(SessionGetOverridableInitializerName, _In_ const OrtSession* session, size_t index,
                  _Inout_ OrtAllocator* allocator, _Outptr_ char** value);

  /// @}
  /// \name OrtRunOptions
  /// @{

  /** \brief Create an OrtRunOptions
   *
   * \param[out] out Returned newly created ::OrtRunOptions. Must be freed with OrtApi::ReleaseRunOptions
   *
   * \snippet{doc} snippets.dox OrtStatus Return Value
   */
  ORT_API2_STATUS(CreateRunOptions, _Outptr_ OrtRunOptions** out);

  /** \brief Set per-run log verbosity level
   *
   * \see OrtApi::RunOptionsGetRunLogVerbosityLevel
   *
   * \param[in] options
   * \param[in] log_verbosity_level \snippet{doc} snippets.dox Log Verbosity Level
   *
   * \snippet{doc} snippets.dox OrtStatus Return Value
   */
  ORT_API2_STATUS(RunOptionsSetRunLogVerbosityLevel, _Inout_ OrtRunOptions* options, int log_verbosity_level);

  /** \brief Set per-run log severity level
   *
   * \see OrtApi::RunOptionsGetRunLogSeverityLevel
   *
   * \param[in] options
   * \param[in] log_severity_level The log severity level (refer to ::OrtLoggingLevel for possible values).
   */
  ORT_API2_STATUS(RunOptionsSetRunLogSeverityLevel, _Inout_ OrtRunOptions* options, int log_severity_level);

  /** \brief Set per-run tag
   *
   * This is used in a per-run log identifier.
   *
   * \see OrtApi::RunOptionsGetRunTag
   *
   * \param[in] options
   * \param[in] run_tag The run tag.
   */
  ORT_API2_STATUS(RunOptionsSetRunTag, _Inout_ OrtRunOptions* options, _In_ const char* run_tag);

  /** \brief Get per-run log verbosity level
   *
   * \see OrtApi::RunOptionsSetRunLogVerbosityLevel
   *
   * \param[in] options
   * \param[out] log_verbosity_level \snippet{doc} snippets.dox Log Verbosity Level
   *
   * \snippet{doc} snippets.dox OrtStatus Return Value
   */
  ORT_API2_STATUS(RunOptionsGetRunLogVerbosityLevel, _In_ const OrtRunOptions* options,
                  _Out_ int* log_verbosity_level);

  /** \brief Get per-run log severity level
   *
   * \see OrtApi::RunOptionsSetRunLogSeverityLevel
   *
   * \param[in] options
   * \param[out] log_severity_level The log severity level (refer to ::OrtLoggingLevel for possible values).
   */
  ORT_API2_STATUS(RunOptionsGetRunLogSeverityLevel, _In_ const OrtRunOptions* options, _Out_ int* log_severity_level);

  /** \brief Get per-run tag
   *
   * This is used in a per-run log identifier.
   *
   * \see OrtApi::RunOptionsSetRunTag
   *
   * \param[in] options
   * \param[out] run_tag The run tag.
   *                     Do not free this value, it is owned by `options`. It will be invalidated if the run tag
   *                     changes (i.e., with OrtApi::RunOptionsSetRunTag) or `options` is freed.
   */
  ORT_API2_STATUS(RunOptionsGetRunTag, _In_ const OrtRunOptions* options, _Out_ const char** run_tag);

  /** \brief Set terminate flag
   *
   * If a currently executing session needs to be force terminated, this can be called from another thread to force it to fail with an error.
   *
   * \param[in] options
   *
   * \snippet{doc} snippets.dox OrtStatus Return Value
   */
  ORT_API2_STATUS(RunOptionsSetTerminate, _Inout_ OrtRunOptions* options);

  /** \brief Clears the terminate flag
   *
   * Used so the OrtRunOptions instance can be used in a new OrtApi::Run call without it instantly terminating
   *
   * \param[in] options
   *
   * \snippet{doc} snippets.dox OrtStatus Return Value
   */
  ORT_API2_STATUS(RunOptionsUnsetTerminate, _Inout_ OrtRunOptions* options);

  /// @}
  /// \name OrtValue
  /// @{

  /** \brief Create a tensor
   *
   * Create a tensor using a supplied ::OrtAllocator
   *
   * \param[in] allocator
   * \param[in] shape Pointer to the tensor shape dimensions.
   * \param[in] shape_len The number of tensor shape dimensions.
   * \param[in] type
   * \param[out] out Returns newly created ::OrtValue. Must be freed with OrtApi::ReleaseValue
   *
   * \snippet{doc} snippets.dox OrtStatus Return Value
   */
  ORT_API2_STATUS(CreateTensorAsOrtValue, _Inout_ OrtAllocator* allocator, _In_ const int64_t* shape, size_t shape_len,
                  ONNXTensorElementDataType type, _Outptr_ OrtValue** out);

  /** \brief Create a tensor backed by a user supplied buffer
   *
   * Create a tensor with user's buffer. You can fill the buffer either before calling this function or after.
   * p_data is owned by caller. ReleaseValue won't release p_data.
   *
   * If you wish to transfer ownership of p_data to ORT use CreateTensorWithDataAndDeleterAsOrtValue.
   *
   * \param[in] info Memory description of where the p_data buffer resides (CPU vs GPU etc).
   * \param[in] p_data Pointer to the data buffer.
   * \param[in] p_data_len The number of bytes in the data buffer.
   * \param[in] shape Pointer to the tensor shape dimensions.
   * \param[in] shape_len The number of tensor shape dimensions.
   * \param[in] type The data type.
   * \param[out] out Returns newly created ::OrtValue. Must be freed with OrtApi::ReleaseValue
   *
   * \snippet{doc} snippets.dox OrtStatus Return Value
   */
  ORT_API2_STATUS(CreateTensorWithDataAsOrtValue, _In_ const OrtMemoryInfo* info, _Inout_ void* p_data,
                  size_t p_data_len, _In_ const int64_t* shape, size_t shape_len, ONNXTensorElementDataType type,
                  _Outptr_ OrtValue** out);

  /** \brief Return if an ::OrtValue is a tensor type
   *
   * \param[in] value A tensor type (string tensors are not supported)
   * \param[out] out Set to 1 iff ::OrtValue is a tensor, 0 otherwise
   *
   * \snippet{doc} snippets.dox OrtStatus Return Value
   */
  ORT_API2_STATUS(IsTensor, _In_ const OrtValue* value, _Out_ int* out);

  /** \brief Get a pointer to the raw data inside a tensor
   *
   * Used to read/write/modify the internal tensor data directly.
   * \note The returned pointer is valid until the \p value is destroyed.
   *
   * \param[in] value A tensor type (string tensors are not supported)
   * \param[out] out Filled in with a pointer to the internal storage
   *
   * \snippet{doc} snippets.dox OrtStatus Return Value
   */
  ORT_API2_STATUS(GetTensorMutableData, _In_ OrtValue* value, _Outptr_ void** out);

  /** \brief Set all strings at once in a string tensor
   *
   * \param[in,out] value A tensor of type ONNX_TENSOR_ELEMENT_DATA_TYPE_STRING
   * \param[in] s An array of strings. Each string in this array must be null terminated.
   * \param[in] s_len Count of strings in s (Must match the size of \p value's tensor shape)
   *
   * \snippet{doc} snippets.dox OrtStatus Return Value
   */
  ORT_API2_STATUS(FillStringTensor, _Inout_ OrtValue* value, _In_ const char* const* s, size_t s_len);

  /** \brief Get total byte length for all strings in a string tensor
   *
   * Typically used with OrtApi::GetStringTensorContent
   *
   * \param[in] value A tensor of type ONNX_TENSOR_ELEMENT_DATA_TYPE_STRING
   * \param[out] len Total byte length of all strings (does not include trailing nulls)
   *
   * \snippet{doc} snippets.dox OrtStatus Return Value
   */
  ORT_API2_STATUS(GetStringTensorDataLength, _In_ const OrtValue* value, _Out_ size_t* len);

  /** \brief Get all strings from a string tensor
   *
   * An example of the results:<br>
   * Given \p value is a string tensor with the strings { "This" "is" "a" "test" }<br>
   * \p s must have a size of 11 bytes<br>
   * \p offsets must have 4 elements<br>
   * After the call, these values will be filled in:<br>
   * \p s will contain "Thisisatest"<br>
   * \p offsets will contain { 0, 4, 6, 7 }<br>
   * The length of the last string is just s_len - offsets[last]
   *
   * \param[in] value A tensor of type ONNX_TENSOR_ELEMENT_DATA_TYPE_STRING
   * \param[in] s Buffer to sequentially write all tensor strings to. Each string is NOT null-terminated.
   * \param[in] s_len Number of bytes of buffer pointed to by \p s (Get it from OrtApi::GetStringTensorDataLength)
   * \param[out] offsets Array of start offsets into the strings written to \p s
   * \param[in] offsets_len Number of elements in offsets
   *
   * \snippet{doc} snippets.dox OrtStatus Return Value
   */
  ORT_API2_STATUS(GetStringTensorContent, _In_ const OrtValue* value, _Out_writes_bytes_all_(s_len) void* s,
                  size_t s_len, _Out_writes_all_(offsets_len) size_t* offsets, size_t offsets_len);

  /// @}
  /// \name OrtTypeInfo
  /// @{

  /** \brief Get ::OrtTensorTypeAndShapeInfo from an ::OrtTypeInfo
   *
   * \param[in] type_info
   * \param[out] out Do not free this value, it will be valid until type_info is freed.
   *             If type_info does not represent tensor, this value will be set to nullptr.
   *
   * \snippet{doc} snippets.dox OrtStatus Return Value
   */
  ORT_API2_STATUS(CastTypeInfoToTensorInfo, _In_ const OrtTypeInfo* type_info,
                  _Outptr_result_maybenull_ const OrtTensorTypeAndShapeInfo** out);

  /** \brief Get ::ONNXType from ::OrtTypeInfo
   *
   * \param[in] type_info
   * \param[out] out
   *
   * \snippet{doc} snippets.dox OrtStatus Return Value
   */
  ORT_API2_STATUS(GetOnnxTypeFromTypeInfo, _In_ const OrtTypeInfo* type_info, _Out_ enum ONNXType* out);

  /// @}
  /// \name OrtTensorTypeAndShapeInfo
  /// @{

  /** \brief Create an ::OrtTensorTypeAndShapeInfo object
   *
   * \param[out] out Returns newly created ::OrtTensorTypeAndShapeInfo. Must be freed with OrtApi::ReleaseTensorTypeAndShapeInfo
   *
   * \snippet{doc} snippets.dox OrtStatus Return Value
   */
  ORT_API2_STATUS(CreateTensorTypeAndShapeInfo, _Outptr_ OrtTensorTypeAndShapeInfo** out);

  /** \brief Set element type in ::OrtTensorTypeAndShapeInfo
   *
   * \param[in] info
   * \param[in] type
   *
   * \snippet{doc} snippets.dox OrtStatus Return Value
   */
  ORT_API2_STATUS(SetTensorElementType, _Inout_ OrtTensorTypeAndShapeInfo* info, enum ONNXTensorElementDataType type);

  /** \brief Set shape information in ::OrtTensorTypeAndShapeInfo
   *
   * \param[in] info
   * \param[in] dim_values Array with `dim_count` elements. Can contain negative values.
   * \param[in] dim_count Number of elements in `dim_values`
   *
   * \snippet{doc} snippets.dox OrtStatus Return Value
   */
  ORT_API2_STATUS(SetDimensions, OrtTensorTypeAndShapeInfo* info, _In_ const int64_t* dim_values, size_t dim_count);

  /** \brief Get element type in ::OrtTensorTypeAndShapeInfo
   *
   * \see OrtApi::SetTensorElementType
   *
   * \param[in] info
   * \param[out] out
   *
   * \snippet{doc} snippets.dox OrtStatus Return Value
   */
  ORT_API2_STATUS(GetTensorElementType, _In_ const OrtTensorTypeAndShapeInfo* info,
                  _Out_ enum ONNXTensorElementDataType* out);

  /** \brief Get dimension count in ::OrtTensorTypeAndShapeInfo
   *
   * \see OrtApi::GetDimensions
   *
   * \param[in] info
   * \param[out] out
   *
   * \snippet{doc} snippets.dox OrtStatus Return Value
   */
  ORT_API2_STATUS(GetDimensionsCount, _In_ const OrtTensorTypeAndShapeInfo* info, _Out_ size_t* out);

  /** \brief Get dimensions in ::OrtTensorTypeAndShapeInfo
   *
   * \param[in] info
   * \param[out] dim_values Array with `dim_values_length` elements. On return, filled with the dimensions stored in the ::OrtTensorTypeAndShapeInfo
   * \param[in] dim_values_length Number of elements in `dim_values`. Use OrtApi::GetDimensionsCount to get this value
   *
   * \snippet{doc} snippets.dox OrtStatus Return Value
   */
  ORT_API2_STATUS(GetDimensions, _In_ const OrtTensorTypeAndShapeInfo* info, _Out_ int64_t* dim_values,
                  size_t dim_values_length);

  /** \brief Get symbolic dimension names in ::OrtTensorTypeAndShapeInfo
   *
   * \param[in] info
   * \param[in] dim_params Array with `dim_params_length` elements. On return filled with pointers to null terminated strings of the dimension names
   * \param[in] dim_params_length Number of elements in `dim_params`. Use OrtApi::GetDimensionsCount to get this value
   *
   * \snippet{doc} snippets.dox OrtStatus Return Value
   */
  ORT_API2_STATUS(GetSymbolicDimensions, _In_ const OrtTensorTypeAndShapeInfo* info,
                  _Out_writes_all_(dim_params_length) const char* dim_params[], size_t dim_params_length);

  /** \brief Get total number of elements in a tensor shape from an ::OrtTensorTypeAndShapeInfo
   *
   * Return the number of elements specified by the tensor shape (all dimensions multiplied by each other).
   * For 0 dimensions, 1 is returned. If any dimension is less than 0, the result is always -1.
   *
   * Examples:<br>
   * [] = 1<br>
   * [1,3,4] = 12<br>
   * [2,0,4] = 0<br>
   * [-1,3,4] = -1<br>
   *
   * \param[in] info
   * \param[out] out Number of elements
   *
   * \snippet{doc} snippets.dox OrtStatus Return Value
   */
  ORT_API2_STATUS(GetTensorShapeElementCount, _In_ const OrtTensorTypeAndShapeInfo* info, _Out_ size_t* out);

  /// @}
  /// \name OrtValue
  /// @{

  /** \brief Get type and shape information from a tensor ::OrtValue
   *
   * \param[in] value Must be a tensor (not a map/sequence/etc) or will return failure
   * \param[out] out Newly created ::OrtTensorTypeAndShapeInfo. Must be freed with OrtApi::ReleaseTensorTypeAndShapeInfo
   *
   * \snippet{doc} snippets.dox OrtStatus Return Value
   */
  ORT_API2_STATUS(GetTensorTypeAndShape, _In_ const OrtValue* value, _Outptr_ OrtTensorTypeAndShapeInfo** out);

  /** \brief Get type information of an OrtValue
   *
   * \param[in] value
   * \param[out] out Newly created ::OrtTypeInfo. Must be freed with OrtApi::ReleaseTypeInfo
   *
   * \snippet{doc} snippets.dox OrtStatus Return Value
   */
  ORT_API2_STATUS(GetTypeInfo, _In_ const OrtValue* value, _Outptr_result_maybenull_ OrtTypeInfo** out);

  /** \brief Get ONNXType of an ::OrtValue
   *
   * \param[in] value
   * \param[out] out
   *
   * \snippet{doc} snippets.dox OrtStatus Return Value
   */
  ORT_API2_STATUS(GetValueType, _In_ const OrtValue* value, _Out_ enum ONNXType* out);

  /// @}
  /// \name OrtMemoryInfo
  /// @{

  /** \brief Create an ::OrtMemoryInfo
   *
   * \param[in] name
   * \param[in] type
   * \param[in] id
   * \param[in] mem_type
   * \param[out] out Newly created ::OrtMemoryInfo. Must be freed with OrtAPi::ReleaseMemoryInfo
   *
   * \snippet{doc} snippets.dox OrtStatus Return Value
   */
  ORT_API2_STATUS(CreateMemoryInfo, _In_ const char* name, enum OrtAllocatorType type, int id,
                  enum OrtMemType mem_type, _Outptr_ OrtMemoryInfo** out);

  /** \brief Create an ::OrtMemoryInfo for CPU memory
   *
   * Special case version of OrtApi::CreateMemoryInfo for CPU based memory. Same as using OrtApi::CreateMemoryInfo with name = "Cpu" and id = 0.
   *
   * \param[in] type
   * \param[in] mem_type
   * \param[out] out
   *
   * \snippet{doc} snippets.dox OrtStatus Return Value
   */
  ORT_API2_STATUS(CreateCpuMemoryInfo, enum OrtAllocatorType type, enum OrtMemType mem_type,
                  _Outptr_ OrtMemoryInfo** out);

  /** \brief Compare ::OrtMemoryInfo objects for equality
   *
   * Compares all settings of each ::OrtMemoryInfo for equality
   *
   * \param[in] info1
   * \param[in] info2
   * \param[out] out Set to 0 if equal, -1 if not equal
   *
   * \snippet{doc} snippets.dox OrtStatus Return Value
   */
  ORT_API2_STATUS(CompareMemoryInfo, _In_ const OrtMemoryInfo* info1, _In_ const OrtMemoryInfo* info2, _Out_ int* out);

  /** \brief Get name from ::OrtMemoryInfo
   *
   * \param[in] ptr
   * \param[out] out Writes null terminated string to this pointer. Do NOT free the returned pointer. It is valid for the lifetime of the ::OrtMemoryInfo
   *
   * \snippet{doc} snippets.dox OrtStatus Return Value
   */
  ORT_API2_STATUS(MemoryInfoGetName, _In_ const OrtMemoryInfo* ptr, _Out_ const char** out);

  /** \brief Get the id from ::OrtMemoryInfo
   */
  ORT_API2_STATUS(MemoryInfoGetId, _In_ const OrtMemoryInfo* ptr, _Out_ int* out);

  /** \brief Get the ::OrtMemType from ::OrtMemoryInfo
   */
  ORT_API2_STATUS(MemoryInfoGetMemType, _In_ const OrtMemoryInfo* ptr, _Out_ OrtMemType* out);

  /** \brief Get the ::OrtAllocatorType from ::OrtMemoryInfo
   */
  ORT_API2_STATUS(MemoryInfoGetType, _In_ const OrtMemoryInfo* ptr, _Out_ OrtAllocatorType* out);

  /// @}
  /// \name OrtAllocator
  /// @{

  /// \brief Calls OrtAllocator::Alloc function
  ORT_API2_STATUS(AllocatorAlloc, _Inout_ OrtAllocator* ort_allocator, size_t size, _Outptr_ void** out);
  /// \brief Calls OrtAllocator::Free function
  ORT_API2_STATUS(AllocatorFree, _Inout_ OrtAllocator* ort_allocator, void* p);
  /// \brief Calls OrtAllocator::Info function
  ORT_API2_STATUS(AllocatorGetInfo, _In_ const OrtAllocator* ort_allocator, _Outptr_ const struct OrtMemoryInfo** out);

  /** \brief Get the default allocator
   *
   * The default allocator is a CPU based, non-arena. Always returns the same pointer to the same default allocator.
   *
   * \param[out] out Returned value should NOT be freed
   *
   * \snippet{doc} snippets.dox OrtStatus Return Value
   */
  ORT_API2_STATUS(GetAllocatorWithDefaultOptions, _Outptr_ OrtAllocator** out);

  /// @}
  /// \name OrtSessionOptions
  /// @{

  /** \brief Override session symbolic dimensions
   *
   * Override symbolic dimensions (by specific denotation strings) with actual values if known at session initialization time to enable
   * optimizations that can take advantage of fixed values (such as memory planning, etc)
   *
   * \param[in] options
   * \param[in] dim_denotation
   * \param[in] dim_value
   *
   * \snippet{doc} snippets.dox OrtStatus Return Value
   */
  ORT_API2_STATUS(AddFreeDimensionOverride, _Inout_ OrtSessionOptions* options, _In_ const char* dim_denotation,
                  _In_ int64_t dim_value);

  /// @}
  /// \name OrtValue
  /// @{

  /* Internal information (not seen in Doxygen)
   *
   * APIs to support non-tensor types - map and sequence.
   * Currently only the following types are supported
   * Note: the following types should be kept in sync with data_types.h
   * Map types
   * =========
   * std::map<std::string, std::string>
   * std::map<std::string, int64_t>
   * std::map<std::string, float>
   * std::map<std::string, double>
   * std::map<int64_t, std::string>
   * std::map<int64_t, int64_t>
   * std::map<int64_t, float>
   * std::map<int64_t, double>
   *
   * Sequence types
   * ==============
   * std::vector<std::string>
   * std::vector<int64_t>
   * std::vector<float>
   * std::vector<double>
   * std::vector<std::map<std::string, float>>
   * std::vector<std::map<int64_t, float>
   */

  /** \brief Get non tensor data from an ::OrtValue
   *
   * If `value` is of type ONNX_TYPE_MAP, you need to retrieve the keys and values
   * separately. Use index=0 to retrieve keys and index=1 to retrieve values.
   * If `value` is of type ONNX_TYPE_SEQUENCE, use index to retrieve the index'th element
   * of the sequence.
   *
   * \param[in] value
   * \param[in] index See above for usage based on `value` type
   * \param[in] allocator Allocator used to allocate ::OrtValue
   * \param[out] out Created ::OrtValue that holds the element requested. Must be freed with OrtApi::ReleaseValue
   *
   * \snippet{doc} snippets.dox OrtStatus Return Value
   */
  ORT_API2_STATUS(GetValue, _In_ const OrtValue* value, int index, _Inout_ OrtAllocator* allocator,
                  _Outptr_ OrtValue** out);

  /** \brief Get non tensor value count from an ::OrtValue
   *
   * If `value` is of type ONNX_TYPE_MAP 2 will always be returned. For ONNX_TYPE_SEQUENCE
   * the number of elements in the sequence will be returned
   *
   * \param[in] value
   * \param[out] out
   *
   * \snippet{doc} snippets.dox OrtStatus Return Value
   */
  ORT_API2_STATUS(GetValueCount, _In_ const OrtValue* value, _Out_ size_t* out);

  /** \brief Create a map or sequence ::OrtValue
   *
   * To construct a map (ONNX_TYPE_MAP), use num_values = 2 and `in` should be an array of 2 ::OrtValue%s
   * representing keys and values.<br>
   *
   * To construct a sequence (ONNX_TYPE_SEQUENCE), use num_values = N where N is the number of the elements in the
   * sequence. 'in' should be an array of N ::OrtValue%s.
   *
   * \param[in] in See above for details
   * \param[in] num_values
   * \param[in] value_type Must be either ONNX_TYPE_MAP or ONNX_TYPE_SEQUENCE
   * \param[out] out Newly created ::OrtValue. Must be freed with OrtApi::ReleaseValue
   *
   * \snippet{doc} snippets.dox OrtStatus Return Value
   */
  ORT_API2_STATUS(CreateValue, _In_reads_(num_values) const OrtValue* const* in, size_t num_values,
                  enum ONNXType value_type, _Outptr_ OrtValue** out);

  /** \brief Create an opaque (custom user defined type) ::OrtValue
   *
   * Constructs an ::OrtValue that contains a value of non-standard type created for
   * experiments or while awaiting standardization. ::OrtValue in this case would contain
   * an internal representation of the Opaque type. Opaque types are distinguished from
   * each other by two strings 1) domain and 2) type name. The combination of the two
   * must be unique, so the type representation is properly identified internally. The combination
   * must be properly registered from within ORT at both compile/run time or by another API.
   *
   * To construct the ::OrtValue pass domain and type names, also a pointer to a data container
   * the type of which must be known to both ORT and the client program. That data container may or may
   * not match the internal representation of the Opaque type. The sizeof(data_container) is passed for
   * verification purposes.
   *
   * \param[in] domain_name Null terminated string of the domain name
   * \param[in] type_name Null terminated string of the type name
   * \param[in] data_container User pointer Data to populate ::OrtValue
   * \param[in] data_container_size Size in bytes of what `data_container` points to
   * \param[out] out Newly created ::OrtValue. Must be freed with OrtApi::ReleaseValue
   *
   * \snippet{doc} snippets.dox OrtStatus Return Value
   */
  ORT_API2_STATUS(CreateOpaqueValue, _In_z_ const char* domain_name, _In_z_ const char* type_name,
                  _In_ const void* data_container, size_t data_container_size, _Outptr_ OrtValue** out);

  /** \brief Get internal data from an opaque (custom user defined type) ::OrtValue
   *
   * Copies internal data from an opaque value into a user provided buffer
   *
   * \see OrtApi::CreateOpaqueValue
   *
   * \param[in] domain_name Null terminated string of the domain name
   * \param[in] type_name Null terminated string of the type name
   * \param[in] in The opaque ::OrtValue
   * \param[out] data_container Buffer to copy data into
   * \param[out] data_container_size Size in bytes of the buffer pointed to by data_container. Must match the size of the internal buffer.
   *
   * \snippet{doc} snippets.dox OrtStatus Return Value
   */
  ORT_API2_STATUS(GetOpaqueValue, _In_ const char* domain_name, _In_ const char* type_name, _In_ const OrtValue* in,
                  _Out_ void* data_container, size_t data_container_size);

  /// @}
  /// \name OrtKernelInfo
  /// Custom operator APIs.
  /// @{

  /** \brief Get a float stored as an attribute in the graph node
   *
   * \param[in] info ::OrtKernelInfo instance
   * \param[in] name Null terminated string of the name of the attribute
   * \param[out] out Pointer to memory where the attribute will be stored
   *
   * \snippet{doc} snippets.dox OrtStatus Return Value
   */
  ORT_API2_STATUS(KernelInfoGetAttribute_float, _In_ const OrtKernelInfo* info, _In_ const char* name,
                  _Out_ float* out);

  /** \brief Fetch a 64-bit int stored as an attribute in the graph node
   *
   * \param[in] info ::OrtKernelInfo instance
   * \param[in] name Null terminated string of the name of the attribute
   * \param[out] out Pointer to memory where the attribute will be stored
   *
   * \snippet{doc} snippets.dox OrtStatus Return Value
   */
  ORT_API2_STATUS(KernelInfoGetAttribute_int64, _In_ const OrtKernelInfo* info, _In_ const char* name,
                  _Out_ int64_t* out);

  /** \brief Fetch a string stored as an attribute in the graph node
   *
   * If `out` is nullptr, the value of `size` is set to the true size of the string
   * attribute, and a success status is returned.
   *
   * If the `size` parameter is greater than or equal to the actual string attribute's size,
   * the value of `size` is set to the true size of the string attribute, the provided memory
   * is filled with the attribute's contents, and a success status is returned.
   *
   * If the `size` parameter is less than the actual string attribute's size and `out`
   * is not nullptr, the value of `size` is set to the true size of the string attribute
   * and a failure status is returned.)
   *
   * \param[in] info ::OrtKernelInfo instance
   * \param[in] name Null terminated string of the name of the attribute
   * \param[out] out Pointer to memory where the attribute will be stored
   * \param[in,out] size See above comments for details
   *
   * \snippet{doc} snippets.dox OrtStatus Return Value
   */
  ORT_API2_STATUS(KernelInfoGetAttribute_string, _In_ const OrtKernelInfo* info, _In_ const char* name, _Out_ char* out,
                  _Inout_ size_t* size);

  /// @}
  /// \name OrtKernelContext
  /// Custom operator APIs.
  /// @{

  /** \brief Used for custom operators, get the input count of a kernel
   *
   * \see ::OrtCustomOp
   */
  ORT_API2_STATUS(KernelContext_GetInputCount, _In_ const OrtKernelContext* context, _Out_ size_t* out);

  /** \brief Used for custom operators, get the output count of a kernel
   *
   * \see ::OrtCustomOp
   */
  ORT_API2_STATUS(KernelContext_GetOutputCount, _In_ const OrtKernelContext* context, _Out_ size_t* out);

  /** \brief Used for custom operators, get an input of a kernel
   *
   * The function attempts fetches the input of the kernel. If the input is optional
   * and not present, the function returns success and out is set to nullptr.
   *
   * \param[in] context ::OrtKernelContext instance
   * \param[in] index See KernelContext_GetInputCount for boundaries check.
   * \param[out] out OrtValue if the input is present otherwise is set nullptr
   *
   * \snippet{doc} snippets.dox OrtStatus Return Value
   */
  ORT_API2_STATUS(KernelContext_GetInput, _In_ const OrtKernelContext* context, _In_ size_t index,
                  _Out_ const OrtValue** out);

  /** \brief Used for custom operators, get an output of a kernel
   *
   * The function attempts fetches the output of the kernel. If the output is optional
   * and not present, the function returns success and out is set to nullptr.
   *
   * \param[in] context ::OrtKernelContext instance
   * \param[in] index See KernelContext_GetOutputCount for boundaries check.
   * \param[in] dim_values output dimensions
   * \param[in] dim_count number of dimensions
   * \param[out] out a ptr to OrtValue to output otherwise set to nullptr
   *
   * \snippet{doc} snippets.dox OrtStatus Return Value
   */
  ORT_API2_STATUS(KernelContext_GetOutput, _Inout_ OrtKernelContext* context, _In_ size_t index,
                  _In_ const int64_t* dim_values, size_t dim_count, _Outptr_ OrtValue** out);

  /// @}
  /// \name OrtEnv
  /// @{
  ORT_CLASS_RELEASE(Env);
  /// @}
  /// \name OrtStatus
  /// @{
  ORT_CLASS_RELEASE(Status);
  /// @}
  /// \name OrtMemoryInfo
  /// @{
  ORT_CLASS_RELEASE(MemoryInfo);
  /// @}
  /// \name OrtSession
  /// @{
  ORT_CLASS_RELEASE(Session);  // Don't call ReleaseSession from Dllmain (because session owns a thread pool)
  /// @}
  /// \name OrtValue
  /// @{
  ORT_CLASS_RELEASE(Value);
  /// @}
  /// \name OrtRunOptions
  /// @{
  ORT_CLASS_RELEASE(RunOptions);
  /// @}
  /// \name OrtTypeInfo
  /// @{
  ORT_CLASS_RELEASE(TypeInfo);
  /// @}
  /// \name OrtTensorTypeAndShapeInfo
  /// @{
  ORT_CLASS_RELEASE(TensorTypeAndShapeInfo);
  /// @}
  /// \name OrtSessionOptions
  /// @{
  ORT_CLASS_RELEASE(SessionOptions);
  /// @}
  /// \name OrtCustomOpDomain
  /// @{
  ORT_CLASS_RELEASE(CustomOpDomain);

  /// @}
  /// \name OrtTypeInfo
  /// @{

  /** \brief Get denotation from type information
   *
   * Augments ::OrtTypeInfo to return denotations on the type.
   *
   * This is used by WinML to determine if an input/output is intended to be an Image or a Tensor.
   *
   * \param[in] type_info
   * \param[out] denotation Pointer to the null terminated denotation string is written to this pointer. This pointer is valid until the object is destroyed or the name is changed, do not free.
   * \param[out] len Length in bytes of the string returned in `denotation`
   *
   * \snippet{doc} snippets.dox OrtStatus Return Value
   */
  ORT_API2_STATUS(GetDenotationFromTypeInfo, _In_ const OrtTypeInfo* type_info, _Out_ const char** const denotation,
                  _Out_ size_t* len);

  /** \brief Get detailed map information from an ::OrtTypeInfo
   *
   * This augments ::OrtTypeInfo to return an ::OrtMapTypeInfo when the type is a map.
   * The OrtMapTypeInfo has additional information about the map's key type and value type.
   *
   * This is used by WinML to support model reflection APIs.
   *
   * \param[out] type_info
   * \param[out] out A pointer to the ::OrtMapTypeInfo. Do not free this value. If type_info
   *             does not contain a map, this value will be set to nullptr.
   *
   * \snippet{doc} snippets.dox OrtStatus Return Value
   */
  ORT_API2_STATUS(CastTypeInfoToMapTypeInfo, _In_ const OrtTypeInfo* type_info,
                  _Outptr_result_maybenull_ const OrtMapTypeInfo** out);

  /** \brief Cast ::OrtTypeInfo to an ::OrtSequenceTypeInfo
   *
   * This api augments ::OrtTypeInfo to return an ::OrtSequenceTypeInfo when the type is a sequence.
   * The ::OrtSequenceTypeInfo has additional information about the sequence's element type.
   *
   * This is used by WinML to support model reflection APIs.
   *
   * \param[in] type_info
   * \param[out] out A pointer to the OrtSequenceTypeInfo. Do not free this value. If type_info
   *             doesn not contain a sequence, this value will be set to nullptr.
   *
   * \snippet{doc} snippets.dox OrtStatus Return Value
   */
  ORT_API2_STATUS(CastTypeInfoToSequenceTypeInfo, _In_ const OrtTypeInfo* type_info,
                  _Outptr_result_maybenull_ const OrtSequenceTypeInfo** out);

  /// @}
  /// \name OrtMapTypeInfo
  /// @{

  /** \brief Get key type from an ::OrtMapTypeInfo
   *
   * Key types are restricted to being scalar types.
   *
   * This is used by WinML to support model reflection APIs.
   *
   * \param[in] map_type_info
   * \param[out] out
   *
   * \snippet{doc} snippets.dox OrtStatus Return Value
   */
  ORT_API2_STATUS(GetMapKeyType, _In_ const OrtMapTypeInfo* map_type_info, _Out_ enum ONNXTensorElementDataType* out);

  /** \brief Get the value type from an ::OrtMapTypeInfo
   *
   * \param[in] map_type_info
   * \param[out] type_info A copy of the OrtTypeInfo for the map value type.
   *                       The user must free this value with ReleaseTypeInfo.
   *
   * \snippet{doc} snippets.dox OrtStatus Return Value
   */
  ORT_API2_STATUS(GetMapValueType, _In_ const OrtMapTypeInfo* map_type_info, _Outptr_ OrtTypeInfo** type_info);

  /// @}
  /// \name OrtSequenceTypeInfo
  /// @{

  /** \brief Get element type from an ::OrtSequenceTypeInfo
   *
   * This is used by WinML to support model reflection APIs.
   *
   * \param[in] sequence_type_info
   * \param[out] type_info A copy of the OrtTypeInfo for the sequence element type.
   *                       The user must free this value with ReleaseTypeInfo.
   *
   * \snippet{doc} snippets.dox OrtStatus Return Value
   */
  ORT_API2_STATUS(GetSequenceElementType, _In_ const OrtSequenceTypeInfo* sequence_type_info,
                  _Outptr_ OrtTypeInfo** type_info);

  /// @}
  /// \name OrtMapTypeInfo
  /// @{
  ORT_CLASS_RELEASE(MapTypeInfo);
  /// @}
  /// \name OrtSequenceTypeInfo
  /// @{
  ORT_CLASS_RELEASE(SequenceTypeInfo);

  /// @}
  /// \name OrtSession
  /// @{

  /** \brief End profiling and return filename of the profile data
   *
   * Profiling is turned on through OrtApi::EnableProfiling
   *
   * \param[in] session
   * \param[in] allocator
   * \param[out] out Null terminated string of the filename, allocated using `allocator`. Must be freed using `allocator`
   *
   * \snippet{doc} snippets.dox OrtStatus Return Value
   */
  ORT_API2_STATUS(SessionEndProfiling, _In_ OrtSession* session, _Inout_ OrtAllocator* allocator, _Outptr_ char** out);

  /** \brief Get ::OrtModelMetadata from an ::OrtSession
   *
   * \param[in] session
   * \param[out] out Newly created ::OrtModelMetadata. Must be freed using OrtApi::ReleaseModelMetadata
   *
   * \snippet{doc} snippets.dox OrtStatus Return Value
   */
  ORT_API2_STATUS(SessionGetModelMetadata, _In_ const OrtSession* session, _Outptr_ OrtModelMetadata** out);

  /// @}
  /// \name OrtModelMetadata
  /// @{

  /** \brief Get `producer name` from an ::OrtModelMetadata
   *
   * \param[in] model_metadata
   * \param[in] allocator
   * \param[out] value Set to a null terminated string allocated using `allocator`. Must be freed using `allocator`
   *
   * \snippet{doc} snippets.dox OrtStatus Return Value
   */
  ORT_API2_STATUS(ModelMetadataGetProducerName, _In_ const OrtModelMetadata* model_metadata,
                  _Inout_ OrtAllocator* allocator, _Outptr_ char** value);

  /** \brief Get `graph name` from an ::OrtModelMetadata
   *
   * \param[in] model_metadata
   * \param[in] allocator
   * \param[out] value Set to a null terminated string allocated using `allocator`. Must be freed using `allocator`
   *
   * \snippet{doc} snippets.dox OrtStatus Return Value
   */
  ORT_API2_STATUS(ModelMetadataGetGraphName, _In_ const OrtModelMetadata* model_metadata,
                  _Inout_ OrtAllocator* allocator, _Outptr_ char** value);

  /** \brief Get `domain` from an ::OrtModelMetadata
   *
   * \param[in] model_metadata
   * \param[in] allocator
   * \param[out] value Set to a null terminated string allocated using `allocator`. Must be freed using `allocator`
   *
   * \snippet{doc} snippets.dox OrtStatus Return Value
   */
  ORT_API2_STATUS(ModelMetadataGetDomain, _In_ const OrtModelMetadata* model_metadata, _Inout_ OrtAllocator* allocator,
                  _Outptr_ char** value);

  /** \brief Get `description` from an ::OrtModelMetadata
   *
   * \param[in] model_metadata
   * \param[in] allocator
   * \param[out] value Set to a null terminated string allocated using `allocator`. Must be freed using `allocator`
   *
   * \snippet{doc} snippets.dox OrtStatus Return Value
   */
  ORT_API2_STATUS(ModelMetadataGetDescription, _In_ const OrtModelMetadata* model_metadata,
                  _Inout_ OrtAllocator* allocator, _Outptr_ char** value);

  /** \brief Return data for a key in the custom metadata map in an ::OrtModelMetadata
   *
   * \param[in] model_metadata
   * \param[in] allocator
   * \param[in] key Null terminated string
   * \param[out] value Set to a null terminated string allocated using `allocator`. Must be freed using `allocator`
   * `value` will be set to nullptr if the given key is not found in the custom metadata map.
   *
   * \snippet{doc} snippets.dox OrtStatus Return Value
   */
  ORT_API2_STATUS(ModelMetadataLookupCustomMetadataMap, _In_ const OrtModelMetadata* model_metadata,
                  _Inout_ OrtAllocator* allocator, _In_ const char* key, _Outptr_result_maybenull_ char** value);

  /** \brief Get version number from an ::OrtModelMetadata
   *
   * \param[in] model_metadata
   * \param[out] value Set to the version number
   *
   * \snippet{doc} snippets.dox OrtStatus Return Value
   */
  ORT_API2_STATUS(ModelMetadataGetVersion, _In_ const OrtModelMetadata* model_metadata, _Out_ int64_t* value);

  ORT_CLASS_RELEASE(ModelMetadata);

  /// @}
  /// \name OrtEnv
  /// @{

  /** \brief Create an OrtEnv
   *
   * Create an environment with global threadpools that will be shared across sessions.
   * Use this in conjunction with OrtApi::DisablePerSessionThreads or else the session will use
   * its own thread pools.
   *
   * \param[in] log_severity_level The log severity level.
   * \param[in] logid The log identifier.
   * \param[in] tp_options
   * \param[out] out Returned newly created OrtEnv. Must be freed with OrtApi::ReleaseEnv
   *
   * \snippet{doc} snippets.dox OrtStatus Return Value
   */
  ORT_API2_STATUS(CreateEnvWithGlobalThreadPools, OrtLoggingLevel log_severity_level, _In_ const char* logid,
                  _In_ const OrtThreadingOptions* tp_options, _Outptr_ OrtEnv** out);

  /// @}
  /// \name OrtSessionOptions
  /// @{

  /** \brief Use global thread pool on a session
   *
   * Disable using per session thread pool and use the shared global threadpool.
   * This should be used in conjunction with OrtApi::CreateEnvWithGlobalThreadPools.
   *
   * \param[in] options
   *
   * \snippet{doc} snippets.dox OrtStatus Return Value
   */
  ORT_API2_STATUS(DisablePerSessionThreads, _Inout_ OrtSessionOptions* options);

  /// @}
  /// \name OrtThreadingOptions
  /// @{

  /** \brief Create an ::OrtThreadingOptions
   *
   * \param[out] out Newly created ::OrtThreadingOptions. Must be freed with OrtApi::ReleaseThreadingOptions
   * \snippet{doc} snippets.dox OrtStatus Return Value
   */
  ORT_API2_STATUS(CreateThreadingOptions, _Outptr_ OrtThreadingOptions** out);

  ORT_CLASS_RELEASE(ThreadingOptions);

  /// @}
  /// \name OrtModelMetadata
  /// @{

  /**
   *
   * \param[in] model_metadata
   * \param[in] allocator
   * \param[out] keys Array of null terminated strings (array count = num_keys) allocated using `allocator`.
   *  The strings and the pointer array must be freed using `allocator`
   *  `keys` will be set to nullptr if the custom metadata map is empty.
   * \param[out] num_keys Set to the number of elements in the `keys` array
   *
   * \snippet{doc} snippets.dox OrtStatus Return Value
   */
  ORT_API2_STATUS(ModelMetadataGetCustomMetadataMapKeys, _In_ const OrtModelMetadata* model_metadata,
                  _Inout_ OrtAllocator* allocator, _Outptr_result_buffer_maybenull_(*num_keys) char*** keys, _Out_ int64_t* num_keys);

  /// @}
  /// \name OrtSessionOptions
  /// @{

  /**
   *
   * Override symbolic dimensions (by specific name strings) with actual values
   * if known at session initialization time to enable optimizations that can
   * take advantage of fixed values (such as memory planning, etc)
   *
   */
  ORT_API2_STATUS(AddFreeDimensionOverrideByName,
                  _Inout_ OrtSessionOptions* options, _In_ const char* dim_name,
                  _In_ int64_t dim_value);

  /// @}
  /// \name Misc
  /// @{

  /** \brief Get the names of all available providers
   *
   * \note The providers in the list are not guaranteed to be usable. They may fail to load due to missing system dependencies.
   *    For example, if the CUDA/cuDNN libraries are not installed, the CUDA provider will report an error when it is added to the session options.
   *
   * \param[out] out_ptr Set to a pointer to an array of null terminated strings of the available providers. The entries and the
   *    array itself must be freed using OrtApi::ReleaseAvailableProviders
   * \param[out] provider_length Set to the number of entries in the `out_ptr` array
   *
   * \snippet{doc} snippets.dox OrtStatus Return Value
   */
  ORT_API2_STATUS(GetAvailableProviders, _Outptr_ char*** out_ptr, _Out_ int* provider_length);

  /** \brief Release data from OrtApi::GetAvailableProviders. This API will never fail
   * so you can rely on it in a noexcept code.
   *
   * \param[in] ptr The `out_ptr` result from OrtApi::GetAvailableProviders.
   * \param[in] providers_length The `provider_length` result from OrtApi::GetAvailableProviders
   *
   * \snippet{doc} snippets.dox OrtStatus Return Value
   */
  ORT_API2_STATUS(ReleaseAvailableProviders, _In_ char** ptr,
                  _In_ int providers_length);

  /// @}
  /// \name OrtValue
  /// @{

  /** \brief Get the length of a single string in a string tensor
   *
   * \param[in] value A string tensor
   * \param[in] index Index of the string in the tensor
   * \param[out] out Set to number of bytes of the string element
   *
   * \snippet{doc} snippets.dox OrtStatus Return Value
   */
  ORT_API2_STATUS(GetStringTensorElementLength, _In_ const OrtValue* value, size_t index, _Out_ size_t* out);

  /** \brief Get a single string from a string tensor
   *
   * \param[in] value A string tensor
   * \param[in] s_len Number of bytes in the `s` buffer. Must match the value returned by OrtApi::GetStringTensorElementLength.
   * \param[in] index Index of the string in the tensor
   * \param[out] s The string element contents in UTF-8 encoding. The string is NOT null-terminated.
   *
   * \snippet{doc} snippets.dox OrtStatus Return Value
   */
  ORT_API2_STATUS(GetStringTensorElement, _In_ const OrtValue* value, size_t s_len, size_t index, _Out_writes_bytes_all_(s_len) void* s);

  /** \brief Set a single string in a string tensor
   *
   * \param[in] value A string tensor
   * \param[in] s A null terminated UTF-8 encoded string
   * \param[in] index Index of the string in the tensor to set
   *
   * \snippet{doc} snippets.dox OrtStatus Return Value
   */
  ORT_API2_STATUS(FillStringTensorElement, _Inout_ OrtValue* value, _In_ const char* s, size_t index);

  /// @}
  /// \name OrtSessionOptions
  /// @{

  /** \brief Set a session configuration entry as a pair of strings
   *
   * If a configuration with same key exists, this will overwrite the configuration with the given config_value.
   *
   * The config_key and the format of config_value are defined in onnxruntime_session_options_config_keys.h
   *
   * \param[in] options
   * \param[in] config_key A null terminated string representation of the config key
   * \param[in] config_value A null terminated string representation of the config value
   *
   * \snippet{doc} snippets.dox OrtStatus Return Value
   */
  ORT_API2_STATUS(AddSessionConfigEntry, _Inout_ OrtSessionOptions* options,
                  _In_z_ const char* config_key, _In_z_ const char* config_value);

  /// @}
  /// \name OrtAllocator
  /// @{

  /** \brief Create an allocator for an ::OrtSession following an ::OrtMemoryInfo
   *
   * \param[in] session
   * \param[in] mem_info valid ::OrtMemoryInfo instance
   * \param[out] out Newly created ::OrtAllocator. Must be freed with OrtApi::ReleaseAllocator
   *
   * \snippet{doc} snippets.dox OrtStatus Return Value
   */
  ORT_API2_STATUS(CreateAllocator, _In_ const OrtSession* session, _In_ const OrtMemoryInfo* mem_info,
                  _Outptr_ OrtAllocator** out);

  /** \brief Release an ::OrtAllocator obtained from OrtApi::CreateAllocator
   */
  ORT_CLASS_RELEASE(Allocator);

  /// @}
  /// \name OrtSession
  /// @{

  /** \brief Run a model using Io Bindings for the inputs & outputs
   *
   * \see OrtApi::Run
   *
   * \param[in] session
   * \param[in] run_options
   * \param[in] binding_ptr
   *
   * \snippet{doc} snippets.dox OrtStatus Return Value
   */
  ORT_API2_STATUS(RunWithBinding, _Inout_ OrtSession* session, _In_ const OrtRunOptions* run_options, _In_ const OrtIoBinding* binding_ptr);

  /** \brief Create an ::OrtIoBinding instance
   *
   * An IoBinding object allows one to bind pre-allocated ::OrtValue%s to input names.
   * Thus if you want to use a raw on device buffer as input or output you can avoid
   * extra copy during runtime.
   *
   * \param[in] session
   * \param[out] out Newly created ::OrtIoBinding. Must be freed with OrtApi::ReleaseIoBinding
   *
   * \snippet{doc} snippets.dox OrtStatus Return Value
   */
  ORT_API2_STATUS(CreateIoBinding, _Inout_ OrtSession* session, _Outptr_ OrtIoBinding** out);

  /// @}
  /// \name OrtIoBinding
  /// @{

  /** \brief Release an ::OrtIoBinding obtained from OrtApi::CreateIoBinding
   */
  ORT_CLASS_RELEASE(IoBinding);

  /** \brief Bind an ::OrtValue to an ::OrtIoBinding input
   *
   * When using OrtApi::RunWithBinding this value is used for the named input
   *
   * \param[in] binding_ptr
   * \param[in] name Name for the model input
   * \param[in] val_ptr ::OrtValue of Tensor type.
   *
   * \snippet{doc} snippets.dox OrtStatus Return Value
   */
  ORT_API2_STATUS(BindInput, _Inout_ OrtIoBinding* binding_ptr, _In_ const char* name, _In_ const OrtValue* val_ptr);

  /** \brief Bind an ::OrtValue to an ::OrtIoBinding output
   *
   * When using OrtApi::RunWithBinding this value is used for the named output
   *
   * \param[in] binding_ptr
   * \param[in] name Null terminated string of the model output name
   * \param[in] val_ptr ::OrtValue of Tensor type.
   *
   * \snippet{doc} snippets.dox OrtStatus Return Value
   */
  ORT_API2_STATUS(BindOutput, _Inout_ OrtIoBinding* binding_ptr, _In_ const char* name, _In_ const OrtValue* val_ptr);

  /** \brief Bind an ::OrtIoBinding output to a device
   *
   * Binds the ::OrtValue to a device which is specified by ::OrtMemoryInfo.
   * You can either create an instance of ::OrtMemoryInfo with a device id or obtain one from the allocator that you have created/are using
   * This is useful when one or more outputs have dynamic shapes and, it is hard to pre-allocate and bind a chunk of
   * memory within ::OrtValue ahead of time.
   *
   * \see OrtApi::RunWithBinding
   *
   * \param[in] binding_ptr
   * \param[in] name Null terminated string of the device name
   * \param[in] mem_info_ptr
   *
   * \snippet{doc} snippets.dox OrtStatus Return Value
   */
  ORT_API2_STATUS(BindOutputToDevice, _Inout_ OrtIoBinding* binding_ptr, _In_ const char* name, _In_ const OrtMemoryInfo* mem_info_ptr);

  /** \brief Get the names of an ::OrtIoBinding's outputs
   *
   * Returns the names of the outputs in the order they were bound. This is useful after running the model
   * with bound outputs because the returned names are in order in which output ::OrtValue are returned. This is useful if
   * the order of outputs and their names is not known.
   *
   * \param[in] binding_ptr
   * \param[in] allocator Allocator used to allocate continuous buffers for output strings and lengths.
   * \param[out] buffer Returns an array of non-null terminated UTF-8 strings. The number of strings stored is returned in the count parameter.
   *   This buffer is allocated using `allocator` and must be freed using it.
   * \param[out] lengths Returns an array of `count` lengths of the strings returned in `buffer`
   *   This buffer is allocated using `allocator` and must be freed using it.
   * \param[out] count Number of strings returned. If `binding_ptr` has no bound outputs, zero is returned,
   *              no memory allocation is performed and buffer and lengths are set to nullptr.
   *
   * \snippet{doc} snippets.dox OrtStatus Return Value
   */
  ORT_API2_STATUS(GetBoundOutputNames, _In_ const OrtIoBinding* binding_ptr, _In_ OrtAllocator* allocator,
                  _Out_ char** buffer, _Out_writes_all_(count) size_t** lengths, _Out_ size_t* count);

  /** \brief Get the output ::OrtValue objects from an ::OrtIoBinding
   *
   * Returns an array of pointers to individually allocated ::OrtValue%s that contain results of a model execution with OrtApi::RunWithBinding
   * The array contains the same number of ::OrtValue%s and they are in the same order as they were bound with OrtApi::BindOutput
   * or OrtApi::BindOutputToDevice.
   *
   * The returned ::OrtValue%s must be released using OrtApi::ReleaseValue after they are no longer needed.
   * The array is allocated using the specified instance of the allocator and must be freed using the same allocator after
   * all the ::OrtValue%s contained therein are individually released.
   *
   * \param[in] binding_ptr
   * \param[in] allocator Allocator used to allocate output array
   * \param[out] output Set to the allocated array of allocated ::OrtValue outputs. Set to nullptr if there are 0 outputs.
   * \param[out] output_count Set to number of ::OrtValue%s returned
   *
   * \snippet{doc} snippets.dox OrtStatus Return Value
   */
  ORT_API2_STATUS(GetBoundOutputValues, _In_ const OrtIoBinding* binding_ptr, _In_ OrtAllocator* allocator,
                  _Out_writes_all_(output_count) OrtValue*** output, _Out_ size_t* output_count);

  /** \brief Clears any previously set Inputs for an ::OrtIoBinding
   */
  void(ORT_API_CALL* ClearBoundInputs)(_Inout_ OrtIoBinding* binding_ptr) NO_EXCEPTION ORT_ALL_ARGS_NONNULL;

  /** \brief Clears any previously set Outputs for an ::OrtIoBinding
   */
  void(ORT_API_CALL* ClearBoundOutputs)(_Inout_ OrtIoBinding* binding_ptr) NO_EXCEPTION ORT_ALL_ARGS_NONNULL;

  /// @}
  /// \name OrtValue
  /// @{

  /** \brief Direct memory access to a specified tensor element
   *
   * For example, given a tensor with shape of [3,224,224], a pointer to the element at location [2,150,128] can be retrieved
   *
   * This function only works for numeric type tensors (No strings, etc).
   * This is a no-copy method whose returned pointer is valid until the passed in ::OrtValue is free'd.
   *
   * \param[in] value
   * \param[in] location_values Pointer to an array of index values that specify an element's location relative to its shape
   * \param[in] location_values_count Number of elements in location_values. Must match the number of elements in the tensor's shape.
   * \param[out] out Set to a pointer to the element specified
   *
   * \snippet{doc} snippets.dox OrtStatus Return Value
   */
  ORT_API2_STATUS(TensorAt, _Inout_ OrtValue* value, const int64_t* location_values, size_t location_values_count, _Outptr_ void** out);

  /// @}
  /// \name OrtEnv
  /// @{

  /** \brief Create an allocator and register it with the ::OrtEnv
   *
   * Enables sharing the allocator between multiple sessions that use the same env instance.
   * Lifetime of the created allocator will be valid for the duration of the environment.
   * Returns an error if an allocator with the same ::OrtMemoryInfo is already registered.
   *
   * See https://onnxruntime.ai/docs/get-started/with-c.html for details.
   *
   * \param[in] env ::OrtEnv instance
   * \param[in] mem_info
   * \param[in] arena_cfg Pass nullptr for defaults
   *
   * \snippet{doc} snippets.dox OrtStatus Return Value
   */
  ORT_API2_STATUS(CreateAndRegisterAllocator, _Inout_ OrtEnv* env, _In_ const OrtMemoryInfo* mem_info,
                  _In_ const OrtArenaCfg* arena_cfg);

  /** \brief Set language projection
   *
   * Set the language projection for collecting telemetry data when Env is created.
   *
   * The default is ORT_PROJECTION_C, which means it will classify the language not in the list to C also.
   *
   * \param[in] ort_env
   * \param[in] projection
   *
   * \snippet{doc} snippets.dox OrtStatus Return Value
   */
  ORT_API2_STATUS(SetLanguageProjection, _In_ const OrtEnv* ort_env, _In_ OrtLanguageProjection projection);

  /// @}
  /// \name OrtSession
  /// @{

  /** \brief Return the time that profiling was started
   *
   * \note The timer precision varies per platform. On Windows and MacOS, the precision will be ~100ns
   *
   * \param[in] session
   * \param[out] out nanoseconds of profiling's start time
   *
   * \snippet{doc} snippets.dox OrtStatus Return Value
   */
  ORT_API2_STATUS(SessionGetProfilingStartTimeNs, _In_ const OrtSession* session, _Outptr_ uint64_t* out);

  /// @}
  /// \name OrtThreadingOptions
  /// @{

  /** \brief Set global intra-op thread count
   *
   * This configures the global thread pool options to be used in the call to OrtApi::CreateEnvWithGlobalThreadPools
   *
   * \param[in] tp_options
   * \param[in] intra_op_num_threads Number of threads, special values:<br>
   *    0 = Use default thread count<br>
   *    1 = The invoking thread will be used; no threads will be created in the thread pool.
   *
   * \snippet{doc} snippets.dox OrtStatus Return Value
   */
  ORT_API2_STATUS(SetGlobalIntraOpNumThreads, _Inout_ OrtThreadingOptions* tp_options, int intra_op_num_threads);

  /** \brief Set global inter-op thread count
   *
   * This configures the global thread pool options to be used in the call to OrtApi::CreateEnvWithGlobalThreadPools
   *
   * \param[in] tp_options
   * \param[in] inter_op_num_threads Number of threads, special values:<br>
   *    0 = Use default thread count<br>
   *    1 = The invoking thread will be used; no threads will be created in the thread pool.
   *
   * \snippet{doc} snippets.dox OrtStatus Return Value
   */
  ORT_API2_STATUS(SetGlobalInterOpNumThreads, _Inout_ OrtThreadingOptions* tp_options, int inter_op_num_threads);

  /** \brief Set global spin control options
   *
   * This will configure the global thread pool options to be used in the call to OrtApi::CreateEnvWithGlobalThreadPools.
   * Allow spinning of thread pools when their queues are empty. This will set the value for both
   * inter_op and intra_op threadpools.
   *
   * \param[in] tp_options
   * \param[in] allow_spinning Valid values are 0 or 1.<br>
   *   0 = It won't spin (recommended if CPU usage is high)<br>
   *   1 = Threadpool will spin to wait for queue to become non-empty
   *
   * \snippet{doc} snippets.dox OrtStatus Return Value
   */
  ORT_API2_STATUS(SetGlobalSpinControl, _Inout_ OrtThreadingOptions* tp_options, int allow_spinning);

  /// @}
  /// \name OrtSessionOptions
  /// @{

  /** \brief Add a pre-allocated initializer to a session
   *
   * If a model contains an initializer with a name that is same as the name passed to this call,
   * ORT will use this initializer instance instead of deserializing one from the model file. This
   * is useful when you want to share the same initializer across sessions.
   *
   * \param[in] options
   * \param[in] name Null terminated string of the initializer name
   * \param[in] val ::OrtValue containing the initializer. Its lifetime and the underlying initializer buffer must be
   *   managed by the user (created using the OrtApi::CreateTensorWithDataAsOrtValue) and it must outlive the session object
   *   to which it is added.
   *
   * \snippet{doc} snippets.dox OrtStatus Return Value
   */
  ORT_API2_STATUS(AddInitializer, _Inout_ OrtSessionOptions* options, _In_z_ const char* name,
                  _In_ const OrtValue* val);

  /// @}
  /// \name OrtEnv
  /// @{

  /**
   * Create a custom environment with global threadpools and logger that will be shared across sessions.
   * Use this in conjunction with OrtApi::DisablePerSessionThreads or else the session will use
   * its own thread pools.
   *
   * \param[in] logging_function A pointer to a logging function.
   * \param[in] logger_param A pointer to arbitrary data passed as the ::OrtLoggingFunction `param` parameter to
   *                         `logging_function`.
   * \param[in] log_severity_level The log severity level.
   * \param[in] logid The log identifier.
   * \param[in] tp_options
   * \param[out] out Newly created OrtEnv. Must be freed with OrtApi::ReleaseEnv
   *
   * \snippet{doc} snippets.dox OrtStatus Return Value
   */
  ORT_API2_STATUS(CreateEnvWithCustomLoggerAndGlobalThreadPools, OrtLoggingFunction logging_function, _In_opt_ void* logger_param, OrtLoggingLevel log_severity_level,
                  _In_ const char* logid, _In_ const struct OrtThreadingOptions* tp_options, _Outptr_ OrtEnv** out);

  /// @}
  /// \name OrtSessionOptions
  /// @{

  /** \brief Append CUDA provider to session options
   *
   * If CUDA is not available (due to a non CUDA enabled build, or if CUDA is not installed on the system), this function will return failure.
   *
   * \param[in] options
   * \param[in] cuda_options
   *
   * \snippet{doc} snippets.dox OrtStatus Return Value
   */
  ORT_API2_STATUS(SessionOptionsAppendExecutionProvider_CUDA,
                  _In_ OrtSessionOptions* options, _In_ const OrtCUDAProviderOptions* cuda_options);

  /** \brief Append ROCM execution provider to the session options
   *
   * If ROCM is not available (due to a non ROCM enabled build, or if ROCM is not installed on the system), this function will return failure.
   *
   * \param[in] options
   * \param[in] rocm_options
   *
   * \snippet{doc} snippets.dox OrtStatus Return Value
   */
  ORT_API2_STATUS(SessionOptionsAppendExecutionProvider_ROCM,
                  _In_ OrtSessionOptions* options, _In_ const OrtROCMProviderOptions* rocm_options);

  /** \brief Append OpenVINO execution provider to the session options
   *
   * If OpenVINO is not available (due to a non OpenVINO enabled build, or if OpenVINO is not installed on the system), this function will fail.
   *
   * \param[in] options
   * \param[in] provider_options
   *
   * \snippet{doc} snippets.dox OrtStatus Return Value
   */
  ORT_API2_STATUS(SessionOptionsAppendExecutionProvider_OpenVINO,
                  _In_ OrtSessionOptions* options, _In_ const OrtOpenVINOProviderOptions* provider_options);

  /// @}
  /// \name OrtThreadingOptions
  /// @{

  /** \brief Set threading flush-to-zero and denormal-as-zero
   *
   * Sets global thread pool options to be used in the call to OrtApi::CreateEnvWithGlobalThreadPools.
   * Flush-to-zero and denormal-as-zero are applied to threads in both intra and inter global thread pool.
   * \note This option is not needed if the models used have no denormals. Having no denormals is recommended as this option may hurt model accuracy.
   *
   * \param[in] tp_options
   *
   * \snippet{doc} snippets.dox OrtStatus Return Value
   */
  ORT_API2_STATUS(SetGlobalDenormalAsZero, _Inout_ OrtThreadingOptions* tp_options);

  /// @}
  /// \name OrtArenaCfg
  /// @{

  /** \deprecated Use OrtApi::CreateArenaCfgV2
   *
   * This will create the configuration of an arena that can eventually be used to define an arena based allocator's behavior
   *
   * \param[in] max_mem Use 0 to allow ORT to choose the default
   * \param[in] arena_extend_strategy Use -1 to allow ORT to choose the default, 0 = kNextPowerOfTwo, 1 = kSameAsRequested
   * \param[in] initial_chunk_size_bytes Use -1 to allow ORT to choose the default
   * \param[in] max_dead_bytes_per_chunk Use -1 to allow ORT to choose the default
   * \param[in] out A pointer to an OrtArenaCfg instance
   *
   * \snippet{doc} snippets.dox OrtStatus Return Value
   */
  ORT_API2_STATUS(CreateArenaCfg, _In_ size_t max_mem, int arena_extend_strategy, int initial_chunk_size_bytes,
                  int max_dead_bytes_per_chunk, _Outptr_ OrtArenaCfg** out);

  ORT_CLASS_RELEASE(ArenaCfg);

  /// @}
  /// \name OrtModelMetadata
  /// @{

  /**
   * Use this to obtain the description of the graph present in the model
   * (doc_string field of the GraphProto message within the ModelProto message).
   * If it doesn't exist, an empty string will be returned.
   *
   * \param[in] model_metadata An instance of ::OrtModelMetadata
   * \param[in] allocator Allocator used to allocate the string that will be returned back
   * \param[out] value Set to a null terminated string allocated using `allocator`.  The caller is responsible for freeing it using `allocator`
   *
   * \snippet{doc} snippets.dox OrtStatus Return Value
   */
  ORT_API2_STATUS(ModelMetadataGetGraphDescription, _In_ const OrtModelMetadata* model_metadata,
                  _Inout_ OrtAllocator* allocator, _Outptr_ char** value);

  /// @}
  /// \name OrtSessionOptions
  /// @{

  /** \brief Append TensorRT provider to session options
   *
   * If TensorRT is not available (due to a non TensorRT enabled build, or if TensorRT is not installed on the system), this function will return failure.
   *
   * \param[in] options
   * \param[in] tensorrt_options
   *
   * \snippet{doc} snippets.dox OrtStatus Return Value
   */
  ORT_API2_STATUS(SessionOptionsAppendExecutionProvider_TensorRT,
                  _In_ OrtSessionOptions* options, _In_ const OrtTensorRTProviderOptions* tensorrt_options);

  /// @}
  /// \name Misc
  /// @{

  /** \brief Set current GPU device ID
   *
   * Set the current device id of the GPU execution provider (CUDA/tensorrt/rocm). The device id should be less
   * than the total number of devices available. This is only useful when multiple-GPUs are installed and it is
   * required to restrict execution to a single GPU.
   *
   * \param[in] device_id
   *
   * \snippet{doc} snippets.dox OrtStatus Return Value
   */
  ORT_API2_STATUS(SetCurrentGpuDeviceId, _In_ int device_id);

  /** \brief Get current GPU device ID
   *
   * Get the current device id of the GPU execution provider (CUDA/tensorrt/rocm).
   *
   * \see OrtApi::SetCurrentGpuDeviceId
   *
   * \param[out] device_id
   *
   * \snippet{doc} snippets.dox OrtStatus Return Value
   */
  ORT_API2_STATUS(GetCurrentGpuDeviceId, _In_ int* device_id);

  /// @}
  /// \name OrtKernelInfo
  /// Custom operator APIs.
  /// @{

  /** \brief Fetch an array of int64_t values stored as an attribute in the graph node
   *
   *
   * If `out` is nullptr, the value of `size` is set to the true size of the attribute
   * array's size, and a success status is returned.
   *
   * If the `size` parameter is greater than or equal to the actual attribute array's size,
   * the value of `size` is set to the true size of the attribute array's size,
   * the provided memory is filled with the attribute's contents,
   * and a success status is returned.
   *
   * If the `size` parameter is less than the actual attribute array's size and `out`
   * is not nullptr, the value of `size` is set to the true size of the attribute array's size
   * and a failure status is returned.)
   *
   * \param[in] info instance
   * \param[in] name name of the attribute to be parsed
   * \param[out] out pointer to memory where the attribute's contents are to be stored
   * \param[in, out] size actual size of attribute array
   *
   * \snippet{doc} snippets.dox OrtStatus Return Value
   */
  ORT_API2_STATUS(KernelInfoGetAttributeArray_float, _In_ const OrtKernelInfo* info, _In_ const char* name,
                  _Out_ float* out, _Inout_ size_t* size);

  /** \brief Fetch an array of int64_t values stored as an attribute in the graph node
   *
   * If `out` is nullptr, the value of `size` is set to the true size of the attribute
   * array's size, and a success status is returned.
   *
   * If the `size` parameter is greater than or equal to the actual attribute array's size,
   * the value of `size` is set to the true size of the attribute array's size,
   * the provided memory is filled with the attribute's contents,
   * and a success status is returned.
   *
   * If the `size` parameter is less than the actual attribute array's size and `out`
   * is not nullptr, the value of `size` is set to the true size of the attribute array's size
   * and a failure status is returned.)
   *
   * \param[in] info instance
   * \param[in] name name of the attribute to be parsed
   * \param[out] out pointer to memory where the attribute's contents are to be stored
   * \param[in, out] size actual size of attribute array
   *
   * \snippet{doc} snippets.dox OrtStatus Return Value
   */
  ORT_API2_STATUS(KernelInfoGetAttributeArray_int64, _In_ const OrtKernelInfo* info, _In_ const char* name,
                  _Out_ int64_t* out, _Inout_ size_t* size);

  /// @}
  /// \name OrtArenaCfg
  /// @{

  /** \brief Create an ::OrtArenaCfg
   *
   * Create the configuration of an arena that can eventually be used to define an arena based allocator's behavior.
   *
   * Supported keys are (See https://onnxruntime.ai/docs/get-started/with-c.html for details on what the
   * following parameters mean and how to choose these values.):
   * "max_mem": Maximum memory that can be allocated by the arena based allocator.
   *  Use 0 for ORT to pick the best value. Default is 0.
   * "arena_extend_strategy": 0 = kNextPowerOfTwo, 1 = kSameAsRequested.
   *  Use -1 to allow ORT to choose the default.
   * "initial_chunk_size_bytes": (Possible) Size of the first allocation in the arena.
   *  Only relevant if arena strategy is `kNextPowerOfTwo`. Use -1 to allow ORT to choose the default.
   *  Ultimately, the first allocation size is determined by the allocation memory request.
   * "max_dead_bytes_per_chunk": Threshold of unused memory in an allocated chunk of arena memory after
   *  crossing which the current chunk is chunked into 2.
   * "initial_growth_chunk_size_bytes": (Possible) Size of the second allocation in the arena.
   *  Only relevant if arena strategy is `kNextPowerOfTwo`. Use -1 to allow ORT to choose the default.
   * "max_power_of_two_extend_bytes": The maximum enxtend size if arena strategy is `kNextPowerOfTwo`.
   *  It is not an allocation limit, it is only a limit for extension when requested byte is less than the limit.
   *  When requested bytes is more than the limit, allocator will still return as requested.
   *  Use -1 to allow ORT to choose the default 1GB for max_power_of_two_extend_bytes.
   *  Ultimately, the allocation size is determined by the allocation memory request.
   *  Further allocation sizes are governed by the arena extend strategy.
   *
   * \param[in] arena_config_keys Keys to configure the arena
   * \param[in] arena_config_values Values to configure the arena
   * \param[in] num_keys Number of keys in `arena_config_keys` and `arena_config_values`
   * \param[out] out Newly created ::OrtArenaCfg. Must be freed with OrtApi::ReleaseArenaCfg
   *
   * \snippet{doc} snippets.dox OrtStatus Return Value
   */
  ORT_API2_STATUS(CreateArenaCfgV2, _In_reads_(num_keys) const char* const* arena_config_keys,
                  _In_reads_(num_keys) const size_t* arena_config_values, _In_ size_t num_keys,
                  _Outptr_ OrtArenaCfg** out);

  /// @}
  /// \name OrtRunOptions
  /// @{

  /** \brief Set a single run configuration entry as a pair of strings
   *
   * If a configuration with same key exists, this will overwrite the configuration with the given config_value
   *
   * The config_key and the format of config_value are defined in onnxruntime_run_options_config_keys.h
   *
   * \param[in] options
   * \param[in] config_key A null terminated string representation of the config key
   * \param[in] config_value  A null terminated string representation of the config value
   *
   * \snippet{doc} snippets.dox OrtStatus Return Value
   */
  ORT_API2_STATUS(AddRunConfigEntry, _Inout_ OrtRunOptions* options,
                  _In_z_ const char* config_key, _In_z_ const char* config_value);

  /// @}
  /// \name OrtPrepackedWeightsContainer
  /// @{

  /** \brief Create an ::OrtPrepackedWeightsContainer
   *
   * This container will hold pre-packed buffers of shared initializers for sharing between sessions
   * (i.e.) if there are shared initializers that can be shared between sessions, the pre-packed buffers
   * of these (if any) may possibly be shared to provide memory footprint savings. Pass this container
   * to sessions that you would like to share pre-packed buffers of shared initializers at session
   * creation time.
   *
   *  \param[out] out Newly created ::OrtPrepackedWeightsContainer. Must be freed with OrtApi::ReleasePrepackedWeightsContainer
   *
   * \snippet{doc} snippets.dox OrtStatus Return Value
   */
  ORT_API2_STATUS(CreatePrepackedWeightsContainer, _Outptr_ OrtPrepackedWeightsContainer** out);

  /** \brief Release OrtPrepackedWeightsContainer instance
   *
   * \note instance must not be released until the sessions using it are released
   */
  ORT_CLASS_RELEASE(PrepackedWeightsContainer);

  /// @}
  /// \name OrtSession
  /// @{

  /** \brief Create session with prepacked weights container
   *
   * Same functionality offered by OrtApi::CreateSession except that a container that contains
   * pre-packed weights' buffers is written into/read from by the created session.
   * This is useful when used in conjunction with OrtApi::AddInitializer which injects
   * shared initializer info into sessions. Wherever possible, the pre-packed versions of these
   * shared initializers are cached in this container so that multiple sessions can just re-use
   * these instead of duplicating these in memory.
   *
   * \param[in] env OrtEnv instance instance
   * \param[in] model_path Null terminated string of the path (wchar on Windows, char otherwise)
   * \param[in] options
   * \param[in] prepacked_weights_container
   * \param[out] out Newly created ::OrtSession. Must be freed with OrtApi::ReleaseSession
   *
   * \snippet{doc} snippets.dox OrtStatus Return Value
   */
  ORT_API2_STATUS(CreateSessionWithPrepackedWeightsContainer, _In_ const OrtEnv* env, _In_ const ORTCHAR_T* model_path,
                  _In_ const OrtSessionOptions* options,
                  _Inout_ OrtPrepackedWeightsContainer* prepacked_weights_container,
                  _Outptr_ OrtSession** out);

  /** \brief Create session from memory with prepacked weights container
   *
   * Same functionality offered by OrtApi::CreateSessionFromArray except that a container that contains
   * pre-packed weights' buffers is written into/read from by the created session.
   * This is useful when used in conjunction with OrtApi::AddInitializer which injects
   * shared initializer info into sessions. Wherever possible, the pre-packed versions of these
   * shared initializers are cached in this container so that multiple sessions can just re-use
   * these instead of duplicating these in memory.
   *
   * \param[in] env
   * \param[in] model_data Array of bytes holding the model
   * \param[in] model_data_length Number of bytes in `model_data_model`
   * \param[in] options
   * \param[in] prepacked_weights_container
   * \param[out] out Newly created ::OrtSession. Must be freed with OrtApi::ReleaseSession
   *
   * \snippet{doc} snippets.dox OrtStatus Return Value
   */
  ORT_API2_STATUS(CreateSessionFromArrayWithPrepackedWeightsContainer, _In_ const OrtEnv* env,
                  _In_ const void* model_data, size_t model_data_length,
                  _In_ const OrtSessionOptions* options,
                  _Inout_ OrtPrepackedWeightsContainer* prepacked_weights_container,
                  _Outptr_ OrtSession** out);

  /// @}
  /// \name OrtSessionOptions
  /// @{

  /** \brief Append TensorRT execution provider to the session options
   *
   * If TensorRT is not available (due to a non TensorRT enabled build), this function will return failure.
   *
   * This is slightly different from OrtApi::SessionOptionsAppendExecutionProvider_TensorRT, it takes an
   * ::OrtTensorRTProviderOptions which is publicly defined. This takes an opaque ::OrtTensorRTProviderOptionsV2
   * which must be created with OrtApi::CreateTensorRTProviderOptions.
   *
   * For OrtApi::SessionOptionsAppendExecutionProvider_TensorRT, the user needs to instantiate ::OrtTensorRTProviderOptions
   * as well as allocate/release buffers for some members of ::OrtTensorRTProviderOptions.
   * Here, OrtApi::CreateTensorRTProviderOptions and Ortapi::ReleaseTensorRTProviderOptions will do the memory management for you.
   *
   * \param[in] options
   * \param[in] tensorrt_options
   *
   * \snippet{doc} snippets.dox OrtStatus Return Value
   */
  ORT_API2_STATUS(SessionOptionsAppendExecutionProvider_TensorRT_V2,
                  _In_ OrtSessionOptions* options, _In_ const OrtTensorRTProviderOptionsV2* tensorrt_options);

  /// @}
  /// \name OrtTensorRTProviderOptionsV2
  /// @{

  /** \brief Create an OrtTensorRTProviderOptionsV2
   *
   * \param[out] out Newly created ::OrtTensorRTProviderOptionsV2. Must be released with OrtApi::ReleaseTensorRTProviderOptions
   *
   * \snippet{doc} snippets.dox OrtStatus Return Value
   */
  ORT_API2_STATUS(CreateTensorRTProviderOptions, _Outptr_ OrtTensorRTProviderOptionsV2** out);

  /** \brief Set options in a TensorRT Execution Provider.
   *
   * Please refer to https://onnxruntime.ai/docs/execution-providers/TensorRT-ExecutionProvider.html#cc
   * to know the available keys and values. Key should be in null terminated string format of the member of ::OrtTensorRTProviderOptionsV2
   * and value should be its related range. Recreates the options and only sets the supplied values.
   *
   * For example, key="trt_max_workspace_size" and value="2147483648"
   *
   * \param[in] tensorrt_options
   * \param[in] provider_options_keys Array of UTF-8 null-terminated string for provider options keys
   * \param[in] provider_options_values Array of UTF-8 null-terminated string for provider options values
   * \param[in] num_keys Number of elements in the `provider_option_keys` and `provider_options_values` arrays
   *
   * \snippet{doc} snippets.dox OrtStatus Return Value
   */
  ORT_API2_STATUS(UpdateTensorRTProviderOptions, _Inout_ OrtTensorRTProviderOptionsV2* tensorrt_options,
                  _In_reads_(num_keys) const char* const* provider_options_keys,
                  _In_reads_(num_keys) const char* const* provider_options_values,
                  _In_ size_t num_keys);

  /** \brief Get serialized TensorRT provider options string.
   *
   * For example, "trt_max_workspace_size=2147483648;trt_max_partition_iterations=10;trt_int8_enable=1;......"
   *
   * \param tensorrt_options - OrtTensorRTProviderOptionsV2 instance
   * \param allocator - a ptr to an instance of OrtAllocator obtained with OrtApi::CreateAllocator or OrtApi::GetAllocatorWithDefaultOptions
   *                      the specified allocator will be used to allocate continuous buffers for output strings and lengths.
   * \param ptr - is a UTF-8 null terminated string allocated using 'allocator'. The caller is responsible for using the same allocator to free it.
   *
   * \snippet{doc} snippets.dox OrtStatus Return Value
   */
  ORT_API2_STATUS(GetTensorRTProviderOptionsAsString, _In_ const OrtTensorRTProviderOptionsV2* tensorrt_options, _Inout_ OrtAllocator* allocator, _Outptr_ char** ptr);

  /** \brief Release an ::OrtTensorRTProviderOptionsV2
   *
   * \note This is an exception in the naming convention of other Release* functions, as the name of the method does not have the V2 suffix, but the type does
   */
  void(ORT_API_CALL* ReleaseTensorRTProviderOptions)(_Frees_ptr_opt_ OrtTensorRTProviderOptionsV2* input);

  /// @}
  /// \name OrtSessionOptions
  /// @{

  /** \brief Enable custom operators
   *
   * See onnxruntime-extensions: https://github.com/microsoft/onnxruntime-extensions.git
   *
   * \snippet{doc} snippets.dox OrtStatus Return Value
   */
  ORT_API2_STATUS(EnableOrtCustomOps, _Inout_ OrtSessionOptions* options);

  /// @}
  /// \name OrtAllocator
  /// @{

  /** \brief Register a custom allocator
   *
   * Enables sharing between multiple sessions that use the same env instance.
   * Returns an error if an allocator with the same ::OrtMemoryInfo is already registered.
   *
   * The behavior of this is exactly the same as OrtApi::CreateAndRegisterAllocator except
   * instead of ORT creating an allocator based on provided info, in this case
   * ORT uses the user-provided custom allocator.
   * See https://onnxruntime.ai/docs/get-started/with-c.html for details.
   *
   * \param[in] env
   * \param[in] allocator User provided allocator
   *
   * \snippet{doc} snippets.dox OrtStatus Return Value
   */
  ORT_API2_STATUS(RegisterAllocator, _Inout_ OrtEnv* env, _In_ OrtAllocator* allocator);

  /** \brief Unregister a custom allocator
   *
   * It is an error if you provide an ::OrtMemoryInfo not corresponding to any
   * registered allocators for sharing.
   *
   * \param[in] env
   * \param[in] mem_info
   *
   * \snippet{doc} snippets.dox OrtStatus Return Value
   */
  ORT_API2_STATUS(UnregisterAllocator, _Inout_ OrtEnv* env,
                  _In_ const OrtMemoryInfo* mem_info);

  /// @}
  /// \name OrtValue
  /// @{

  /** \brief Sets *out to 1 iff an ::OrtValue is a SparseTensor, and 0 otherwise
   *
   * \param[in] value existing ::OrtValue
   * \param[out] out unless an error occurs, contains 1 iff the value contains an instance
   *  of sparse tensor or 0 otherwise.
   *
   * \snippet{doc} snippets.dox OrtStatus Return Value
   */
  ORT_API2_STATUS(IsSparseTensor, _In_ const OrtValue* value, _Out_ int* out);

  /** \brief Create an ::OrtValue with a sparse tensor that is empty.
   *
   * Use FillSparseTensor<Format>() functions to populate sparse tensor with non-zero values and
   * format specific indices data.
   * Use ReleaseValue to destroy the sparse tensor, this will also release the buffer inside the output value
   * if any was allocated.
   * \param[in,out] allocator allocator to use when performing an allocation. Allocation will be performed
   *   by FillSparseTensor<Format>() APIs. The lifespan of the allocator instance must eclipse the lifespan
   *   this sparse tensor instance as the same allocator will be used to free memory.
   * \param[in] dense_shape shape of the original dense tensor
   * \param[in] dense_shape_len number of shape dimensions being passed
   * \param[in] type must be one of TENSOR_ELEMENT_DATA_TYPE_xxxx
   * \param[out] out Should be freed by calling ReleaseValue
   *
   * \snippet{doc} snippets.dox OrtStatus Return Value
   */
  ORT_API2_STATUS(CreateSparseTensorAsOrtValue, _Inout_ OrtAllocator* allocator, _In_ const int64_t* dense_shape,
                  size_t dense_shape_len, ONNXTensorElementDataType type, _Outptr_ OrtValue** out);

  /**
   * This fills populates an empty tensor that was created using OrtApi::CreateSparseTensorAsOrtValue.
   * This will allocate required memory and copy the supplied NNZ values and COO indices into that memory allocation.
   * Memory allocation is performed using the allocator that was specified with OrtApi::CreateSparseTensorAsOrtValue.
   *
   * \param[in,out] ort_value ::OrtValue to populate with data
   * \param[in] data_mem_info serves to identify the location of the data to be copied. If the allocator specified
   *  at the creation time has memory info that is not the same as mem_info argument to this function a X-device copy will be performed.
   *  String data is assumed to be on CPU and will only be copied into a CPU allocated buffer.
   * \param[in] values_shape pointer to values shape array
   * \param[in] values_shape_len length of the values_shape
   * \param[in] values pointer to an array of values. For strings, pass const char**.
   * \param[in] indices_data pointer to a location of COO indices
   * \param[in] indices_num number of COO indices
   *
   * \snippet{doc} snippets.dox OrtStatus Return Value
   */
  ORT_API2_STATUS(FillSparseTensorCoo, _Inout_ OrtValue* ort_value, _In_ const OrtMemoryInfo* data_mem_info,
                  _In_ const int64_t* values_shape, size_t values_shape_len, _In_ const void* values,
                  _In_ const int64_t* indices_data, size_t indices_num);

  /**
   * This fills populates an empty tensor that was created using OrtApi::CreateSparseTensorAsOrtValue.
   * This will allocate required memory and copy the supplied NNZ values and CSR indices into that memory allocation.
   * Memory allocation is performed using the allocator that was specified with OrtApi::CreateSparseTensorAsOrtValue.
   *
   * \param[in,out] ort_value ::OrtValue to populate with data
   * \param[in] data_mem_info serves to identify the location of the data to be copied. If the allocator specified
   *  at the creation time has memory info that is not the same as mem_info argument to this function a X-device copy will be performed.
   *  String data is assumed to be on CPU and will only be copied into a CPU allocated buffer.
   * \param[in] values_shape pointer to values shape array
   * \param[in] values_shape_len length of the values_shape
   * \param[in] values - pointer to an array of values. For strings, pass const char**.
   * \param[in] inner_indices_data pointer to a location of CSR inner indices
   * \param[in] inner_indices_num number of CSR inner indices
   * \param[in] outer_indices_data pointer to a location of CSR outer indices
   * \param[in] outer_indices_num number of CSR outer indices
   *
   * \snippet{doc} snippets.dox OrtStatus Return Value
   */
  ORT_API2_STATUS(FillSparseTensorCsr, _Inout_ OrtValue* ort_value, _In_ const OrtMemoryInfo* data_mem_info,
                  _In_ const int64_t* values_shape, size_t values_shape_len, _In_ const void* values,
                  _In_ const int64_t* inner_indices_data, size_t inner_indices_num,
                  _In_ const int64_t* outer_indices_data, size_t outer_indices_num);

  /**
   * This fills populates an empty tensor that was created using OrtApi::CreateSparseTensorAsOrtValue.
   * This will allocate required memory and copy the supplied NNZ values and BlockSparse indices into that memory allocation.
   * Memory allocation is performed using the allocator that was specified with OrtApi::CreateSparseTensorAsOrtValue.
   *
   * \param[in,out] ort_value ::OrtValue to populate with data
   * \param[in] data_mem_info serves to identify the location of the data to be copied. If the allocator specified
   *  at the creation time has memory info that is not the same as mem_info argument to this function a X-device copy will be performed.
   *  String data is assumed to be on CPU and will only be copied into a CPU allocated buffer.
   * \param[in] values_shape
   * \param[in] values_shape_len
   * \param[in] values structure with values information
   * \param[in] indices_shape_data pointer to a location of indices shape
   * \param[in] indices_shape_len length of the block sparse indices shape
   * \param[in] indices_data pointer to a location of indices data. Shape will determine the length of the indices data.
   *
   * \snippet{doc} snippets.dox OrtStatus Return Value
   */
  ORT_API2_STATUS(FillSparseTensorBlockSparse, _Inout_ OrtValue* ort_value, _In_ const OrtMemoryInfo* data_mem_info,
                  _In_ const int64_t* values_shape, size_t values_shape_len, _In_ const void* values,
                  _In_ const int64_t* indices_shape_data, size_t indices_shape_len,
                  _In_ const int32_t* indices_data);

  /**
   * Create an ::OrtValue with a sparse tensor. This is the first step.
   * Next, use Use<Format>Indices() functions to supply sparse tensor with
   * format specific indices data and set its sparse format to a specific enum value.
   * This will not perform memory allocations. It will
   * use supplied user buffer which should outlive the created sparse tensor.
   * Use OrtApi::ReleaseValue to destroy the sparse tensor. It would not release the supplied values buffer.
   * This function can not be used to map strings from the user allocated memory. Strings must always be copied
   * and have UTF-8 encoding. Therefore, use OrtApi::CreateSparseTensorAsOrtValue above and then fill it with data
   * using appropriate Make*() function.
   *
   * \param[in] info memory info where sparse values reside.
   * \param[in,out] p_data pointer to a user allocated buffer with values. To create a full sparse tensor with no non-zero
   *   values, pass nullptr
   * \param[in] dense_shape shape of the original dense tensor
   * \param[in] dense_shape_len number of shape dimensions being passed
   * \param[in] values_shape shape of the values data. To create a fully sparse tensor with no non-zero values,
   *   pass {0} shape.
   * \param[in] values_shape_len number of values shape dimensions
   * \param[in] type must be one of TENSOR_ELEMENT_DATA_TYPE_xxxx
   * \param[out] out Should be freed by calling ReleaseValue
   *
   * \snippet{doc} snippets.dox OrtStatus Return Value
   */
  ORT_API2_STATUS(CreateSparseTensorWithValuesAsOrtValue, _In_ const OrtMemoryInfo* info, _Inout_ void* p_data,
                  _In_ const int64_t* dense_shape, size_t dense_shape_len,
                  _In_ const int64_t* values_shape, size_t values_shape_len,
                  ONNXTensorElementDataType type, _Outptr_ OrtValue** out);

  /**
   * This assigns Coo format indices to the SparseTensor that was created by
   * OrtApi::CreateSparseTensorWithValuesAsOrtValue above. It also sets OrtSparseFormat to
   * ORT_SPARSE_COO. This will not allocate any additional memory for data. The life span of
   * indices_data buffer should eclipse the life span of this ::OrtValue.
   *
   * \param[in,out] ort_value ::OrtValue instance constructed with OrtApi::CreateSparseTensorWithValuesAsOrtValue
   * \param[in,out] indices_data pointer to a user pre-allocated buffer or nullptr for fully sparse tensors.
   * \param[in] indices_num  number of COO indices. Should either be 0 for fully sparse tensors, be equal
   *  to the number of nnz values specified to OrtApi::CreateSparseTensorWithValuesAsOrtValue for 1-D {nnz} indices or
   *  be twice as number of nnz values for a  2-D indices {nnz, 2}
   *
   * \snippet{doc} snippets.dox OrtStatus Return Value
   */
  ORT_API2_STATUS(UseCooIndices, _Inout_ OrtValue* ort_value, _Inout_ int64_t* indices_data, size_t indices_num);

  /**
   * The assigns CSR format indices to the SparseTensor that was created by
   * OrtApi::CreateSparseTensorWithValuesAsOrtValue above. It also sets OrtSparseFormat to
   * ORT_SPARSE_CSRC. This will not allocate any additional memory for data. The life spans of
   * inner_data and outer_data buffers should eclipse the life span of this ::OrtValue.
   *
   * \param[in,out] ort_value ::OrtValue instance constructed with OrtApi::CreateSparseTensorWithValuesAsOrtValue
   * \param[in,out] inner_data pointer to a user pre-allocated buffer or nullptr for fully sparse tensors.
   * \param[in] inner_num  number of inner CSR indices. Should either be 0 for fully sparse tensors or be equal
   * to the number of nnz values specified to OrtApi::CreateSparseTensorWithValuesAsOrtValue.
   * \param[in,out] outer_data pointer to user pre-allocated buffer or nullptr for fully sparse tensors.
   * \param[in] outer_num number of CSR outer indices. Should either be 0 for fully sparse tensors or
   * equal to rows + 1 of the dense shape.
   *
   * \snippet{doc} snippets.dox OrtStatus Return Value
   */
  ORT_API2_STATUS(UseCsrIndices, _Inout_ OrtValue* ort_value, _Inout_ int64_t* inner_data, size_t inner_num,
                  _Inout_ int64_t* outer_data, size_t outer_num);

  /**
   * The assigns BlockSparse format indices to the SparseTensor that was created by
   * OrtApi::CreateSparseTensorWithValuesAsOrtValue above. It also sets OrtSparseFormat to
   * ORT_SPARSE_BLOCK_SPARSE. This will not allocate any additional memory for data. The life span of
   * indices_data buffer must eclipse the lifespan of this ::OrtValue.
   *
   * \param[in,out] ort_value OrtValue instance constructed with OrtApi::CreateSparseTensorWithValuesAsOrtValue
   * \param[in] indices_shape pointer to indices shape. Use {0} for fully sparse tensors
   * \param[in] indices_shape_len length of the indices shape
   * \param[in,out] indices_data pointer to user pre-allocated buffer or nullptr for fully sparse tensors.
   *
   * \snippet{doc} snippets.dox OrtStatus Return Value
   */
  ORT_API2_STATUS(UseBlockSparseIndices, _Inout_ OrtValue* ort_value, const int64_t* indices_shape, size_t indices_shape_len, _Inout_ int32_t* indices_data);

  /** \brief Returns sparse tensor format enum iff a given ort value contains an instance of sparse tensor.
   *
   * \param[in] ort_value ::OrtValue that contains an instance of sparse tensor
   * \param[out] out pointer to out parameter
   *
   * \snippet{doc} snippets.dox OrtStatus Return Value
   */
  ORT_API2_STATUS(GetSparseTensorFormat, _In_ const OrtValue* ort_value, _Out_ enum OrtSparseFormat* out);

  /** \brief Returns data type and shape of sparse tensor values (nnz) iff ::OrtValue contains a SparseTensor.
   *
   * \param[in] ort_value An ::OrtValue that contains a fully constructed sparse tensor
   * \param[out] out Must be freed by OrtApi::ReleaseTensorTypeAndShapeInfo
   *
   * \snippet{doc} snippets.dox OrtStatus Return Value
   */
  ORT_API2_STATUS(GetSparseTensorValuesTypeAndShape, _In_ const OrtValue* ort_value, _Outptr_ OrtTensorTypeAndShapeInfo** out);

  /** \brief Returns numeric data for sparse tensor values (nnz). For string values use GetStringTensor*().
   *
   * \param[in] ort_value an instance of ::OrtValue containing sparse tensor
   * \param[out] out returns a pointer to values data.  Do not attempt to free this ptr.
   *
   * \snippet{doc} snippets.dox OrtStatus Return Value
   */
  ORT_API2_STATUS(GetSparseTensorValues, _In_ const OrtValue* ort_value, _Outptr_ const void** out);

  /** \brief Returns data type, shape for the type of indices specified by indices_format.
   *
   * \param[in] ort_value ::OrtValue containing sparse tensor.
   * \param[in] indices_format One of the indices formats. It is an error to request a format that the sparse
   * tensor does not contain.
   * \param[out] out an instance of ::OrtTensorTypeAndShapeInfo. Must be freed by OrtApi::ReleaseTensorTypeAndShapeInfo
   *
   * \snippet{doc} snippets.dox OrtStatus Return Value
   */
  ORT_API2_STATUS(GetSparseTensorIndicesTypeShape, _In_ const OrtValue* ort_value, enum OrtSparseIndicesFormat indices_format, _Outptr_ OrtTensorTypeAndShapeInfo** out);

  /** \brief Returns indices data for the type of the indices specified by indices_format
   *
   * \param[in] ort_value ::OrtValue containing sparse tensor.
   * \param[in] indices_format One of the indices formats. It is an error to request a format that the sparse tensor does not contain.
   * \param[out] num_indices Pointer to where the number of indices entries is returned
   * \param[out] indices Returned pointer to the indices data. Do not free the returned pointer as it refers to internal data owned by the ::OrtValue
   *
   * \snippet{doc} snippets.dox OrtStatus Return Value
   */
  ORT_API2_STATUS(GetSparseTensorIndices, _In_ const OrtValue* ort_value, enum OrtSparseIndicesFormat indices_format, _Out_ size_t* num_indices, _Outptr_ const void** indices);
  /// @}
  /// \name OrtSessionOptions
  /// @{

  /**
   * \brief Sets out to 1 iff an optional type OrtValue has an element, 0 otherwise (OrtValue is None)
   * Use this API to find if the optional type OrtValue is None or not.
   * If the optional type OrtValue is not None, use the OrtValue just like any other OrtValue.
   * For example, if you get an OrtValue that corresponds to Optional(tensor) and
   * if HasValue() returns true, use it as tensor and so on.

   * \param[in] value Input OrtValue.
   * \param[out] out indicating if the input OrtValue contains data (1) or if it is a None (0)
   *
   * \snippet{doc} snippets.dox OrtStatus Return Value
   */
  ORT_API2_STATUS(HasValue, _In_ const OrtValue* value, _Out_ int* out);

  /// @}
  /// \name OrtKernelContext
  /// Custom operator APIs.
  /// @{

  /** \brief Used for custom operators, gets the GPU compute stream to use to launch the custom a GPU kernel
   *   \see ::OrtCustomOp
   * \param[in]  context OrtKernelContext instance
   * \param[out] out Returns pointer to a GPU compute stream that can be used to launch the custom GPU kernel.
   *             If retrieving the GPU compute stream is not relevant (GPU not enabled in the build, kernel partitioned to
   *             some other EP), then a nullptr is returned as the output param.
   *             Do not free or mutate the returned pointer as it refers to internal data owned by the underlying session.
   *             Only use it for custom kernel launching.
   *
   * \snippet{doc} snippets.dox OrtStatus Return Value
   */
  ORT_API2_STATUS(KernelContext_GetGPUComputeStream, _In_ const OrtKernelContext* context, _Outptr_ void** out);

  /// @}
  /// \name GetTensorMemoryInfo
  /// @{
  /** \brief Returns a pointer to the ::OrtMemoryInfo of a Tensor
   * \param[in] value ::OrtValue containing tensor.
   * \param[out] mem_info ::OrtMemoryInfo of the tensor. Do NOT free the returned pointer. It is valid for the lifetime of the ::OrtValue
   *
   * \snippet{doc} snippets.dox OrtStatus Return Value
   */
  ORT_API2_STATUS(GetTensorMemoryInfo, _In_ const OrtValue* value, _Out_ const OrtMemoryInfo** mem_info);

  /// @}
  /// \name GetExecutionProviderApi
  /// @{
  /** \brief Get a pointer to the requested version of the Execution Provider specific
   * API extensions to the OrtApi
   * \param[in] provider_name The name of the execution provider name. Currently only the following
   * values are supported: "DML".
   * \param[in] version Must be ::ORT_API_VERSION.
   * \param[out] provider_api A void pointer containing a reference to the execution provider versioned api structure.
   * For example, the provider_api pointer can be cast to the OrtDmlApi* when the provider_name is "DML".
   *
   * \snippet{doc} snippets.dox OrtStatus Return Value
   */
  ORT_API2_STATUS(GetExecutionProviderApi, _In_ const char* provider_name, _In_ uint32_t version, _Outptr_ const void** provider_api);

  /// @}

  /// \name SessionOptions
  /// @{
  /** \brief Set custom thread creation function
   *
   * \param[in] options Session options
   * \param[in] ort_custom_create_thread_fn Custom thread creation function
   *
   * \snippet{doc} snippets.dox OrtStatus Return Value
   */
  ORT_API2_STATUS(SessionOptionsSetCustomCreateThreadFn, _Inout_ OrtSessionOptions* options, _In_ OrtCustomCreateThreadFn ort_custom_create_thread_fn);

  /** \brief Set creation options for custom thread
   *
   * \param[in] options Session options
   * \param[in] ort_custom_thread_creation_options Custom thread creation options (can be nullptr)
   *
   * \snippet{doc} snippets.dox OrtStatus Return Value
   */
  ORT_API2_STATUS(SessionOptionsSetCustomThreadCreationOptions, _Inout_ OrtSessionOptions* options, _In_ void* ort_custom_thread_creation_options);

  /** \brief Set custom thread join function
   *
   * \param[in] options Session options
   * \param[in] ort_custom_join_thread_fn Custom join thread function, must not be nullptr when ort_custom_create_thread_fn is set
   *
   * \snippet{doc} snippets.dox OrtStatus Return Value
   */
  ORT_API2_STATUS(SessionOptionsSetCustomJoinThreadFn, _Inout_ OrtSessionOptions* options, _In_ OrtCustomJoinThreadFn ort_custom_join_thread_fn);
  /// @}

  /// \name OrtThreadingOptions
  /// @{
  /** \brief Set custom thread creation function for global thread pools
   *
   * \param[inout] tp_options
   * \param[in] ort_custom_create_thread_fn Custom thread creation function
   *
   * \snippet{doc} snippets.dox OrtStatus Return Value
   */
  ORT_API2_STATUS(SetGlobalCustomCreateThreadFn, _Inout_ OrtThreadingOptions* tp_options, _In_ OrtCustomCreateThreadFn ort_custom_create_thread_fn);

  /** \brief Set custom thread creation options for global thread pools
   *
   * \param[inout] tp_options
   * \param[in] ort_custom_thread_creation_options Custom thread creation options (can be nullptr)
   *
   * \snippet{doc} snippets.dox OrtStatus Return Value
   */
  ORT_API2_STATUS(SetGlobalCustomThreadCreationOptions, _Inout_ OrtThreadingOptions* tp_options, _In_ void* ort_custom_thread_creation_options);

  /** \brief Set custom thread join function for global thread pools
   *
   * \param[inout] tp_options
   * \param[in] ort_custom_join_thread_fn Custom thread join function, must not be nullptr when global ort_custom_create_thread_fn is set
   *
   * \snippet{doc} snippets.dox OrtStatus Return Value
   */
  ORT_API2_STATUS(SetGlobalCustomJoinThreadFn, _Inout_ OrtThreadingOptions* tp_options, _In_ OrtCustomJoinThreadFn ort_custom_join_thread_fn);
  /// @}

  /** \brief Synchronize bound inputs. The call may be necessary for some providers, such as cuda,
   *   in case the system that allocated bound memory operated on a different stream. However, the
   *   operation is provider specific and could be a no-op.
   *
   * \param[inout] binding_ptr
   *
   * \snippet{doc} snippets.dox OrtStatus Return Value
   */
  ORT_API2_STATUS(SynchronizeBoundInputs, _Inout_ OrtIoBinding* binding_ptr);

  /** \brief Synchronize bound outputs. The call may be necessary for some providers, such as cuda,
   *   in case the system that allocated bound memory operated on a different stream. However, the
   *   operation is provider specific and could be a no-op.
   *
   * \param[inout] binding_ptr
   *
   * \snippet{doc} snippets.dox OrtStatus Return Value
   */
  ORT_API2_STATUS(SynchronizeBoundOutputs, _Inout_ OrtIoBinding* binding_ptr);

  /// \name OrtSessionOptions
  /// @{

  /** \brief Append CUDA execution provider to the session options
   *
   * If CUDA is not available (due to a non CUDA enabled build), this function will return failure.
   *
   * This is slightly different from OrtApi::SessionOptionsAppendExecutionProvider_CUDA, it takes an
   * ::OrtCUDAProviderOptions which is publicly defined. This takes an opaque ::OrtCUDAProviderOptionsV2
   * which must be created with OrtApi::CreateCUDAProviderOptions.
   *
   * For OrtApi::SessionOptionsAppendExecutionProvider_CUDA, the user needs to instantiate ::OrtCUDAProviderOptions
   * as well as allocate/release buffers for some members of ::OrtCUDAProviderOptions.
   * Here, OrtApi::CreateCUDAProviderOptions and Ortapi::ReleaseCUDAProviderOptions will do the memory management for you.
   *
   * \param[in] options
   * \param[in] cuda_options
   *
   * \snippet{doc} snippets.dox OrtStatus Return Value
   *
   * \since Version 1.11.
   */
  ORT_API2_STATUS(SessionOptionsAppendExecutionProvider_CUDA_V2,
                  _In_ OrtSessionOptions* options, _In_ const OrtCUDAProviderOptionsV2* cuda_options);

  /// @}
  /// \name OrtCUDAProviderOptionsV2
  /// @{

  /** \brief Create an OrtCUDAProviderOptionsV2
   *
   * \param[out] out Newly created ::OrtCUDAProviderOptionsV2. Must be released with OrtApi::ReleaseCudaProviderOptions
   *
   * \snippet{doc} snippets.dox OrtStatus Return Value
   *
   * \since Version 1.11.
   */
  ORT_API2_STATUS(CreateCUDAProviderOptions, _Outptr_ OrtCUDAProviderOptionsV2** out);

  /** \brief Set options in a CUDA Execution Provider.
   *
   * Please refer to https://onnxruntime.ai/docs/execution-providers/CUDA-ExecutionProvider.html#configuration-options
   * to know the available keys and values. Key should be in null terminated string format of the member of ::OrtCUDAProviderOptionsV2
   * and value should be its related range. Recreates the options and only sets the supplied values.
   *
   * For example, key="device_id" and value="0"
   *
   * \param[in] cuda_options
   * \param[in] provider_options_keys Array of UTF-8 null-terminated string for provider options keys
   * \param[in] provider_options_values Array of UTF-8 null-terminated string for provider options values
   * \param[in] num_keys Number of elements in the `provider_option_keys` and `provider_options_values` arrays
   *
   * \snippet{doc} snippets.dox OrtStatus Return Value
   *
   * \since Version 1.11.
   */
  ORT_API2_STATUS(UpdateCUDAProviderOptions, _Inout_ OrtCUDAProviderOptionsV2* cuda_options,
                  _In_reads_(num_keys) const char* const* provider_options_keys,
                  _In_reads_(num_keys) const char* const* provider_options_values,
                  _In_ size_t num_keys);

  /**
   * Get serialized CUDA provider options string.
   *
   * For example, "device_id=0;arena_extend_strategy=0;......"
   *
   * \param cuda_options - OrtCUDAProviderOptionsV2 instance
   * \param allocator - a ptr to an instance of OrtAllocator obtained with CreateAllocator() or GetAllocatorWithDefaultOptions()
   *                      the specified allocator will be used to allocate continuous buffers for output strings and lengths.
   * \param ptr - is a UTF-8 null terminated string allocated using 'allocator'. The caller is responsible for using the same allocator to free it.
   *
   * \snippet{doc} snippets.dox OrtStatus Return Value
   *
   * \since Version 1.11.
   */
  ORT_API2_STATUS(GetCUDAProviderOptionsAsString, _In_ const OrtCUDAProviderOptionsV2* cuda_options, _Inout_ OrtAllocator* allocator, _Outptr_ char** ptr);

  /** \brief Release an ::OrtCUDAProviderOptionsV2
   *
   * \note This is an exception in the naming convention of other Release* functions, as the name of the method does not have the V2 suffix, but the type does
   *
   * \since Version 1.11.
   */
  void(ORT_API_CALL* ReleaseCUDAProviderOptions)(_Frees_ptr_opt_ OrtCUDAProviderOptionsV2* input);

  /// @}

  /** \brief Append MIGraphX provider to session options
   *
   * If MIGraphX is not available (due to a non MIGraphX enabled build, or if MIGraphX is not installed on the system), this function will return failure.
   *
   * \param[in] options
   * \param[in] migraphx_options
   *
   * \snippet{doc} snippets.dox OrtStatus Return Value
   *
   * \since Version 1.11.
   */
  ORT_API2_STATUS(SessionOptionsAppendExecutionProvider_MIGraphX,
                  _In_ OrtSessionOptions* options, _In_ const OrtMIGraphXProviderOptions* migraphx_options);

  /** \brief Replace initialized Tensors with external data with the data provided in initializers.
   *
   * The function will find the initialized TensorProtos with external data in the graph with the provided names and
   * replace them with the provided tensors. The API verifies that the TensorProto being replaced
   * has an external data reference and has the same name, dimensions and data type as its replacement. The replacement
   * will occur before any of the optimizations take place. The data will be copied into the graph
   * since TensorProto can't refer to the user provided buffers.
   *
   * Once the model has been loaded, the OrtValue(s) added to SessionOptions instance will be removed
   * from the internal SessionOptions copy to save memory, the user provided buffers can then be deallocated
   * and the SessionOptions instance that refers to them can be destroyed.
   *
   * \param[in] options
   * \param[in] initializer_names Array of null terminated UTF-8 encoded strings of the initializers names.
   * \param[in] initializers Array of ::OrtValue type
   * \param[in] num_initializers Number of elements in the initializer_names and initializers
   *
   * \snippet{doc} snippets.dox OrtStatus Return Value
   *
   * \since Version 1.12.
   */
  ORT_API2_STATUS(AddExternalInitializers, _In_ OrtSessionOptions* options,
                  _In_reads_(num_initializers) const char* const* initializer_names,
                  _In_reads_(num_initializers) const OrtValue* const* initializers, size_t num_initializers);

  /** \brief: Create attribute of onnxruntime operator
   *
   * \param[in] name Name of the attribute
   * \param[in] data Data content of the attribute
   * \param[in] len Number of bytes stored in data
   * \param[in] type Data type
   * \param[out] op_attr Attribute that has been created, which must be released by OrtApi::ReleaseOpAttr
   *
   * \since Version 1.12.
   */
  ORT_API2_STATUS(CreateOpAttr,
                  _In_ const char* name,
                  _In_ const void* data,
                  _In_ int len,
                  _In_ OrtOpAttrType type,
                  _Outptr_ OrtOpAttr** op_attr);

  /* \brief: Release op attribute
   *
   * \param[in] opAttr Attribute created by OrtApi::CreateOpAttr
   *
   * \since Version 1.12.
   */
  ORT_CLASS_RELEASE(OpAttr);

  /** \brief: Create onnxruntime native operator
   *
   * \param[in] info Kernel info
   * \param[in] op_name Operator name
   * \param[in] domain Operator domain
   * \param[in] version Operator opset version
   * \param[in] type_constraint_names Name of the type constraints, such as "T" or "T1"
   * \param[in] type_constraint_values Type of each constraints
   * \param[in] type_constraint_count Number of constraints
   * \param[in] attr_values Attributes used to initialize the operator
   * \param[in] attr_count Number of the attributes
   * \param[in] input_count Number of inputs
   * \param[in] output_count Number of outputs
   * \param[out] ort_op Operator that has been created
   *
   * \since Version 1.12.
   */
  ORT_API2_STATUS(CreateOp,
                  _In_ const OrtKernelInfo* info,
                  _In_z_ const char* op_name,
                  _In_z_ const char* domain,
                  int version,
                  _In_reads_(type_constraint_count) const char** type_constraint_names,
                  _In_reads_(type_constraint_count) const ONNXTensorElementDataType* type_constraint_values,
                  int type_constraint_count,
                  _In_reads_(attr_count) const OrtOpAttr* const* attr_values,
                  int attr_count,
                  int input_count,
                  int output_count,
                  _Outptr_ OrtOp** ort_op);

  /** \brief: Invoke the operator created by OrtApi::CreateOp
   * The inputs must follow the order as specified in onnx specification
   *
   * \param[in] context Kernel context
   * \param[in] ort_op Operator that has been created
   * \param[in] input_values Array of inputs
   * \param[in] input_count Number of inputs
   * \param[in] output_values Array of outputs
   * \param[in] output_count Number of outputs
   *
   * \since Version 1.12.
   */
  ORT_API2_STATUS(InvokeOp,
                  _In_ const OrtKernelContext* context,
                  _In_ const OrtOp* ort_op,
                  _In_ const OrtValue* const* input_values,
                  _In_ int input_count,
                  _Inout_ OrtValue* const* output_values,
                  _In_ int output_count);

  /* \brief: Release an onnxruntime operator
   *
   * \param[in] Op Operator created by OrtApi::CreateOp
   *
   * \since Version 1.12.
   */
  ORT_CLASS_RELEASE(Op);

  /** \brief: Append execution provider to the session options.
   * \param[in] options
   * \param[in] provider_name - provider to add.
   * \param[in] provider_options_keys - keys to configure the provider options
   * \param[in] provider_options_values - values to configure the provider options
   * \param[in] num_keys - number of keys passed in
   *
   * Currently supported provider names:
   *   QNNExecutionProvider (or QNN)
   *   OpenVINOExecutionProvider (or OpenVINO)
   *   XnnpackExecutionProvider (or XNNPACK)
   *   WebNNExecutionProvider (or WEBNN)
   *   WebGpuExecutionProvider (or WebGPU)
   *   AzureExecutionProvider (or AZURE)
   *   JsExecutionProvider (or JS)
   *   VitisAIExecutionProvider (or VitisAI)
   *   CoreMLExecutionProvider (or CoreML)
   *
   * Note: If an execution provider has a dedicated SessionOptionsAppendExecutionProvider_<provider name> function
   *       that should be used to add it.
   *
   * QNN supported keys:
   *   "backend_type": Type of QNN backend. Specifies a backend path that is the associated QNN backend library file
   *      name. E.g., given backend type "htp", on Windows, the backend path would be "QnnHtp.dll", and on other
   *      platforms, it would be "libQnnHtp.so". Mutually exclusive with "backend_path".
   *      Available options:
   *      -# "cpu"
   *      -# "gpu"
   *      -# "htp": Default.
   *      -# "saver"
   *      -# "ir"
   *   "backend_path": File path to QNN backend library. Mutually exclusive with "backend_type".
   *   "profiling_level": QNN profiling level.
   *      Available options:
   *      -# "off": Default.
   *      -# "basic"
   *      -# "detailed"
   *   "profiling_file_path": QNN profiling file path if ETW not enabled.
   *   "rpc_control_latency": QNN RPC control latency.
   *   "vtcm_mb": QNN VTCM size in MB. default to 0(not set).
   *   "htp_performance_mode": QNN performance mode.
   *      Available options:
   *      -# "burst"
   *      -# "balanced"
   *      -# "default": Default.
   *      -# "high_performance"
   *      -# "high_power_saver"
   *      -# "low_balanced"
   *      -# "extreme_power_saver"
   *      -# "low_power_saver"
   *      -# "power_saver"
   *      -# "sustained_high_performance"
   *   "dump_qnn_ir_dlc": Use the QnnIr backend library to write .dlc files for each subgraph dispatched to QNN. When
   *       enabled, inference results will be incorrect. Use only for debugging.
   *      -# "0": Default: disabled
   *      -# "1": enabled
   *   "dump_qnn_ir_dlc_dir": Set the directory into which QnnIr will be configured to write QNN graphs as .dlc files.
   *      Default is current working directory.
   *   "qnn_ir_backend_path": File path to the QnnIr backend library. If "dump_qnn_ir_dlc" is enabled, use this path
   *      instead of looking for the Ir backend in the standard location.
   *   "qnn_saver_path": File path to the QNN Saver backend library. If specified, QNN Saver will be enabled and will
   *      dump QNN API calls to disk for replay/debugging. QNN Saver produces incorrect model inference results and
   *      may alter model/EP partitioning. Use only for debugging.
   *   "qnn_context_priority": QNN context priority.
   *      Available options:
   *      -# "low"
   *      -# "normal": Default.
   *      -# "normal_high"
   *      -# "high"
   *   "htp_graph_finalization_optimization_mode": Set the optimization mode for graph finalization on the HTP backend.
   *      Available options:
   *      -# "0": Default.
   *      -# "1": Faster preparation time, less optimal graph.
   *      -# "2": Longer preparation time, more optimal graph.
   *      -# "3": Longest preparation time, most likely even more optimal graph. See QNN SDK documentation for specific
   *        details.
   *   "soc_model": The SoC model number. Refer to the QNN SDK documentation for valid values.
   *      Defaults to "0" (unknown).
   *   "htp_arch": The minimum HTP architecture the driver will use to select compatible QNN operators.
   *      Available options:
   *      -# "0": Default (none).
   *      -# "68"
   *      -# "69"
   *      -# "73"
   *      -# "75"
   *   "device_id": The ID of the device to use when setting 'htp_arch'. Defaults to "0" (for single device).
   *   "enable_htp_fp16_precision": Used for float32 model for HTP backend.
   *      Enable the float32 model to be inferenced with fp16 precision. Otherwise, it will be fp32 precision.
   *      -# "0": With fp32 precision.
   *      -# "1": Default. With fp16 precision.
   *   "offload_graph_io_quantization": Offload graph input quantization and graph output dequantization to another
   *      execution provider (typically CPU EP).
   *      -# "0": Disabled. QNN EP will handle quantization and dequantization of graph I/O.
   *      -# "1": Enabled. This is the default value.
   *   "enable_htp_spill_fill_buffer": Enable HTP spill fill buffer setting. The flag is used while generating context
   *      binary.
   *      -# "0": Default. Disabled.
   *      -# "1": Enabled.
   *   "enable_htp_shared_memory_allocator": Enable the QNN HTP shared memory allocator. Requires libcdsprpc.so/dll to
   *      be available.
   *      -# "0": Default. Disabled.
   *      -# "1": Enabled.
   *   "dump_json_qnn_graph": Set to "1" to dump QNN graphs generated by QNN EP as JSON files. Each graph partition
   *      assigned to QNN EP is dumped to a separate file.
   *   "json_qnn_graph_dir": Directory in which to dump QNN JSON graphs. If not specified, QNN graphs are dumped in the
   *      program's current working directory. Ignored if "dump_json_qnn_graph" is not set.
   *
   * XNNPACK supported keys:
   *   "intra_op_num_threads": number of thread-pool size to use for XNNPACK execution provider.
   *      default value is 0, which means to use the session thread-pool size.
   *
   * \since Version 1.12.
   */
  ORT_API2_STATUS(SessionOptionsAppendExecutionProvider, _In_ OrtSessionOptions* options,
                  _In_ const char* provider_name,
                  _In_reads_(num_keys) const char* const* provider_options_keys,
                  _In_reads_(num_keys) const char* const* provider_options_values,
                  _In_ size_t num_keys);

  /* \brief: Get a copy of kernel info
   *
   * \param[in] info Kernel info
   * \param[out] info_copy Copy of kernel info
   *
   * \since Version 1.12.
   */
  ORT_API2_STATUS(CopyKernelInfo,
                  _In_ const OrtKernelInfo* info,
                  _Outptr_ OrtKernelInfo** info_copy);

  /* \brief: Release kernel info
   *
   * \param[in] KernelInfo A copy of kernel info returned by CopyKernelInfo
   *
   * \since Version 1.12.
   */
  ORT_CLASS_RELEASE(KernelInfo);

  /// \name Ort Training
  /// @{
  /** \brief Gets the Training C Api struct
   *
   * Call this function to access the ::OrtTrainingApi structure that holds pointers to functions that enable
   * training with onnxruntime.
   * \note A NULL pointer will be returned and no error message will be printed if the training api
   * is not supported with this build. A NULL pointer will be returned and an error message will be
   * printed if the provided version is unsupported, for example when using a runtime older than the
   * version created with this header file.
   *
   * \param[in] version Must be ::ORT_API_VERSION
   * \return The ::OrtTrainingApi struct for the version requested.
   *
   * \since Version 1.13
   */
  const OrtTrainingApi*(ORT_API_CALL* GetTrainingApi)(uint32_t version)NO_EXCEPTION;

  /// @}

  /** \brief Append CANN provider to session options
   *
   * If CANN is not available (due to a non CANN enabled build, or if CANN is not installed on the system), this function will return failure.
   *
   * \param[in] options
   * \param[in] cann_options
   *
   * \snippet{doc} snippets.dox OrtStatus Return Value
   *
   * \since Version 1.13.
   */
  ORT_API2_STATUS(SessionOptionsAppendExecutionProvider_CANN,
                  _In_ OrtSessionOptions* options, _In_ const OrtCANNProviderOptions* cann_options);

  /** \brief Create an OrtCANNProviderOptions
   *
   * \param[out] out created ::OrtCANNProviderOptions. Must be released with OrtApi::ReleaseCANNProviderOptions
   *
   * \snippet{doc} snippets.dox OrtStatus Return Value
   *
   * \since Version 1.13.
   */
  ORT_API2_STATUS(CreateCANNProviderOptions, _Outptr_ OrtCANNProviderOptions** out);

  /** \brief Set options in a CANN Execution Provider.
   *
   * \param[in] cann_options
   * \param[in] provider_options_keys Array of UTF-8 null-terminated string for provider options keys
   * \param[in] provider_options_values Array of UTF-8 null-terminated string for provider options values
   * \param[in] num_keys Number of elements in the `provider_option_keys` and `provider_options_values` arrays
   *
   * \snippet{doc} snippets.dox OrtStatus Return Value
   *
   * \since Version 1.13.
   */
  ORT_API2_STATUS(UpdateCANNProviderOptions, _Inout_ OrtCANNProviderOptions* cann_options,
                  _In_reads_(num_keys) const char* const* provider_options_keys,
                  _In_reads_(num_keys) const char* const* provider_options_values,
                  _In_ size_t num_keys);

  /** \brief Get serialized CANN provider options string.
   *
   * \param[in] cann_options OrtCANNProviderOptions instance
   * \param[in] allocator a ptr to an instance of OrtAllocator obtained with CreateAllocator()
   *                      or GetAllocatorWithDefaultOptions(), the specified allocator will be used to allocate
   *                      continuous buffers for output strings and lengths.
   * \param[out] ptr is a UTF-8 null terminated string allocated using 'allocator'.
   *                 The caller is responsible for using the same allocator to free it.
   *
   * \snippet{doc} snippets.dox OrtStatus Return Value
   *
   * \since Version 1.13.
   */
  ORT_API2_STATUS(GetCANNProviderOptionsAsString, _In_ const OrtCANNProviderOptions* cann_options,
                  _Inout_ OrtAllocator* allocator, _Outptr_ char** ptr);

  /** \brief Release an OrtCANNProviderOptions
   *
   * \param[in] input The pointer of OrtCANNProviderOptions which will been deleted
   *
   * \since Version 1.13.
   */
  void(ORT_API_CALL* ReleaseCANNProviderOptions)(_Frees_ptr_opt_ OrtCANNProviderOptions* input);

  /*  \brief Get OrtDevice type from MemoryInfo
   *
   *  \since Version 1.14
   */
  void(ORT_API_CALL* MemoryInfoGetDeviceType)(_In_ const OrtMemoryInfo* ptr, _Out_ OrtMemoryInfoDeviceType* out);

  /* \brief Update the OrtEnv instance with custom log severity level
   *
   * \param[in] ort_env The OrtEnv instance being used
   * \param[in] log_severity_level The log severity level.
   *
   * \since Version 1.14.
   */
  ORT_API2_STATUS(UpdateEnvWithCustomLogLevel, _In_ OrtEnv* ort_env, OrtLoggingLevel log_severity_level);

  /*  \brief Set affinities for intra op threads
   *
   * Affinity string follows format:
   * logical_processor_id,logical_processor_id;logical_processor_id,logical_processor_id
   * Semicolon isolates configurations among threads, while comma split processors where ith thread expected to attach to.
   * e.g. 1,2,3;4,5
   * specifies affinities for two threads, with the 1st thread attach to the 1st, 2nd, and 3rd processor, and 2nd thread to the 4th and 5th.
   * To ease the configuration, an "interval" is also allowed:
   * e.g. 1-8;8-16;17-24
   * orders that the 1st thread runs on first eight processors, 2nd thread runs on next eight processors, and so forth.
   * Note:
   * 1. Once set, the number of thread affinities must equal to intra_op_num_threads - 1,
   *    ort does not set affinity on the main thread which is started and managed by the calling app;
   * 2. For windows, ort will infer the group id from a logical processor id, for example, assuming there are two groups with each has 64 logical processors,
   *    an id of 64 will be inferred as the last processor of the 1st group, while 65 will be interpreted as the 1st processor of the second group.
   *    Hence 64-65 is an invalid configuration, because a windows thread cannot be attached to processors across group boundary.
   *
   *  \since Version 1.14
   */
  ORT_API2_STATUS(SetGlobalIntraOpThreadAffinity, _Inout_ OrtThreadingOptions* tp_options, const char* affinity_string);

  /** \brief Register custom ops from a shared library.
   *
   * Loads a shared library (.dll on windows, .so on linux, etc) named 'library_name' and looks for this entry point:
   *		OrtStatus* RegisterCustomOps(OrtSessionOptions * options, const OrtApiBase* api);
   * It then passes in the provided session options to this function along with the api base.
   *
   * The handle to the loaded library is automatically released by ORT when the last OrtSession that references the
   * library handle is released. If no OrtSession is created, then the library handle is released when the provided
   * OrtSessionOptions is released.
   *
   * \param[in] options The session options.
   * \param[in] library_name The name of the shared library to load and register. Refer to OS-specific dynamic library
   *                         loading utilities (e.g., LoadLibraryEx on Windows or dlopen on Linux/MacOS) for information
   *                         on the format of library names and search paths.
   *
   * \snippet{doc} snippets.dox OrtStatus Return Value
   * \since Version 1.14
   */
  ORT_API2_STATUS(RegisterCustomOpsLibrary_V2, _Inout_ OrtSessionOptions* options, _In_ const ORTCHAR_T* library_name);

  /** \brief Register custom ops by calling a RegisterCustomOpsFn function.
   *
   * Searches for registration_func_name and if found calls it.
   *
   * The library containing the function must either be linked against or previously loaded by the executable.
   *
   * If you want ONNX Runtime to load the library and manage its lifetime, use RegisterCustomOpsLibrary_V2.
   *
   * RegisterCustomOpsUsingFunction can be used in scenarios where it may not be possible for ONNX Runtime to load
   * the library from a path. e.g. mobile platforms where the library must be linked into the app.
   *
   * The registration function must have the signature of RegisterCustomOpsFn:
   *    OrtStatus* (*fn)(OrtSessionOptions* options, const OrtApiBase* api);
   *
   * See https://onnxruntime.ai/docs/reference/operators/add-custom-op.html for details on how the registration
   * function should be implemented.
   *
   * \param[in] options OrtSessionOptions that is passed through as the first argument in the call to the
   *                    registration function.
   * \param[in] registration_func_name Name of registration function to use.
   *
   * \snippet{doc} snippets.dox OrtStatus Return Value
   * \since Version 1.14
   */
  ORT_API2_STATUS(RegisterCustomOpsUsingFunction, _Inout_ OrtSessionOptions* options,
                  _In_ const char* registration_func_name);

  /// \name OrtKernelInfo
  /// Custom operator APIs.
  /// @{

  /** \brief Get the number of inputs from ::OrtKernelInfo.
   *
   * Used in the CreateKernel callback of an OrtCustomOp to query the number of inputs
   * during kernel/session creation.
   *
   * \param[in] info Instance of ::OrtKernelInfo.
   * \param[out] out Pointer to variable assigned with the result on success.
   *
   * \snippet{doc} snippets.dox OrtStatus Return Value
   * \since Version 1.14
   */
  ORT_API2_STATUS(KernelInfo_GetInputCount, _In_ const OrtKernelInfo* info, _Out_ size_t* out);

  /** \brief Get the number of outputs from ::OrtKernelInfo.
   *
   * Used in the CreateKernel callback of an OrtCustomOp to query the number of outputs
   * during kernel/session creation.
   *
   * \param[in] info Instance of ::OrtKernelInfo.
   * \param[out] out Pointer to variable assigned with the result on success.
   *
   * \snippet{doc} snippets.dox OrtStatus Return Value
   * \since Version 1.14
   */
  ORT_API2_STATUS(KernelInfo_GetOutputCount, _In_ const OrtKernelInfo* info, _Out_ size_t* out);

  /** \brief Get the name of a ::OrtKernelInfo's input.
   *
   * Used in the CreateKernel callback of an OrtCustomOp to query an input's name
   * during kernel/session creation.
   *
   * If `out` is nullptr, the value of `size` is set to the size of the name
   * string (including null-terminator), and a success status is returned.
   *
   * If the `size` parameter is greater than or equal to the name string's size,
   * the value of `size` is set to the true size of the string (including null-terminator),
   * the provided memory is filled with the string's contents, and a success status is returned.
   *
   * If the `size` parameter is less than the actual string's size and `out`
   * is not nullptr, the value of `size` is set to the true size of the string
   * and a failure status is returned.
   *
   * \param[in] info An instance of ::OrtKernelInfo.
   * \param[in] index The index of the input name to get. Returns a failure status if out-of-bounds.
   * \param[out] out Memory location into which to write the UTF-8 null-terminated string representing the input's name.
   * \param[in,out] size Pointer to the size of the `out` buffer. See above comments for details.
   *
   * \snippet{doc} snippets.dox OrtStatus Return Value
   * \since Version 1.14
   */
  ORT_API2_STATUS(KernelInfo_GetInputName, _In_ const OrtKernelInfo* info, size_t index, _Out_ char* out,
                  _Inout_ size_t* size);

  /** \brief Get the name of a ::OrtKernelInfo's output.
   *
   * Used in the CreateKernel callback of an OrtCustomOp to query an output's name
   * during kernel/session creation.
   *
   * If `out` is nullptr, the value of `size` is set to the size of the name
   * string (including null-terminator), and a success status is returned.
   *
   * If the `size` parameter is greater than or equal to the name string's size,
   * the value of `size` is set to the true size of the string (including null-terminator),
   * the provided memory is filled with the string's contents, and a success status is returned.
   *
   * If the `size` parameter is less than the actual string's size and `out`
   * is not nullptr, the value of `size` is set to the true size of the string
   * and a failure status is returned.
   *
   * \param[in] info An instance of ::OrtKernelInfo.
   * \param[in] index The index of the output name to get. Returns a failure status if out-of-bounds.
   * \param[out] out Memory location into which to write the UTF-8 null-terminated string representing the output's
   *                 name.
   * \param[in,out] size Pointer to the size of the `out` buffer. See above comments for details.
   *
   * \snippet{doc} snippets.dox OrtStatus Return Value
   * \since Version 1.14
   */
  ORT_API2_STATUS(KernelInfo_GetOutputName, _In_ const OrtKernelInfo* info, size_t index, _Out_ char* out,
                  _Inout_ size_t* size);

  /** \brief Get the type information for a ::OrtKernelInfo's input.
   *
   * Used in the CreateKernel callback of an OrtCustomOp to query the shape and type information
   * of an input during kernel/session creation.
   *
   * \param[in] info An instance of ::OrtKernelInfo.
   * \param[in] index Which input to get the type information for
   * \param[out] type_info Pointer set to the resulting ::OrtTypeInfo. Must be freed with OrtApi::ReleaseTypeInfo.
   *
   * \snippet{doc} snippets.dox OrtStatus Return Value
   * \since Version 1.14
   */
  ORT_API2_STATUS(KernelInfo_GetInputTypeInfo, _In_ const OrtKernelInfo* info, size_t index,
                  _Outptr_ OrtTypeInfo** type_info);

  /** \brief Get the type information for a ::OrtKernelInfo's output.
   *
   * Used in the CreateKernel callback of an OrtCustomOp to query the shape and type information
   * of an output during kernel/session creation.
   *
   * \param[in] info An instance of ::OrtKernelInfo.
   * \param[in] index Which input to get the type information for
   * \param[out] type_info Pointer set to the resulting ::OrtTypeInfo. Must be freed with OrtApi::ReleaseTypeInfo.
   *
   * \snippet{doc} snippets.dox OrtStatus Return Value
   * \since Version 1.14
   */
  ORT_API2_STATUS(KernelInfo_GetOutputTypeInfo, _In_ const OrtKernelInfo* info, size_t index,
                  _Outptr_ OrtTypeInfo** type_info);

  /** \brief Get a ::OrtValue tensor stored as an attribute in the graph node.
   *
   * Used in the CreateKernel callback of an OrtCustomOp to get a tensor attribute.
   *
   * \param[in] info ::OrtKernelInfo instance.
   * \param[in] name UTF-8 null-terminated string representing the attribute's name.
   * \param[in] allocator Allocator used to allocate the internal tensor state.
   * \param[out] out Returns newly created ::OrtValue. Must be freed with OrtApi::ReleaseValue,
   *                 which will also free internal tensor state allocated with the provided allocator.
   *
   * \snippet{doc} snippets.dox OrtStatus Return Value
   */
  ORT_API2_STATUS(KernelInfoGetAttribute_tensor, _In_ const OrtKernelInfo* info, _In_z_ const char* name,
                  _Inout_ OrtAllocator* allocator, _Outptr_ OrtValue** out);

  /// @}
  /// \name OrtSessionOptions
  /// Custom operator APIs
  /// @{

  /** \brief Checks if the given session configuration entry exists.
   *
   * The config_key formats are defined in onnxruntime_session_options_config_keys.h
   *
   * Can be used in a custom operator library to check for session configuration entries
   * that target one or more custom operators in the library. Example: The config entry
   * custom_op.myop.some_key targets a custom op named "myop".
   *
   * \param[in] options The ::OrtSessionOptions instance.
   * \param[in] config_key A null-terminated UTF-8 string representation of the configuration key.
   * \param[out] out Pointer set to 1 if the entry exists and 0 otherwise.
   *
   * \snippet{doc} snippets.dox OrtStatus Return Value
   * \since Version 1.14
   */
  ORT_API2_STATUS(HasSessionConfigEntry, _In_ const OrtSessionOptions* options,
                  _In_z_ const char* config_key, _Out_ int* out);

  /** \brief Get a session configuration value.
   *
   * Returns a failure status if the configuration key does not exist.
   * The config_key and the format of config_value are defined in onnxruntime_session_options_config_keys.h
   *
   * If `config_value` is nullptr, the value of `size` is set to the true size of the string
   * value (including null-terminator), and a success status is returned.
   *
   * If the `size` parameter is greater than or equal to the actual string value's size,
   * the value of `size` is set to the true size of the string value, the provided memory
   * is filled with the value's contents, and a success status is returned.
   *
   * If the `size` parameter is less than the actual string value's size and `config_value`
   * is not nullptr, the value of `size` is set to the true size of the string value
   * and a failure status is returned.
   *
   * Can be used in a custom operator library to get session configuration entries
   * that target one or more custom operators in the library. Example: The config entry
   * custom_op.myop.some_key targets a custom op named "myop".
   *
   * \param[in] options The session options.
   * \param[in] config_key A null-terminated UTF-8 string representation of the config key.
   * \param[in] config_value Pointer to memory where the null-terminated UTF-8 string value will be stored.
   * \param[in,out] size Pointer to the size of the `config_value` buffer. See above comments for details.
   *
   * \snippet{doc} snippets.dox OrtStatus Return Value
   * \since Version 1.14
   */
  ORT_API2_STATUS(GetSessionConfigEntry, _In_ const OrtSessionOptions* options,
                  _In_z_ const char* config_key, _Out_ char* config_value, _Inout_ size_t* size);

  /// @}

  /** \brief Append dnnl provider to session options
   *
   * If oneDNN is not available, this function will return failure.
   *
   * \param[in] options
   * \param[in] dnnl_options
   *
   * \snippet{doc} snippets.dox OrtStatus Return Value
   *
   * \since Version 1.15.
   */
  ORT_API2_STATUS(SessionOptionsAppendExecutionProvider_Dnnl,
                  _In_ OrtSessionOptions* options, _In_ const OrtDnnlProviderOptions* dnnl_options);

  /** \brief Create an OrtDnnlProviderOptions
   *
   * \param[out] out Newly created ::OrtDnnlProviderOptions. Must be released with OrtApi::ReleaseDnnlProviderOptions
   *
   * \snippet{doc} snippets.dox OrtStatus Return Value
   *
   * \since Version 1.15.
   */
  ORT_API2_STATUS(CreateDnnlProviderOptions, _Outptr_ OrtDnnlProviderOptions** out);

  /** \brief Set options in a oneDNN Execution Provider.
   *
   * Key should be in null terminated string format of the member of ::OrtDnnlProviderOptions
   * and value should be its related range.
   *
   * For example, key="use_arena" and value="1"
   *
   * \param[in] dnnl_options
   * \param[in] provider_options_keys Array of UTF-8 null-terminated string for provider options keys
   * \param[in] provider_options_values Array of UTF-8 null-terminated string for provider options values
   * \param[in] num_keys Number of elements in the `provider_option_keys` and `provider_options_values` arrays
   *
   * \snippet{doc} snippets.dox OrtStatus Return Value
   *
   * \since Version 1.15.
   */
  ORT_API2_STATUS(UpdateDnnlProviderOptions, _Inout_ OrtDnnlProviderOptions* dnnl_options,
                  _In_reads_(num_keys) const char* const* provider_options_keys,
                  _In_reads_(num_keys) const char* const* provider_options_values,
                  _In_ size_t num_keys);

  /**
   * Get serialized oneDNN provider options string.
   *
   * For example, "use_arena=1;......"
   *
   * \param dnnl_options - OrtDnnlProviderOptions instance
   * \param allocator - a ptr to an instance of OrtAllocator obtained with CreateAllocator() or GetAllocatorWithDefaultOptions()
   *                      the specified allocator will be used to allocate continuous buffers for output strings and lengths.
   * \param ptr - is a UTF-8 null terminated string allocated using 'allocator'. The caller is responsible for using the same allocator to free it.
   *
   * \snippet{doc} snippets.dox OrtStatus Return Value
   *
   * \since Version 1.15.
   */
  ORT_API2_STATUS(GetDnnlProviderOptionsAsString, _In_ const OrtDnnlProviderOptions* dnnl_options, _Inout_ OrtAllocator* allocator, _Outptr_ char** ptr);

  /** \brief Release an ::OrtDnnlProviderOptions
   *
   * \since Version 1.15.
   */
  void(ORT_API_CALL* ReleaseDnnlProviderOptions)(_Frees_ptr_opt_ OrtDnnlProviderOptions* input);

  /// \name OrtKernelInfo
  /// Custom operator APIs.
  /// @{

  /** \brief Get the graph node name from ::OrtKernelInfo.
   *
   * If `out` is nullptr, the value of `size` is set to the size of the name
   * string (including null-terminator), and a success status is returned.
   *
   * If the `size` parameter is greater than or equal to the name string's size,
   * the value of `size` is set to the true size of the string (including null-terminator),
   * the provided memory is filled with the string's contents, and a success status is returned.
   *
   * If the `size` parameter is less than the actual string's size and `out`
   * is not nullptr, the value of `size` is set to the true size of the string
   * and a failure status is returned.
   *
   * Can be used in a custom operator's CreateKernel callback to get the name of the operator's node name in the graph.
   *
   * \param[in] info An instance of ::OrtKernelInfo.
   * \param[out] out Memory location into which to write the UTF-8 null-terminated string representing the name.
   * \param[in,out] size Pointer to the size of the `out` buffer. See above comments for details.
   *
   * \snippet{doc} snippets.dox OrtStatus Return Value
   * \since Version 1.15
   */
  ORT_API2_STATUS(KernelInfo_GetNodeName, _In_ const OrtKernelInfo* info, _Out_ char* out, _Inout_ size_t* size);

  /** \brief Get the session logger from ::OrtKernelInfo.
   *
   * Used in the CreateKernel callback of an OrtCustomOp to get a logger that can be used to log
   * messages.
   *
   * \param[in] info An instance of ::OrtKernelInfo.
   * \param[out] logger Pointer set to the session's ::OrtLogger. Owned by ONNX Runtime, so do not free.
   *
   * \snippet{doc} snippets.dox OrtStatus Return Value
   * \since Version 1.15
   */
  ORT_API2_STATUS(KernelInfo_GetLogger, _In_ const OrtKernelInfo* info, _Outptr_ const OrtLogger** logger);

  /// @}
  /// \name OrtKernelContext
  /// Custom operator APIs.
  /// @{

  /** \brief Get the runtime logger from ::OrtKernelContext.
   *
   * Used in the KernelCompute callback of an OrtCustomOp to get a logger that can be used to log
   * messages during inference.
   *
   * \param[in] context An instance of ::OrtKernelContext.
   * \param[out] logger Pointer set to the kernel context's ::OrtLogger. Owned by ONNX Runtime, so do not free.
   *
   * \snippet{doc} snippets.dox OrtStatus Return Value
   * \since Version 1.15
   */
  ORT_API2_STATUS(KernelContext_GetLogger, _In_ const OrtKernelContext* context, _Outptr_ const OrtLogger** logger);

  /// @}
  /// \name OrtLogger
  /// Custom operator APIs.
  /// @{

  /** \brief Logs a message at the given severity level using the provided ::OrtLogger.
   *
   * Only messages with a severity level equal or greater than the ::OrtLogger's logging severity level
   * are logged. Use OrtApi::Logger_GetLoggingSeverityLevel to get the ::OrtLogger's logging severity
   * level.
   *
   * Can be used in custom operators to log messages with the logger retrieved via OrtApi::KernelInfo_GetLogger.
   *
   * \param[in] logger The ::OrtLogger instance.
   * \param[in] log_severity_level The message's severity level.
   * \param[in] message The message to log.
   * \param[in] file_path The filepath of the file in which the message is logged. Usually the value of ORT_FILE.
   * \param[in] line_number The file line number in which the message is logged. Usually the value of __LINE__.
   * \param[in] func_name The name of the function in which the message is logged. Usually the value of __FUNCTION__.
   *
   * \snippet{doc} snippets.dox OrtStatus Return Value
   * \since Version 1.15
   */
  ORT_API2_STATUS(Logger_LogMessage, _In_ const OrtLogger* logger, OrtLoggingLevel log_severity_level,
                  _In_z_ const char* message, _In_z_ const ORTCHAR_T* file_path, int line_number,
                  _In_z_ const char* func_name);

  /** \brief Get the logging severity level of the ::OrtLogger.
   *
   * Can be used in a custom operator to get the logging severity level of the ::OrtLogger associated with
   * the ::OrtKernelInfo.
   *
   * \param[in] logger The ::OrtLogger instance.
   * \param[out] out Pointer to variable assigned with the logging severity level on success.
   *
   * \snippet{doc} snippets.dox OrtStatus Return Value
   * \since Version 1.15
   */
  ORT_API2_STATUS(Logger_GetLoggingSeverityLevel, _In_ const OrtLogger* logger, _Out_ OrtLoggingLevel* out);

  /// @}

  /** \brief Get a ::OrtValue tensor stored as a constant initializer in the graph node.
   *
   * Used in the CreateKernel callback of an OrtCustomOp to get a tensor value.
   *
   * \param[in] info ::OrtKernelInfo instance.
   * \param[in] index The node index.
   * \param[out] is_constant Is it a constant node input or not.
   * \param[out] out The OrtValue tensor value.
   *
   * \snippet{doc} snippets.dox OrtStatus Return Value
   *
   * \since Version 1.15.
   */
  ORT_API2_STATUS(KernelInfoGetConstantInput_tensor, _In_ const OrtKernelInfo* info, size_t index, _Out_ int* is_constant, _Outptr_ const OrtValue** out);

  /** \brief Get Optional Type information from an ::OrtTypeInfo
   *
   * This augments ::OrtTypeInfo to return an ::OrtOptionalTypeInfo when the type is optional.
   * The OrtOptionalTypeInfo also has a nested ::OrtTypeInfo that describes the type of the optional value.
   * ::OrtOptionalTypeInfo type can only appear within model metadata to describe inputs/outputs.
   * The actual OrtValues that are supplied in place of optional type inputs should contain
   * specific type that is described by ::OrtOptionalTypeInfo.
   *
   * So the picture: ::OrtTypeInfo -> ::OrtOptionalTypeInfo -> ::OrtTypeInfo (describes the type that can be supplied
   * in place of the optional type when creating the actual ::OrtValue).
   *
   * \param[in] type_info
   * \param[out] out A pointer to the ::OrtOptionalTypeInfo. Do not free this value,
   *                 it is owned by OrtTypeInfo instance. When the type_info does not represent
   *                 optional type, nullptr is returned in out.
   *
   * \snippet{doc} snippets.dox OrtStatus Return Value
   *
   * \since Version 1.15.
   */
  ORT_API2_STATUS(CastTypeInfoToOptionalTypeInfo, _In_ const OrtTypeInfo* type_info,
                  _Outptr_result_maybenull_ const OrtOptionalTypeInfo** out);

  /** \brief Get OrtTypeInfo for the allowed contained type from an ::OrtOptionalTypeInfo.
   *
   * This augments ::OrtOptionalTypeInfo to return an ::OrtTypeInfo for the contained type.
   * The OrtOptionalTypeInfo has a nested ::OrtTypeInfo that describes the type of the optional value.
   * ::OrtOptionalTypeInfo type can only appear within model metadata to describe inputs/outputs.
   * The actual OrtValues that are supplied in place of optional type inputs should contain
   * specific type that is described by the returned ::OrtTypeInfo.
   *
   * \param[in] optional_type_info
   * \param[out] out A copy of ::OrtTypeInfo for what the optional value could be.
   *                 The user must free this value with ReleaseTypeInfo.
   *
   * \snippet{doc} snippets.dox OrtStatus Return Value
   *
   * \since Version 1.15.
   */
  ORT_API2_STATUS(GetOptionalContainedTypeInfo, _In_ const OrtOptionalTypeInfo* optional_type_info,
                  _Outptr_ OrtTypeInfo** out);

  /** \brief Set a single string in a string tensor
   *  Do not zero terminate the string data.
   *
   * \param[in] value A string tensor
   * \param[in] index - flat index of the element
   * \param[in] length_in_bytes length of the buffer in utf-8 bytes (without the null terminator)
   * \param[inout] buffer - address of return value
   *
   * \snippet{doc} snippets.dox OrtStatus Return Value
   */
  ORT_API2_STATUS(GetResizedStringTensorElementBuffer, _Inout_ OrtValue* value, _In_ size_t index, _In_ size_t length_in_bytes, _Inout_ char** buffer);

  /** \brief Get Allocator from KernelContext for a specific memoryInfo. Please use C API ReleaseAllocator to release out object
   *
   * \param[in] context OrtKernelContext instance
   * \param[in] mem_info OrtMemoryInfo instance
   * \param[out] out A pointer to OrtAllocator.
   *
   * \snippet{doc} snippets.dox OrtStatus Return Value
   *
   * \since Version 1.15.
   */
  ORT_API2_STATUS(KernelContext_GetAllocator, _In_ const OrtKernelContext* context, _In_ const OrtMemoryInfo* mem_info, _Outptr_ OrtAllocator** out);

  /** \brief Returns a null terminated string of the build info including git info and cxx flags
   *
   * \return UTF-8 encoded version string. Do not deallocate the returned buffer.
   *
   * \since Version 1.15.
   */
  const char*(ORT_API_CALL* GetBuildInfoString)(void);

  /// \name OrtROCMProviderOptions
  /// @{

  /** \brief Create an OrtROCMProviderOptions
   *
   * \param[out] out Newly created ::OrtROCMProviderOptions. Must be released with OrtApi::ReleaseROCMProviderOptions
   *
   * \snippet{doc} snippets.dox OrtStatus Return Value
   *
   * \since Version 1.16.
   */
  ORT_API2_STATUS(CreateROCMProviderOptions, _Outptr_ OrtROCMProviderOptions** out);

  /** \brief Set options in a ROCm Execution Provider.
   *
   * Please refer to https://onnxruntime.ai/docs/execution-providers/ROCm-ExecutionProvider.html
   * to know the available keys and values. Key should be in null terminated string format of the member of
   * ::OrtROCMProviderOptions and value should be its related range.
   *
   * For example, key="device_id" and value="0"
   *
   * \param[in] rocm_options
   * \param[in] provider_options_keys Array of UTF-8 null-terminated string for provider options keys
   * \param[in] provider_options_values Array of UTF-8 null-terminated string for provider options values
   * \param[in] num_keys Number of elements in the `provider_option_keys` and `provider_options_values` arrays
   *
   * \snippet{doc} snippets.dox OrtStatus Return Value
   *
   * \since Version 1.16.
   */
  ORT_API2_STATUS(UpdateROCMProviderOptions, _Inout_ OrtROCMProviderOptions* rocm_options,
                  _In_reads_(num_keys) const char* const* provider_options_keys,
                  _In_reads_(num_keys) const char* const* provider_options_values,
                  _In_ size_t num_keys);

  /**
   * Get serialized ROCm provider options string.
   *
   * For example, "device_id=0;arena_extend_strategy=0;......"
   *
   * \param rocm_options - OrtROCMProviderOptions instance
   * \param allocator - a ptr to an instance of OrtAllocator obtained with CreateAllocator() or GetAllocatorWithDefaultOptions()
   *                      the specified allocator will be used to allocate continuous buffers for output strings and lengths.
   * \param ptr - is a UTF-8 null terminated string allocated using 'allocator'. The caller is responsible for using the same allocator to free it.
   *
   * \snippet{doc} snippets.dox OrtStatus Return Value
   *
   * \since Version 1.16.
   */
  ORT_API2_STATUS(GetROCMProviderOptionsAsString, _In_ const OrtROCMProviderOptions* rocm_options, _Inout_ OrtAllocator* allocator, _Outptr_ char** ptr);

  /** \brief Release an ::OrtROCMProviderOptions
   *
   * \note This is an exception in the naming convention of other Release* functions, as the name of the method does not have the V2 suffix, but the type does
   *
   * \since Version 1.16.
   */
  void(ORT_API_CALL* ReleaseROCMProviderOptions)(_Frees_ptr_opt_ OrtROCMProviderOptions* input);

  /** \brief Create an allocator with specific type and register it with the ::OrtEnv
   *  This API enhance CreateAndRegisterAllocator that it can create an allocator with specific type, not just CPU allocator
   *  Enables sharing the allocator between multiple sessions that use the same env instance.
   *  Lifetime of the created allocator will be valid for the duration of the environment.
   *  Returns an error if an allocator with the same ::OrtMemoryInfo is already registered.
   *  \param[in] env OrtEnv instance
   *  \param[in] provider_type ExecutionProvider type
   *  \param[in] mem_info OrtMemoryInfo instance
   *  \param[in] arena_cfg Arena configuration
   *  \param[in] provider_options_keys key of the provider options map
   *  \param[in] provider_options_values value of the provider options map
   *  \param[in] num_keys Length of the provider options map
   */
  ORT_API2_STATUS(CreateAndRegisterAllocatorV2, _Inout_ OrtEnv* env, _In_ const char* provider_type, _In_ const OrtMemoryInfo* mem_info, _In_ const OrtArenaCfg* arena_cfg,
                  _In_reads_(num_keys) const char* const* provider_options_keys, _In_reads_(num_keys) const char* const* provider_options_values, _In_ size_t num_keys);

  /** \brief Run the model asynchronously in a thread owned by intra op thread pool
   *
   * \param[in] session
   * \param[in] run_options If nullptr, will use a default ::OrtRunOptions
   * \param[in] input_names Array of null terminated UTF8 encoded strings of the input names
   * \param[in] input Array of ::OrtValue%s of the input values
   * \param[in] input_len Number of elements in the input_names and inputs arrays
   * \param[in] output_names Array of null terminated UTF8 encoded strings of the output names
   * \param[in] output_names_len Number of elements in the output_names and outputs array
   * \param[out] output OrtValue* array of size output_names_len.
   *             On calling RunAsync, output[i] could either be a null or a pointer to a preallocated OrtValue.
   *             Later, the output array will be passed to run_async_callback with all null(s) filled with valid
   *             OrtValue pointer(s) allocated by onnxruntime.
   *             NOTE: it is customer's duty to finally release the output array and each of its member,
   *             regardless of whether the member (OrtValue*) is allocated by onnxruntime or preallocated by the customer.
   * \param[in] run_async_callback Callback function on model run completion
   * \param[in] user_data User data that pass back to run_async_callback
   */
  ORT_API2_STATUS(RunAsync, _Inout_ OrtSession* session, _In_opt_ const OrtRunOptions* run_options,
                  _In_reads_(input_len) const char* const* input_names,
                  _In_reads_(input_len) const OrtValue* const* input, size_t input_len,
                  _In_reads_(output_names_len) const char* const* output_names, size_t output_names_len,
                  _Inout_updates_all_(output_names_len) OrtValue** output,
                  _In_ RunAsyncCallbackFn run_async_callback, _In_opt_ void* user_data);

  /**
   * Update TensorRT EP provider option where its data type is pointer, for example 'user_compute_stream'.
   * If the data type of the provider option can be represented by string please use UpdateTensorRTProviderOptions.
   *
   * Note: It's caller's responsibility to properly manage the lifetime of the instance pointed by this pointer.
   *
   * \param tensorrt_options - OrtTensorRTProviderOptionsV2 instance
   * \param key - Name of the provider option
   * \param value - A pointer to the instance that will be assigned to this provider option
   *
   * \since Version 1.16.
   */
  ORT_API2_STATUS(UpdateTensorRTProviderOptionsWithValue, _Inout_ OrtTensorRTProviderOptionsV2* tensorrt_options, _In_ const char* key, _In_ void* value);

  /**
   * Get TensorRT EP provider option where its data type is pointer.
   * If the data type of the provider option can be represented by string please use GetTensorRTProviderOptionsAsString.
   *
   * \param tensorrt_options - OrtTensorRTProviderOptionsV2 instance
   * \param key - Name of the provider option
   * \param ptr - A pointer to the instance that is kept by the provider option
   *
   * \since Version 1.16.
   */
  ORT_API2_STATUS(GetTensorRTProviderOptionsByName, _In_ const OrtTensorRTProviderOptionsV2* tensorrt_options, _In_ const char* key, _Outptr_ void** ptr);

  /**
   * Update CUDA EP provider option where its data type is pointer, for example 'user_compute_stream'.
   * If the data type of the provider option can be represented by string please use UpdateCUDAProviderOptions.
   *
   * Note: It's caller's responsibility to properly manage the lifetime of the instance pointed by this pointer.
   *
   * \param cuda_options - OrtCUDAProviderOptionsV2 instance
   * \param key - Name of the provider option
   * \param value - A pointer to the instance that will be assigned to this provider option
   *
   * \since Version 1.16.
   */
  ORT_API2_STATUS(UpdateCUDAProviderOptionsWithValue, _Inout_ OrtCUDAProviderOptionsV2* cuda_options, _In_ const char* key, _In_ void* value);

  /**
   * Get CUDA EP provider option where its data type is pointer.
   * If the data type of the provider option can be represented by string please use GetCUDAProviderOptionsAsString.
   *
   * \param cuda_options - OrtCUDAProviderOptionsV2 instance
   * \param key - Name of the provider option
   * \param ptr - A pointer to the instance that is kept by the provider option
   *
   * \since Version 1.16.
   */
  ORT_API2_STATUS(GetCUDAProviderOptionsByName, _In_ const OrtCUDAProviderOptionsV2* cuda_options, _In_ const char* key, _Outptr_ void** ptr);

  /**
   * Get a EP resource.
   * E.g. a cuda stream or a cublas handle
   *
   * \param context - Kernel context
   * \param resource_version - Version of the resource
   * \param resource_id - Type of resource
   * \param resource - A pointer to returned resource
   *
   * \since Version 1.16.
   */
  ORT_API2_STATUS(KernelContext_GetResource, _In_ const OrtKernelContext* context, _In_ int resource_version,
                  _In_ int resource_id, _Outptr_ void** resource);

  /** \brief Set user logging function
   *
   *  By default the logger created by the CreateEnv* functions is used to create the session logger as well.
   *  This function allows a user to override this default session logger with a logger of their own choosing. This way
   *  the user doesn't have to create a separate environment with a custom logger. This addresses the problem when
   *  the user already created an env but now wants to use a different logger for a specific session (for debugging or
   *  other reasons).
   *
   * \param[in] options
   * \param[in] user_logging_function A pointer to a logging function.
   * \param[in] user_logging_param A pointer to arbitrary data passed as the ::OrtLoggingFunction `param` parameter to
   *                         `user_logging_function`. This parameter is optional.
   *
   * \snippet{doc} snippets.dox OrtStatus Return Value
   *
   * \since Version 1.17.
   */
  ORT_API2_STATUS(SetUserLoggingFunction, _Inout_ OrtSessionOptions* options,
                  _In_ OrtLoggingFunction user_logging_function, _In_opt_ void* user_logging_param);

  /**
   * Get number of input from OrtShapeInferContext
   *
   * \param[in] context
   * \param[out] out The number of inputs
   *
   * \since Version 1.17.
   */
  ORT_API2_STATUS(ShapeInferContext_GetInputCount, _In_ const OrtShapeInferContext* context, _Out_ size_t* out);

  /**
   * Get type and shape info of an input
   *
   * \param[in] context
   * \param[in] index The index of the input
   * \param[out] info Type shape info of the input
   *
   * \since Version 1.17.
   */
  ORT_API2_STATUS(ShapeInferContext_GetInputTypeShape, _In_ const OrtShapeInferContext* context, _In_ size_t index, _Outptr_ OrtTensorTypeAndShapeInfo** info);

  /**
   * Get attribute from OrtShapeInferContext. Note that OrtShapeInferContext is a per-node context, one could only read attribute from current node.
   *
   * \param[in] context
   * \param[in] attr_name Name of the attribute
   * \param[out] attr Handle of the attribute fetched
   *
   * \since Version 1.17.
   */
  ORT_API2_STATUS(ShapeInferContext_GetAttribute, _In_ const OrtShapeInferContext* context, _In_ const char* attr_name, _Outptr_ const OrtOpAttr** attr);

  /**
   * Set type and shape info of an output
   *
   * \param[in] context
   * \param[in] index The index of the output
   * \param[out] info Type shape info of the output
   *
   * \since Version 1.17.
   */
  ORT_API2_STATUS(ShapeInferContext_SetOutputTypeShape, _In_ const OrtShapeInferContext* context, _In_ size_t index, _In_ const OrtTensorTypeAndShapeInfo* info);

  /**
   * Set symbolic shape to type shape info
   *
   * \param[in] info Type shape info
   * \param[in] dim_params Symbolic strings
   * \param[in] dim_params_length Number of strings
   *
   * \since Version 1.17.
   */
  ORT_API2_STATUS(SetSymbolicDimensions, _In_ OrtTensorTypeAndShapeInfo* info, _In_ const char* dim_params[], _In_ size_t dim_params_length);

  /**
   * Read contents of an attribute to data
   *
   * \param[in] op_attr
   * \param[in] type Attribute type
   * \param[out] data Memory address to save raw content of the attribute
   * \param[in] len Number of bytes allowed to store in data
   * \param[out] out Number of bytes required to save the data when the call failed, or the real number of bytes saved to data on success
   *
   * \since Version 1.17.
   */
  ORT_API2_STATUS(ReadOpAttr, _In_ const OrtOpAttr* op_attr, _In_ OrtOpAttrType type, _Inout_ void* data, _In_ size_t len, _Out_ size_t* out);

  /** \brief Set whether to use deterministic compute.
   *
   * Default is false. If set to true, this will enable deterministic compute for GPU kernels where possible.
   * Note that this most likely will have a performance cost.
   *
   * \param[in] options
   * \param[in] value
   *
   * \since Version 1.17.
   */
  ORT_API2_STATUS(SetDeterministicCompute, _Inout_ OrtSessionOptions* options, bool value);

  /**
   * Run fn in parallel
   *
   * \param[in] context
   * \param[in] fn Function accepting usr_data and an integer as iterator
   * \param[in] total The number of times fn is to be invoked
   * \param[in] num_batch Number of batches by which the "total" is to be divided in maximum. When zero, there is no limit
   * \param[in] usr_data User data to be passed back to fn
   *
   * \since Version 1.17.
   */
  ORT_API2_STATUS(KernelContext_ParallelFor, _In_ const OrtKernelContext* context, _In_ void (*fn)(void*, size_t), _In_ size_t total, _In_ size_t num_batch, _In_ void* usr_data);

  /** \brief Append OpenVINO execution provider to the session options
   *
   * If OpenVINO is not available (due to a non OpenVINO enabled build, or if OpenVINO is not installed on the system), this function will fail.
   *
   * \param[in] options
   * \param[in] provider_options_keys
   * \param[in] provider_options_values
   * \param[in] num_keys
   *
   * \snippet{doc} snippets.dox OrtStatus Return Value
   *
   * \since Version 1.17.
   */
  ORT_API2_STATUS(SessionOptionsAppendExecutionProvider_OpenVINO_V2,
                  _In_ OrtSessionOptions* options,
                  _In_reads_(num_keys) const char* const* provider_options_keys,
                  _In_reads_(num_keys) const char* const* provider_options_values,
                  _In_ size_t num_keys);

  /** \brief Append VitisAI provider to session options
   *
   * If VitisAI is not available (due to a non VitisAI enabled build, or if VitisAI is not installed on the system), this function will return failure.
   *
   * \param[in] options
   * \param[in] provider_options_keys
   * \param[in] provider_options_values
   * \param[in] num_keys
   *
   * \snippet{doc} snippets.dox OrtStatus Return Value
   *
   * \since Version 1.18.
   */
  ORT_API2_STATUS(SessionOptionsAppendExecutionProvider_VitisAI,
                  _In_ OrtSessionOptions* options,
                  _In_reads_(num_keys) const char* const* provider_options_keys,
                  _In_reads_(num_keys) const char* const* provider_options_values,
                  _In_ size_t num_keys);

  /** \brief Get scratch buffer from the corresponding allocator under the specific OrtMemoryInfo object.
   *         NOTE: callers are responsible to release this scratch buffer from the corresponding allocator
   *  \param[in] context OrtKernelContext instance
   *  \param[in] mem_info OrtMemoryInfo instance
   *  \param[in] count_or_bytes How many bytes is this scratch buffer
   *  \param[out] out A pointer to the scratch buffer
   *
   *  \snippet{doc} snippets.dox OrtStatus Return Value
   *
   * \since Version 1.18.
   */
  ORT_API2_STATUS(KernelContext_GetScratchBuffer, _In_ const OrtKernelContext* context, _In_ const OrtMemoryInfo* mem_info, _In_ size_t count_or_bytes, _Outptr_ void** out);

  /** \brief Get allocator from KernelInfo for a specific memory type. Please use C API ReleaseAllocator to release out object
   *
   * \param[in] info OrtKernelInfo instance
   * \param[in] mem_type OrtMemType object
   * \param[out] out A pointer to OrtAllocator
   *
   * \snippet{doc} snippets.dox OrtStatus Return Value
   *
   * \since Version 1.18.
   */
  ORT_API2_STATUS(KernelInfoGetAllocator, _In_ const OrtKernelInfo* info, _In_ OrtMemType mem_type, _Outptr_ OrtAllocator** out);

  /** \brief Replace initialized Tensors with external data with the provided files in memory
   *
   * The function will find the initialized TensorProtos with external data in the graph with the provided
   * external file names and the file content in memory. The API gets the external file name, offset, data length
   * from TensorProto, and locate the tensor data from the file in memory buffer.
   * It creates a Tensor to replace the existing Tensor in graph. The replacement
   * will occur before any of the optimizations take place. The data will be copied into the graph
   * since TensorProto can't refer to the user provided buffers.
   *
   * \param[in] options
   * \param[in] external_initializer_file_names Array of null terminated UTF-8 encoded strings of the file names
   *            which holds the external initializers.
   * \param[in] external_initializer_file_buffer_array Array of pointers to the buffer of the file content.
   *            The buffer can be freed after session creation.
   * \param[in] external_initializer_file_lengths Array of size_t to indicate the length of file content
   * \param[in] num_external_initializer_files Number of external files
   *
   * \snippet{doc} snippets.dox OrtStatus Return Value
   *
   * \since Version 1.18.
   */
  ORT_API2_STATUS(AddExternalInitializersFromFilesInMemory, _In_ OrtSessionOptions* options,
                  _In_reads_(num_external_initializer_files) const ORTCHAR_T* const* external_initializer_file_names,
                  _In_reads_(num_external_initializer_files) char* const* external_initializer_file_buffer_array,
                  _In_reads_(num_external_initializer_files) const size_t* external_initializer_file_lengths,
                  size_t num_external_initializer_files);

  /** \brief Create an OrtLoraAdapter
   *
   * The function attempts to locate file specified by adapter_file_path, read it and create an OrtLoraAdapter
   * instance. The adapter_file_path should be a valid path to a file that contains a valid Lora Adapter
   * format. The function attempts to validate the format at load time. The file will always be memory mapped, unless
   * the platform does not support memory mapping, in which case the file will be read into memory.
   *
   * \param[in] adapter_file_path adapter file path.
   * \param[in] allocator optional pointer to a device allocator. If specified
   *            data is copied to the device at some point before Run() is invoked. If nullptr, data stays on CPU.
   *            The data would still be copied to device if required by the model at inference time.
   * \param[out] out A pointer to a newly created OrtLoraAdapter instance. Must be released with
   *                  OrtApi::ReleaseLoraAdapter.
   *
   * \snippet{doc} snippets.dox OrtStatus Return Value
   *
   * \since Version 1.20.
   */
  ORT_API2_STATUS(CreateLoraAdapter, const ORTCHAR_T* adapter_file_path, _In_ OrtAllocator* allocator,
                  _Outptr_ OrtLoraAdapter** out);

  /** \brief Create an OrtLoraAdapter
   *
   * The function copies the bytes from the array and creates an OrtLoraAdapter instance.
   *
   *
   * \param[in] bytes pointer to a valid Lora Adapter format buffer.
   * \param[in] num_bytes length of bytes buffer.
   * \param[in] allocator optional pointer to a device allocator. If specified
   *            data is copied to the device at some point before Run() is invoked. If nullptr, data stays on CPU.
   *            The data would still be copied to device if required by the model at inference time.
   * \param[out] out A pointer to a newly created OrtLoraAdapter instance. Must be released with
   *                  OrtApi::ReleaseLoraAdapter.
   *
   * \snippet{doc} snippets.dox OrtStatus Return Value
   *
   * \since Version 1.20.
   */
  ORT_API2_STATUS(CreateLoraAdapterFromArray, _In_ const void* bytes, size_t num_bytes, _In_ OrtAllocator* allocator,
                  _Outptr_ OrtLoraAdapter** out);

  /** \brief Release an ::OrtLoraAdapter obtained from OrtApi::CreateLoraAdapter
   */
  ORT_CLASS_RELEASE(LoraAdapter);

  /** \brief Add the Lora Adapter to the list of active adapters.
   *
   * The function adds the Lora Adapter to the list of active adapters. The Lora Adapter must be created with
   * OrtApi::CreateLoraAdapter or FromArray. The Lora Adapter will be used by the session to run the model.
   * The instance of the OrtRunOptions can then be used to customize the Run() calls.
   * More than one OrtLoraAdapter can be active at the same time. Lora Parameters that belong to different
   * Lora adapters that will be active at the same time must not overlap.
   * This setting does not affect RunWithBinding.
   *
   * \param[in] options OrtRunOptions instance
   * \param[in] adapter OrtLoraAdapter instance
   *
   * \snippet{doc} snippets.dox OrtStatus Return Value
   *
   * \since Version 1.20.
   */
  ORT_API2_STATUS(RunOptionsAddActiveLoraAdapter, _Inout_ OrtRunOptions* options, _In_ const OrtLoraAdapter* adapter);

  /// @}
  /// \name OrtEpDynamicOptions
  /// @{

  /** \brief Set DynamicOptions for EPs (Execution Providers)
   *
   * Valid options can be found in `include\onnxruntime\core\session\onnxruntime_session_options_config_keys.h`
   * Look for `kOrtEpDynamicOptions`
   *
   * \param[in] sess OrtSession
   * \param[in] keys Array of null terminated UTF8 encoded strings of EP dynamic option keys
   * \param[in] values Array of null terminated UTF8 encoded string of EP dynamic option values
   * \param[in] kv_len Number of elements in the keys and values arrays
   *
   * \snippet{doc} snippets.dox OrtStatus Return Value
   *
   * \since Version 1.20.
   */
  ORT_API2_STATUS(SetEpDynamicOptions, _Inout_ OrtSession* sess, _In_reads_(kv_len) const char* const* keys,
                  _In_reads_(kv_len) const char* const* values, _In_ size_t kv_len);

  /** \brief Release an OrtValueInfo instance if it was not added to an OrtGraph.
   * \since Version 1.22.
   */
  ORT_CLASS_RELEASE(ValueInfo);

  /** \brief Release an OrtNode if it was not added to an OrtGraph.
   * \since Version 1.22.
   */
  ORT_CLASS_RELEASE(Node);

  /** \brief Release an OrtGraph.
   * \snippet{doc} snippets.dox OrtStatus Return Value
   * \since Version 1.22.
   */
  ORT_CLASS_RELEASE(Graph);

  /** \brief Release an OrtModel.
   * \snippet{doc} snippets.dox OrtStatus Return Value
   * \since Version 1.22.
   */
  ORT_CLASS_RELEASE(Model);

  /** \brief Get the value name from an OrtValueInfo instance.
   * \param[in] value_info The OrtValueInfo instance.
   * \param[out] name The name of the OrtValueInfo
   * \snippet{doc} snippets.dox OrtStatus Return Value
   * \since Version 1.22.
   */
  ORT_API2_STATUS(GetValueInfoName, _In_ const OrtValueInfo* value_info, _Out_ const char** name);

  /** \brief Get the type information from an OrtValueInfo instance.
   * \param[in] value_info The OrtValueInfo instance.
   * \param[out] type_info The type info of the OrtValueInfo
   * \snippet{doc} snippets.dox OrtStatus Return Value
   * \since Version 1.22.
   */
  ORT_API2_STATUS(GetValueInfoTypeInfo, _In_ const OrtValueInfo* value_info, _Outptr_ const OrtTypeInfo** type_info);

  /** \brief Get the Model Editor API instance
   *
   * Get the Model Editor API instance to create a new model or augment an existing model.
   *
   * \return Model Editor API struct
   *
   * \since Version 1.22.
   */
  const OrtModelEditorApi*(ORT_API_CALL* GetModelEditorApi)();

  /** \brief Create an OrtValue for a Tensor that uses pre-existing memory.
   *
   * ORT will take ownership of the memory and free it using the provided deleter when no longer in use.
   *
   * \param[in] deleter OrtAllocator instance that will be used to free the memory.
   *                    Only the OrtAllocator:Info and OrtAllocator::Release functions are required.
   *                    The OrtMemoryInfo returned by OrtAllocator::Info must match the location of p_data.
   * \param[in] p_data Pointer to the memory that will be used by the Tensor. ORT will take ownership of the memory.
   * \param[in] p_data_len Length of the memory in bytes.
   * \param[in] shape Dimensions of the Tensor. All values should be > 0.
   * \param[in] shape_len Number of dimensions in the shape array.
   * \param[in] type Data type of the Tensor.
   * \param[out] out Newly created ::OrtValue. Must be freed with OrtApi::ReleaseValue
   *
   * \snippet{doc} snippets.dox OrtStatus Return Value
   *
   * \since Version 1.22.
   */
  ORT_API2_STATUS(CreateTensorWithDataAndDeleterAsOrtValue, _In_ OrtAllocator* deleter,
                  _In_ void* p_data, size_t p_data_len,
                  _In_ const int64_t* shape, size_t shape_len,
                  ONNXTensorElementDataType type,
                  _Outptr_ OrtValue** out);

  /** \brief sets load cancellation flag to abort session loading process.
   *
   * \param[in] options instance that was passed to the session at creation time.
   * \param[in] cancel setting this to true after model loading process was initiated will
   *            attempt to cancel the loading process. If cancellation is successful, CreateSession()
   *            CreateSessionFromArray() or any other session creation API that take session options as an
   *            argument will return an OrtStatus indicating that session loading was canceled at user request,
   *            error code ORT_MODEL_LOAD_CANCELED.
   *            The APIs above would not return any valid Session instance. This is the best case effort and the result
   *            is not guaranteed. The session may have already been created and initialized
   *            before the cancellation request was issued.
   *
   * \snippet{doc} snippets.dox OrtStatus Return Value
   *
   * \since Version 1.22.
   */
  ORT_API2_STATUS(SessionOptionsSetLoadCancellationFlag, _Inout_ OrtSessionOptions* options,
                  _In_ bool cancel);

  /** \brief Get the Compile API instance.
   *
   * Get the Compile API instance to compile ONNX models. Execution providers that support compilation fuse a subgraph
   * into an EPContext node that wraps a provider-specific binary representation of the subgraph.
   * For more details about the EPContext design, refer to:
   *  \htmlonly
   *  <a href="https://onnxruntime.ai/docs/execution-providers/EP-Context-Design.html">EPContext design document.</a>
   *  \endhtmlonly
   *
   * \return Compile API struct instance.
   *
   * \since Version 1.22.
   */
  const OrtCompileApi*(ORT_API_CALL* GetCompileApi)();

  //
  // OrtKeyValuePairs
  //

  /** \brief Create an OrtKeyValuePairs instance.
   *
   * \param[out] out A pointer to a newly created OrtKeyValuePairs instance.
   *
   * \note Must be released by calling ReleaseKeyValuePairs.
   *
   * \since Version 1.22.
   */
  void(ORT_API_CALL* CreateKeyValuePairs)(_Outptr_ OrtKeyValuePairs** out);

  /** \brief Add a key-value pair to the OrtKeyValuePairs instance.
   *
   * \param[in] kvps OrtKeyValuePairs instance.
   * \param[in] key Key to be added.
   * \param[in] value Value to be added.
   *
   * \note The `key` and `value` are copied internally.
   *
   * \since Version 1.22.
   */

  void(ORT_API_CALL* AddKeyValuePair)(_In_ OrtKeyValuePairs* kvps, _In_ const char* key, _In_ const char* value);

  /** \brief Get the value associated with a key in the OrtKeyValuePairs instance.
   *
   * \param[in] kvps OrtKeyValuePairs instance.
   * \param[in] key Key to be searched.
   *
   * \return The value associated with the key, or nullptr if the key does not exist.
   *
   * \since Version 1.22.
   */
  const char*(ORT_API_CALL* GetKeyValue)(_In_ const OrtKeyValuePairs* kvps, _In_ const char* key);

  /** \brief Get all the key-value pairs from the OrtKeyValuePairs instance.
   *
   * \param[in] kvps OrtKeyValuePairs instance.
   * \param[out] keys Array of keys from `kvps`.
   * \param[out] values Array of values from `kvps`.
   * \param[out] num_entries Number of entries in `keys` and `values`.
   *
   * \since Version 1.22.
   */
  void(ORT_API_CALL* GetKeyValuePairs)(_In_ const OrtKeyValuePairs* kvps,
                                       _Outptr_ const char* const** keys, _Outptr_ const char* const** values,
                                       _Out_ size_t* num_entries);

  /** \brief Remove a key-value pair from the OrtKeyValuePairs instance.
   *
   * \param[in] kvps OrtKeyValuePairs instance.
   * \param[in] key Key to be removed. No error if not found.
   *
   * \since Version 1.22.
   */
  void(ORT_API_CALL* RemoveKeyValuePair)(_In_ OrtKeyValuePairs* kvps, _In_ const char* key);

  /** \brief Release an OrtKeyValuePairs instance.
   *
   * \param[in] input OrtKeyValuePairs instance to be released.
   *
   * \since Version 1.22.
   */
  ORT_CLASS_RELEASE(KeyValuePairs);

  /** \brief Register an execution provider library with ORT.
   *
   * The library must export 'CreateEpFactories' and 'ReleaseEpFactory' functions.
   * See OrtEpApi for more details.
   *
   * \param[in] env The OrtEnv instance to register the library in.
   * \param[in] registration_name The name to register the execution provider library under.
   * \param[in] path The path to the execution provider library.
   *
   * \snippet{doc} snippets.dox OrtStatus Return Value
   *
   * \since Version 1.22.
   */
  ORT_API2_STATUS(RegisterExecutionProviderLibrary, _In_ OrtEnv* env, _In_ const char* registration_name,
                  _In_ const ORTCHAR_T* path);

  /** \brief Unregister an execution provider library with ORT.
   *
   * ORT will call ReleaseEpFactory for all factories created by the library, and unload the library.
   *
   * You <b>MUST</b> ensure there are no Session instances using execution providers created by the library
   * before calling this function.
   *
   * \param[in] env The OrtEnv instance to unregister the library from.
   * \param[in] registration_name The name the execution provider library was registered under.
   *
   * \snippet{doc} snippets.dox OrtStatus Return Value
   *
   * \since Version 1.22.
   */
  ORT_API2_STATUS(UnregisterExecutionProviderLibrary, _In_ OrtEnv* env, _In_ const char* registration_name);

  /** \brief Get the list of available OrtEpDevice instances.
   *
   * Each OrtEpDevice instance contains details of the execution provider and the device it will use.
   *
   * \param[in] env The OrtEnv instance to query.
   * \param[out] ep_devices The OrtEpDevice instances that the execution provider will use.
   * \param[out] num_ep_devices The number of OrtEpDevice instances returned.
   *
   * \snippet{doc} snippets.dox OrtStatus Return Value
   *
   * \since Version 1.22.
   */
  ORT_API2_STATUS(GetEpDevices, _In_ const OrtEnv* env,
                  _Outptr_ const OrtEpDevice* const** ep_devices, _Out_ size_t* num_ep_devices);

  /** \brief Append the execution provider that is responsible for the selected OrtEpDevice instances
   *         to the session options.
   *
   * \param[in] session_options Session options to add execution provider to.
   * \param[in] env Environment that execution providers were registered with.
   * \param[in] ep_devices One or more OrtEpDevice instances to create an execution provider for.
   *                       Obtain from GetEpDevices. All OrtEpDevice instances must be from the same execution
   *                       provider. It is only necessary to provide multiple OrtEpDevices if you want to use the
   *                       same execution provider for multiple devices.
   *                       e.g. the EP is capable of running on GPU and NPU.
   * \param[in] num_ep_devices Number of OrtEpDevice instances.
   * \param[in] ep_option_keys Optional keys to configure the execution provider.
   * \param[in] ep_option_vals Optional values to configure the execution provider.
   * \param[in] num_ep_options Number of execution provide options to add.
   *
   * \snippet{doc} snippets.dox OrtStatus Return Value
   *
   * \since Version 1.22.
   */
  ORT_API2_STATUS(SessionOptionsAppendExecutionProvider_V2, _In_ OrtSessionOptions* session_options,
                  _In_ OrtEnv* env,
                  _In_reads_(num_ep_devices) const OrtEpDevice* const* ep_devices, _In_ size_t num_ep_devices,
                  _In_reads_(num_op_options) const char* const* ep_option_keys,
                  _In_reads_(num_op_options) const char* const* ep_option_vals,
                  size_t num_ep_options);

  /** \brief Set the execution provider selection policy for the session.
   *
   * Allows users to specify a device selection policy for automatic execution provider (EP) selection.
   * If custom selection is required please use SessionOptionsSetEpSelectionPolicyDelegate instead.
   *
   * \param[in] session_options The OrtSessionOptions instance.
   * \param[in] policy The device selection policy to use (see OrtExecutionProviderDevicePolicy).
   *
   * \since Version 1.22
   */
  ORT_API2_STATUS(SessionOptionsSetEpSelectionPolicy, _In_ OrtSessionOptions* session_options,
                  _In_ OrtExecutionProviderDevicePolicy policy);

  /** \brief Set the execution provider selection policy delegate for the session.
   *
   * Allows users to provide a custom device selection policy for automatic execution provider (EP) selection.
   *
   * \param[in] session_options The OrtSessionOptions instance.
   * \param[in] delegate Delegate callback for custom selection.
   * \param[in] delegate_state Optional state that will be passed to the delegate callback. nullptr if not required.
   *
   * \since Version 1.22
   */
  ORT_API2_STATUS(SessionOptionsSetEpSelectionPolicyDelegate, _In_ OrtSessionOptions* session_options,
                  _In_ EpSelectionDelegate delegate,
                  _In_opt_ void* delegate_state);

  /** \brief Get the hardware device type.
   *
   * \param[in] device The OrtHardwareDevice instance to query.
   * \return The hardware device type.
   *
   * \since Version 1.22.
   */
  OrtHardwareDeviceType(ORT_API_CALL* HardwareDevice_Type)(_In_ const OrtHardwareDevice* device);

  /** \brief Get the hardware device's vendor identifier.
   *
   * \param[in] device The OrtHardwareDevice instance to query.
   * \return The hardware device vendor identifier.
   *
   * \since Version 1.22.
   */
  uint32_t(ORT_API_CALL* HardwareDevice_VendorId)(_In_ const OrtHardwareDevice* device);

  /** \brief Get the hardware device's vendor name.
   *
   * \param[in] device The OrtHardwareDevice instance to query.
   * \return The hardware device's vendor name.
   *
   * \since Version 1.22.
   */
  const char*(ORT_API_CALL* HardwareDevice_Vendor)(_In_ const OrtHardwareDevice* device);

  /** \brief Get the hardware device's unique identifier.
   *
   * \param[in] device The OrtHardwareDevice instance to query.
   * \return The device id.
   *
   * \note This is not a unique identifier. It identifies the hardware type when combined with vendor id.
   * \since Version 1.22.
   */
  uint32_t(ORT_API_CALL* HardwareDevice_DeviceId)(_In_ const OrtHardwareDevice* device);

  /** \brief Get hardware device metadata.
   *
   * \param[in] device The OrtHardwareDevice instance to query.
   * \return An OrtKeyValuePairs instance containing the metadata for the device.
   *         Note: ORT owns the instance so the user must not call ReleaseKeyValuePairs with it.
   *
   * \since Version 1.22.
   */
  const OrtKeyValuePairs*(ORT_API_CALL* HardwareDevice_Metadata)(_In_ const OrtHardwareDevice* device);

  /** \brief Get the execution provider name.
   *
   * \param[in] ep_device The OrtEpDevice instance to query.
   * \return The execution provider name.
   *
   * \since Version 1.22.
   */
  const char*(ORT_API_CALL* EpDevice_EpName)(_In_ const OrtEpDevice* ep_device);

  /** \brief Get the execution provider's vendor name.
   *
   * \param[in] ep_device The OrtEpDevice instance to query.
   * \return The execution provider's vendor name.
   *
   * \since Version 1.22.
   */
  const char*(ORT_API_CALL* EpDevice_EpVendor)(_In_ const OrtEpDevice* ep_device);

  /** \brief Get the metadata for the OrtEpDevice.
   *
   * \param[in] ep_device The OrtEpDevice instance to query.
   * \return An OrtKeyValuePairs instance containing the metadata for the device.
   *
   * \since Version 1.22.
   */
  const OrtKeyValuePairs*(ORT_API_CALL* EpDevice_EpMetadata)(_In_ const OrtEpDevice* ep_device);

  /** \brief Get the execution provider options for the OrtEpDevice.
   *
   * \param[in] ep_device The OrtEpDevice instance to query.
   * \return An OrtKeyValuePairs instance containing the execution provider options for the device.
   *
   * \since Version 1.22.
   */
  const OrtKeyValuePairs*(ORT_API_CALL* EpDevice_EpOptions)(_In_ const OrtEpDevice* ep_device);

  /** \brief Get the OrtHardwareDevice instance for the OrtEpDevice.
   *
   * \param[in] ep_device The OrtEpDevice instance to query.
   * \return The OrtHardwareDevice instance for the device.
   *
   * \since Version 1.22.
   */
  const OrtHardwareDevice*(ORT_API_CALL* EpDevice_Device)(_In_ const OrtEpDevice* ep_device);

  /** \brief Get the OrtEpApi instance for implementing an execution provider.
   *
   * \since Version 1.22.
   */
  const OrtEpApi*(ORT_API_CALL* GetEpApi)();

  /** \brief Compute total size in bytes of the tensor data contained in an OrtValue.
   *
   * Returns the total number of bytes used to store the tensor data. For numeric tensors,
   * this is sizeof(element_type) * total_element_count. OrtValues that are not tensors or
   * that are tensors that contain strings will cause an error to be returned.
   *
   * \param[in] ort_value OrtValue instance containing a tensor
   * \param[out] size The total size of the tensor data in bytes
   *
   * \snippet{doc} snippets.dox OrtStatus Return Value
   *
   * \since Version 1.23
   */
  ORT_API2_STATUS(GetTensorSizeInBytes, _In_ const OrtValue* ort_value, _Out_ size_t* size);

  /** \brief Calls OrtAllocator::GetStats function
   *
   * Return a pointer to the OrtKeyValuePairs structure that contains the statistics of the allocator
   * and the user should call OrtApi::ReleaseKeyValuePairs.
   *
   * NOTE: If the allocator does not implement this function, the OrtKeyValuePairs instance will be empty.
   *
   * \param[in] ort_allocator The allocator to get stats from
   * \param[out] out A pointer to the OrtKeyValuePairs instance that contains the stats
   *
   * \snippet{doc} snippets.dox OrtStatus Return Value
   *
   * \since Version 1.23.
   */
  ORT_API2_STATUS(AllocatorGetStats, _In_ const OrtAllocator* ort_allocator, _Outptr_ OrtKeyValuePairs** out);

  /// @}
  /// \name OrtMIGraphXProviderOptions
  /// @{

  /** \brief Create an OrtMIGraphXProviderOptions
   *
   * \param[out] out Newly created ::OrtMIGraphXProviderOptions. Must be released with OrtApi::ReleaseMIGraphXProviderOptions
   *
   * \snippet{doc} snippets.dox OrtStatus Return Value
   *
   * \since Version 1.xx.
   */
  ORT_API2_STATUS(CreateMIGraphXProviderOptions, _Outptr_ OrtMIGraphXProviderOptions** out);

  /** \brief Set options in a MIGraphX Execution Provider.
   *
   * For example, key="device_id" and value="0"
   *
   * \param[in] migraphx_options
   * \param[in] provider_options_keys Array of UTF-8 null-terminated string for provider options keys
   * \param[in] provider_options_values Array of UTF-8 null-terminated string for provider options values
   * \param[in] num_keys Number of elements in the `provider_option_keys` and `provider_options_values` arrays
   *
   * \snippet{doc} snippets.dox OrtStatus Return Value
   *
   * \since Version 1.xx.
   */
  ORT_API2_STATUS(UpdateMIGraphXProviderOptions, _Inout_ OrtMIGraphXProviderOptions* migraphx_options,
                  _In_reads_(num_keys) const char* const* provider_options_keys,
                  _In_reads_(num_keys) const char* const* provider_options_values,
                  _In_ size_t num_keys);

  /**
   * Get serialized MIGraphX provider options string.
   *
   * For example, "device_id=0;;......"
   *
   * \param migraphx_options - OrtMIGraphXProviderOptions instance
   * \param allocator - a ptr to an instance of OrtAllocator obtained with CreateAllocator() or GetAllocatorWithDefaultOptions()
   *                      the specified allocator will be used to allocate continuous buffers for output strings and lengths.
   * \param ptr - is a UTF-8 null terminated string allocated using 'allocator'. The caller is responsible for using the same allocator to free it.
   *
   * \snippet{doc} snippets.dox OrtStatus Return Value
   *
   * \since Version 1.xx.
   */
  ORT_API2_STATUS(GetMIGraphXProviderOptionsAsString, _In_ const OrtMIGraphXProviderOptions* migraphx_options, _Inout_ OrtAllocator* allocator, _Outptr_ char** ptr);

  /** \brief Release an ::OrtMIGraphXProviderOptions
   *
   * \note This is an exception in the naming convention of other Release* functions, as the name of the method does not have the V2 suffix, but the type does
   *
   * \since Version 1.xx.
   */
  void(ORT_API_CALL* ReleaseMIGraphXProviderOptions)(_Frees_ptr_opt_ OrtMIGraphXProviderOptions* input);

  /**
   * Update MIGraphX EP provider option where its data type is pointer, for example 'user_compute_stream'.
   * If the data type of the provider option can be represented by string please use UpdateMIGraphXProviderOptions.
   *
   * Note: It's caller's responsibility to properly manage the lifetime of the instance pointed by this pointer.
   *
   * \param migraphx_options - OrtMIGraphXProviderOptions instance
   * \param key - Name of the provider option
   * \param value - A pointer to the instance that will be assigned to this provider option
   *
   * \since Version 1.xx.
   */
  ORT_API2_STATUS(UpdateMIGraphXProviderOptionsWithValue, _Inout_ OrtMIGraphXProviderOptions* migraphx_options, _In_ const char* key, _In_ void* value);

  /**
   * Get MIGraphX EP provider option where its data type is pointer.
   * If the data type of the provider option can be represented by string please use GetMIGraphXProviderOptionsAsString.
   *
   * \param migraphx_options - OrtMIGraphXProviderOptions instance
   * \param key - Name of the provider option
   * \param ptr - A pointer to the instance that is kept by the provider option
   *
   * \since Version 1.xx.
   */
  ORT_API2_STATUS(GetMIGraphXProviderOptionsByName, _In_ const OrtMIGraphXProviderOptions* migraphx_options, _In_ const char* key, _Outptr_ void** ptr);
};

/*
 * Steps to use a custom op:
 *   1 Create an OrtCustomOpDomain with the domain name used by the custom ops
 *   2 Create an OrtCustomOp structure for each op and add them to the domain
 *   3 Call OrtAddCustomOpDomain to add the custom domain of ops to the session options
 */

// Specifies some characteristics of inputs/outputs of custom ops:
// Specify if the inputs/outputs are one of:
// 1) Non-optional (input/output must be present in the node)
// 2) Optional (input/output may be absent in the node)
// 3) Variadic: A variadic input or output specifies N (i.e., the minimum arity) or more operands.
//              Only the last input or output of a custom op may be marked as variadic.
//              The homogeneity of the variadic input or output determines whether all operands must be of the same
//              tensor element type.
typedef enum OrtCustomOpInputOutputCharacteristic {
  INPUT_OUTPUT_REQUIRED = 0,
  INPUT_OUTPUT_OPTIONAL,
  INPUT_OUTPUT_VARIADIC,
} OrtCustomOpInputOutputCharacteristic;

/*
 * The OrtCustomOp structure defines a custom op's schema and its kernel callbacks. The callbacks are filled in by
 * the implementor of the custom op.
 */
struct OrtCustomOp {
  uint32_t version;  // Must be initialized to ORT_API_VERSION

  // This callback creates the kernel, which is a user defined
  // parameter that is passed to the Kernel* callbacks below. It is
  // recommended to use CreateKernelV2 which allows for a safe error
  // propagation by returning an OrtStatusPtr.
  void*(ORT_API_CALL* CreateKernel)(_In_ const struct OrtCustomOp* op, _In_ const OrtApi* api,
                                    _In_ const OrtKernelInfo* info);

  // Returns the name of the op
  const char*(ORT_API_CALL* GetName)(_In_ const struct OrtCustomOp* op);

  // Returns the type of the execution provider, return nullptr to use CPU execution provider
  const char*(ORT_API_CALL* GetExecutionProviderType)(_In_ const struct OrtCustomOp* op);

  // Returns the count and types of the input & output tensors
  ONNXTensorElementDataType(ORT_API_CALL* GetInputType)(_In_ const struct OrtCustomOp* op, _In_ size_t index);
  size_t(ORT_API_CALL* GetInputTypeCount)(_In_ const struct OrtCustomOp* op);
  ONNXTensorElementDataType(ORT_API_CALL* GetOutputType)(_In_ const struct OrtCustomOp* op, _In_ size_t index);
  size_t(ORT_API_CALL* GetOutputTypeCount)(_In_ const struct OrtCustomOp* op);

  // Perform a computation step.  It is recommended to use
  // KernelComputeV2 which allows for a safe error propagation by
  // returning an OrtStatusPtr.
  void(ORT_API_CALL* KernelCompute)(_In_ void* op_kernel, _In_ OrtKernelContext* context);
  void(ORT_API_CALL* KernelDestroy)(_In_ void* op_kernel);

  // Returns the characteristics of the input & output tensors
  OrtCustomOpInputOutputCharacteristic(ORT_API_CALL* GetInputCharacteristic)(_In_ const struct OrtCustomOp* op, _In_ size_t index);
  OrtCustomOpInputOutputCharacteristic(ORT_API_CALL* GetOutputCharacteristic)(_In_ const struct OrtCustomOp* op, _In_ size_t index);

  // Returns the memory type of the input tensors. This API allows the custom op
  // to place the inputs on specific devices. By default, it returns
  // OrtMemTypeDefault, which means the input is placed on the default device for
  // the execution provider. If the inputs need to be with different memory types,
  // this function can be overridden to return the specific memory types.
  OrtMemType(ORT_API_CALL* GetInputMemoryType)(_In_ const struct OrtCustomOp* op, _In_ size_t index);

  // Returns the minimum number of input arguments expected for the variadic input.
  // Applicable only for custom ops that have a variadic input.
  int(ORT_API_CALL* GetVariadicInputMinArity)(_In_ const struct OrtCustomOp* op);

  // Returns true (non-zero) if all arguments of a variadic input have to be of the same type (homogeneous),
  // and false (zero) otherwise.
  // Applicable only for custom ops that have a variadic input.
  int(ORT_API_CALL* GetVariadicInputHomogeneity)(_In_ const struct OrtCustomOp* op);

  // Returns the minimum number of output values expected for the variadic output.
  // Applicable only for custom ops that have a variadic output.
  int(ORT_API_CALL* GetVariadicOutputMinArity)(_In_ const struct OrtCustomOp* op);

  // Returns true (non-zero) if all outputs values of a variadic output have to be of the same type (homogeneous),
  // and false (zero) otherwise.
  // Applicable only for custom ops that have a variadic output.
  int(ORT_API_CALL* GetVariadicOutputHomogeneity)(_In_ const struct OrtCustomOp* op);

  // Create the kernel state which is passed to each compute call.
  OrtStatusPtr(ORT_API_CALL* CreateKernelV2)(_In_ const struct OrtCustomOp* op, _In_ const OrtApi* api,
                                             _In_ const OrtKernelInfo* info,
                                             _Out_ void** kernel);

  // Perform the computation step.
  OrtStatusPtr(ORT_API_CALL* KernelComputeV2)(_In_ void* op_kernel, _In_ OrtKernelContext* context);

  OrtStatusPtr(ORT_API_CALL* InferOutputShapeFn)(_In_ const struct OrtCustomOp* op, _In_ OrtShapeInferContext*);

  // Get start range
  int(ORT_API_CALL* GetStartVersion)(_In_ const struct OrtCustomOp* op);
  int(ORT_API_CALL* GetEndVersion)(_In_ const struct OrtCustomOp* op);

  // Get the inplace_map that defines which output can reuse which input
  // Callers will provide 2 raw int* and pass in their address, this function will fill these 2 arrays
  // when return, output (*output_index)[i] may reuse the input (*input_index[i]).
  // The return value is the size of these 2 arrays.
  // Callers are responsible to delete these 2 arrays after use by calling OrtCustomOp::ReleaseMayInplace().
  size_t(ORT_API_CALL* GetMayInplace)(_Out_ int** input_index, _Out_ int** output_index);

  // Release the pointer input_index and output_index allocated from GetMayInplace() function.
  // If GetMayInplace() is defined, this function MUST be defined as well.
  void(ORT_API_CALL* ReleaseMayInplace)(_Frees_ptr_opt_ int* input_index, _Frees_ptr_opt_ int* output_index);

  // Same as GetMayInplace() and ReleaseMayInplace()
  size_t(ORT_API_CALL* GetAliasMap)(_Out_ int** input_index, _Out_ int** output_index);
  void(ORT_API_CALL* ReleaseAliasMap)(_Frees_ptr_opt_ int* input_index, _Frees_ptr_opt_ int* output_index);
};

/**
 * ORT Model Editor API
 */

/**
 * \brief The OrtModelEditorApi struct provides functions to create or edit an ONNX model.
 *
 * See onnxruntime/test/shared_lib/test_model_editor_api.cc for example usage.
 *
 * \since Version 1.22.
 */
struct OrtModelEditorApi {
  // Model building/editing requires a full build. We return nullptr from GetModelEditorApi if this is a minimal
  // build, so it doesn't matter if there are no function pointers in this struct as a user will never get an
  // OrtModelEditorApi instance. We do however need a dummy field to avoid empty struct warning.
#if defined(ORT_MINIMAL_BUILD)
  const bool not_defined_in_this_build;
#else
  /** \brief Create an OrtTypeInfo instance for a Tensor.
   *
   * Create an OrtTypeInfo instance for a Tensor to use as graph inputs/outputs with the Model Editor API.
   *
   * User can release `tensor_info` after creating the OrtTypeInfo.
   *
   * \param[in] tensor_info Tensor type and shape information.
   * \param[out] type_info TypeInfo instance for the tensor.
   *
   * \snippet{doc} snippets.dox OrtStatus Return Value
   *
   * \since Version 1.22.
   */
  ORT_API2_STATUS(CreateTensorTypeInfo, _In_ const OrtTensorTypeAndShapeInfo* tensor_info,
                  _Outptr_ OrtTypeInfo** type_info);

  /** \brief Create an OrtTypeInfo instance for a SparseTensor.
   *
   * Create an OrtTypeInfo instance for a SparseTensor to use as graph inputs/outputs with the Model Editor API.
   *
   * User can release `tensor_info` after creating the OrtTypeInfo.
   *
   * \param[in] tensor_info SparseTensor type and shape information.
   * \param[out] type_info TypeInfo instance for the tensor.
   *
   * \snippet{doc} snippets.dox OrtStatus Return Value
   *
   * \since Version 1.22.
   */
  ORT_API2_STATUS(CreateSparseTensorTypeInfo, _In_ const OrtTensorTypeAndShapeInfo* tensor_info,
                  _Outptr_ OrtTypeInfo** type_info);

  /** \brief Create an OrtTypeInfo instance for a Map.
   *
   * Create an OrtTypeInfo instance for a Map to use as graph inputs/outputs with the Model Editor API.
   *
   * User can release `map_value_type` after creating the OrtTypeInfo.
   *
   * \param[in] map_key_type Key type for the map.
   * \param[in] map_value_type Value type for the map.
   * \param[out] type_info TypeInfo instance for the map.
   *
   * \snippet{doc} snippets.dox OrtStatus Return Value
   *
   * \since Version 1.22.
   */
  ORT_API2_STATUS(CreateMapTypeInfo, ONNXTensorElementDataType map_key_type, _In_ const OrtTypeInfo* map_value_type,
                  _Outptr_ OrtTypeInfo** type_info);

  /** \brief Create an OrtTypeInfo instance for a Sequence.
   *
   * Create an OrtTypeInfo instance for a Sequence to use as graph inputs/outputs with the Model Editor API.
   *
   * User can release `sequence_type` after creating the OrtTypeInfo.
   *
   * \param[in] sequence_type Sequence type and shape information.
   * \param[out] type_info TypeInfo instance for the sequence.
   *
   * \snippet{doc} snippets.dox OrtStatus Return Value
   *
   * \since Version 1.22.
   */
  ORT_API2_STATUS(CreateSequenceTypeInfo, _In_ const OrtTypeInfo* sequence_type, _Outptr_ OrtTypeInfo** type_info);

  /** \brief Create an OrtTypeInfo instance for an Optional.
   *
   * Create an OrtTypeInfo instance for an Optional to use as graph inputs/outputs with the Model Editor API.
   *
   * User can release `contained_type` after creating the OrtTypeInfo.
   *
   * \param[in] contained_type Tensor type and shape information.
   * \param[out] type_info TypeInfo instance for the tensor.
   *
   * \snippet{doc} snippets.dox OrtStatus Return Value
   *
   * \since Version 1.22.
   */
  ORT_API2_STATUS(CreateOptionalTypeInfo, _In_ const OrtTypeInfo* contained_type, _Outptr_ OrtTypeInfo** type_info);

  /** \brief Create an OrtValueInfo for use as an OrtGraph input or output.
   *
   * \param[in] name The name of the input or output.
   * \param[in] type_info The type information for the input or output. The provided value is copied.
   * \param[out] value_info The OrtValueInfo instance.
   *
   * \snippet{doc} snippets.dox OrtStatus Return Value
   *
   * \since Version 1.22.
   */
  ORT_API2_STATUS(CreateValueInfo, _In_ const char* name, _In_ const OrtTypeInfo* type_info,
                  _Outptr_ OrtValueInfo** value_info);

  /** \brief Create an OrtNode to add to an OrtGraph.
   *
   * Create an OrtNode.
   *
   * Create attributes with CreateOpAttr. OrtOpAttr instances are copied.
   *
   * \param[in] operator_name The name of the operator.
   * \param[in] domain_name The domain of the operator. Use an empty string for ONNX operators.
   * \param[in] node_name The name of the node.
   * \param[in] input_names The names of the inputs.
   * \param[in] input_names_len The number of input names.
   * \param[in] output_names The names of the outputs.
   * \param[in] output_names_len The number of output names.
   * \param[in] attributes The optional attributes of the node.
   * \param[in] attribs_len The number of attributes. May be zero.
   * \param[out] node The OrtNode instance.
   *
   * \snippet{doc} snippets.dox OrtStatus Return Value
   *
   * \since Version 1.22.
   */
  ORT_API2_STATUS(CreateNode, _In_ const char* operator_name, _In_ const char* domain_name, _In_ const char* node_name,
                  _In_reads_(input_names_len) const char* const* input_names, size_t input_names_len,
                  _In_reads_(output_names_len) const char* const* output_names, size_t output_names_len,
                  _In_reads_(attribs_len) _In_opt_ OrtOpAttr** attributes, _In_ size_t attribs_len,
                  _Outptr_ OrtNode** node);

  /** \brief Create an OrtGraph
   * \snippet{doc} snippets.dox OrtStatus Return Value
   * \since Version 1.22.
   */
  ORT_API2_STATUS(CreateGraph, _Outptr_ OrtGraph** graph);

  /** \brief Set the inputs for the OrtGraph.
   *
   * Set the graph inputs. This will replace any existing inputs with the new values.
   * The OrtGraph takes ownership of the OrtValueInfo instances and you should NOT call ReleaseOrtValueInfo.
   *
   * \param[in] graph The OrtGraph instance to update.
   * \param[in] inputs The input OrtValueInfo instances.
   * \param[in] inputs_len The number of input OrtValueInfo instances.
   *
   * \snippet{doc} snippets.dox OrtStatus Return Value
   *
   * \since Version 1.22.
   */
  ORT_API2_STATUS(SetGraphInputs, _Inout_ OrtGraph* graph,
                  _In_reads_(inputs_len) _In_ OrtValueInfo** inputs, _In_ size_t inputs_len);

  /** \brief Set the outputs for the OrtGraph.
   *
   * Set the graph outputs. This will replace any existing outputs with the new values.
   * The OrtGraph takes ownership of the OrtValueInfo instances provided and you should NOT call ReleaseOrtValueInfo.
   *
   * \param[in] graph The OrtGraph instance to update.
   * \param[in] outputs The output OrtValueInfo instances.
   * \param[in] outputs_len The number of output OrtValueInfo instances.
   *
   * \snippet{doc} snippets.dox OrtStatus Return Value
   *
   * \since Version 1.22.
   */
  ORT_API2_STATUS(SetGraphOutputs, _Inout_ OrtGraph* graph,
                  _In_reads_(outputs_len) _In_ OrtValueInfo** outputs, _In_ size_t outputs_len);

  /** \brief Add an initializer to the OrtGraph
   *
   * ORT will take ownership of the OrtValue and you should NOT call ReleaseOrtValue.
   *
   * Two options:
   *
   * Allocated memory:
   *    Use CreateTensorAsOrtValue (allocates memory) and populate the tensor with the data.
   *    Set `data_is_external` to false.
   *
   * Pre-existing memory:
   *    Use CreateTensorWithDataAsOrtValue or CreateTensorWithDataAndDeleterAsOrtValue to create an OrtValue
   *    with a tensor that contains a pointer to the existing data.
   *    Set `data_is_external` to true.
   *
   *    The pointer must remain valid for the duration of the inference session.
   *    If using CreateTensorWithDataAsOrtValue you are responsible for freeing the memory after the inference session
   *    is released.
   *    If using CreateTensorWithDataAndDeleterAsOrtValue, ORT will free the memory using the provided deleter as
   *    soon as the OrtValue is no longer in use.
   *
   *    NOTE: A tensor containing pre-existing memory MUST have 128 bytes of data or more.
   *          For smaller tensors use CreateTensorAsOrtValue.
   *
   *          ONNX shape inferencing does not support external data. An initializer involved in shape inferencing is
   *          typically small (a single value or limited by the rank of a tensor) and uses less than 128 bytes of
   *          memory, so this limit acts as a simple catch-all rule to avoid issues.
   *          e.g. Reshape's `shape`, Clip's `min` and `max`, various ops `axes`.
   *
   * \param[in] graph The OrtGraph instance to update.
   * \param[in] name The value name for the initializer.
   * \param[in] tensor The OrtValue instance containing the tensor data.
   * \param[in] data_is_external Set to true if the data is external and should not be copied.
   *
   * \snippet{doc} snippets.dox OrtStatus Return Value
   *
   * \since Version 1.22.
   */
  ORT_API2_STATUS(AddInitializerToGraph, _Inout_ OrtGraph* graph, _In_ const char* name, _In_ OrtValue* tensor,
                  bool data_is_external);

  /** \brief Add an OrtNode to an OrtGraph
   *
   * Add the node to the graph. The OrtGraph will take ownership of OrtNode and you should NOT call ReleaseOrtNode.
   *
   * \param[in] graph The OrtGraph instance to update.
   * \param[in] node The OrtNode instance to add to the graph.
   *
   * \snippet{doc} snippets.dox OrtStatus Return Value
   *
   * \since Version 1.22.
   */
  ORT_API2_STATUS(AddNodeToGraph, _Inout_ OrtGraph* graph, _In_ OrtNode* node);

  /** \brief Create an OrtModel.
   *
   * Create an OrtModel.
   *
   * This can be used to build a new model, or to augment an existing model.
   *
   * \param[in] domain_names The domain names for the model.
   *                         If augmenting an existing model add additional domains if needed.
   * \param[in] opset_versions The opset versions for the model.
   *                           If augmenting an existing model add additional opset versions if needed.
   * \param[in] opset_entries_len The number of domain_names and opset_versions entries.
   *                              Domain and opset entries should be 1:1
   * \param[out] model The OrtModel instance.
   *
   * \snippet{doc} snippets.dox OrtStatus Return Value
   *
   * \since Version 1.22.
   */
  ORT_API2_STATUS(CreateModel,
                  _In_reads_(opset_entries_len) const char* const* domain_names,
                  _In_reads_(opset_entries_len) const int* opset_versions,
                  size_t opset_entries_len,
                  _Outptr_ OrtModel** model);

  /** \brief Add an OrtGraph to an OrtModel.
   *
   * Add the graph to a model. This should be called once when creating a new model.
   *
   * The OrtModel takes ownership of the OrtGraph and you should NOT call ReleaseOrtGraph.
   *
   * \param[in] model The OrtModel instance to update.
   * \param[in] graph The OrtGraph instance to add to the model.
   *
   * \snippet{doc} snippets.dox OrtStatus Return Value
   *
   * \since Version 1.22.
   */
  ORT_API2_STATUS(AddGraphToModel, _Inout_ OrtModel* model, _In_ OrtGraph* graph);

  /** \brief Create an OrtSession using the OrtModel.
   *
   * Create an inference session using the OrtModel instance.
   * The OrtModel should have been populated with an OrtGraph containing nodes and initializers, and SetGraphInputs
   * and SetGraphOutputs must have been called.
   * This will validate the model, run optimizers, and prepare the session for inferencing.
   *
   * ReleaseOrtModel must be called to free the OrtModel after session creation.
   *
   * \param[in] env The OrtEnv instance.
   * \param[in] model The OrtModel instance.
   * \param[in] options The OrtSessionOptions instance.
   * \param[out] out The OrtSession instance.
   *
   * \snippet{doc} snippets.dox OrtStatus Return Value
   *
   * \since Version 1.22.
   */
  ORT_API2_STATUS(CreateSessionFromModel, _In_ const OrtEnv* env, _In_ const OrtModel* model,
                  _In_ const OrtSessionOptions* options, _Outptr_ OrtSession** out);

  /** \brief Create an OrtSession to augment an existing model.
   *
   * Create an OrtSession with an existing model that will be augmented with additional nodes and initializers.
   * Nodes can be added before or after the existing nodes in the model. ONNX Runtime will connect the nodes when the
   * model is finalized.
   *
   * To add nodes and initializers to the existing model, first create an OrtModel using CreateModel.
   * Add nodes and initializers to the OrtModel using AddNodeToGraph and AddInitializerToGraph.
   * Graph inputs/outputs should be updated with SetGraphInputs and SetGraphOutputs as needed to reflect changes made
   * by the new nodes. The list of graph inputs/outputs should be for the overall model and not just the new nodes.
   *
   * Add the new information from the OrtModel to the original model using ApplyModelToSession, and prepare the
   * session for inferencing by calling FinalizeModelEditorSession.
   *
   * \param{in} env The OrtEnv instance.
   * \param{in} model_path The path to the existing ONNX model to augment.
   * \param{in} options The OrtSessionOptions instance.
   * \param{out} out The created OrtSession instance.
   * \snippet{doc} snippets.dox OrtStatus Return Value
   *
   * \since Version 1.22.
   */
  ORT_API2_STATUS(CreateModelEditorSession, _In_ const OrtEnv* env, _In_ const ORTCHAR_T* model_path,
                  _In_ const OrtSessionOptions* options,
                  _Outptr_ OrtSession** out);

  /** \brief Create an OrtSession to augment an existing model.
   *
   * Create an OrtSession with an existing model that will be augmented with additional nodes and initializers.
   * Nodes can be added before or after the existing nodes in the model. ONNX Runtime will connect the nodes when the
   * model is finalized.
   *
   * To add nodes and initializers to the existing model, first create an OrtModel using CreateModel.
   * Add nodes and initializers to the OrtModel using AddNodeToGraph and AddInitializerToGraph.
   * Graph inputs/outputs should be updated with SetGraphInputs and SetGraphOutputs as needed to reflect changes made
   * by the new nodes. The list of graph inputs/outputs should be for the overall model and not just the new nodes.
   *
   * Add the new information from the OrtModel to the original model using ApplyModelToSession, and prepare the
   * session for inferencing by calling FinalizeModelEditorSession.
   *
   * \param{in} env The OrtEnv instance.
   * \param{in} model_data The model data for the existing model to augment.
   * \param{in} model_data_length The length of the model data.
   * \param{in} options The OrtSessionOptions instance.
   * \param{out} out The created OrtSession instance.
   *
   * \snippet{doc} snippets.dox OrtStatus Return Value
   *
   * \since Version 1.22.
   */
  ORT_API2_STATUS(CreateModelEditorSessionFromArray, _In_ const OrtEnv* env,
                  _In_ const void* model_data, size_t model_data_length,
                  _In_ const OrtSessionOptions* options,
                  _Outptr_ OrtSession** out);

  /** \brief Query the session for the opset version of a domain.
   *
   * When using the Model Editor API to augment a model, any new nodes must conform to the opset version of the
   * original model. To do that the user must be able to discover that opset version.
   * Returns an error if the domain is not used in the model.
   *
   * \param[in] session OrtSession to query
   * \param[in] domain Domain to query. The ONNX domain is an empty string.
   * \param[out] opset The opset version of the domain.
   *
   * \snippet{doc} snippets.dox OrtStatus Return Value
   *
   * \since Version 1.22.
   */
  ORT_API2_STATUS(SessionGetOpsetForDomain, _In_ const OrtSession* session, _In_ const char* domain, _Out_ int* opset);

  /** \brief Apply changes to augment the ONNX model in a session created using CreateModelEditorSession[FromArray]
   *
   * Adds new nodes and updates graph inputs/outputs using `model` to augment the original ONNX model in the session.
   * All changes will be validated.
   * Call FinalizeModelEditorSession to prepare the session for inferencing.
   *
   * Existing input/outputs will only be updated if the OrtGraph inputs/outputs are set in the OrtModel.
   *   i.e. you don't need to call SetGraphInputs/SetGraphOutputs if they are unchanged.
   *
   * ReleaseOrtModel must be called to free the OrtModel after it is applied to the session.
   *
   * \param[in] session OrtSession to update. Session must have been created using CreateModelEditorSession[FromArray].
   * \param[in] model OrtModel containing new nodes, new initializers, and updated graph input and/or output info.
   *
   * \snippet{doc} snippets.dox OrtStatus Return Value
   *
   * \since Version 1.22.
   */
  ORT_API2_STATUS(ApplyModelToModelEditorSession, _Inout_ OrtSession* session, _In_ OrtModel* model);

  /** \brief Finalize the Model Editor session that was created using CreateModelEditorSession[FromArray].
   *
   * Finalize the Model Editor session that augmented an ONNX model by adding new nodes.
   * This will run optimizers and prepare the session for inferencing.
   *
   * \param[in] session OrtSession to finalize. Session must have been created using CreateModelEditorSession[FromArray].
   * \param[in] options OrtSessionOptions to use for the session.
   * \param[in] prepacked_weights_container Optional OrtPrepackedWeightsContainer to use for the session.
                Set to nullptr if not used.
   * \snippet{doc} snippets.dox OrtStatus Return Value
   *
   * \since Version 1.22.
   */
  ORT_API2_STATUS(FinalizeModelEditorSession, _Inout_ OrtSession* session, _In_ const OrtSessionOptions* options,
                  _In_opt_ OrtPrepackedWeightsContainer* prepacked_weights_container);
#endif  // !defined(ORT_MINIMAL_BUILD)
};

/**
 * ORT Compile API
 */

/** \brief Flags representing options to enable when compiling a model.
 */
typedef enum OrtCompileApiFlags {
  // Default. Do not enable any additional compilation options.
  OrtCompileApiFlags_NONE = 0,

  // Force compilation to return an error (ORT_FAIL) if no nodes were compiled.
  // Otherwise, a model with basic optimizations (ORT_ENABLE_BASIC) is still generated by default.
  OrtCompileApiFlags_ERROR_IF_NO_NODES_COMPILED = 1 << 0,

  // Force compilation to return an error (ORT_FAIL) if a file with the same filename as the output model exists.
  // Otherwise, compilation will automatically overwrite the output file if it exists.
  OrtCompileApiFlags_ERROR_IF_OUTPUT_FILE_EXISTS = 1 << 1,
} OrtCompileApiFlags;

/**
 * \brief The OrtCompileApi struct provides functions to compile ONNX models.
 *
 * Execution providers that support compilation fuse a subgraph into an EPContext node that wraps a provider-specific
 * binary representation of the subgraph.
 * For more details about the EPContext design, refer to:
 *  \htmlonly
 *  <a href="https://onnxruntime.ai/docs/execution-providers/EP-Context-Design.html">EPContext design document.</a>
 *  \endhtmlonly
 *
 * Example (error handling not shown):
 *   OrtStatus* status = NULL;
 *   OrtCompileApi* compile_api = ort_api->GetCompileApi();
 *   OrtModelCompilationOptions* compile_options = NULL;
 *
 *   status = compile_api->CreateModelCompilationOptionsFromSessionOptions(env, session_options, &compile_options);
 *   status = compile_api->ModelCompilationOptions_SetInputModelPath(compile_options, ORT_TSTR("model.onnx"));
 *   status = compile_api->ModelCompilationOptions_SetOutputModelPath(compile_options, ORT_TSTR("model.compiled.onnx"));
 *   status = compile_api->CompileModel(env, compile_options);
 *   compile_api->ReleaseModelCompilationOptions(compile_options);
 *
 * \since Version 1.22.
 */
struct OrtCompileApi {
  /// @}
  /// \name OrtModelCompilationOptions
  /// @{
  ORT_CLASS_RELEASE(ModelCompilationOptions);

  /** \brief Creates an OrtModelCompilationOptions object from an existing OrtSessionOptions object.
   *
   * An OrtModelCompilationOptions object contains the settings used to generate a compiled ONNX model.
   * The OrtSessionOptions object has the execution providers with which the model will be compiled.
   *
   * ReleaseOrtModelCompilationsOptions must be called to free the OrtModelCompilationOptions after calling
   * CompileModel.
   *
   * \param[in] env OrtEnv object.
   * \param[in] session_options The OrtSessionOptions instance from which to create the OrtModelCompilationOptions.
   * \param[out] out The created OrtModelCompilationOptions instance.
   * \snippet{doc} snippets.dox OrtStatus Return Value
   *
   * \since Version 1.22.
   */
  ORT_API2_STATUS(CreateModelCompilationOptionsFromSessionOptions, _In_ const OrtEnv* env,
                  _In_ const OrtSessionOptions* session_options, _Outptr_ OrtModelCompilationOptions** out);

  /** \brief Sets the file path to the input ONNX model to compile.
   *
   * The input model's location (e.g., file path or memory buffer) must be set with either
   * ModelCompilationOptions_SetInputModelPath or ModelCompilationOptions_SetInputModelFromBuffer.
   *
   * \param[in] model_compile_options The OrtModelCompilationOptions instance.
   * \param[in] input_model_path Null terminated string of the path (wchar on Windows, char otherwise).
   *
   * \snippet{doc} snippets.dox OrtStatus Return Value
   *
   * \since Version 1.22.
   */
  ORT_API2_STATUS(ModelCompilationOptions_SetInputModelPath, _In_ OrtModelCompilationOptions* model_compile_options,
                  _In_ const ORTCHAR_T* input_model_path);

  /** \brief Sets the buffer that stores the bytes of the loaded ONNX model to compile.
   *
   * The input model's location (e.g., file path or memory buffer) must be set with either
   * ModelCompilationOptions_SetInputModelPath or ModelCompilationOptions_SetInputModelFromBuffer.
   *
   * \param[in] model_compile_options The OrtModelCompilationOptions instance.
   * \param[in] input_model_data Buffer containing the loaded ONNX model bytes.
   * \param[in] input_model_data_size The number of bytes in the `input_model_data` buffer.
   *
   * \snippet{doc} snippets.dox OrtStatus Return Value
   *
   * \since Version 1.22.
   */
  ORT_API2_STATUS(ModelCompilationOptions_SetInputModelFromBuffer,
                  _In_ OrtModelCompilationOptions* model_compile_options,
                  _In_ const void* input_model_data,
                  size_t input_model_data_size);

  /** \brief Sets the file path for the output ONNX model generated by CompileModel.
   *
   * The output model's location (e.g., file path or memory buffer) can be set with either
   * ModelCompilationOptions_SetOutputModelPath or ModelCompilationOptions_SetOutputModelBuffer.
   *
   * If the output model's location is not set, ONNX Runtime will generate an output file with a path based on
   * the input model's file path. Examples:
   *   /Path/my_model.onnx -> /Path/my_model_ctx.onnx
   *   /Path/my_model -> /Path/my_model_ctx.onnx
   *
   * \param[in] model_compile_options The OrtModelCompilationOptions instance.
   * \param[in] output_model_path Null terminated string of the path (wchar on Windows, char otherwise).
   *
   * \snippet{doc} snippets.dox OrtStatus Return Value
   *
   * \since Version 1.22.
   */
  ORT_API2_STATUS(ModelCompilationOptions_SetOutputModelPath, _In_ OrtModelCompilationOptions* model_compile_options,
                  _In_ const ORTCHAR_T* output_model_path);

  /** \brief Optionally sets the file that should store external initializers for the compiled ONNX model.
   * If not set, initializers are stored within the model.
   *
   * Only initializers for nodes that were not compiled are stored in the external initializers file.
   * Compiled nodes contain their initializer data within the `ep_cache_context` attribute of EPContext nodes.
   * Refer to ModelCompilationOptions_SetEpContextEmbedMode.
   *
   * \param[in] model_compile_options The OrtModelCompilationOptions instance.
   * \param[in] external_initializers_file_path Null terminated string of the path to the file.
   * \param[in] external_initializers_size_threshold Initializers larger than this threshold are stored in the file.
   *
   * \snippet{doc} snippets.dox OrtStatus Return Value
   *
   * \since Version 1.22.
   */
  ORT_API2_STATUS(ModelCompilationOptions_SetOutputModelExternalInitializersFile,
                  _In_ OrtModelCompilationOptions* model_compile_options,
                  _In_ const ORTCHAR_T* external_initializers_file_path,
                  size_t external_initializers_size_threshold);

  /** \brief Configures model compilation to store the output compiled ONNX model in a buffer.
   *
   * The caller passes an OrtAllocator that ONNX Runtime uses to allocate memory for the buffer.
   *
   * The output model's location (e.g., file path or memory buffer) can be set with either
   * ModelCompilationOptions_SetOutputModelPath or ModelCompilationOptions_SetOutputModelBuffer.
   *
   * If the output model's location is not set, ONNX Runtime will generate an output file with a path based on
   * the input model's file path. Examples:
   *   /Path/my_model.onnx -> /Path/my_model_ctx.onnx
   *   /Path/my_model -> /Path/my_model_ctx.onnx
   *
   * \param[in] model_compile_options The OrtModelCompilationOptions instance.
   * \param[in] allocator The allocator used to allocate the buffer for the compiled model.
   * \param[out] output_model_buffer_ptr Pointer to the buffer that stores the compiled model.
   * \param[out] output_model_buffer_size_ptr Pointer set to the size of output model in bytes.
   *
   * \snippet{doc} snippets.dox OrtStatus Return Value
   *
   * \since Version 1.22.
   */
  ORT_API2_STATUS(ModelCompilationOptions_SetOutputModelBuffer,
                  _In_ OrtModelCompilationOptions* model_compile_options,
                  _Inout_ OrtAllocator* allocator,
                  _Outptr_ void** output_model_buffer_ptr,
                  _Out_ size_t* output_model_buffer_size_ptr);

  /** \brief Enables or disables the embedding of EPContext binary data into the `ep_cache_context` attribute
   * of EPContext nodes. Defaults to false.
   *
   * If enabled, the `ep_cache_context` attribute of EPContext nodes will store the context binary data, which may
   * include weights for compiled subgraphs.
   *
   * If disabled, the `ep_cache_context` attribute of EPContext nodes will contain the path to the file containing the
   * context binary data. The path is set by the execution provider creating the EPContext node.
   *
   * More details relate to EPContext design refers to:
   *  \htmlonly
   *  <a href="https://onnxruntime.ai/docs/execution-providers/EP-Context-Design.html">EPContext design document.</a>
   *  \endhtmlonly
   *
   * \param[in] model_compile_options The OrtModelCompilationOptions instance.
   * \param[in] embed_ep_context_in_model True to embed EPContext binary data into the EPContext node
   *                                      `ep_cache_context` attributes.
   *
   * \snippet{doc} snippets.dox OrtStatus Return Value
   *
   * \since Version 1.22.
   */
  ORT_API2_STATUS(ModelCompilationOptions_SetEpContextEmbedMode, _In_ OrtModelCompilationOptions* model_compile_options,
                  bool embed_ep_context_in_model);

  /** \brief Compiles an input ONNX model with the given compilation options.
   *
   * \param[in] env OrtEnv object.
   * \param[in] model_options The compilation options that defines compilation options for a model.
   *
   * \snippet{doc} snippets.dox OrtStatus Return Value
   *
   * \since Version 1.22.
   */
  ORT_API2_STATUS(CompileModel, _In_ const OrtEnv* env, _In_ const OrtModelCompilationOptions* model_options);

  /** \brief Sets flags from OrtCompileApiFlags that represent one or more boolean options to enable.
   *
   * \param[in] model_compile_options The OrtModelCompilationOptions instance.
   * \param[in] flags bitwise OR of flags in OrtCompileApiFlags to enable.
   *
   * \snippet{doc} snippets.dox OrtStatus Return Value
   *
   * \since Version 1.23.
   */
  ORT_API2_STATUS(ModelCompilationOptions_SetFlags, _In_ OrtModelCompilationOptions* model_compile_options,
                  size_t flags);
};

ORT_RUNTIME_CLASS(Ep);
ORT_RUNTIME_CLASS(EpFactory);

struct OrtEpApi {
  /** \brief Create an OrtEpDevice for the EP and an OrtHardwareDevice.
   * \param[in] ep_factory Execution provider factory that is creating the instance.
   * \param[in] hardware_device Hardware device that the EP can utilize.
   * \param[in] ep_metadata Optional OrtKeyValuePairs instance for execution provider metadata that may be used
   *                        during execution provider selection and passed to CreateEp.
   *                        ep_device will copy this instance and the user should call ReleaseKeyValuePairs.
   * \param[in] ep_options  Optional OrtKeyValuePairs instance for execution provider options that will be added
   *                        to the Session configuration options if the execution provider is selected.
   *                        ep_device will copy this instance and the user should call ReleaseKeyValuePairs.
   * \param ep_device OrtExecutionDevice that is created.
   *
   * \since Version 1.22.
   */
  ORT_API2_STATUS(CreateEpDevice, _In_ OrtEpFactory* ep_factory,
                  _In_ const OrtHardwareDevice* hardware_device,
                  _In_opt_ const OrtKeyValuePairs* ep_metadata,
                  _In_opt_ const OrtKeyValuePairs* ep_options,
                  _Out_ OrtEpDevice** ep_device);

  ORT_CLASS_RELEASE(EpDevice);
};

/**
 * \brief The OrtEp struct provides functions to implement for an execution provider.
 * \since Version 1.22.
 */
struct OrtEp {
  /** \brief The ONNX Runtime version the execution provider was compiled with.
   *
   * Implementation should set to ORT_API_VERSION.
   * ORT will use this to ensure it does not call functions that were not available when the library was compiled.
   *
   * \since Version 1.22.
   */
  uint32_t ort_version_supported;

  /** \brief Get the execution provider name.
   *
   * \param[in] this_ptr The OrtEp instance.
   * \return The execution provider name.
   *
   * \note Returned string is owned by ORT and valid until UnregisterExecutionProviderLibrary is called.
   *
   * \since Version 1.22.
   */
  const char*(ORT_API_CALL* GetName)(const OrtEp* this_ptr);

  // OrtStatus* GetCapability(OrtEp* ep, const OrtGraph* graph,
  //                          size_t* num_supported_subgraphs,
  //                          OrtIndexedSubgraph** supported_subgraphs, OrtAllocator* allocator);

  // OrtStatus* Compile(OrtEp* ep, const OrtGraph** graphs, OrtNode** fused_graph_nodes,
  //                    size_t count, OrtNodeComputeInfo* node_compute_infos);

  // TODO: Implement OrtEpApi and the complete OrtEp interface as the next step.
};

/** \brief The function signature that ORT will call to create OrtEpFactory instances.
 *
 * This must be available in a function called 'CreateEpFactories' in the execution provider library.
 *
 * \param[in] registered_name The name the execution library is registered with by RegisterExecutionProviderLibrary
 * \param[in] ort_api_base The OrtApiBase instance that is used by the factory to get the OrtApi instance for the
 *                         version of ORT that the library was compiled against.
 * \param[in,out] factories The implementation should create and add OrtEpFactory instances to this
 *                          pre-allocated array.
 *                          i.e. usage is `factories[0] = new MyEpFactory();`
 * \param[in] max_factories The maximum number of OrtEpFactory instances that can be added to `factories`.
 *                          Current default is to allow 4 factories. This can be increased in the future if needed.
 * \param[out] num_factories The number of OrtEpFactory instances created by the factory and added to `factories`.
 *
 * \snippet{doc} snippets.dox OrtStatus Return Value
 *
 * \since Version 1.22.
 */
typedef OrtStatus* (*CreateEpApiFactoriesFn)(_In_ const char* registered_name, _In_ const OrtApiBase* ort_api_base,
                                             _Inout_ OrtEpFactory** factories, _In_ size_t max_factories,
                                             _Out_ size_t* num_factories);

/** \brief The function signature that ORT will call to release an OrtEpFactory instance.
 *
 * This must be available in a function called 'ReleaseEpFactory' in the execution provider library.
 *
 * \param[in] factory The OrtEpFactory instance to release.
 *
 * \snippet{doc} snippets.dox OrtStatus Return Value
 *
 * \since Version 1.22.
 */
typedef OrtStatus* (*ReleaseEpApiFactoryFn)(_In_ OrtEpFactory* factory);

/**
 * \brief The OrtEpFactory provides functions to create and manage execution providers.
 * \since Version 1.22.
 */
struct OrtEpFactory {
  /** \brief The ONNX Runtime version the execution provider was compiled with.
   *
   * Implementation should set to ORT_API_VERSION.
   * ORT will use this to ensure it does not call functions that were not available when the library was compiled.
   *
   * \since Version 1.22.
   */
  uint32_t ort_version_supported;

  /** \brief Get the name the of the execution provider that the factory creates.
   *
   * \param[in] this_ptr The OrtEpFactory instance.
   * \return The name of the execution provider the factory creates.
   *
   * \since Version 1.22.
   */
  const char*(ORT_API_CALL* GetName)(const OrtEpFactory* this_ptr);

  /** \brief Get the name of vendor who owns the execution provider that the factory creates.
   *
   * \param[in] this_ptr The OrtEpFactory instance.
   * \return vendor The vendor name of the execution provider the factory creates.
   *
   * \since Version 1.22.
   */
  const char*(ORT_API_CALL* GetVendor)(const OrtEpFactory* this_ptr);  // return EP vendor

  /** \brief Get information from the execution provider if it supports the OrtHardwareDevice.
   *
   * \param[in] this_ptr The OrtEpFactory instance.
   *                     Non-const as the factory is passed through to the CreateEp call via the OrtEpDevice.
   * \param[in] devices The OrtHardwareDevice instances that are available.
   * \param[in] num_devices The number of OrtHardwareDevice instances.
   * \param[out] ep_devices OrtEpDevice instances for each OrtHardwareDevice that the EP can use.
   *                        The implementation should call OrtEpApi::CreateEpDevice to create, and add the OrtEpDevice
   *                        instances to this pre-allocated array. ORT will take ownership of the values returned.
   *                        i.e. usage is `ep_devices[0] = <ptr to OrtEpDevice created with OrtEpApi::CreateEpDevice>;`
   * \param[in] max_ep_devices The maximum number of OrtEpDevices that can be added to ep_devices.
   *                           Current default is 8. This can be increased if needed.
   * \param[out] num_ep_devices The number of EP devices added to ep_devices.
   * \return true if the factory can create an execution provider that uses `device`.
   *
   * \note ORT will take ownership or ep_metadata and/or ep_options if they are not null.
   *
   * \since Version 1.22.
   */
  OrtStatus*(ORT_API_CALL* GetSupportedDevices)(_In_ OrtEpFactory* this_ptr,
                                                _In_reads_(num_devices) const OrtHardwareDevice* const* devices,
                                                _In_ size_t num_devices,
                                                _Inout_ OrtEpDevice** ep_devices,
                                                _In_ size_t max_ep_devices,
                                                _Out_ size_t* num_ep_devices);

  /** \brief Function to create an OrtEp instance for use in a Session.
   *
   *  ORT will call ReleaseEp to release the instance when it is no longer needed.
   *
   * \param[in] this_ptr The OrtEpFactory instance.
   * \param[in] devices The OrtHardwareDevice instances that the execution provider was selected to use.
   * \param[in] ep_metadata_pairs Execution provider metadata that was provided to OrtEpApi::CreateEpDevice, for each
   *                              device.
   * \param[in] num_devices The number of devices the execution provider was selected for.
   * \param[in] session_options The OrtSessionOptions instance that contains the configuration options for the
   *                            session. This will include ep_options from GetSupportedDevices as well as any
   *                            user provided overrides.
   *                            Execution provider options will have been added with a prefix of 'ep.[ep name].'.
   *                            The OrtSessionOptions instance will NOT be valid after this call and should not be
   *                            stored for later use.
   * \param[in] logger The OrtLogger instance for the session that the execution provider should use for logging.
   * \param[out] ep The OrtEp instance created by the factory.
   *
   * \snippet{doc} snippets.dox OrtStatus Return Value
   *
   * \since Version [coming soon]. This is a placeholder.
   */
  OrtStatus*(ORT_API_CALL* CreateEp)(_In_ OrtEpFactory* this_ptr,
                                     _In_reads_(num_devices) const OrtHardwareDevice* const* devices,
                                     _In_reads_(num_devices) const OrtKeyValuePairs* const* ep_metadata_pairs,
                                     _In_ size_t num_devices,
                                     _In_ const OrtSessionOptions* session_options,
                                     _In_ const OrtLogger* logger, _Outptr_ OrtEp** ep);

  /** \brief Release the OrtEp instance.
   *
   * \param[in] this_ptr The OrtEpFactory instance.
   * \param[in] ep The OrtEp instance to release.
   *
   * \since Version [coming soon]. This is a placeholder.
   */
  void(ORT_API_CALL* ReleaseEp)(OrtEpFactory* this_ptr, struct OrtEp* ep);
};

/*
 * This is the old way to add the CUDA provider to the session, please use SessionOptionsAppendExecutionProvider_CUDA above to access the latest functionality
 * This function always exists, but will only succeed if Onnxruntime was built with CUDA support and the CUDA provider shared library exists
 *
 * \param device_id CUDA device id, starts from zero.
 */
ORT_API_STATUS(OrtSessionOptionsAppendExecutionProvider_CUDA, _In_ OrtSessionOptions* options, int device_id);

/*
 * This is the old way to add the ROCm provider to the session, please use
 * SessionOptionsAppendExecutionProvider_ROCM above to access the latest functionality
 * This function always exists, but will only succeed if Onnxruntime was built with
 * HIP support and the ROCm provider shared library exists
 *
 * \param device_id HIP device id, starts from zero.
 */
ORT_API_STATUS(OrtSessionOptionsAppendExecutionProvider_ROCM, _In_ OrtSessionOptions* options, int device_id);

/*
 * This is the old way to add the MIGraphX provider to the session, please use
 * SessionOptionsAppendExecutionProvider_MIGraphX above to access the latest functionality
 * This function always exists, but will only succeed if Onnxruntime was built with
 * HIP support and the MIGraphX provider shared library exists
 *
 * \param device_id HIP device id, starts from zero.
 */
ORT_API_STATUS(OrtSessionOptionsAppendExecutionProvider_MIGraphX, _In_ OrtSessionOptions* options, int device_id);

/*
 * This is the old way to add the oneDNN provider to the session, please use
 * SessionOptionsAppendExecutionProvider_oneDNN above to access the latest functionality
 * This function always exists, but will only succeed if Onnxruntime was built with
 * oneDNN support and the oneDNN provider shared library exists
 *
 * \param use_arena zero: false. non-zero: true.
 */
ORT_API_STATUS(OrtSessionOptionsAppendExecutionProvider_Dnnl, _In_ OrtSessionOptions* options, int use_arena);

/*
 * This is the old way to add the TensorRT provider to the session, please use SessionOptionsAppendExecutionProvider_TensorRT_V2 above to access the latest functionality
 * This function always exists, but will only succeed if Onnxruntime was built with TensorRT support and the TensorRT provider shared library exists
 *
 * \param device_id CUDA device id, starts from zero.
 */
ORT_API_STATUS(OrtSessionOptionsAppendExecutionProvider_Tensorrt, _In_ OrtSessionOptions* options, int device_id);

#ifdef __cplusplus
}
#endif
/// @}<|MERGE_RESOLUTION|>--- conflicted
+++ resolved
@@ -697,17 +697,8 @@
   int migraphx_int8_enable;                          // MIGraphX INT8 precision. Default 0 = false, nonzero = true
   int migraphx_use_native_calibration_table;         // MIGraphx INT8 cal table. Default 0 = false, noznero = true
   const char* migraphx_int8_calibration_table_name;  // MIGraphx INT8 calibration table name
-<<<<<<< HEAD
   const char* migraphx_cache_dir;                    // MIGraphX model cache directory
   int migraphx_exhaustive_tune;                      // MIGraphX tuned compile. Default = false
-  size_t migraphx_mem_limit;
-  int migraphx_arena_extend_strategy;
-=======
-  int migraphx_save_compiled_model;                  // migraphx save compiled model. Default 0 = false, noznero = true
-  const char* migraphx_save_model_path;              // migraphx model path name
-  int migraphx_load_compiled_model;                  // migraphx int8 cal table. Default 0 = false, noznero = true
-  const char* migraphx_load_model_path;              // migraphx model path name
-  bool migraphx_exhaustive_tune;                     // migraphx tuned compile  Default = false
 
   /** \brief MIGraphX memory limit (To use all possible memory pass in maximum size_t)
    *   Defaults to SIZE_MAX.
@@ -723,7 +714,6 @@
    */
   int migraphx_arena_extend_strategy;
 
->>>>>>> c9e5889e
 } OrtMIGraphXProviderOptions;
 
 /** \brief OpenVINO Provider Options
