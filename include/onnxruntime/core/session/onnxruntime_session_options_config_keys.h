--- conflicted
+++ resolved
@@ -318,12 +318,9 @@
 // Share EP related resources across sessions
 static const char* const kOrtSessionOptionShareEpContexts = "ep.share_ep_contexts";
 
-<<<<<<< HEAD
-=======
 // Stop to share EP related resources across sessions from then on
 static const char* const kOrtSessionOptionStopShareEpContexts = "ep.stop_share_ep_contexts";
 
->>>>>>> 39e585ff
 // Use this config when dumping EP context model with an external initializers file
 // All initializers will be inside the external data file if specified, otherwise all in Onnx file
 static const char* const kOrtSessionOptionsEpContextModelExternalInitializersFileName =
