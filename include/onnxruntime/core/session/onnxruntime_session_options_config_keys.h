// Copyright (c) Microsoft Corporation. All rights reserved.
// Licensed under the MIT License.

#pragma once

/*
 * This file defines SessionOptions Config Keys and format of the Config Values.
 *
 * The Naming Convention for a SessionOptions Config Key,
 * "[Area][.[SubArea1].[SubArea2]...].[Keyname]"
 * Such as "ep.cuda.use_arena"
 * The Config Key cannot be empty
 * The maximum length of the Config Key is 128
 *
 * The string format of a SessionOptions Config Value is defined individually for each Config.
 * The maximum length of the Config Value is 1024
 */

// Key for disable PrePacking,
// If the config value is set to "1" then the prepacking is disabled, otherwise prepacking is enabled (default value)
static const char* const kOrtSessionOptionsConfigDisablePrepacking = "session.disable_prepacking";

// A value of "1" means allocators registered in the env will be used. "0" means the allocators created in the session
// will be used. Use this to override the usage of env allocators on a per session level.
static const char* const kOrtSessionOptionsConfigUseEnvAllocators = "session.use_env_allocators";

// Set to 'ORT' (case sensitive) to load an ORT format model.
// If unset, model type will default to ONNX unless inferred from filename ('.ort' == ORT format) or bytes to be ORT
static const char* const kOrtSessionOptionsConfigLoadModelFormat = "session.load_model_format";

// Set to 'ORT' (case sensitive) to save optimized model in ORT format when SessionOptions.optimized_model_path is set.
// If unset, format will default to ONNX unless optimized_model_filepath ends in '.ort'.
static const char* const kOrtSessionOptionsConfigSaveModelFormat = "session.save_model_format";

// If a value is "1", flush-to-zero and denormal-as-zero are applied. The default is "0".
// When multiple sessions are created, a main thread doesn't override changes from succeeding session options,
// but threads in session thread pools follow option changes.
// When ORT runs with OpenMP, the same rule is applied, i.e. the first session option to flush-to-zero and
// denormal-as-zero is only applied to global OpenMP thread pool, which doesn't support per-session thread pool.
// Note that an alternative way not using this option at runtime is to train and export a model without denormals
// and that's recommended because turning this option on may hurt model accuracy.
static const char* const kOrtSessionOptionsConfigSetDenormalAsZero = "session.set_denormal_as_zero";

// It controls to run quantization model in QDQ (QuantizelinearDeQuantizelinear) format or not.
// "0": enable. ORT does fusion logic for QDQ format.
// "1": disable. ORT doesn't do fusion logic for QDQ format.
// Its default value is "0"
static const char* const kOrtSessionOptionsDisableQuantQDQ = "session.disable_quant_qdq";

// If set to "1", enables the removal of QuantizeLinear/DequantizeLinear node pairs once all QDQ handling has been
// completed. e.g. If after all QDQ handling has completed and we have -> FloatOp -> Q -> DQ -> FloatOp -> the
// Q -> DQ could potentially be removed. This will provide a performance benefit by avoiding going from float to
// 8-bit and back to float, but could impact accuracy. The impact on accuracy will be model specific and depend on
// other factors like whether the model was created using Quantization Aware Training or Post Training Quantization.
// As such, it's best to test to determine if enabling this works well for your scenario.
// The default value is "0"
// Available since version 1.11.
static const char* const kOrtSessionOptionsEnableQuantQDQCleanup = "session.enable_quant_qdq_cleanup";

// Enable or disable gelu approximation in graph optimization. "0": disable; "1": enable. The default is "0".
// GeluApproximation has side effects which may change the inference results. It is disabled by default due to this.
static const char* const kOrtSessionOptionsEnableGeluApproximation = "optimization.enable_gelu_approximation";

#ifdef ENABLE_TRAINING
// Specifies a list of op types for memory footprint reduction.
// The value should be a ","-delimited list of pair of
// <subgraph string : optimization strategy : number of subgraph to apply>.
// For example, "Gelu+Cast+:1:0,Dropout+:1:1".
//   A valid "subgraph string" should be one subgraph representation output by ORT graph transformations.
//   "optimization strategy" currently has valid values: 0 - disabled, 1 - recompute.
//   "number of subgraph to apply" is used to control how many subgraphs to apply optimization, to avoid "oversaving"
//   the memory.
static const char* const kOrtSessionOptionsMemoryOptimizerEnabler = "optimization.enable_memory_optimizer";

// Specifies the level for detecting subgraphs for memory footprint reduction.
// The value should be an integer. The default value is 0.
static const char* const kOrtSessionOptionsMemoryOptimizerProbeLevel = "optimization.enable_memory_probe_recompute_level";
#endif

// Enable or disable using device allocator for allocating initialized tensor memory. "1": enable; "0": disable. The default is "0".
// Using device allocators means the memory allocation is made using malloc/new.
static const char* const kOrtSessionOptionsUseDeviceAllocatorForInitializers = "session.use_device_allocator_for_initializers";

// Configure whether to allow the inter_op/intra_op threads spinning a number of times before blocking
// "0": thread will block if found no job to run
// "1": default, thread will spin a number of times before blocking
static const char* const kOrtSessionOptionsConfigAllowInterOpSpinning = "session.inter_op.allow_spinning";
static const char* const kOrtSessionOptionsConfigAllowIntraOpSpinning = "session.intra_op.allow_spinning";

// Key for using model bytes directly for ORT format
// If a session is created using an input byte array contains the ORT format model data,
// By default we will copy the model bytes at the time of session creation to ensure the model bytes
// buffer is valid.
// Setting this option to "1" will disable copy the model bytes, and use the model bytes directly. The caller
// has to guarantee that the model bytes are valid until the ORT session using the model bytes is destroyed.
static const char* const kOrtSessionOptionsConfigUseORTModelBytesDirectly = "session.use_ort_model_bytes_directly";

/// <summary>
/// Key for using the ORT format model flatbuffer bytes directly for initializers.
/// This avoids copying the bytes and reduces peak memory usage during model loading and initialization.
/// Requires `session.use_ort_model_bytes_directly` to be true.
/// If set, the flatbuffer bytes provided when creating the InferenceSession MUST remain valid for the entire
/// duration of the InferenceSession.
/// </summary>
static const char* const kOrtSessionOptionsConfigUseORTModelBytesForInitializers =
    "session.use_ort_model_bytes_for_initializers";

// This should only be specified when exporting an ORT format model for use on a different platform.
// If the ORT format model will be used on ARM platforms set to "1". For other platforms set to "0"
// Available since version 1.11.
static const char* const kOrtSessionOptionsQDQIsInt8Allowed = "session.qdqisint8allowed";

// x64 SSE4.1/AVX2/AVX512(with no VNNI) has overflow problem with quantizied matrix multiplication with U8S8.
// To avoid this we need to use slower U8U8 matrix multiplication instead. This option, if
// turned on, use slower U8U8 matrix multiplications. Only effective with AVX2 or AVX512
// platforms.
static const char* const kOrtSessionOptionsAvx2PrecisionMode = "session.x64quantprecision";

// Specifies how minimal build graph optimizations are handled in a full build.
// These optimizations are at the extended level or higher.
// Possible values and their effects are:
// "save": Save runtime optimizations when saving an ORT format model.
// "apply": Only apply optimizations available in a minimal build.
// ""/<unspecified>: Apply optimizations available in a full build.
// Available since version 1.11.
static const char* const kOrtSessionOptionsConfigMinimalBuildOptimizations =
    "optimization.minimal_build_optimizations";

// Note: The options specific to an EP should be specified prior to appending that EP to the session options object in
// order for them to take effect.

// Specifies a list of stop op types. Nodes of a type in the stop op types and nodes downstream from them will not be
// run by the NNAPI EP.
// The value should be a ","-delimited list of op types. For example, "Add,Sub".
// If not specified, the default set of stop ops is used. To specify an empty stop ops types list and disable stop op
// exclusion, set the value to "".
static const char* const kOrtSessionOptionsConfigNnapiEpPartitioningStopOps = "ep.nnapi.partitioning_stop_ops";

// Enabling dynamic block-sizing for multithreading.
// With a positive value, thread pool will split a task of N iterations to blocks of size starting from:
// N / (num_of_threads * dynamic_block_base)
// As execution progresses, the size will decrease according to the diminishing residual of N,
// meaning the task will be distributed in smaller granularity for better parallelism.
// For some models, it helps to reduce the variance of E2E inference latency and boost performance.
// The feature will not function by default, specify any positive integer, e.g. "4", to enable it.
// Available since version 1.11.
static const char* const kOrtSessionOptionsConfigDynamicBlockBase = "session.dynamic_block_base";

// This option allows to decrease CPU usage between infrequent
// requests and forces any TP threads spinning stop immediately when the last of
// concurrent Run() call returns.
// Spinning is restarted on the next Run() call.
// Applies only to internal thread-pools
static const char* const kOrtSessionOptionsConfigForceSpinningStop = "session.force_spinning_stop";

// "1": all inconsistencies encountered during shape and type inference
// will result in failures.
// "0": in some cases warnings will be logged but processing will continue. The default.
// May be useful to expose bugs in models.
static const char* const kOrtSessionOptionsConfigStrictShapeTypeInference = "session.strict_shape_type_inference";

<<<<<<< HEAD
// Configuration entry prefix for custom operators. Entry keys for custom operators are built
// at runtime with the following structure:
// "custom_op.[CustomOpName].[Keyname]"
// Ex: "custom_op.MyCustomOp.device_type"
static const char* const kOrtSessionOptionsConfigCustomOpConfigPrefix = "custom_op.";
=======
// The file saves configuration for partitioning node among logic streams
static const char* const kNodePartitionConfigFile = "session.node_partition_config_file";

// This Option allows setting affinities for intra op threads.
// Affinity string follows format:
// logical_processor_id,logical_processor_id;logical_processor_id,logical_processor_id
// Semicolon isolates configurations among threads, while comma split processors where ith thread expected to attach to.
// e.g.1,2,3;4,5
// specifies affinities for two threads, with the 1st thread attach to the 1st, 2nd, and 3rd processor, and 2nd thread to the 4th and 5th.
// To ease the configuration, an "interval" is also allowed:
// e.g. 1-8;8-16;17-24
// orders that the 1st thread runs on first eight processors, 2nd thread runs on next eight processors, and so forth.
// Note:
// 1. Once set, the number of thread affinities must equal to intra_op_num_threads - 1, since ort does not set affinity on the main thread which
//    is started and managed by the calling app;
// 2. For windows, ort will infer the group id from a logical processor id, for example, assuming there are two groups with each has 64 logical processors,
//    an id of 64 will be inferred as the last processor of the 1st group, while 65 will be interpreted as the 1st processor of the second group.
//    Hence 64-65 is an invalid configuration, because a windows thread cannot be attached to processors across group boundary.
static const char* const kOrtSessionOptionsConfigIntraOpThreadAffinities = "session.intra_op_thread_affinities";
>>>>>>> 848f80f7
<|MERGE_RESOLUTION|>--- conflicted
+++ resolved
@@ -159,13 +159,6 @@
 // May be useful to expose bugs in models.
 static const char* const kOrtSessionOptionsConfigStrictShapeTypeInference = "session.strict_shape_type_inference";
 
-<<<<<<< HEAD
-// Configuration entry prefix for custom operators. Entry keys for custom operators are built
-// at runtime with the following structure:
-// "custom_op.[CustomOpName].[Keyname]"
-// Ex: "custom_op.MyCustomOp.device_type"
-static const char* const kOrtSessionOptionsConfigCustomOpConfigPrefix = "custom_op.";
-=======
 // The file saves configuration for partitioning node among logic streams
 static const char* const kNodePartitionConfigFile = "session.node_partition_config_file";
 
@@ -185,4 +178,9 @@
 //    an id of 64 will be inferred as the last processor of the 1st group, while 65 will be interpreted as the 1st processor of the second group.
 //    Hence 64-65 is an invalid configuration, because a windows thread cannot be attached to processors across group boundary.
 static const char* const kOrtSessionOptionsConfigIntraOpThreadAffinities = "session.intra_op_thread_affinities";
->>>>>>> 848f80f7
+
+// Configuration entry prefix for custom operators. Entry keys for custom operators are built
+// at runtime with the following structure:
+// "custom_op.[CustomOpName].[Keyname]"
+// Ex: "custom_op.MyCustomOp.device_type"
+static const char* const kOrtSessionOptionsConfigCustomOpConfigPrefix = "custom_op.";
