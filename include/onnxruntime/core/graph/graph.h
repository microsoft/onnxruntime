--- conflicted
+++ resolved
@@ -44,10 +44,7 @@
 struct OrtGraph;
 
 namespace onnxruntime {
-<<<<<<< HEAD
-=======
 class ExternalDataInfo;
->>>>>>> 01912ceb
 class Graph;
 struct IndexedSubGraph;
 class Model;
@@ -486,17 +483,10 @@
                           to ensure the complete Graph is valid.
   */
   void ToProto(ONNX_NAMESPACE::NodeProto& proto, bool update_subgraphs = false) const;
-<<<<<<< HEAD
 
   Status SaveToOrtFormat(flatbuffers::FlatBufferBuilder& builder,
                          flatbuffers::Offset<onnxruntime::fbs::Node>& fbs_node) const;
 
-=======
-
-  Status SaveToOrtFormat(flatbuffers::FlatBufferBuilder& builder,
-                         flatbuffers::Offset<onnxruntime::fbs::Node>& fbs_node) const;
-
->>>>>>> 01912ceb
   flatbuffers::Offset<onnxruntime::fbs::NodeEdge>
   SaveEdgesToOrtFormat(flatbuffers::FlatBufferBuilder& builder) const;
 
@@ -799,8 +789,6 @@
    */
   bool GetOrtValueInitializer(const std::string& name, OrtValue& value, bool check_outer_scope = false) const;
 
-<<<<<<< HEAD
-=======
   /// <summary>
   /// Loads an initializer with data in an external file into an OrtValue. Does NOT cache the OrtValue
   /// in this Graph.
@@ -822,7 +810,6 @@
   bool GetExternalInitializerInfo(const std::string& name, std::unique_ptr<ExternalDataInfo>& ext_info,
                                   bool check_outer_scope = false) const;
 
->>>>>>> 01912ceb
   /** Gets all the initializer tensors in this Graph. */
   const InitializedTensorSet& GetAllInitializedTensors() const noexcept { return name_to_initial_tensor_; }
 
@@ -1233,10 +1220,6 @@
 #endif
 
 #if !defined(ORT_MINIMAL_BUILD)
-<<<<<<< HEAD
-  /** Gets the GraphProto representation of this Graph. */
-  const ONNX_NAMESPACE::GraphProto& ToGraphProto();
-=======
   /** Gets the GraphProto representation of this Graph only. */
   const ONNX_NAMESPACE::GraphProto& ToGraphProto();
 
@@ -1247,7 +1230,6 @@
   // external data references.
   /// </summary>
   /// <returns>GraphProto</returns>
->>>>>>> 01912ceb
   ONNX_NAMESPACE::GraphProto ToGraphProto() const;
 
   /** Gets the GraphProto representation of this Graph
@@ -1610,8 +1592,6 @@
                                        std::optional<std::string_view> new_name);
 
   /// <summary>
-<<<<<<< HEAD
-=======
   /// This function is used by ToGraphProto() to ensure in-memory external data references
   /// don't leak externally since they are non-standard.
   ///
@@ -1631,7 +1611,6 @@
   Status ProcessSubgraphsInMemoryData(ONNX_NAMESPACE::GraphProto& output_graph_proto, bool process_main) const;
 
   /// <summary>
->>>>>>> 01912ceb
   /// This function traverses the graph bottom up and externalizes
   /// constant initializers along with their pre-packed blobs from different
   /// kernels. Writes constant initializers to the external file with any pre-packed
@@ -1811,7 +1790,6 @@
     }
     return nullptr;
   }
-<<<<<<< HEAD
 
   gsl::not_null<Node*> AllocateNode();
 
@@ -1819,15 +1797,6 @@
   // @returns false if node_index was invalid.
   bool ReleaseNode(NodeIndex node_index);
 
-=======
-
-  gsl::not_null<Node*> AllocateNode();
-
-  // Release the node.
-  // @returns false if node_index was invalid.
-  bool ReleaseNode(NodeIndex node_index);
-
->>>>>>> 01912ceb
   Node& CreateFusedSubGraphNode(const IndexedSubGraph& sub_graph, const std::string& fused_node_name);
 #endif  // !defined(ORT_MINIMAL_BUILD) || defined(ORT_EXTENDED_MINIMAL_BUILD)
 
