--- conflicted
+++ resolved
@@ -664,13 +664,8 @@
   // Graph instances for subgraphs that are owned by this Node
   std::vector<std::unique_ptr<Graph>> subgraphs_;
 
-<<<<<<< HEAD
-  // List of removable attributes.
-  std::set<std::string> removable_attributes_;
-=======
   // Can be saved? The node cannot be saved anymore if removable attributes have been cleared.
   bool can_be_saved_;
->>>>>>> 36c9ae0f
 };
 
 /**
