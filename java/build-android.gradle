apply plugin: 'com.android.library'
apply plugin: 'maven-publish'

def jniLibsDir = System.properties['jniLibsDir']
def buildDir = System.properties['buildDir']
def headersDir = System.properties['headersDir']
def publishDir = System.properties['publishDir']
def minSdkVer = System.properties['minSdkVer']
def targetSdkVer = System.properties['targetSdkVer']
boolean enableTrainingApis = (System.properties['ENABLE_TRAINING_APIS'] ?: "0") == "1"
def releaseVersionSuffix = System.properties['releaseVersionSuffix'] ?: ""
// Expected format for qnnVersion: major.minor.patch (e.g., 2.26.0)
// QNN package version does not follow Semantic Versioning (SemVer) format.
// For non qnn builds, qnnVersion will be null
def qnnVersion = System.properties['qnnVersion']

// Since Android requires higher numbers indicating more recent versions
// This function assumes ORT version number will be in the format of A.B.C[-rc/beta/alpha.D] such as 1.20.0 or 1.20.0-rc.1
// We generate version code A[0{0,1}]B[0{0,1}]C[0{0,1}]{1,2,3,4}D[01-99]
// for example '1.20.0' -> 12000400, '1.20.0-rc.1 ' -> 12000301
// '1.20.0-beta.1' -> 12000201, '1.20.0-alpha.1' -> 12000101
def getVersionCode(String version) {
	String[] versionAndRelSufx = version.split('-')
	String[] codes = versionAndRelSufx[0].split('\\.')
	// This will have problem if we have 3 digit [sub]version number, such as 1.7.199
	// but it is highly unlikely to happen
	String versionCodeStr  = String.format("%d%02d%02d", codes[0] as int, codes[1] as int, codes[2] as int)

	if (versionAndRelSufx.length > 1) {
		String suffixType = versionAndRelSufx[1].split('\\.')[0]
		String suffixNumber = versionAndRelSufx[1].split('\\.')[1]
		def suffixMap = ['alpha': '1', 'beta': '2', 'rc': '3']
		versionCodeStr += suffixMap[suffixType] + String.format("%02d", suffixNumber as int)
	} else {
		versionCodeStr += "400" // For a normal release version without suffix, get the highest version code
	}
	println "Version code for $version is $versionCodeStr"
	return versionCodeStr as int
}

project.buildDir = buildDir
def project_version = rootProject.file('../VERSION_NUMBER').text.trim()
project.version = releaseVersionSuffix ? "${project_version}${releaseVersionSuffix}" : project_version
project.group = "com.microsoft.onnxruntime"

def tmpArtifactId = enableTrainingApis ? project.name + "-training" : project.name
def mavenArtifactId = tmpArtifactId + '-android' + (qnnVersion != null ? '-qnn' : '')

//should the mavenArtifactId be read from the packageName variable as
//that's how it's used in the build_aar_copy_artifacts.sh while copying the artifacts

def defaultDescription = 'ONNX Runtime is a performance-focused inference engine for ONNX (Open Neural Network ' +
	'Exchange) models. This package contains the Android (aar) build of ONNX Runtime. It includes support for all ' +
	'types and operators, for ONNX format models. All standard ONNX models can be executed with this package.'
def trainingDescription = 'The onnxruntime-training android package is designed to efficiently train and infer a ' +
	'wide range of ONNX models on edge devices, such as mobile phones, tablets, and other portable devices with ' +
	'a focus on minimizing resource usage and maximizing accuracy.' +
	'See https://github.com/microsoft/onnxruntime-training-examples/tree/master/on_device_training for more details.'
def qnnDescription = 'ONNX Runtime is a performance-focused inference engine for ONNX (Open Neural Network ' +
	'Exchange) models. This package contains the Android (aar) build of ONNX Runtime with the QNN Execution Provider.' +
	'It includes support for all types and operators, for ONNX format models. All standard ONNX models can be executed' +
	'with this package.'

buildscript {
	repositories {
		google()
		mavenCentral()
	}
	dependencies {
		classpath 'com.android.tools.build:gradle:7.4.2'

		// NOTE: Do not place your application dependencies here; they belong
		// in the individual module build.gradle files
	}
}

allprojects {
	repositories {
		google()
		mavenCentral()
	}
}

android {
<<<<<<< HEAD
	compileSdkVersion 33
=======
	compileSdkVersion 34
>>>>>>> 18725277

	defaultConfig {
		minSdkVersion minSdkVer
		targetSdkVersion targetSdkVer
		versionCode = getVersionCode(project.version)
		versionName = project.version

		testInstrumentationRunner "androidx.test.runner.AndroidJUnitRunner"
	}

	android {
		lintOptions {
			abortOnError false
		}
	}

	buildTypes {
		release {
			minifyEnabled false
			debuggable false
			proguardFiles getDefaultProguardFile('proguard-android-optimize.txt'), 'proguard-rules.pro'
		}
	}

	compileOptions {
		sourceCompatibility = JavaVersion.VERSION_17
		targetCompatibility = JavaVersion.VERSION_17
	}

	sourceSets {
		main {
			jniLibs.srcDirs = [jniLibsDir]
			java {
				srcDirs = ['src/main/java', 'src/main/android']
			}
		}
	}

	namespace 'ai.onnxruntime'
}

task sourcesJar(type: Jar) {
	archiveClassifier = "sources"
	from android.sourceSets.main.java.srcDirs
}

task javadoc(type: Javadoc) {
	source = android.sourceSets.main.java.srcDirs
	classpath += project.files(android.getBootClasspath())
}

task javadocJar(type: Jar, dependsOn: javadoc) {
	archiveClassifier = 'javadoc'
	from javadoc.destinationDir
}

artifacts {
	archives javadocJar
	archives sourcesJar
}

dependencies {
	testImplementation 'org.junit.jupiter:junit-jupiter-api:5.7.0'
	testRuntimeOnly 'org.junit.jupiter:junit-jupiter-engine:5.7.0'
	testImplementation 'com.google.protobuf:protobuf-java:3.21.7'
}

publishing {
	publications {
		maven(MavenPublication) {
			groupId = project.group
			artifactId = mavenArtifactId
			version = project.version

			// Three artifacts, the `aar`, the sources and the javadoc
			artifact("$buildDir/outputs/aar/${project.name}-release.aar")
			artifact javadocJar
			artifact sourcesJar

			pom {
				name = qnnVersion != null ? 'onnxruntime-qnn' : (enableTrainingApis ? 'onnxruntime-training' : 'onnx-runtime')
				description = qnnVersion != null ? qnnDescription : (enableTrainingApis ? trainingDescription : defaultDescription)

				url = 'https://microsoft.github.io/onnxruntime/'
				licenses {
					license {
						name = 'MIT License'
						url = 'https://opensource.org/licenses/MIT'
					}
				}
				organization {
					name = 'Microsoft'
					url = 'http://www.microsoft.com'
				}
				scm {
					connection = 'scm:git:git://github.com:microsoft/onnxruntime.git'
					developerConnection = 'scm:git:ssh://github.com/microsoft/onnxruntime.git'
					url = 'http://github.com/microsoft/onnxruntime'
				}
				developers {
					developer {
						id = 'onnxruntime'
						name = 'ONNX Runtime'
						email = 'onnxruntime@microsoft.com'
					}
				}

				if (qnnVersion != null) {
					println "Modifying the POM XML to include QNN dependency"
					withXml {
						def dependencynode = asNode().appendNode('dependencies').appendNode('dependency')
						dependencynode.appendNode('groupId', 'com.qualcomm.qti')
						dependencynode.appendNode('artifactId', 'qnn-runtime')
						dependencynode.appendNode('version', qnnVersion)
					}
				}
			}
		}
	}

	//publish to filesystem repo
	repositories{
		maven {
			url "$publishDir"
		}
	}
}

// Add ORT C and C++ API headers to the AAR package, after task bundleDebugAar or bundleReleaseAar
// Such that developers using ORT native API can extract libraries and headers from AAR package without building ORT
tasks.whenTaskAdded { task ->
	if (task.name.startsWith("bundle") && task.name.endsWith("Aar")) {
		doLast {
			addFolderToAar("addHeadersTo" + task.name, task.archivePath, headersDir, 'headers')
		}
	}
}

def addFolderToAar(taskName, aarPath, folderPath, folderPathInAar) {
	def tmpDir = file("${buildDir}/${taskName}")
	tmpDir.mkdir()
	def tmpDirFolder = file("${tmpDir.path}/${folderPathInAar}")
	tmpDirFolder.mkdir()
	copy {
		from zipTree(aarPath)
		into tmpDir
	}
	copy {
		from fileTree(folderPath)
		into tmpDirFolder
	}
	ant.zip(destfile: aarPath) {
		fileset(dir: tmpDir.path)
	}
	delete tmpDir
}<|MERGE_RESOLUTION|>--- conflicted
+++ resolved
@@ -82,11 +82,7 @@
 }
 
 android {
-<<<<<<< HEAD
-	compileSdkVersion 33
-=======
 	compileSdkVersion 34
->>>>>>> 18725277
 
 	defaultConfig {
 		minSdkVersion minSdkVer
