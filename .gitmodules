[submodule "cmake/external/onnx"]
	path = cmake/external/onnx
	url = https://github.com/onnx/onnx.git
[submodule "cmake/external/libprotobuf-mutator"]
	path = cmake/external/libprotobuf-mutator
	url = https://github.com/google/libprotobuf-mutator.git
[submodule "cmake/external/emsdk"]
	path = cmake/external/emsdk
	url = https://github.com/emscripten-core/emsdk.git
<<<<<<< HEAD
	branch = 4.0.3
=======
	branch = 4.0.4
>>>>>>> 39e585ff
<|MERGE_RESOLUTION|>--- conflicted
+++ resolved
@@ -7,8 +7,4 @@
 [submodule "cmake/external/emsdk"]
 	path = cmake/external/emsdk
 	url = https://github.com/emscripten-core/emsdk.git
-<<<<<<< HEAD
-	branch = 4.0.3
-=======
-	branch = 4.0.4
->>>>>>> 39e585ff
+	branch = 4.0.4