# Copyright (c) Microsoft Corporation. All rights reserved.
# Licensed under the MIT License.

from .get_azcopy import get_azcopy  # noqa: F401
from .logger import get_logger
from .platform_helpers import is_linux, is_macOS, is_windows  # noqa: F401
from .run import run  # noqa: F401
from .vcpkg_helpers import (  # noqa: F401
    generate_android_triplets,
<<<<<<< HEAD
    generate_posix_triplets,
=======
    generate_linux_triplets,
    generate_macos_triplets,
>>>>>>> 39e585ff
    generate_vcpkg_triplets_for_emscripten,
    generate_windows_triplets,
)

try:
    import flatbuffers  # noqa: F401

    from .reduced_build_config_parser import parse_config  # noqa: F401
except ImportError:
    get_logger("tools_python_utils").info("flatbuffers module is not installed. parse_config will not be available")

# see if we can make the pytorch helpers available.
import importlib.util

have_torch = importlib.util.find_spec("torch")
if have_torch:
    from .pytorch_export_helpers import infer_input_info  # noqa: F401<|MERGE_RESOLUTION|>--- conflicted
+++ resolved
@@ -7,12 +7,8 @@
 from .run import run  # noqa: F401
 from .vcpkg_helpers import (  # noqa: F401
     generate_android_triplets,
-<<<<<<< HEAD
-    generate_posix_triplets,
-=======
     generate_linux_triplets,
     generate_macos_triplets,
->>>>>>> 39e585ff
     generate_vcpkg_triplets_for_emscripten,
     generate_windows_triplets,
 )
