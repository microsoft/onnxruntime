# !/usr/bin/env python3
# Copyright (c) Microsoft Corporation. All rights reserved.
# Licensed under the MIT License.
"""
Validate ORT kernel registrations.
"""

import argparse
import dataclasses
import itertools
import os
import re
import sys
import typing

import op_registration_utils
from logger import get_logger

log = get_logger("op_registration_validator")

# deprecated ops where the last registration should have an end version.
# value for each entry is the opset when it was deprecated. end version of last registration should equal value - 1.
deprecated_ops = {
    "kOnnxDomain:Scatter": 11,
    "kOnnxDomain:Upsample": 10,
    # LayerNormalization, MeanVarianceNormalization and ThresholdedRelu were in contrib ops and incorrectly registered
    # using the kOnnxDomain. They became official ONNX operators later and are registered there now. That leaves
    # entries in the contrib ops registrations with end versions for when the contrib op was 'deprecated'
    # and became an official op.
    "kOnnxDomain:LayerNormalization": 17,
    "kOnnxDomain:MeanVarianceNormalization": 9,
    "kOnnxDomain:ThresholdedRelu": 10,
}


@dataclasses.dataclass
class RegistrationInfo:
    domain: str
    operator: str
    start_version: int
    end_version: typing.Optional[int]
    lines: typing.List[str]

    def domain_and_op_str(self):
        return f"{self.domain}:{self.operator}"


def _log_registration_error(r: RegistrationInfo, message: str):
    log.error("Invalid registration for {}. {}\n{}".format(r.domain_and_op_str(), message, "".join(r.lines)))


class RegistrationValidator(op_registration_utils.RegistrationProcessor):
    def __init__(self):
        self.all_registrations: typing.List[RegistrationInfo] = []

    def process_registration(
        self,
        lines: typing.List[str],
        domain: str,
        operator: str,
        start_version: int,
        end_version: typing.Optional[int] = None,
        type: typing.Optional[str] = None,
        type2: typing.Optional[str] = None,
    ):
<<<<<<< HEAD
        key = domain + ":" + operator
        prev_start, prev_end = self.last_op_registrations[key] if key in self.last_op_registrations else (None, None)

        if prev_start and start_version > prev_start:
            # a typed registration where the to/from matches for each entry so nothing to update
            if prev_start == start_version and prev_end == end_version:
                return

            # previous registration was unversioned but should have been if we are seeing another registration
            if not prev_end:
                log.error(
                    "Invalid registration for {}. Registration for opset {} has no end version but was "
                    "superceeded by version {}.".format(key, prev_start, start_version)
                )
                self.failed = True
                return

            # previous registration end opset is not adjacent to the start of the next registration
            if prev_end != start_version - 1:
                reg = re.compile("k([A-Za-z]+)ExecutionProvider")
                findall = reg.findall("".join(lines))
                if len(findall) == 0:
                    provider = None
                else:
                    provider = findall[0]
                log.error(
                    f"Invalid registration for {key}. Registration for opset {prev_start} "
                    f"should have end version of {start_version - 1} for provider {provider}."
                )
                self.failed = True
                return

        self.last_op_registrations[key] = (start_version, end_version)
=======
        self.all_registrations.append(
            RegistrationInfo(
                domain=domain, operator=operator, start_version=start_version, end_version=end_version, lines=lines
            )
        )
>>>>>>> 94c9a31f

    def ok(self):
        num_invalid_registrations = self._validate_all_registrations()
        if num_invalid_registrations > 0:
            log.error(f"Found {num_invalid_registrations} invalid registration(s).")
            return False

        return True

    def _validate_all_registrations(self) -> int:
        """
        Validates all registrations added by `process_registration()` and returns the number of invalid ones.
        """

        def registration_info_sort_key(r: RegistrationInfo):
            return (
                r.domain,
                r.operator,
                r.start_version,
                1 if r.end_version is None else 0,  # unspecified end_version > specified end_version
                r.end_version,
            )

        def domain_and_op_key(r: RegistrationInfo):
            return (r.domain, r.operator)

        sorted_registrations = sorted(self.all_registrations, key=registration_info_sort_key)

        num_invalid_registrations = 0
        for _, registration_group in itertools.groupby(sorted_registrations, key=domain_and_op_key):
            num_invalid_registrations += self._validate_registrations_for_domain_and_op(registration_group)

        return num_invalid_registrations

    def _validate_registrations_for_domain_and_op(self, registrations: typing.Iterator[RegistrationInfo]) -> int:
        """
        Validates registrations in sorted order for a single domain and op and returns the number of invalid ones.
        """
        num_invalid_registrations = 0
        r = next(registrations, None)
        while r is not None:
            next_r = next(registrations, None)
            if not self._validate_registration(r, next_r):
                num_invalid_registrations += 1
            r = next_r

        return num_invalid_registrations

    def _validate_registration(self, r: RegistrationInfo, next_r: typing.Optional[RegistrationInfo]) -> bool:
        """
        Validates a registration, `r`, with the next one in sorted order for a single domain and op, `next_r`, and
        returns whether it is valid.
        """
        if not (r.end_version is None or r.start_version <= r.end_version):
            _log_registration_error(
                r, f"Start version ({r.start_version}) is greater than end version ({r.end_version})."
            )
            return False

        if next_r is None:
            return self._validate_last_registration(r)

        # It is valid to match next registration start and end versions exactly.
        # This is expected if there are multiple registrations for an opset (e.g., typed registrations).
        if (r.start_version, r.end_version) == (next_r.start_version, next_r.end_version):
            return True

        # This registration has no end version but it should have one if the next registration has different versions.
        if r.end_version is None:
            _log_registration_error(
                r,
                f"Registration for opset {r.start_version} has no end version but was superseded by version "
                f"{next_r.start_version}.",
            )
            return False

        # This registration's end version is not adjacent to the start version of the next registration.
        if r.end_version != next_r.start_version - 1:
            _log_registration_error(
                r,
                f"Registration end version is not adjacent to the next registration's start version. "
                f"Current start and end versions: {(r.start_version, r.end_version)}. "
                f"Next start and end versions: {(next_r.start_version, next_r.end_version)}.",
            )
            return False

        return True

    def _validate_last_registration(self, last_r: RegistrationInfo) -> bool:
        """
        Validates the last registration in sorted order for a single domain and op and returns whether it is valid.
        """
        # make sure we have an unversioned last entry for each operator unless it's deprecated

        # TODO If the operator is deprecated, validation is more lax. I.e., it doesn't require a versioned registration.
        # This could be tightened up but we would need to handle the deprecated contrib ops registered in the ONNX
        # domain that have newer registrations in a non-contrib op file differently. They should only be considered
        # deprecated as contrib ops.
        domain_and_op_str = last_r.domain_and_op_str()
        deprecation_version = deprecated_ops.get(domain_and_op_str, None)

<<<<<<< HEAD
            # special handling for ArgMin/ArgMax, which CUDA EP doesn't yet support for opset 12+
            # TODO remove once CUDA EP supports ArgMin/ArgMax for opset 12+
            ops_with_incomplete_support = {
                "kOnnxDomain:ArgMin",
                "kOnnxDomain:ArgMax",
            }
            if key in ops_with_incomplete_support:
                log.warning(f"Allowing missing unversioned registration for op with incomplete support: {key}")
                allow_missing_unversioned_registration = True

            if opset_to and not allow_missing_unversioned_registration:
                log.error(f"Missing unversioned registration for {key}, opset_from={opset_from}, opset_to={opset_to}")
                self.failed = True
=======
        allow_missing_unversioned_registration = (
            deprecation_version is not None and last_r.end_version == deprecation_version - 1
        )

        # special handling for ArgMin/ArgMax, which CUDA EP doesn't yet support for opset 12+
        # TODO remove once CUDA EP supports ArgMin/ArgMax for opset 12+
        ops_with_incomplete_support = ["kOnnxDomain:ArgMin", "kOnnxDomain:ArgMax"]
        if domain_and_op_str in ops_with_incomplete_support:
            log.warning(
                f"Allowing missing unversioned registration for op with incomplete support: {domain_and_op_str}."
            )
            allow_missing_unversioned_registration = True

        if last_r.end_version is not None and not allow_missing_unversioned_registration:
            log.error(f"Missing unversioned registration for {domain_and_op_str}.")
            return False

        return True
>>>>>>> 94c9a31f


if __name__ == "__main__":
    parser = argparse.ArgumentParser(description="Script to validate operator kernel registrations.")

    parser.add_argument(
        "--ort_root",
        type=str,
        help="Path to ONNXRuntime repository root. Inferred from the location of this script if not provided.",
    )

    args = parser.parse_args()

    ort_root = os.path.abspath(args.ort_root) if args.ort_root else None
    include_cuda = True  # validate CPU and CUDA EP registrations

    registration_files = op_registration_utils.get_kernel_registration_files(ort_root, include_cuda)

    def validate_registration_file(file: str) -> bool:
        log.info(f"Processing {file}")

        processor = RegistrationValidator()
        op_registration_utils.process_kernel_registration_file(file, processor)

        return processor.ok()

    validation_successful = all(
        # Validate each file first by storing the validation results in a list.
        # Otherwise, all() will exit early when it encounters the first invalid file.
        list(map(validate_registration_file, registration_files))
    )

    log.info(f"Op kernel registration validation {'succeeded' if validation_successful else 'failed'}.")
    sys.exit(0 if validation_successful else 1)<|MERGE_RESOLUTION|>--- conflicted
+++ resolved
@@ -63,47 +63,11 @@
         type: typing.Optional[str] = None,
         type2: typing.Optional[str] = None,
     ):
-<<<<<<< HEAD
-        key = domain + ":" + operator
-        prev_start, prev_end = self.last_op_registrations[key] if key in self.last_op_registrations else (None, None)
-
-        if prev_start and start_version > prev_start:
-            # a typed registration where the to/from matches for each entry so nothing to update
-            if prev_start == start_version and prev_end == end_version:
-                return
-
-            # previous registration was unversioned but should have been if we are seeing another registration
-            if not prev_end:
-                log.error(
-                    "Invalid registration for {}. Registration for opset {} has no end version but was "
-                    "superceeded by version {}.".format(key, prev_start, start_version)
-                )
-                self.failed = True
-                return
-
-            # previous registration end opset is not adjacent to the start of the next registration
-            if prev_end != start_version - 1:
-                reg = re.compile("k([A-Za-z]+)ExecutionProvider")
-                findall = reg.findall("".join(lines))
-                if len(findall) == 0:
-                    provider = None
-                else:
-                    provider = findall[0]
-                log.error(
-                    f"Invalid registration for {key}. Registration for opset {prev_start} "
-                    f"should have end version of {start_version - 1} for provider {provider}."
-                )
-                self.failed = True
-                return
-
-        self.last_op_registrations[key] = (start_version, end_version)
-=======
         self.all_registrations.append(
             RegistrationInfo(
                 domain=domain, operator=operator, start_version=start_version, end_version=end_version, lines=lines
             )
         )
->>>>>>> 94c9a31f
 
     def ok(self):
         num_invalid_registrations = self._validate_all_registrations()
@@ -205,21 +169,6 @@
         domain_and_op_str = last_r.domain_and_op_str()
         deprecation_version = deprecated_ops.get(domain_and_op_str, None)
 
-<<<<<<< HEAD
-            # special handling for ArgMin/ArgMax, which CUDA EP doesn't yet support for opset 12+
-            # TODO remove once CUDA EP supports ArgMin/ArgMax for opset 12+
-            ops_with_incomplete_support = {
-                "kOnnxDomain:ArgMin",
-                "kOnnxDomain:ArgMax",
-            }
-            if key in ops_with_incomplete_support:
-                log.warning(f"Allowing missing unversioned registration for op with incomplete support: {key}")
-                allow_missing_unversioned_registration = True
-
-            if opset_to and not allow_missing_unversioned_registration:
-                log.error(f"Missing unversioned registration for {key}, opset_from={opset_from}, opset_to={opset_to}")
-                self.failed = True
-=======
         allow_missing_unversioned_registration = (
             deprecation_version is not None and last_r.end_version == deprecation_version - 1
         )
@@ -238,7 +187,6 @@
             return False
 
         return True
->>>>>>> 94c9a31f
 
 
 if __name__ == "__main__":
