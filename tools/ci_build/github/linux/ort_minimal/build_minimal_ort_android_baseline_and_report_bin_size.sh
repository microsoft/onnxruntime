--- conflicted
+++ resolved
@@ -29,14 +29,10 @@
     --include_ops_by_config /home/onnxruntimedev/.test_data/include_no_operators.config
 
 # set current size limit to BINARY_SIZE_LIMIT_IN_BYTES.
-BINARY_SIZE_LIMIT_IN_BYTES=1175000
+BINARY_SIZE_LIMIT_IN_BYTES=1215000
 echo "The current preset binary size limit is $BINARY_SIZE_LIMIT_IN_BYTES"
 python3 /onnxruntime_src/tools/ci_build/github/linux/ort_minimal/check_build_binary_size.py \
-<<<<<<< HEAD
     --threshold=$BINARY_SIZE_LIMIT_IN_BYTES \
-=======
-    --threshold=1215000 \
->>>>>>> df4cb6f3
     /build/MinSizeRel/libonnxruntime.so
 
 # Post the binary size info to ort mysql DB
