--- conflicted
+++ resolved
@@ -83,8 +83,7 @@
         $GET_DOCKER_IMAGE_CMD --repository "onnxruntime-$IMAGE" \
             --docker-build-args="--build-arg BASEIMAGE=nvcr.io/nvidia/cuda:11.1.1-cudnn8-devel-${BUILD_OS} --build-arg BUILD_USER=onnxruntimedev --build-arg BUILD_UID=$(id -u) --build-arg PYTHON_VERSION=${PYTHON_VER} --build-arg INSTALL_DEPS_EXTRA_ARGS=\"${INSTALL_DEPS_EXTRA_ARGS}\" --build-arg USE_CONDA=${USE_CONDA} --network=host" \
             --dockerfile Dockerfile.ubuntu_gpu_training --context .
-<<<<<<< HEAD
-    elif [[ $BUILD_DEVICE = "tensorrt"* ]]; then
+elif [[ $BUILD_DEVICE = "tensorrt"* ]]; then
         if [ $BUILD_DEVICE = "tensorrt-v7.1" ]; then
             # TensorRT container release 20.07
             IMAGE="$BUILD_OS-cuda11.0-cudnn8.0-tensorrt7.1"
@@ -94,12 +93,6 @@
             IMAGE="$BUILD_OS-cuda11.1-cudnn8.0-tensorrt7.2"
             DOCKER_FILE=Dockerfile.ubuntu_tensorrt
         fi
-=======
-elif [ $BUILD_DEVICE = "tensorrt" ]; then
-        # TensorRT container release 20.12
-        IMAGE="$BUILD_OS-cuda11.1-cudnn8.0-tensorrt7.2"
-        DOCKER_FILE=Dockerfile.ubuntu_tensorrt
->>>>>>> 0ebaa71f
         $GET_DOCKER_IMAGE_CMD --repository "onnxruntime-$IMAGE" \
             --docker-build-args="--build-arg BUILD_USER=onnxruntimedev --build-arg BUILD_UID=$(id -u) --build-arg PYTHON_VERSION=${PYTHON_VER} --network=host --build-arg POLICY=manylinux2014 --build-arg PLATFORM=x86_64  --build-arg DEVTOOLSET_ROOTPATH=/opt/rh/devtoolset-9/root --build-arg PREPEND_PATH=/opt/rh/devtoolset-9/root/usr/bin: --build-arg LD_LIBRARY_PATH_ARG=/opt/rh/devtoolset-9/root/usr/lib64:/opt/rh/devtoolset-9/root/usr/lib:/opt/rh/devtoolset-9/root/usr/lib64/dyninst:/opt/rh/devtoolset-9/root/usr/lib/dyninst:/usr/local/lib64" \
             --dockerfile $DOCKER_FILE --context .
