--- conflicted
+++ resolved
@@ -4,9 +4,7 @@
 os_major_version=$(cat /etc/redhat-release | tr -dc '0-9.'|cut -d \. -f1)
 
 echo "installing for os major version : $os_major_version"
-<<<<<<< HEAD
 yum install -y which gdb redhat-lsb-core expat-devel tar unzip zlib-devel make bzip2 bzip2-devel
-=======
 yum install -y which gdb redhat-lsb-core expat-devel tar unzip zlib-devel make libunwind bzip2 bzip2-devel perl-IPC-Cmd openssl-devel wget
 # export PATH=/opt/python/cp38-cp38/bin:$PATH
 
@@ -18,5 +16,4 @@
 cd build
 cmake ..
 cmake --install .
-cd ../..
->>>>>>> 65534ff9
+cd ../..