--- conflicted
+++ resolved
@@ -5,11 +5,7 @@
 # Dockerfile to run ONNXRuntime with TensorRT installed from provided binaries
 
 # Build base image with required system packages
-<<<<<<< HEAD
-FROM nvidia/cuda:12.6.3-cudnn-devel-ubuntu22.04 AS base
-=======
 FROM nvidia/cuda:12.8.0-cudnn-devel-ubuntu22.04 AS base
->>>>>>> 39e585ff
 
 # The local directory into which to build and install CMAKE
 ARG ONNXRUNTIME_LOCAL_CODE_DIR=/code
