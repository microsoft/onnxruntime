# --------------------------------------------------------------
# Copyright (c) Microsoft Corporation. All rights reserved.
# Licensed under the MIT License.
# --------------------------------------------------------------
# Dockerfile to run ONNXRuntime with TensorRT integration

# Build base image with required system packages
<<<<<<< HEAD
FROM nvidia/cuda:12.6.3-cudnn-devel-ubuntu22.04 AS base
=======
FROM nvidia/cuda:12.8.0-cudnn-devel-ubuntu22.04 AS base
>>>>>>> 39e585ff

# The local directory into which to build and install CMAKE
ARG ONNXRUNTIME_LOCAL_CODE_DIR=/code

ENV PATH=/usr/local/nvidia/bin:/usr/local/cuda/bin:/usr/src/tensorrt/bin:${ONNXRUNTIME_LOCAL_CODE_DIR}/cmake-3.31.5-linux-x86_64/bin:/opt/miniconda/bin:${PATH}
ENV DEBIAN_FRONTEND=noninteractive

RUN apt-get update &&\
    apt-get install -y sudo git bash unattended-upgrades wget
RUN unattended-upgrade

# Install python3
RUN apt-get install -y --no-install-recommends \
    python3 \
    python3-pip \
    python3-dev \
    python3-wheel &&\
    cd /usr/local/bin &&\
    ln -s /usr/bin/python3 python &&\
    ln -s /usr/bin/pip3 pip;

RUN pip install --upgrade pip
RUN pip install setuptools>=68.2.2 psutil

# Install TensorRT
<<<<<<< HEAD
RUN TRT_VERSION="10.8.0.43-1+cuda12.8" &&\
=======
RUN TRT_VERSION="10.9.0.34-1+cuda12.8" &&\
>>>>>>> 39e585ff
    apt-key adv --fetch-keys https://developer.download.nvidia.com/compute/cuda/repos/ubuntu2004/x86_64/7fa2af80.pub &&\
    apt-get update &&\
    apt-get install -y \
    libnvinfer-dev=${TRT_VERSION} \
    libnvinfer-dispatch-dev=${TRT_VERSION} \
    libnvinfer-dispatch10=${TRT_VERSION} \
    libnvinfer-headers-dev=${TRT_VERSION} \
    libnvinfer-headers-plugin-dev=${TRT_VERSION} \
    libnvinfer-lean-dev=${TRT_VERSION} \
    libnvinfer-lean10=${TRT_VERSION} \
    libnvinfer-plugin-dev=${TRT_VERSION} \
    libnvinfer-plugin10=${TRT_VERSION} \
    libnvinfer-vc-plugin-dev=${TRT_VERSION} \
    libnvinfer-vc-plugin10=${TRT_VERSION} \
    libnvinfer10=${TRT_VERSION} \
    libnvonnxparsers-dev=${TRT_VERSION} \
    libnvonnxparsers10=${TRT_VERSION} \
    tensorrt-dev=${TRT_VERSION} \
    libnvinfer-bin=${TRT_VERSION}

# Compile trtexec if not installed
RUN if [ ! -d /usr/src/tensorrt/bin ] || [ ! -f /usr/src/tensorrt/bin/trtexec ]; then \
    cd /usr/src/tensorrt/samples/trtexec && make; \
    fi

# Install Valgrind
RUN apt-get install -y valgrind

# Build final image from base. Builds ORT.
FROM base AS final
ARG BUILD_USER=onnxruntimedev
ARG BUILD_UID=1000
RUN adduser --gecos 'onnxruntime Build User' --disabled-password $BUILD_USER --uid $BUILD_UID
USER $BUILD_USER

# ONNX Runtime arguments

# URL to the github repo from which to clone ORT.
ARG ONNXRUNTIME_REPO=https://github.com/Microsoft/onnxruntime

# The local directory into which to clone ORT.
ARG ONNXRUNTIME_LOCAL_CODE_DIR=/code

# The git branch of ORT to checkout and build.
ARG ONNXRUNTIME_BRANCH=main

# Optional. The specific commit to pull and build from. If not set, the latest commit is used.
ARG ONNXRUNTIME_COMMIT_ID

# The supported CUDA architecture
ARG CMAKE_CUDA_ARCHITECTURES=75

WORKDIR ${ONNXRUNTIME_LOCAL_CODE_DIR}

# Clone ORT repository with branch
RUN git clone --single-branch --branch ${ONNXRUNTIME_BRANCH} --recursive ${ONNXRUNTIME_REPO} onnxruntime &&\
    /bin/sh onnxruntime/dockerfiles/scripts/install_common_deps.sh

WORKDIR ${ONNXRUNTIME_LOCAL_CODE_DIR}/onnxruntime

# Reset to a specific commit if specified by build args.
RUN if [ -z "$ONNXRUNTIME_COMMIT_ID" ] ; then echo "Building branch ${ONNXRUNTIME_BRANCH}" ;\
    else echo "Building branch ${ONNXRUNTIME_BRANCH} @ commit ${ONNXRUNTIME_COMMIT_ID}" &&\
    git reset --hard ${ONNXRUNTIME_COMMIT_ID} && git submodule update --recursive ; fi

# Build ORT
ENV CUDA_MODULE_LOADING="LAZY"
ARG PARSER_CONFIG=""
RUN /bin/sh build.sh ${PARSER_CONFIG} --parallel --build_shared_lib --cuda_home /usr/local/cuda --cudnn_home /usr/lib/x86_64-linux-gnu/ --use_tensorrt --tensorrt_home /usr/lib/x86_64-linux-gnu/ --config Release --build_wheel --skip_tests --skip_submodule_sync --cmake_extra_defines '"CMAKE_CUDA_ARCHITECTURES='${CMAKE_CUDA_ARCHITECTURES}'"'

# Switch to root to continue following steps of CI
USER root

# Intall ORT wheel
RUN pip install ${ONNXRUNTIME_LOCAL_CODE_DIR}/onnxruntime/build/Linux/Release/dist/*.whl<|MERGE_RESOLUTION|>--- conflicted
+++ resolved
@@ -5,11 +5,7 @@
 # Dockerfile to run ONNXRuntime with TensorRT integration
 
 # Build base image with required system packages
-<<<<<<< HEAD
-FROM nvidia/cuda:12.6.3-cudnn-devel-ubuntu22.04 AS base
-=======
 FROM nvidia/cuda:12.8.0-cudnn-devel-ubuntu22.04 AS base
->>>>>>> 39e585ff
 
 # The local directory into which to build and install CMAKE
 ARG ONNXRUNTIME_LOCAL_CODE_DIR=/code
@@ -35,11 +31,7 @@
 RUN pip install setuptools>=68.2.2 psutil
 
 # Install TensorRT
-<<<<<<< HEAD
-RUN TRT_VERSION="10.8.0.43-1+cuda12.8" &&\
-=======
 RUN TRT_VERSION="10.9.0.34-1+cuda12.8" &&\
->>>>>>> 39e585ff
     apt-key adv --fetch-keys https://developer.download.nvidia.com/compute/cuda/repos/ubuntu2004/x86_64/7fa2af80.pub &&\
     apt-get update &&\
     apt-get install -y \
