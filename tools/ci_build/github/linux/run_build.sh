#!/bin/bash
set -e -o -x

id

SCRIPT_DIR="$( dirname "${BASH_SOURCE[0]}" )"

while getopts d:x:o: parameter_Option
do case "${parameter_Option}"
in
d) BUILD_DEVICE=${OPTARG};;
x) BUILD_EXTR_PAR=${OPTARG};;
o) BUILD_OS=${OPTARG};;
esac
done

<<<<<<< HEAD
if [ $BUILD_DEVICE = "gpu" ]; then
    _CUDNN_VERSION=$(echo $CUDNN_VERSION | cut -d. -f1-2)
    python3 $SCRIPT_DIR/../../build.py --build_dir /build \
        --config Debug Release \
        --skip_submodule_sync --enable_onnx_tests \
        --parallel --build_shared_lib \
        --use_cuda --use_openmp \
        --cuda_home /usr/local/cuda \
        --cudnn_home /usr/local/cudnn-$_CUDNN_VERSION/cuda --build_shared_lib $BUILD_EXTR_PAR
elif [ $BUILD_DEVICE = "tensorrt" ]; then
    _CUDNN_VERSION=$(echo $CUDNN_VERSION | cut -d. -f1-2)
    python3 $SCRIPT_DIR/../../build.py --build_dir /build \
        --config Release \
        --enable_onnx_tests \
        --parallel --build_shared_lib \
        --use_tensorrt --tensorrt_home /workspace/tensorrt \
        --use_openmp \
        --cuda_home /usr/local/cuda \
        --cudnn_home /usr/local/cuda --build_shared_lib $BUILD_EXTR_PAR
elif [ $BUILD_DEVICE = "ngraph" ]; then
    python3 $SCRIPT_DIR/../../build.py --build_dir /build \
        --config Debug Release --build_shared_lib \
        --skip_submodule_sync --enable_onnx_tests \
        --build_wheel \
        --parallel $BUILD_EXTR_PAR
=======
if [ $BUILD_OS = "android" ]; then
    pushd /onnxruntime_src
    mkdir build-android && cd build-android
    /opt/cmake/bin/cmake -DCMAKE_TOOLCHAIN_FILE=/android-ndk/build/cmake/android.toolchain.cmake -DANDROID_CPP_FEATURES=exceptions -DANDROID_PLATFORM=android-28 -DANDROID_ABI=arm64-v8a -DCMAKE_BUILD_TYPE=Release -Donnxruntime_CROSS_COMPILING=ON -Donnxruntime_BUILD_x86=OFF -DONNX_CUSTOM_PROTOC_EXECUTABLE=/usr/bin/protoc ../cmake
    /opt/cmake/bin/cmake --build . -- -j$(nproc)
>>>>>>> ac82c1f4
else
    if [ $BUILD_DEVICE = "gpu" ]; then
        _CUDNN_VERSION=$(echo $CUDNN_VERSION | cut -d. -f1-2)
        python3 $SCRIPT_DIR/../../build.py --build_dir /build \
            --config Debug Release \
            --skip_submodule_sync --enable_onnx_tests \
            --parallel --build_shared_lib \
            --use_cuda --use_openmp \
            --cuda_home /usr/local/cuda \
            --cudnn_home /usr/local/cudnn-$_CUDNN_VERSION/cuda --build_shared_lib $BUILD_EXTR_PAR
    elif [ $BUILD_DEVICE = "tensorrt" ]; then
        _CUDNN_VERSION=$(echo $CUDNN_VERSION | cut -d. -f1-2)
        python3 $SCRIPT_DIR/../../build.py --build_dir /build \
            --config Release \
            --enable_onnx_tests \
            --parallel --build_shared_lib \
            --use_tensorrt --tensorrt_home /workspace/tensorrt \
            --use_openmp \
            --cuda_home /usr/local/cuda \
            --cudnn_home /usr/local/cuda --build_shared_lib $BUILD_EXTR_PAR
    else
        python3 $SCRIPT_DIR/../../build.py --build_dir /build \
            --config Debug Release --build_shared_lib \
            --skip_submodule_sync --enable_onnx_tests \
            --build_wheel \
            --parallel --use_openmp --build_shared_lib $BUILD_EXTR_PAR
    fi
fi<|MERGE_RESOLUTION|>--- conflicted
+++ resolved
@@ -14,39 +14,11 @@
 esac
 done
 
-<<<<<<< HEAD
-if [ $BUILD_DEVICE = "gpu" ]; then
-    _CUDNN_VERSION=$(echo $CUDNN_VERSION | cut -d. -f1-2)
-    python3 $SCRIPT_DIR/../../build.py --build_dir /build \
-        --config Debug Release \
-        --skip_submodule_sync --enable_onnx_tests \
-        --parallel --build_shared_lib \
-        --use_cuda --use_openmp \
-        --cuda_home /usr/local/cuda \
-        --cudnn_home /usr/local/cudnn-$_CUDNN_VERSION/cuda --build_shared_lib $BUILD_EXTR_PAR
-elif [ $BUILD_DEVICE = "tensorrt" ]; then
-    _CUDNN_VERSION=$(echo $CUDNN_VERSION | cut -d. -f1-2)
-    python3 $SCRIPT_DIR/../../build.py --build_dir /build \
-        --config Release \
-        --enable_onnx_tests \
-        --parallel --build_shared_lib \
-        --use_tensorrt --tensorrt_home /workspace/tensorrt \
-        --use_openmp \
-        --cuda_home /usr/local/cuda \
-        --cudnn_home /usr/local/cuda --build_shared_lib $BUILD_EXTR_PAR
-elif [ $BUILD_DEVICE = "ngraph" ]; then
-    python3 $SCRIPT_DIR/../../build.py --build_dir /build \
-        --config Debug Release --build_shared_lib \
-        --skip_submodule_sync --enable_onnx_tests \
-        --build_wheel \
-        --parallel $BUILD_EXTR_PAR
-=======
 if [ $BUILD_OS = "android" ]; then
     pushd /onnxruntime_src
     mkdir build-android && cd build-android
     /opt/cmake/bin/cmake -DCMAKE_TOOLCHAIN_FILE=/android-ndk/build/cmake/android.toolchain.cmake -DANDROID_CPP_FEATURES=exceptions -DANDROID_PLATFORM=android-28 -DANDROID_ABI=arm64-v8a -DCMAKE_BUILD_TYPE=Release -Donnxruntime_CROSS_COMPILING=ON -Donnxruntime_BUILD_x86=OFF -DONNX_CUSTOM_PROTOC_EXECUTABLE=/usr/bin/protoc ../cmake
     /opt/cmake/bin/cmake --build . -- -j$(nproc)
->>>>>>> ac82c1f4
 else
     if [ $BUILD_DEVICE = "gpu" ]; then
         _CUDNN_VERSION=$(echo $CUDNN_VERSION | cut -d. -f1-2)
@@ -67,6 +39,12 @@
             --use_openmp \
             --cuda_home /usr/local/cuda \
             --cudnn_home /usr/local/cuda --build_shared_lib $BUILD_EXTR_PAR
+    elif [ $BUILD_DEVICE = "ngraph" ]; then
+        python3 $SCRIPT_DIR/../../build.py --build_dir /build \
+            --config Debug Release --build_shared_lib \
+            --skip_submodule_sync --enable_onnx_tests \
+            --build_wheel \
+            --parallel $BUILD_EXTR_PAR
     else
         python3 $SCRIPT_DIR/../../build.py --build_dir /build \
             --config Debug Release --build_shared_lib \
