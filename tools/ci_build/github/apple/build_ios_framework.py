#!/usr/bin/env python3
# Copyright (c) Microsoft Corporation. All rights reserved.
# Licensed under the MIT License.

import argparse
import glob
import json
import os
import pathlib
import shutil
import subprocess
import sys

SCRIPT_DIR = os.path.dirname(os.path.realpath(__file__))
REPO_DIR = os.path.normpath(os.path.join(SCRIPT_DIR, "..", "..", "..", ".."))
BUILD_PY = os.path.join(REPO_DIR, "tools", "ci_build", "build.py")

# We by default will build below 3 archs
DEFAULT_BUILD_OSX_ARCHS = {
    'iphoneos': ['arm64'],
    'iphonesimulator': ['x86_64', 'arm64'],
}


def _parse_build_settings(args):
    with open(args.build_settings_file.resolve()) as f:
        build_settings_data = json.load(f)

    build_settings = {}

    build_settings["build_osx_archs"] = build_settings_data.get("build_osx_archs", DEFAULT_BUILD_OSX_ARCHS)

    build_params = []
    if 'build_params' in build_settings_data:
        build_params += build_settings_data['build_params']
    else:
        raise ValueError('build_params is required in the build config file')

    build_settings['build_params'] = build_params
    return build_settings


# Build fat framework for all archs of a single sysroot
# For example, arm64 and x86_64 for iphonesimulator
def _build_for_ios_sysroot(build_config, intermediates_dir, base_build_command,
                           sysroot, archs, build_dynamic_framework):
    # paths of the onnxruntime libraries for different archs
    ort_libs = []
    info_plist_path = ''

    # Build binary for each arch, one by one
    for current_arch in archs:
        build_dir_current_arch = os.path.join(intermediates_dir, sysroot + "_" + current_arch)
        build_command = base_build_command + [
            '--ios_sysroot=' + sysroot,
            '--osx_arch=' + current_arch,
            '--build_dir=' + build_dir_current_arch
        ]

        # the actual build process for current arch
        subprocess.run(build_command, shell=False, check=True, cwd=REPO_DIR)

        # get the compiled lib path
        framework_dir = os.path.join(
            build_dir_current_arch, build_config, build_config + "-" + sysroot,
<<<<<<< HEAD
            '' if build_dynamic_framework else 'static_framework',
            'onnxruntime.framework')
=======
            'onnxruntime.framework' if args.build_dynamic_framework
            else os.path.join('static_framework', 'onnxruntime.framework'))
>>>>>>> c117ac57
        ort_libs.append(os.path.join(framework_dir, 'onnxruntime'))

        # We only need to copy Info.plist, framework_info.json, and headers once since they are the same
        if not info_plist_path:
            info_plist_path = os.path.join(build_dir_current_arch, build_config, 'Info.plist')
            framework_info_path = os.path.join(build_dir_current_arch, build_config, 'framework_info.json')
            headers = glob.glob(os.path.join(framework_dir, 'Headers', '*.h'))

    # manually create the fat framework
    framework_dir = os.path.join(intermediates_dir, 'frameworks', sysroot, 'onnxruntime.framework')
    # remove the existing framework if any
    if os.path.exists(framework_dir):
        shutil.rmtree(framework_dir)
    pathlib.Path(framework_dir).mkdir(parents=True, exist_ok=True)

    # copy the Info.plist, framework_info.json, and header files
    shutil.copy(info_plist_path, framework_dir)
    shutil.copy(framework_info_path, os.path.dirname(framework_dir))
    header_dir = os.path.join(framework_dir, 'Headers')
    pathlib.Path(header_dir).mkdir(parents=True, exist_ok=True)
    for _header in headers:
        shutil.copy(_header, header_dir)

    # use lipo to create a fat ort library
    lipo_command = ['lipo', '-create']
    lipo_command += ort_libs
    lipo_command += ['-output', os.path.join(framework_dir, 'onnxruntime')]
    subprocess.run(lipo_command, shell=False, check=True)

    return framework_dir


def _build_package(args):
    build_settings = _parse_build_settings(args)
    build_dir = os.path.abspath(args.build_dir)

    # Temp dirs to hold building results
    intermediates_dir = os.path.join(build_dir, 'intermediates')
    build_config = args.config
    base_build_command = [sys.executable, BUILD_PY, '--config=' + build_config] + build_settings['build_params']
    if args.include_ops_by_config is not None:
        base_build_command += ['--include_ops_by_config=' + str(args.include_ops_by_config.resolve())]

    # build framework for individual sysroot
    framework_dirs = []
    framework_info_path = ''
    for sysroot in build_settings['build_osx_archs']:
        framework_dir = _build_for_ios_sysroot(
            build_config, intermediates_dir, base_build_command, sysroot,
            build_settings['build_osx_archs'][sysroot], args.build_dynamic_framework)
        framework_dirs.append(framework_dir)
        # podspec for each sysroot are the same, pick one of them
        if not framework_info_path:
            framework_info_path = os.path.join(os.path.dirname(framework_dir), 'framework_info.json')

    # create the folder for xcframework and copy the LICENSE and podspec file
    xcframework_dir = os.path.join(build_dir, 'framework_out')
    pathlib.Path(xcframework_dir).mkdir(parents=True, exist_ok=True)
    shutil.copy(os.path.join(REPO_DIR, 'LICENSE'), xcframework_dir)
    shutil.copy(framework_info_path, xcframework_dir)

    # remove existing xcframework if any
    xcframework_path = os.path.join(xcframework_dir, 'onnxruntime.xcframework')
    if os.path.exists(xcframework_path):
        shutil.rmtree(xcframework_path)

    # Assemble the final xcframework
    build_xcframework_cmd = ['xcrun', 'xcodebuild', '-create-xcframework',
                             '-output', xcframework_path]
    for framework_dir in framework_dirs:
        build_xcframework_cmd.extend(['-framework', framework_dir])

    subprocess.run(build_xcframework_cmd, shell=False, check=True, cwd=REPO_DIR)


def parse_args():
    parser = argparse.ArgumentParser(
        os.path.basename(__file__),
        description='''Create iOS framework and podspec for one or more osx_archs (xcframework)
        and building properties specified in the given build config file, see
        tools/ci_build/github/apple/default_mobile_ios_framework_build_settings.json for details.
        The output of the final xcframework and podspec can be found under [build_dir]/framework_out.
        Please note, this building script will only work on macOS.
        '''
    )

    parser.add_argument('--build_dir', type=pathlib.Path, default=os.path.join(REPO_DIR, 'build/iOS_framework'),
                        help='Provide the root directory for build output')

    parser.add_argument(
        "--include_ops_by_config", type=pathlib.Path,
        help="Include ops from config file. See /docs/Reduced_Operator_Kernel_build.md for more information.")

    parser.add_argument("--config", type=str, default="Release",
                        choices=["Debug", "MinSizeRel", "Release", "RelWithDebInfo"],
                        help="Configuration to build.")

    parser.add_argument("--build_dynamic_framework", action='store_true',
                        help="Build Dynamic Framework (default is build static framework).")

    parser.add_argument('build_settings_file', type=pathlib.Path,
                        help='Provide the file contains settings for building iOS framework')

    parser.add_argument("--build_dynamic_framework", action='store_true',
                        help="Build Dynamic Framework (default is build static framework).")

    args = parser.parse_args()

    if not args.build_settings_file.resolve().is_file():
        raise FileNotFoundError('Build config file {} is not a file.'.format(args.build_settings_file.resolve()))

    if args.include_ops_by_config is not None:
        include_ops_by_config_file = args.include_ops_by_config.resolve()
        if not include_ops_by_config_file.is_file():
            raise FileNotFoundError('Include ops config file {} is not a file.'.format(include_ops_by_config_file))

    return args


def main():
    args = parse_args()
    _build_package(args)


if __name__ == '__main__':
    main()<|MERGE_RESOLUTION|>--- conflicted
+++ resolved
@@ -63,13 +63,8 @@
         # get the compiled lib path
         framework_dir = os.path.join(
             build_dir_current_arch, build_config, build_config + "-" + sysroot,
-<<<<<<< HEAD
-            '' if build_dynamic_framework else 'static_framework',
-            'onnxruntime.framework')
-=======
             'onnxruntime.framework' if args.build_dynamic_framework
             else os.path.join('static_framework', 'onnxruntime.framework'))
->>>>>>> c117ac57
         ort_libs.append(os.path.join(framework_dir, 'onnxruntime'))
 
         # We only need to copy Info.plist, framework_info.json, and headers once since they are the same
