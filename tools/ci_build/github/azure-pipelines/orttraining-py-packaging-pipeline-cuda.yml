--- conflicted
+++ resolved
@@ -15,14 +15,8 @@
     torch_version: '2.0.0'
     opset_version: '15'
     cuda_version: '11.8'
-<<<<<<< HEAD
-    gcc_version: 11
     cmake_cuda_architectures: 60;61;70;75;80;86;90
-    docker_file: Dockerfile.manylinux2014_training_cuda11_8
-=======
-    cmake_cuda_architectures: 50;52;60;61;70;75;80;86;87
     docker_file: Dockerfile.manylinux2_28_training_cuda11_8
->>>>>>> 024f1dd7
     agent_pool: Onnxruntime-Linux-GPU
     upload_wheel: 'yes'
     debug_build: false
@@ -34,14 +28,8 @@
     torch_version: '2.0.0'
     opset_version: '15'
     cuda_version: '11.8'
-<<<<<<< HEAD
-    gcc_version: 11
     cmake_cuda_architectures: 70;75;80;86
-    docker_file: Dockerfile.manylinux2014_training_cuda11_8
-=======
-    cmake_cuda_architectures: 50;52;60;61;70;75;80;86;87
     docker_file: Dockerfile.manylinux2_28_training_cuda11_8
->>>>>>> 024f1dd7
     agent_pool: Onnxruntime-Linux-GPU
     upload_wheel: 'no'
     debug_build: true