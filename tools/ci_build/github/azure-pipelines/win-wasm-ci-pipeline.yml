--- conflicted
+++ resolved
@@ -76,29 +76,25 @@
     displayName: 'Build and test'
     inputs:
       scriptPath: '$(Build.SourcesDirectory)\tools\ci_build\build.py'
-<<<<<<< HEAD
-      arguments: '--config $(BuildConfig) --build_dir $(Build.BinariesDirectory)\wasm --skip_submodule_sync --build_wasm --cmake_generator "Visual Studio 16 2019" $(CmdParams)'
+      arguments: '--config $(BuildConfig) --build_dir $(Build.BinariesDirectory)\wasm --skip_submodule_sync --build_wasm --emsdk_version releases-upstream-77b065ace39e6ab21446e13f92897f956c80476a-64bit --cmake_generator "Visual Studio 16 2019" $(CmdParams)'
       workingDirectory: '$(Build.BinariesDirectory)'
   - task: PythonScript@0
     displayName: 'Build and test (threads)'
     inputs:
       scriptPath: '$(Build.SourcesDirectory)\tools\ci_build\build.py'
-      arguments: '--config $(BuildConfig) --build_dir $(Build.BinariesDirectory)\wasm_threads --skip_submodule_sync --build_wasm --path_to_protoc_exe $(Build.BinariesDirectory)\wasm\host_protoc\Release\protoc.exe --cmake_generator "Visual Studio 16 2019" --enable_wasm_threads $(CmdParams)'
+      arguments: '--config $(BuildConfig) --build_dir $(Build.BinariesDirectory)\wasm_threads --skip_submodule_sync --build_wasm --emsdk_version releases-upstream-77b065ace39e6ab21446e13f92897f956c80476a-64bit --path_to_protoc_exe $(Build.BinariesDirectory)\wasm\host_protoc\Release\protoc.exe --cmake_generator "Visual Studio 16 2019" --enable_wasm_threads $(CmdParams)'
       workingDirectory: '$(Build.BinariesDirectory)'
   - task: PythonScript@0
     displayName: 'Build and test (simd + threads)'
     inputs:
       scriptPath: '$(Build.SourcesDirectory)\tools\ci_build\build.py'
-      arguments: '--config $(BuildConfig) --build_dir $(Build.BinariesDirectory)\wasm_simd_threads --skip_submodule_sync --build_wasm --path_to_protoc_exe $(Build.BinariesDirectory)\wasm\host_protoc\Release\protoc.exe --cmake_generator "Visual Studio 16 2019" --enable_wasm_simd --enable_wasm_threads $(CmdParams)'
+      arguments: '--config $(BuildConfig) --build_dir $(Build.BinariesDirectory)\wasm_simd_threads --skip_submodule_sync --build_wasm --emsdk_version releases-upstream-77b065ace39e6ab21446e13f92897f956c80476a-64bit --path_to_protoc_exe $(Build.BinariesDirectory)\wasm\host_protoc\Release\protoc.exe --cmake_generator "Visual Studio 16 2019" --enable_wasm_simd --enable_wasm_threads $(CmdParams)'
       workingDirectory: '$(Build.BinariesDirectory)'
   - task: PythonScript@0
     displayName: 'Build and test (simd)'
     inputs:
       scriptPath: '$(Build.SourcesDirectory)\tools\ci_build\build.py'
-      arguments: '--config $(BuildConfig) --build_dir $(Build.BinariesDirectory)\wasm_simd --skip_submodule_sync --build_wasm --path_to_protoc_exe $(Build.BinariesDirectory)\wasm\host_protoc\Release\protoc.exe --cmake_generator "Visual Studio 16 2019" --enable_wasm_simd $(CmdParams)'
-=======
-      arguments: '--config $(BuildConfig) --build_dir $(Build.BinariesDirectory) --skip_submodule_sync --build_wasm --emsdk_version releases-upstream-77b065ace39e6ab21446e13f92897f956c80476a-64bit --cmake_generator "Visual Studio 16 2019" $(CmdParams)'
->>>>>>> 1a5ee11d
+      arguments: '--config $(BuildConfig) --build_dir $(Build.BinariesDirectory)\wasm_simd --skip_submodule_sync --build_wasm --emsdk_version releases-upstream-77b065ace39e6ab21446e13f92897f956c80476a-64bit --path_to_protoc_exe $(Build.BinariesDirectory)\wasm\host_protoc\Release\protoc.exe --cmake_generator "Visual Studio 16 2019" --enable_wasm_simd $(CmdParams)'
       workingDirectory: '$(Build.BinariesDirectory)'
   - script: |
       copy $(Build.BinariesDirectory)\wasm\$(BuildConfig)\ort-wasm*.* $(Build.ArtifactStagingDirectory)
@@ -111,8 +107,6 @@
     inputs:
       artifactName: '$(BuildConfig)_wasm'
       targetPath: '$(Build.ArtifactStagingDirectory)'
-<<<<<<< HEAD
-=======
   - task: PublishTestResults@2
     displayName: 'Publish unit test results'
     inputs:
@@ -120,7 +114,6 @@
       searchFolder: '$(Build.BinariesDirectory)'
       testRunTitle: 'Unit Test Run'
     condition: and(succeededOrFailed(), eq(variables['BuildConfig'], 'Debug'))
->>>>>>> 1a5ee11d
   - template: templates/component-governance-component-detection-steps.yml
     parameters :
       condition : 'succeeded'
