--- conflicted
+++ resolved
@@ -18,10 +18,5 @@
           machine_pool: 'Onnxruntime-Linux-GPU'
           python_wheel_suffix: '_gpu'
           timeout: 480
-<<<<<<< HEAD
-          docker_base_image: onnxruntimebuildcache.azurecr.io/internal/azureml/onnxruntime/build/cuda12_x64_ubi8_gcc12:20241008.1
-=======
           docker_base_image: onnxruntimebuildcache.azurecr.io/internal/azureml/onnxruntime/build/cuda12_x64_ubi8_gcc12:20241015.1
-          trt_version: '10.4.0.26-1.cuda12.6'
->>>>>>> d649cac9
           cuda_version: '12.2'
