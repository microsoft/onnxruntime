--- conflicted
+++ resolved
@@ -1,9 +1,5 @@
 variables:
-<<<<<<< HEAD
-  common_trt_version: '10.8.0.43'
-=======
   common_trt_version: '10.9.0.34'
->>>>>>> 39e585ff
   # As for Debian installation, replace '-1.' by '-1+' when assigning trt version below
   linux_trt_version_cuda11: ${{ variables.common_trt_version }}-1.cuda11.8
   linux_trt_version_cuda12: ${{ variables.common_trt_version }}-1.cuda12.8
