parameters:
- name: artifactName
  displayName: Artifact Name
  type: string
  default: ''

- name: packageName
  displayName: Package Name
  type: string
  default: 'onnxruntime-android'

- name: ReleaseVersionSuffix
  displayName: Release Version Suffix
  type: string
  default: ''

- name: QnnSDKVersion
  displayName: QNN SDK Version
  type: string
<<<<<<< HEAD
  default: '2.31.0.250130'

jobs:
- job: Final_AAR_Testing_Android
  pool: 'onnxruntime-Ubuntu2204-AMD-CPU'
=======
  default: '2.32.0.250228'

jobs:
- job: Final_AAR_Testing_Android
  pool:
    name: 'onnxruntime-Ubuntu2204-AMD-CPU'
    os: linux
>>>>>>> 39e585ff
  workspace:
    clean: all
  variables:
    runCodesignValidationInjection: false
    ANDROID_AVD_HOME: $(Agent.TempDirectory)
  timeoutInMinutes: 90
  steps:
  - template: set-version-number-variables-step.yml

  - task: DownloadPipelineArtifact@2
    displayName: 'Download Final Android AAR'
    inputs:
      buildType: 'current'
      artifactName: '${{parameters.artifactName}}'
      targetPath: '$(Build.BinariesDirectory)/final-android-aar'

  - task: JavaToolInstaller@0
    displayName: Use jdk 17
    inputs:
      versionSpec: '17'
      jdkArchitectureOption: 'x64'
      jdkSourceOption: 'PreInstalled'

  - template: use-android-ndk.yml

  - script: |
        set -e -x
        mkdir -p android_test/android/app/libs
        cd android_test/android
        cp -av $(Build.SourcesDirectory)/java/src/test/android/* ./
        cp $(Build.BinariesDirectory)/final-android-aar/${{parameters.packageName}}-$(OnnxRuntimeVersion)${{parameters.ReleaseVersionSuffix}}.aar app/libs/${{parameters.packageName}}.aar
    displayName: Copy Android test files and AAR to android_test directory
    workingDirectory: $(Build.BinariesDirectory)

  # skip emulator tests for qnn package as there are no arm64-v8a emulators and no qnn libraries for x86
  - ${{ if not(contains(parameters.packageName, 'qnn')) }}:
    - template: use-android-emulator.yml
      parameters:
        create: true
        start: true

    - script: |
        set -e -x
        cd android_test/android
        $(Build.SourcesDirectory)/java/gradlew --no-daemon clean connectedDebugAndroidTest --stacktrace
      displayName: Run E2E test using Emulator
      workingDirectory: $(Build.BinariesDirectory)

    - template: use-android-emulator.yml
      parameters:
        stop: true

  - ${{ else }}:
    - script: |
        # QNN SDK version string, expected format: 2.28.0.241029
        # Extract the first three parts of the version string to get the Maven package version (e.g., 2.28.0)
        QnnMavenPackageVersion=$(echo ${{ parameters.QnnSDKVersion }} | cut -d'.' -f1-3)
        echo "QnnMavenPackageVersion: $QnnMavenPackageVersion"
        echo "##vso[task.setvariable variable=QnnMavenPackageVersion]$QnnMavenPackageVersion"
      displayName: Trim QNN SDK version to major.minor.patch

    - script: |
          set -e -x
          # build apks for qnn package as they are not built in the emulator test step
          $(Build.SourcesDirectory)/java/gradlew  --no-daemon clean assembleDebug assembleAndroidTest -DqnnVersion=$(QnnMavenPackageVersion) --stacktrace
      displayName: Build QNN APK
      workingDirectory: $(Build.BinariesDirectory)/android_test/android

  # we run e2e tests on one older device (Pixel 3) and one newer device (Galaxy 23)
  - script: |
      set -e -x
      pip install requests

      python $(Build.SourcesDirectory)/tools/python/upload_and_run_browserstack_tests.py \
        --test_platform espresso \
        --app_path "debug/app-debug.apk" \
        --test_path "androidTest/debug/app-debug-androidTest.apk" \
        --devices "Samsung Galaxy S23-13.0" "Google Pixel 3-9.0" \
        --build_tag "${{ parameters.packageName }}"

    displayName: Run E2E tests using Browserstack
    workingDirectory: $(Build.BinariesDirectory)/android_test/android/app/build/outputs/apk
    timeoutInMinutes: 15
    env:
      BROWSERSTACK_ID: $(browserstack_username)
<<<<<<< HEAD
      BROWSERSTACK_TOKEN: $(browserstack_access_key)

  - template: component-governance-component-detection-steps.yml
    parameters :
      condition : 'succeeded'
=======
      BROWSERSTACK_TOKEN: $(browserstack_access_key)
>>>>>>> 39e585ff
<|MERGE_RESOLUTION|>--- conflicted
+++ resolved
@@ -17,13 +17,6 @@
 - name: QnnSDKVersion
   displayName: QNN SDK Version
   type: string
-<<<<<<< HEAD
-  default: '2.31.0.250130'
-
-jobs:
-- job: Final_AAR_Testing_Android
-  pool: 'onnxruntime-Ubuntu2204-AMD-CPU'
-=======
   default: '2.32.0.250228'
 
 jobs:
@@ -31,7 +24,6 @@
   pool:
     name: 'onnxruntime-Ubuntu2204-AMD-CPU'
     os: linux
->>>>>>> 39e585ff
   workspace:
     clean: all
   variables:
@@ -117,12 +109,4 @@
     timeoutInMinutes: 15
     env:
       BROWSERSTACK_ID: $(browserstack_username)
-<<<<<<< HEAD
-      BROWSERSTACK_TOKEN: $(browserstack_access_key)
-
-  - template: component-governance-component-detection-steps.yml
-    parameters :
-      condition : 'succeeded'
-=======
-      BROWSERSTACK_TOKEN: $(browserstack_access_key)
->>>>>>> 39e585ff
+      BROWSERSTACK_TOKEN: $(browserstack_access_key)