--- conflicted
+++ resolved
@@ -90,30 +90,20 @@
       arguments: --new_dir $(Build.BinariesDirectory)/deps
       workingDirectory: $(Build.BinariesDirectory)
 
-<<<<<<< HEAD
-  - script: |
-      set -ex
-      cd '$(Build.SourcesDirectory)/cmake/external/emsdk'
-      ./emsdk install 3.1.47 ccache-git-emscripten-64bit
-      ./emsdk activate 3.1.47 ccache-git-emscripten-64bit
-    displayName: 'emsdk install and activate ccache for emscripten'
-    condition: eq('${{ parameters.WithCache }}', 'true')
-=======
   - ${{if eq(parameters.WithCache, true)}}:
       - script: |
           set -ex
           cd '$(Build.SourcesDirectory)/cmake/external/emsdk'
-          ./emsdk install 3.1.44 ccache-git-emscripten-64bit
-          ./emsdk activate 3.1.44 ccache-git-emscripten-64bit
+          ./emsdk install 3.1.47 ccache-git-emscripten-64bit
+          ./emsdk activate 3.1.47 ccache-git-emscripten-64bit
         displayName: 'emsdk install and activate ccache for emscripten'
   - ${{if eq(parameters.WithCache, false)}}:
       - script: |
           set -ex
           cd '$(Build.SourcesDirectory)/cmake/external/emsdk'
-          ./emsdk install 3.1.44
-          ./emsdk activate 3.1.44
+          ./emsdk install 3.1.47
+          ./emsdk activate 3.1.47
         displayName: 'emsdk install and activate ccache for emscripten'
->>>>>>> 3f0ebd67
 
   - template: build-linux-wasm-step.yml
     parameters:
