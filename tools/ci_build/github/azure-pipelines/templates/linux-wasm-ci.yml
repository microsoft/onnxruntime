--- conflicted
+++ resolved
@@ -88,25 +88,15 @@
     - script: |
         set -ex
         cd '$(Build.SourcesDirectory)/cmake/external/emsdk'
-<<<<<<< HEAD
-        ./emsdk install 4.0.3 ccache-git-emscripten-64bit
-        ./emsdk activate 4.0.3 ccache-git-emscripten-64bit
-=======
         ./emsdk install 4.0.4 ccache-git-emscripten-64bit
         ./emsdk activate 4.0.4 ccache-git-emscripten-64bit
->>>>>>> df1cc285
       displayName: 'emsdk install and activate ccache for emscripten'
   - ${{if eq(parameters.WithCache, false)}}:
     - script: |
         set -ex
         cd '$(Build.SourcesDirectory)/cmake/external/emsdk'
-<<<<<<< HEAD
-        ./emsdk install 4.0.3
-        ./emsdk activate 4.0.3
-=======
         ./emsdk install 4.0.4
         ./emsdk activate 4.0.4
->>>>>>> df1cc285
       displayName: 'emsdk install and activate ccache for emscripten'
 
   - template: build-linux-wasm-step.yml
