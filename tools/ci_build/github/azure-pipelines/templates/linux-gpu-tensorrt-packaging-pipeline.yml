--- conflicted
+++ resolved
@@ -45,7 +45,7 @@
             mkdir -p $HOME/.onnx
             docker run --gpus all -e CC=/opt/rh/devtoolset-11/root/usr/bin/cc -e CXX=/opt/rh/devtoolset-11/root/usr/bin/c++ -e CFLAGS="-Wp,-D_FORTIFY_SOURCE=2 -Wp,-D_GLIBCXX_ASSERTIONS -fstack-protector-strong -fstack-clash-protection -fcf-protection -O3 -Wl,--strip-all" -e CXXFLAGS="-Wp,-D_FORTIFY_SOURCE=2 -Wp,-D_GLIBCXX_ASSERTIONS -fstack-protector-strong -fstack-clash-protection -fcf-protection -O3 -Wl,--strip-all" -e NVIDIA_VISIBLE_DEVICES=all --rm --volume /data/onnx:/data/onnx:ro --volume $(Build.SourcesDirectory):/onnxruntime_src --volume $(Build.BinariesDirectory):/build \
             --volume /data/models:/build/models:ro --volume $HOME/.onnx:/home/onnxruntimedev/.onnx -e NIGHTLY_BUILD onnxruntimecuda114xtrt82build \
-            /opt/python/cp37-cp37m/bin/python3 /onnxruntime_src/tools/ci_build/build.py --build_dir /build --config Release \
+            /opt/python/cp38-cp38/bin/python3 /onnxruntime_src/tools/ci_build/build.py --build_dir /build --config Release \
             --skip_submodule_sync --parallel --build_shared_lib ${{ parameters.buildJavaOption }} --use_tensorrt --tensorrt_placeholder_builder --cuda_version=$(CUDA_VERSION) --cuda_home=/usr/local/cuda-$(CUDA_VERSION) --cudnn_home=/usr --tensorrt_home=/usr --cmake_extra_defines CMAKE_CUDA_HOST_COMPILER=/opt/rh/devtoolset-11/root/usr/bin/cc 'CMAKE_CUDA_ARCHITECTURES=52;60;61;70;75;80'
           workingDirectory: $(Build.SourcesDirectory)
 
@@ -59,24 +59,12 @@
                 libraryName: 'libonnxruntime.so'
                 nativeLibraryName: 'libonnxruntime4j_jni.so'
 
-<<<<<<< HEAD
-    - task: CmdLine@2
-      inputs:
-        script: |
-          mkdir -p $HOME/.onnx
-          docker run --gpus all -e CC=/opt/rh/devtoolset-11/root/usr/bin/cc -e CXX=/opt/rh/devtoolset-11/root/usr/bin/c++ -e CFLAGS="-Wp,-D_FORTIFY_SOURCE=2 -Wp,-D_GLIBCXX_ASSERTIONS -fstack-protector-strong -fstack-clash-protection -fcf-protection -O3 -Wl,--strip-all" -e CXXFLAGS="-Wp,-D_FORTIFY_SOURCE=2 -Wp,-D_GLIBCXX_ASSERTIONS -fstack-protector-strong -fstack-clash-protection -fcf-protection -O3 -Wl,--strip-all" -e NVIDIA_VISIBLE_DEVICES=all --rm --volume /data/onnx:/data/onnx:ro --volume $(Build.SourcesDirectory):/onnxruntime_src --volume $(Build.BinariesDirectory):/build \
-          --volume /data/models:/build/models:ro --volume $HOME/.onnx:/home/onnxruntimedev/.onnx -e NIGHTLY_BUILD onnxruntimecuda114xtrt82build \
-          /opt/python/cp38-cp38/bin/python3 /onnxruntime_src/tools/ci_build/build.py --build_dir /build --config Release \
-          --skip_submodule_sync --parallel --build_shared_lib ${{ parameters.buildJavaOption }} --use_tensorrt --tensorrt_placeholder_builder --cuda_version=$(CUDA_VERSION) --cuda_home=/usr/local/cuda-$(CUDA_VERSION) --cudnn_home=/usr --tensorrt_home=/usr --cmake_extra_defines CMAKE_CUDA_HOST_COMPILER=/opt/rh/devtoolset-11/root/usr/bin/cc 'CMAKE_CUDA_ARCHITECTURES=52;60;61;70;75;80'
-        workingDirectory: $(Build.SourcesDirectory)
-=======
       - template: c-api-artifacts-package-and-publish-steps-posix.yml
         parameters:
             buildConfig: 'Release'
             artifactName: ${{ parameters.artifactName }}
             artifactNameNoVersionString: ${{ parameters.artifactNameNoVersionString }}
             libraryName: 'libonnxruntime.so.$(OnnxRuntimeVersion)'
->>>>>>> 750747d8
 
 
       - template: component-governance-component-detection-steps.yml
