--- conflicted
+++ resolved
@@ -54,7 +54,6 @@
         DockerBuildArgs: "--build-arg BUILD_UID=$( id -u )"
         Repository: onnxruntimecpubuildcentos8${{parameters.OnnxruntimeArch}}_packaging
 
-<<<<<<< HEAD
   - ${{ if eq(parameters.OnnxruntimeArch, 'aarch64') }}:
     - template: get-docker-image-steps.yml
       parameters:
@@ -62,7 +61,7 @@
         Context: tools/ci_build/github/linux/docker/inference/aarch64/default/cpu
         DockerBuildArgs: "--build-arg BUILD_UID=$( id -u )"
         Repository: onnxruntimecpubuildcentos8${{parameters.OnnxruntimeArch}}_packaging
-=======
+
     - task: CmdLine@2
       inputs:
         script: |
@@ -76,21 +75,6 @@
           cp $(Build.BinariesDirectory)/Release/libcustom_op_library.so* $(Build.ArtifactStagingDirectory)/testdata
           ls -al $(Build.ArtifactStagingDirectory)
       displayName: 'Create Artifacts'
->>>>>>> 3cd94b82
-
-  - task: CmdLine@2
-    inputs:
-      script: |
-        set -e -x
-        mkdir -p $HOME/.onnx
-        docker run --rm --volume /data/onnx:/data/onnx:ro --volume $(Build.SourcesDirectory):/onnxruntime_src --volume $(Build.BinariesDirectory):/build \
-        --volume $HOME/.onnx:/home/onnxruntimedev/.onnx -e NIGHTLY_BUILD onnxruntimecpubuildcentos8${{parameters.OnnxruntimeArch}}_packaging /bin/bash -c "python3 \
-        /onnxruntime_src/tools/ci_build/build.py --enable_lto --build_java --build_nodejs --build_dir /build --config Release \
-        --skip_submodule_sync --parallel --use_vcpkg --use_binskim_compliant_compile_flags --use_vcpkg --build_shared_lib ${{ parameters.AdditionalBuildFlags }} && cd /build/Release && make install DESTDIR=/build/installed"
-        mkdir $(Build.ArtifactStagingDirectory)/testdata
-        cp $(Build.BinariesDirectory)/Release/libcustom_op_library.so* $(Build.ArtifactStagingDirectory)/testdata
-        ls -al $(Build.ArtifactStagingDirectory)
-    displayName: 'Create Artifacts'
 
   - ${{ if eq(parameters.PackageJava, 'true') }}:
     - template: java-api-artifacts-package-and-publish-steps-posix.yml
