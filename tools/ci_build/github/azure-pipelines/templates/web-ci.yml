--- conflicted
+++ resolved
@@ -147,11 +147,7 @@
       ExtraBuildArgs: '--target onnxruntime_webassembly --skip_tests --enable_wasm_api_exception_catching --disable_rtti ${{ parameters.ExtraBuildArgs }}'
       PoolName: ${{ parameters.PoolName }}
       BuildJsep: ${{ parameters.BuildJsep }}
-<<<<<<< HEAD
-      BuildWebGPU: false
-=======
       BuildWebGPU: ${{ parameters.BuildWebGPU }}
->>>>>>> 39e585ff
       WithCache: ${{ parameters.WithCache }}
       is1ES: ${{ parameters.is1ES }}
 
