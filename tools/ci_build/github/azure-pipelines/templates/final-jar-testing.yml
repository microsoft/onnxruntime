--- conflicted
+++ resolved
@@ -95,10 +95,4 @@
     - ${{ if eq(parameters['OS'], 'MacOS') }}:
       - template: use-xcode-version.yml
 
-<<<<<<< HEAD
-    - template: component-governance-component-detection-steps.yml
-      parameters :
-        condition : 'succeeded'
-=======
 
->>>>>>> 39e585ff
