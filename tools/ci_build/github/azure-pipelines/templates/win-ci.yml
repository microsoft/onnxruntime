--- conflicted
+++ resolved
@@ -206,8 +206,7 @@
             artifactName: 'drop-onnxruntime-nodejs-win-${{ parameters.packageName }}'
             DoEsrp: ${{ parameters.DoEsrp }}
 
-      # Upload protoc.exe, which will be used in nuget build for generating C# files
-      # TODO: We need to make this step independent of the packageName, so that it can be used in test_win.yml
+      #Upload protoc.exe, which will be used in nuget build for generating C# files
       - task: PublishPipelineArtifact@1
         displayName: Publish protoc as drop-extra
         condition: and(succeeded(), or(eq('${{ parameters.packageName}}', 'x64'), eq('${{ parameters.PublishProtoc}}', true)))
@@ -224,17 +223,6 @@
           Contents: 'custom_op_library.dll'
           TargetFolder: '$(Build.ArtifactStagingDirectory)/testdata'
 
-<<<<<<< HEAD
-=======
-      #To be used in test_win.
-      # TODO: Do we need to publish protoc twice?
-      - task: PublishPipelineArtifact@1
-        condition: and(succeeded(), or(eq('${{ parameters.packageName}}', 'x64'), eq('${{ parameters.PublishProtoc}}', true)))
-        inputs:
-          targetPath: '$(Build.BinariesDirectory)\RelWithDebInfo\installed\bin\protoc.exe'
-          artifactName: 'drop-nuget${{ parameters.artifact_name_suffix }}'
-
->>>>>>> 0b7048e7
       - task: CmdLine@2
         condition: and(succeeded(), eq('${{ parameters.buildJava}}', true))
         displayName: 'Add symbols and notices to Java'
