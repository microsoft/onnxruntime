parameters:
- name: DoCompliance
  displayName: Run Compliance Tasks?
  type: boolean
  default: true

- name: DoEsrp
  displayName: Run code sign tasks? Must be true if you are doing an Onnx Runtime release.
  type: boolean
  default: false

- name: EnvSetupScript
  type: string

- name: buildArch
  type: string

- name: msbuildPlatform
  type: string

- name: packageName
  displayName: Package name for nuget
  type: string

- name: buildparameter
  displayName: Additional build commandline parameter
  type: string

- name: runTests
  type: boolean
  default: true

- name: buildJava
  type: boolean
  default: true

- name: buildNodejs
  type: boolean
  default: false

- name: stage_name_suffix
  displayName: job name for nuget
  type: string
  default: ''

- name: ort_build_pool_name
  type: string
  default: 'Win-CPU-2021'

#'onnxruntime' or 'onnxruntime_gpu'
- name: java_artifact_id
  type: string
  default: 'onnxruntime'

- name: UseIncreasedTimeoutForTests
  displayName: Increase timeout for tests? Set it to false if you are doing an Onnx Runtime release.
  type: boolean
  default: false
stages:
- stage: Windows_Packaging_${{ parameters.stage_name_suffix }}
  dependsOn: []
  jobs:
  - job:
    workspace:
      clean: all
    pool: ${{ parameters.ort_build_pool_name }}
    ${{ if eq(parameters['UseIncreasedTimeoutForTests'], 'true') }}:
      timeoutInMinutes: 1200
    ${{ else }}:
      timeoutInMinutes: 300

    steps:
      - checkout: self
        clean: true
        submodules: none

      - template: telemetry-steps.yml

      - task: UsePythonVersion@0
        inputs:
          versionSpec: '3.7'
          addToPath: true
          architecture: ${{ parameters.buildArch }}

<<<<<<< HEAD
jobs:
- job: Windows_Packaging_${{ parameters.job_name_suffix }}
  workspace:
    clean: all
  pool: ${{ parameters.ort_build_pool_name }}
  ${{ if eq(parameters['UseIncreasedTimeoutForTests'], 'true') }}:
    timeoutInMinutes: 1200
  ${{ else }}:
    timeoutInMinutes: 300

  steps:
    - checkout: self
      clean: true
      submodules: none

    - template: telemetry-steps.yml

    - task: UsePythonVersion@0
      inputs:
        versionSpec: '3.8'
        addToPath: true
        architecture: ${{ parameters.buildArch }}

    - task: NodeTool@0
      condition: and(succeeded(), eq('${{ parameters.buildNodejs}}', true))
      inputs:
        versionSpec: '16.x'

    - task: BatchScript@1
      displayName: 'setup env'
      inputs:
        filename: '$(Build.SourcesDirectory)\tools\ci_build\github\windows\${{ parameters.EnvSetupScript }}'
        modifyEnvironment: true
        workingFolder: '$(Build.BinariesDirectory)'

    - template: download-deps.yml

    - task: PythonScript@0
      displayName: 'Update deps.txt'
      inputs:
        scriptPath: $(Build.SourcesDirectory)/tools/ci_build/replace_urls_in_deps.py
        arguments: --new_dir $(Build.BinariesDirectory)/deps
        workingDirectory: $(Build.BinariesDirectory)

    - task: PowerShell@2
      displayName: 'Install ONNX'
      inputs:
        filePath: '$(Build.SourcesDirectory)/tools/ci_build/github/windows/install_third_party_deps.ps1'
        workingDirectory: '$(Build.BinariesDirectory)'
        arguments: -cpu_arch ${{ parameters.buildArch }} -install_prefix $(Build.BinariesDirectory)\RelWithDebInfo\installed -build_config RelWithDebInfo

    - template: set-version-number-variables-step.yml

    - task: PythonScript@0
      displayName: 'Generate cmake config'
      inputs:
        scriptPath: '$(Build.SourcesDirectory)\tools\ci_build\build.py'
        ${{ if eq(parameters['UseIncreasedTimeoutForTests'], 'true') }}:
          arguments: '--config RelWithDebInfo --enable_lto --disable_rtti --build_dir $(Build.BinariesDirectory) --skip_submodule_sync --build_shared_lib --update --cmake_generator "Visual Studio 16 2019" --enable_onnx_tests $(TelemetryOption) ${{ parameters.buildparameter }} --test_all_timeout 72000'
        ${{ else }}:
          arguments: '--config RelWithDebInfo --enable_lto --disable_rtti --build_dir $(Build.BinariesDirectory) --skip_submodule_sync --build_shared_lib --update --cmake_generator "Visual Studio 16 2019" --enable_onnx_tests $(TelemetryOption) ${{ parameters.buildparameter }} '
        workingDirectory: '$(Build.BinariesDirectory)'

    - task: VSBuild@1
      displayName: 'Build'
      inputs:
        solution: '$(Build.BinariesDirectory)\RelWithDebInfo\onnxruntime.sln'
        platform: ${{ parameters.msbuildPlatform }}
        configuration: RelWithDebInfo
        msbuildArchitecture: ${{ parameters.buildArch }}
        maximumCpuCount: true
        logProjectEvents: true
        workingFolder: '$(Build.BinariesDirectory)\RelWithDebInfo'
        createLogFile: true

    - task: PythonScript@0
      displayName: 'test'
      condition: and(succeeded(), eq('${{ parameters.runTests}}', true))
      inputs:
        scriptPath: '$(Build.SourcesDirectory)\tools\ci_build\build.py'
        arguments: '--config RelWithDebInfo --enable_lto --disable_rtti --build_dir $(Build.BinariesDirectory) --skip_submodule_sync --build_shared_lib --test --cmake_generator "Visual Studio 16 2019" --enable_onnx_tests  $(TelemetryOption) ${{ parameters.buildparameter }}'
        workingDirectory: '$(Build.BinariesDirectory)'

    - script: |
       dir *.dll
       mkdir $(Build.ArtifactStagingDirectory)\testdata
      workingDirectory: '$(Build.BinariesDirectory)/RelWithDebInfo/RelWithDebInfo'
      displayName: 'List built DLLs'

    - template: c-api-artifacts-package-and-publish-steps-windows.yml
      parameters:
        buildConfig: RelWithDebInfo
        artifactName: 'onnxruntime-win-${{ parameters.packageName }}-$(OnnxRuntimeVersion)'
        artifactNameNoVersionString: 'onnxruntime-win-${{ parameters.packageName }}'
        commitId: $(OnnxRuntimeGitCommitHash)
        DoEsrp: ${{ parameters.DoEsrp }}

    - ${{ if eq(parameters.buildNodejs, true) }}:
      - template: nodejs-artifacts-package-and-publish-steps-windows.yml
        parameters:
          arch: ${{ parameters.packageName }}
          artifactName: 'drop-onnxruntime-nodejs-win-${{ parameters.packageName }}'
          DoEsrp: ${{ parameters.DoEsrp }}
=======
      - task: NodeTool@0
        condition: and(succeeded(), eq('${{ parameters.buildNodejs}}', true))
        inputs:
          versionSpec: '16.x'
>>>>>>> a241125a

      - task: BatchScript@1
        displayName: 'setup env'
        inputs:
          filename: '$(Build.SourcesDirectory)\tools\ci_build\github\windows\${{ parameters.EnvSetupScript }}'
          modifyEnvironment: true
          workingFolder: '$(Build.BinariesDirectory)'

      - template: download-deps.yml

      - task: PythonScript@0
        displayName: 'Update deps.txt'
        inputs:
          scriptPath: $(Build.SourcesDirectory)/tools/ci_build/replace_urls_in_deps.py
          arguments: --new_dir $(Build.BinariesDirectory)/deps
          workingDirectory: $(Build.BinariesDirectory)

      - task: PowerShell@2
        displayName: 'Install ONNX'
        inputs:
          filePath: '$(Build.SourcesDirectory)/tools/ci_build/github/windows/install_third_party_deps.ps1'
          workingDirectory: '$(Build.BinariesDirectory)'
          arguments: -cpu_arch ${{ parameters.buildArch }} -install_prefix $(Build.BinariesDirectory)\RelWithDebInfo\installed -build_config RelWithDebInfo

      - template: set-version-number-variables-step.yml

      - task: PythonScript@0
        displayName: 'Generate cmake config'
        inputs:
          scriptPath: '$(Build.SourcesDirectory)\tools\ci_build\build.py'
          ${{ if eq(parameters['UseIncreasedTimeoutForTests'], 'true') }}:
            arguments: '--config RelWithDebInfo --enable_lto --disable_rtti --build_dir $(Build.BinariesDirectory) --skip_submodule_sync --build_shared_lib --update --cmake_generator "Visual Studio 16 2019" --enable_onnx_tests $(TelemetryOption) ${{ parameters.buildparameter }} --test_all_timeout 72000'
          ${{ else }}:
            arguments: '--config RelWithDebInfo --enable_lto --disable_rtti --build_dir $(Build.BinariesDirectory) --skip_submodule_sync --build_shared_lib --update --cmake_generator "Visual Studio 16 2019" --enable_onnx_tests $(TelemetryOption) ${{ parameters.buildparameter }} '
          workingDirectory: '$(Build.BinariesDirectory)'

      - task: VSBuild@1
        displayName: 'Build'
        inputs:
          solution: '$(Build.BinariesDirectory)\RelWithDebInfo\onnxruntime.sln'
          platform: ${{ parameters.msbuildPlatform }}
          configuration: RelWithDebInfo
          msbuildArchitecture: ${{ parameters.buildArch }}
          maximumCpuCount: true
          logProjectEvents: true
          workingFolder: '$(Build.BinariesDirectory)\RelWithDebInfo'
          createLogFile: true

      - task: PythonScript@0
        displayName: 'test'
        condition: and(succeeded(), eq('${{ parameters.runTests}}', true))
        inputs:
          scriptPath: '$(Build.SourcesDirectory)\tools\ci_build\build.py'
          arguments: '--config RelWithDebInfo --enable_lto --disable_rtti --build_dir $(Build.BinariesDirectory) --skip_submodule_sync --build_shared_lib --test --cmake_generator "Visual Studio 16 2019" --enable_onnx_tests  $(TelemetryOption) ${{ parameters.buildparameter }}'
          workingDirectory: '$(Build.BinariesDirectory)'

      - script: |
         dir *.dll
         mkdir $(Build.ArtifactStagingDirectory)\testdata
        workingDirectory: '$(Build.BinariesDirectory)/RelWithDebInfo/RelWithDebInfo'
        displayName: 'List built DLLs'

      - template: c-api-artifacts-package-and-publish-steps-windows.yml
        parameters:
          buildConfig: RelWithDebInfo
          artifactName: 'onnxruntime-win-${{ parameters.packageName }}-$(OnnxRuntimeVersion)'
          artifactNameNoVersionString: 'onnxruntime-win-${{ parameters.packageName }}'
          commitId: $(OnnxRuntimeGitCommitHash)
          DoEsrp: ${{ parameters.DoEsrp }}

      - ${{ if eq(parameters.buildNodejs, true) }}:
        - template: nodejs-artifacts-package-and-publish-steps-windows.yml
          parameters:
            arch: ${{ parameters.packageName }}
            artifactName: 'drop-onnxruntime-nodejs-win-${{ parameters.packageName }}'
            DoEsrp: ${{ parameters.DoEsrp }}

      #Upload protoc.exe, which will be used in nuget build for generating C# files
      - task: PublishPipelineArtifact@1
        condition: and(succeeded(), eq('${{ parameters.packageName}}', 'x64'))
        inputs:
          targetPath: '$(Build.BinariesDirectory)\RelWithDebInfo\installed\bin\protoc.exe'
          artifactName: 'drop-extra'


      - task: CopyFiles@2
        displayName: 'Copy custom_op_library to: $(Build.ArtifactStagingDirectory)'
        condition: and(succeeded(), eq('${{ parameters.packageName}}', 'x64'))
        inputs:
          SourceFolder: '$(Build.BinariesDirectory)\RelWithDebInfo\RelWithDebInfo'
          Contents: 'custom_op_library.dll'
          TargetFolder: '$(Build.ArtifactStagingDirectory)/testdata'

      #To be used in test_win.yml
      - task: PublishPipelineArtifact@1
        condition: and(succeeded(), eq('${{ parameters.packageName}}', 'x64'))
        inputs:
          targetPath: '$(Build.BinariesDirectory)\RelWithDebInfo\installed\bin\protoc.exe'
          artifactName: 'drop-nuget'


      - task: CmdLine@2
        condition: and(succeeded(), eq('${{ parameters.buildJava}}', true))
        displayName: 'Add symbols and notices to Java'
        inputs:
          script: |
            @echo on
            cd $(Build.SourcesDirectory)\java
            call $(Build.SourcesDirectory)\java\gradlew.bat cmakeCheck -DcmakeBuildDir=$(Build.BinariesDirectory)\RelWithDebInfo
            if %errorlevel% neq 0 exit /b %errorlevel%
            cd $(Build.BinariesDirectory)\RelWithDebInfo
            set NATIVE_FOLDER=$(Build.BinariesDirectory)\onnxruntime-java-win-${{ parameters.msbuildPlatform }}\stage\ai\onnxruntime\native\win-x64
            mkdir %NATIVE_FOLDER%
            echo "Directories created"
            copy .\java\build\libs\*.jar $(Build.BinariesDirectory)\onnxruntime-java-win-${{ parameters.msbuildPlatform }}
            pushd $(Build.BinariesDirectory)\onnxruntime-java-win-${{ parameters.msbuildPlatform }}
            set artifact_id=${{ parameters.java_artifact_id }}
            jar xf onnxruntime-$(OnnxRuntimeVersion).jar META-INF\maven\com.microsoft.onnxruntime\%artifact_id%\pom.xml
            move META-INF\maven\com.microsoft.onnxruntime\%artifact_id%\pom.xml onnxruntime-$(OnnxRuntimeVersion).pom
            rd /s /q META-INF
            popd
            copy .\RelWithDebInfo\onnxruntime.pdb %NATIVE_FOLDER%
            copy .\RelWithDebInfo\onnxruntime4j_jni.pdb %NATIVE_FOLDER%
            copy $(Build.SourcesDirectory)\docs\Privacy.md $(Build.BinariesDirectory)\onnxruntime-java-win-${{ parameters.msbuildPlatform }}\stage\Privacy.md
            copy $(Build.SourcesDirectory)\ThirdPartyNotices.txt $(Build.BinariesDirectory)\onnxruntime-java-win-${{ parameters.msbuildPlatform }}\stage\ThirdPartyNotices.txt
            @echo $(OnnxRuntimeGitCommitHash) > $(Build.BinariesDirectory)\onnxruntime-java-win-${{ parameters.msbuildPlatform }}\stage\GIT_COMMIT_ID
            pushd $(Build.BinariesDirectory)\onnxruntime-java-win-${{ parameters.msbuildPlatform }}\stage
            jar uf $(Build.BinariesDirectory)\onnxruntime-java-win-${{ parameters.msbuildPlatform }}\onnxruntime-$(OnnxRuntimeVersion).jar ai\onnxruntime\native\win-x64\onnxruntime.pdb
            jar uf $(Build.BinariesDirectory)\onnxruntime-java-win-${{ parameters.msbuildPlatform }}\onnxruntime-$(OnnxRuntimeVersion).jar ai\onnxruntime\native\win-x64\onnxruntime4j_jni.pdb
            jar uf $(Build.BinariesDirectory)\onnxruntime-java-win-${{ parameters.msbuildPlatform }}\onnxruntime-$(OnnxRuntimeVersion).jar Privacy.md ThirdPartyNotices.txt GIT_COMMIT_ID
            popd
            pushd $(Build.SourcesDirectory)\java\build\classes\java\test
            if %errorlevel% neq 0 exit /b %errorlevel%
            jar cvf $(Build.BinariesDirectory)\onnxruntime-java-win-${{ parameters.msbuildPlatform }}\testing.jar .
            if %errorlevel% neq 0 exit /b %errorlevel%
            popd
            pushd $(Build.SourcesDirectory)\java\build\resources\test
            rd /s /q ai\onnxruntime\native
            jar uvf $(Build.BinariesDirectory)\onnxruntime-java-win-${{ parameters.msbuildPlatform }}\testing.jar .
            popd
            rd /s /q $(Build.BinariesDirectory)\onnxruntime-java-win-${{ parameters.msbuildPlatform }}\stage
            dir /s /b $(Build.BinariesDirectory)\onnxruntime-java-win-${{ parameters.msbuildPlatform }}

      - task: PublishBuildArtifacts@1
        condition: and(succeeded(), eq('${{ parameters.buildJava}}', true))
        displayName: 'Publish Java temp binaries'
        inputs:
          pathtoPublish: '$(Build.BinariesDirectory)\onnxruntime-java-win-${{ parameters.msbuildPlatform }}'
          artifactName: 'drop-onnxruntime-java-win-${{ parameters.packageName }}'

      - ${{ if eq(parameters['DoCompliance'], 'true') }}:
        - task: Semmle@0
          condition: and(succeeded(), eq('${{ parameters.buildJava}}', true))
          inputs:
            sourceCodeDirectory: '$(Build.SourcesDirectory)\java'
            language: 'java'
            cleanupBuildCommands: '$(Build.SourcesDirectory)\java\gradlew.bat -Dorg.gradle.daemon=false clean'
            buildCommands: '$(Build.SourcesDirectory)\java\gradlew.bat -Dorg.gradle.daemon=false jar'
            querySuite: 'Recommended'
            timeout: '7200'
            ram: '16384'
            addProjectDirToScanningExclusionList: true

        - task: CredScan@3
          displayName: 'Run CredScan'
          inputs:
            debugMode: false
          continueOnError: true

        - task: BinSkim@4
          displayName: 'Run BinSkim'
          inputs:
            AnalyzeTargetGlob: '$(Build.BinariesDirectory)\RelWithDebInfo\RelWithDebInfo\**\*.dll'
          continueOnError: true

        - task: DeleteFiles@1
          displayName: 'Delete files from $(Build.BinariesDirectory)\RelWithDebInfo'
          inputs:
            SourceFolder: '$(Build.BinariesDirectory)\RelWithDebInfo'
            Contents: |
             **/*.obj
             **/*.pdb
             **/*.dll

        #Manually set msBuildCommandline so that we can also set CAExcludePath
        - task: SDLNativeRules@3
          displayName: 'Run the PREfast SDL Native Rules for MSBuild'
          condition: and (succeeded(), eq(variables['msbuildPlatform'], 'x64'))
          inputs:
            msBuildArchitecture: amd64
            setupCommandlines: 'python $(Build.SourcesDirectory)\tools\ci_build\build.py --config Debug --disable_rtti --build_dir $(Build.BinariesDirectory) --skip_submodule_sync --build_shared_lib --update --cmake_generator "Visual Studio 16 2019" --enable_onnx_tests  $(TelemetryOption) ${{ parameters.buildparameter }} --cmake_extra_defines onnxruntime_ENABLE_STATIC_ANALYSIS=ON'
            msBuildCommandline: '"C:\Program Files (x86)\Microsoft Visual Studio\2019\Enterprise\MSBuild\Current\Bin\amd64\msbuild.exe" "$(Build.BinariesDirectory)\Debug\onnxruntime.sln" /p:platform="$(MsbuildPlatform)" /p:configuration=Debug /p:VisualStudioVersion="16.0" /m /p:PreferredToolArchitecture=x64'
            excludedPaths: '$(Build.BinariesDirectory)#$(Build.SourcesDirectory)\cmake#C:\program files (x86)'

        - task: PostAnalysis@2
          inputs:
            GdnBreakAllTools: false
            GdnBreakGdnToolBinSkim: true
            GdnBreakPolicy: M365
            GdnBreakPolicyMinSev: Error

        - task: TSAUpload@2
          displayName: 'TSA upload'
          condition: and (succeeded(), eq(variables['Build.SourceBranch'], 'refs/heads/main'))
          inputs:
            GdnPublishTsaOnboard: false
            GdnPublishTsaConfigFile: '$(Build.sourcesDirectory)\.gdn\.gdntsa'
          continueOnError: true

      - template: component-governance-component-detection-steps.yml
        parameters :
          condition : 'succeeded'

      - task: mspremier.PostBuildCleanup.PostBuildCleanup-task.PostBuildCleanup@3
        displayName: 'Clean Agent Directories'
        condition: always()<|MERGE_RESOLUTION|>--- conflicted
+++ resolved
@@ -78,120 +78,14 @@
 
       - task: UsePythonVersion@0
         inputs:
-          versionSpec: '3.7'
+          versionSpec: '3.8'
           addToPath: true
           architecture: ${{ parameters.buildArch }}
 
-<<<<<<< HEAD
-jobs:
-- job: Windows_Packaging_${{ parameters.job_name_suffix }}
-  workspace:
-    clean: all
-  pool: ${{ parameters.ort_build_pool_name }}
-  ${{ if eq(parameters['UseIncreasedTimeoutForTests'], 'true') }}:
-    timeoutInMinutes: 1200
-  ${{ else }}:
-    timeoutInMinutes: 300
-
-  steps:
-    - checkout: self
-      clean: true
-      submodules: none
-
-    - template: telemetry-steps.yml
-
-    - task: UsePythonVersion@0
-      inputs:
-        versionSpec: '3.8'
-        addToPath: true
-        architecture: ${{ parameters.buildArch }}
-
-    - task: NodeTool@0
-      condition: and(succeeded(), eq('${{ parameters.buildNodejs}}', true))
-      inputs:
-        versionSpec: '16.x'
-
-    - task: BatchScript@1
-      displayName: 'setup env'
-      inputs:
-        filename: '$(Build.SourcesDirectory)\tools\ci_build\github\windows\${{ parameters.EnvSetupScript }}'
-        modifyEnvironment: true
-        workingFolder: '$(Build.BinariesDirectory)'
-
-    - template: download-deps.yml
-
-    - task: PythonScript@0
-      displayName: 'Update deps.txt'
-      inputs:
-        scriptPath: $(Build.SourcesDirectory)/tools/ci_build/replace_urls_in_deps.py
-        arguments: --new_dir $(Build.BinariesDirectory)/deps
-        workingDirectory: $(Build.BinariesDirectory)
-
-    - task: PowerShell@2
-      displayName: 'Install ONNX'
-      inputs:
-        filePath: '$(Build.SourcesDirectory)/tools/ci_build/github/windows/install_third_party_deps.ps1'
-        workingDirectory: '$(Build.BinariesDirectory)'
-        arguments: -cpu_arch ${{ parameters.buildArch }} -install_prefix $(Build.BinariesDirectory)\RelWithDebInfo\installed -build_config RelWithDebInfo
-
-    - template: set-version-number-variables-step.yml
-
-    - task: PythonScript@0
-      displayName: 'Generate cmake config'
-      inputs:
-        scriptPath: '$(Build.SourcesDirectory)\tools\ci_build\build.py'
-        ${{ if eq(parameters['UseIncreasedTimeoutForTests'], 'true') }}:
-          arguments: '--config RelWithDebInfo --enable_lto --disable_rtti --build_dir $(Build.BinariesDirectory) --skip_submodule_sync --build_shared_lib --update --cmake_generator "Visual Studio 16 2019" --enable_onnx_tests $(TelemetryOption) ${{ parameters.buildparameter }} --test_all_timeout 72000'
-        ${{ else }}:
-          arguments: '--config RelWithDebInfo --enable_lto --disable_rtti --build_dir $(Build.BinariesDirectory) --skip_submodule_sync --build_shared_lib --update --cmake_generator "Visual Studio 16 2019" --enable_onnx_tests $(TelemetryOption) ${{ parameters.buildparameter }} '
-        workingDirectory: '$(Build.BinariesDirectory)'
-
-    - task: VSBuild@1
-      displayName: 'Build'
-      inputs:
-        solution: '$(Build.BinariesDirectory)\RelWithDebInfo\onnxruntime.sln'
-        platform: ${{ parameters.msbuildPlatform }}
-        configuration: RelWithDebInfo
-        msbuildArchitecture: ${{ parameters.buildArch }}
-        maximumCpuCount: true
-        logProjectEvents: true
-        workingFolder: '$(Build.BinariesDirectory)\RelWithDebInfo'
-        createLogFile: true
-
-    - task: PythonScript@0
-      displayName: 'test'
-      condition: and(succeeded(), eq('${{ parameters.runTests}}', true))
-      inputs:
-        scriptPath: '$(Build.SourcesDirectory)\tools\ci_build\build.py'
-        arguments: '--config RelWithDebInfo --enable_lto --disable_rtti --build_dir $(Build.BinariesDirectory) --skip_submodule_sync --build_shared_lib --test --cmake_generator "Visual Studio 16 2019" --enable_onnx_tests  $(TelemetryOption) ${{ parameters.buildparameter }}'
-        workingDirectory: '$(Build.BinariesDirectory)'
-
-    - script: |
-       dir *.dll
-       mkdir $(Build.ArtifactStagingDirectory)\testdata
-      workingDirectory: '$(Build.BinariesDirectory)/RelWithDebInfo/RelWithDebInfo'
-      displayName: 'List built DLLs'
-
-    - template: c-api-artifacts-package-and-publish-steps-windows.yml
-      parameters:
-        buildConfig: RelWithDebInfo
-        artifactName: 'onnxruntime-win-${{ parameters.packageName }}-$(OnnxRuntimeVersion)'
-        artifactNameNoVersionString: 'onnxruntime-win-${{ parameters.packageName }}'
-        commitId: $(OnnxRuntimeGitCommitHash)
-        DoEsrp: ${{ parameters.DoEsrp }}
-
-    - ${{ if eq(parameters.buildNodejs, true) }}:
-      - template: nodejs-artifacts-package-and-publish-steps-windows.yml
-        parameters:
-          arch: ${{ parameters.packageName }}
-          artifactName: 'drop-onnxruntime-nodejs-win-${{ parameters.packageName }}'
-          DoEsrp: ${{ parameters.DoEsrp }}
-=======
       - task: NodeTool@0
         condition: and(succeeded(), eq('${{ parameters.buildNodejs}}', true))
         inputs:
           versionSpec: '16.x'
->>>>>>> a241125a
 
       - task: BatchScript@1
         displayName: 'setup env'
