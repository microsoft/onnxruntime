parameters:

- name: MACHINE_POOL
  type: string
  default: 'Onnxruntime-QNNEP-Windows-2022-CPU'

- name: QNN_SDK
  displayName: QNN SDK Version
  type: string
<<<<<<< HEAD
  default: 2.31.0.250130
=======
  default: 2.32.0.250228
>>>>>>> 39e585ff

- name: ENV_SETUP_SCRIPT
  type: string
  default: ''

- name: BUILD_PY_PARAMETERS
  displayName: >
    Extra parameters to pass to build.py. Don't put newlines in here.
  type: string
  default: ''

- name: is1ES
  displayName: 'Whether the pipeline is running in 1ES'
  type: boolean
  default: false

jobs:
- job: Win_py_x64_qnn_Wheels
  timeoutInMinutes: 210
  workspace:
    clean: all
  pool:
    name: ${{ parameters.MACHINE_POOL }}
  strategy:
    matrix:
      Python310_x64:
        PythonVersion: '3.10'
      Python311_x64:
        PythonVersion: '3.11'
      Python312_x64:
        PythonVersion: '3.12'
      Python313_x64:
        PythonVersion: '3.13'
  variables:
    GRADLE_OPTS: '-Dorg.gradle.daemon=false'
    VSGenerator: 'Visual Studio 17 2022'
  steps:
      - checkout: self
        clean: true
        submodules: recursive

      - template: telemetry-steps.yml

      - task: UsePythonVersion@0
        inputs:
          versionSpec: $(PythonVersion)
          addToPath: true
          architecture: 'x64'

      - task: PipAuthenticate@1
        displayName: 'Pip Authenticate'
        inputs:
          artifactFeeds: 'Lotus'

      - script: python -m pip install -r $(Build.SourcesDirectory)\tools\ci_build\github\linux\python\requirements.txt
      
      - template: set-nightly-build-option-variable-step.yml

      - template: jobs/download_win_qnn_sdk.yml
        parameters:
          QnnSDKVersion: ${{ parameters.QNN_SDK }}

      - task: PythonScript@0
        displayName: 'Generate cmake config'
        inputs:
          scriptPath: '$(Build.SourcesDirectory)\tools\ci_build\build.py'
          arguments: >
            --config RelWithDebInfo
            --build_dir $(Build.BinariesDirectory)
            --skip_submodule_sync
            --cmake_generator "$(VSGenerator)"
            --build_shared_lib
            --use_qnn
            --qnn_home $(QnnSDKRootDir)
            --enable_pybind
            --parallel --use_vcpkg --use_vcpkg_ms_internal_asset_cache --update
            $(TelemetryOption) ${{ parameters.BUILD_PY_PARAMETERS }}
          workingDirectory: '$(Build.BinariesDirectory)'

      - task: VSBuild@1
        displayName: 'Build'
        inputs:
          solution: '$(Build.BinariesDirectory)\RelWithDebInfo\onnxruntime.sln'
          platform: 'x64'
          configuration: RelWithDebInfo
          msbuildArchitecture: 'x64'
          maximumCpuCount: true
          logProjectEvents: true
          workingFolder: '$(Build.BinariesDirectory)\RelWithDebInfo'
          createLogFile: true

      # Esrp signing
      - template: win-esrp-dll.yml
        parameters:
          FolderPath: '$(Build.BinariesDirectory)\RelWithDebInfo\RelWithDebInfo\onnxruntime\capi'
          DisplayName: 'ESRP - Sign Native dlls'
          DoEsrp: true
          Pattern: '*.pyd'

      - task: PythonScript@0
        displayName: 'Build wheel'
        inputs:
          scriptPath: '$(Build.SourcesDirectory)\setup.py'
          arguments: 'bdist_wheel $(NightlyBuildOption) --wheel_name_suffix=qnn'
          workingDirectory: '$(Build.BinariesDirectory)\RelWithDebInfo\RelWithDebInfo'

      - task: CopyFiles@2
        displayName: 'Copy Python Wheel to: $(Build.ArtifactStagingDirectory)'
        inputs:
          SourceFolder: '$(Build.BinariesDirectory)\RelWithDebInfo\RelWithDebInfo\dist'
          Contents: '*.whl'
          TargetFolder: '$(Build.ArtifactStagingDirectory)'

      - ${{ if eq(parameters.is1ES, true) }}:
        - task: 1ES.PublishPipelineArtifact@1
          displayName: 'Publish Artifact: ONNXRuntime python wheel'
          inputs:
            artifactName: onnxruntime_qnn_x64_$(PythonVersion)
            targetPath: '$(Build.ArtifactStagingDirectory)'
      - ${{ if eq(parameters.is1ES, false) }}:
        - task: PublishPipelineArtifact@1
          displayName: 'Publish Artifact: ONNXRuntime python wheel'
          inputs:
            artifactName: onnxruntime_qnn_x64_$(PythonVersion)
            targetPath: '$(Build.ArtifactStagingDirectory)'

      - script: |
          7z x *.whl
        workingDirectory: '$(Build.ArtifactStagingDirectory)'
        displayName: 'unzip the package'

      - task: CredScan@3
        displayName: 'Run CredScan'
        inputs:
          debugMode: false
        continueOnError: true

      - task: BinSkim@4
        displayName: 'Run BinSkim'
        inputs:
          AnalyzeTargetGlob: '+:file|$(Build.ArtifactStagingDirectory)\**\*.dll'

      - task: TSAUpload@2
        displayName: 'TSA upload'
        condition: and (succeeded(), eq(variables['Build.SourceBranch'], 'refs/heads/main'))
        inputs:
          GdnPublishTsaOnboard: false
          GdnPublishTsaConfigFile: '$(Build.sourcesDirectory)\.gdn\.gdntsa'<|MERGE_RESOLUTION|>--- conflicted
+++ resolved
@@ -7,11 +7,7 @@
 - name: QNN_SDK
   displayName: QNN SDK Version
   type: string
-<<<<<<< HEAD
-  default: 2.31.0.250130
-=======
   default: 2.32.0.250228
->>>>>>> 39e585ff
 
 - name: ENV_SETUP_SCRIPT
   type: string
