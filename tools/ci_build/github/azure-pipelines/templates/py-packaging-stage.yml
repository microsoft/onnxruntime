--- conflicted
+++ resolved
@@ -273,11 +273,7 @@
         parameters:
           MACHINE_POOL: 'onnxruntime-Win2022-GPU-T4'
           PYTHON_VERSION: '3.8'
-<<<<<<< HEAD
-          EP_BUILD_FLAGS: --use_tensorrt --use_tensorrt_builtin_parser --tensorrt_home="C:\local\TensorRT-8.6.1.6.Windows10.x86_64.cuda-11.8" --cuda_version=11.8 --cuda_home="C:\Program Files\NVIDIA GPU Computing Toolkit\CUDA\v11.8"  --cmake_extra_defines "CMAKE_CUDA_ARCHITECTURES=52;60;61;70;75;80"
-=======
-          EP_BUILD_FLAGS: --use_tensorrt --tensorrt_home="C:\local\TensorRT-8.6.0.12.Windows10.x86_64.cuda-11.8" --cuda_home="$(Agent.TempDirectory)\v11.8"  --cmake_extra_defines "CMAKE_CUDA_ARCHITECTURES=52;60;61;70;75;80"
->>>>>>> 8971af72
+          EP_BUILD_FLAGS: --use_tensorrt --tensorrt_home="C:\local\TensorRT-8.6.1.6.Windows10.x86_64.cuda-11.8" --cuda_home="$(Agent.TempDirectory)\v11.8"  --cmake_extra_defines "CMAKE_CUDA_ARCHITECTURES=52;60;61;70;75;80"
           ENV_SETUP_SCRIPT: setup_env_gpu.bat
           EP_NAME: gpu
 
@@ -285,11 +281,7 @@
         parameters:
           MACHINE_POOL: 'onnxruntime-Win2022-GPU-T4'
           PYTHON_VERSION: '3.9'
-<<<<<<< HEAD
-          EP_BUILD_FLAGS: --use_tensorrt --use_tensorrt_builtin_parser --tensorrt_home="C:\local\TensorRT-8.6.1.6.Windows10.x86_64.cuda-11.8" --cuda_version=11.8 --cuda_home="C:\Program Files\NVIDIA GPU Computing Toolkit\CUDA\v11.8"  --cmake_extra_defines "CMAKE_CUDA_ARCHITECTURES=52;60;61;70;75;80"
-=======
-          EP_BUILD_FLAGS: --use_tensorrt --tensorrt_home="C:\local\TensorRT-8.6.0.12.Windows10.x86_64.cuda-11.8" --cuda_home="$(Agent.TempDirectory)\v11.8"  --cmake_extra_defines "CMAKE_CUDA_ARCHITECTURES=52;60;61;70;75;80"
->>>>>>> 8971af72
+          EP_BUILD_FLAGS: --use_tensorrt --tensorrt_home="C:\local\TensorRT-8.6.1.6.Windows10.x86_64.cuda-11.8" --cuda_home="$(Agent.TempDirectory)\v11.8"  --cmake_extra_defines "CMAKE_CUDA_ARCHITECTURES=52;60;61;70;75;80"
           ENV_SETUP_SCRIPT: setup_env_gpu.bat
           EP_NAME: gpu
 
@@ -297,11 +289,7 @@
         parameters:
           MACHINE_POOL: 'onnxruntime-Win2022-GPU-T4'
           PYTHON_VERSION: '3.10'
-<<<<<<< HEAD
-          EP_BUILD_FLAGS: --use_tensorrt --use_tensorrt_builtin_parser --tensorrt_home="C:\local\TensorRT-8.6.1.6.Windows10.x86_64.cuda-11.8" --cuda_version=11.8 --cuda_home="C:\Program Files\NVIDIA GPU Computing Toolkit\CUDA\v11.8"  --cmake_extra_defines "CMAKE_CUDA_ARCHITECTURES=52;60;61;70;75;80"
-=======
-          EP_BUILD_FLAGS: --use_tensorrt --tensorrt_home="C:\local\TensorRT-8.6.0.12.Windows10.x86_64.cuda-11.8" --cuda_home="$(Agent.TempDirectory)\v11.8"  --cmake_extra_defines "CMAKE_CUDA_ARCHITECTURES=52;60;61;70;75;80"
->>>>>>> 8971af72
+          EP_BUILD_FLAGS: --use_tensorrt --tensorrt_home="C:\local\TensorRT-8.6.1.6.Windows10.x86_64.cuda-11.8" --cuda_home="$(Agent.TempDirectory)\v11.8"  --cmake_extra_defines "CMAKE_CUDA_ARCHITECTURES=52;60;61;70;75;80"
           ENV_SETUP_SCRIPT: setup_env_gpu.bat
           EP_NAME: gpu
 
@@ -309,7 +297,7 @@
         parameters:
           MACHINE_POOL: 'onnxruntime-Win2022-GPU-T4'
           PYTHON_VERSION: '3.11'
-          EP_BUILD_FLAGS: --use_tensorrt --tensorrt_home="C:\local\TensorRT-8.6.0.12.Windows10.x86_64.cuda-11.8" --cuda_home="$(Agent.TempDirectory)\v11.8"  --cmake_extra_defines "CMAKE_CUDA_ARCHITECTURES=52;60;61;70;75;80"
+          EP_BUILD_FLAGS: --use_tensorrt --tensorrt_home="C:\local\TensorRT-8.6.1.6.Windows10.x86_64.cuda-11.8" --cuda_home="$(Agent.TempDirectory)\v11.8"  --cmake_extra_defines "CMAKE_CUDA_ARCHITECTURES=52;60;61;70;75;80"
           ENV_SETUP_SCRIPT: setup_env_gpu.bat
           EP_NAME: gpu
 
