parameters:
- name: build_py_parameters
  displayName: >
    Extra parameters to pass to build.py. Don't put newlines in here.
  type: string
  default: ''

- name: enable_linux_cpu
  displayName: 'Whether Linux CPU package is built.'
  type: boolean
  default: true

<<<<<<< HEAD
- name: enable_ubuntu_cpu
  displayName: 'Whether Ubuntu CPU (manylinux_2_28) package is built.'
  type: boolean
  default: true

=======
>>>>>>> 0e9e9b2a
- name: enable_linux_gpu
  displayName: 'Whether Linux GPU package is built.'
  type: boolean
  default: true

- name: enable_windows_cpu
  displayName: 'Whether Windows CPU package is built.'
  type: boolean
  default: true

- name: enable_windows_gpu
  displayName: 'Whether Windows GPU package is built.'
  type: boolean
  default: true

- name: enable_mac_cpu
  displayName: 'Whether Mac CPU package is built.'
  type: boolean
  default: true

- name: enable_mac_silicon
  displayName: 'Whether Mac silicon package is built.'
  type: boolean
  default: true

- name: enable_linux_arm
  displayName: 'Whether Linux ARM package is built.'
  type: boolean
  default: true

# TODO: Now the Windows jobs use a different cmake build type. Consider to merge it.
- name: cmake_build_type
  type: string
  displayName: 'Linux packages cmake build type. Linux Only.'
  default: 'Release'
  values:
   - Debug
   - Release
   - RelWithDebInfo
   - MinSizeRel

stages:
- stage: Python_Packaging
  dependsOn: []

  jobs:
  - ${{ if eq(parameters.enable_windows_cpu, true) }}:
    - job: Windows_py_Wheels
      pool: 'onnxruntime-Win-CPU-2022'
      strategy:
        matrix:
          Python38_x64:
            PythonVersion: '3.8'
            MsbuildPlatform: x64
            buildArch: x64
          Python39_x64:
            PythonVersion: '3.9'
            MsbuildPlatform: x64
            buildArch: x64
          Python310_x64:
            PythonVersion: '3.10'
            MsbuildPlatform: x64
            buildArch: x64
          Python311_x64:
            PythonVersion: '3.11'
            MsbuildPlatform: x64
            buildArch: x64
          # Training build cannot support Win32 for now because one or more of its python
          # dependencies does not support Win32. So, don't build a training package for Win32
          ${{ if not(contains(parameters.build_py_parameters, '--enable_training')) }}:
            Python38_x86:
              PythonVersion: '3.8'
              MsbuildPlatform: Win32
              buildArch: x86
            Python39_x86:
              PythonVersion: '3.9'
              MsbuildPlatform: Win32
              buildArch: x86
            Python310_x86:
              PythonVersion: '3.10'
              MsbuildPlatform: Win32
              buildArch: x86
            Python311_x86:
              PythonVersion: '3.11'
              MsbuildPlatform: Win32
              buildArch: x86
      variables:
        OnnxRuntimeBuildDirectory: '$(Build.BinariesDirectory)'
        EnvSetupScript: setup_env.bat
        setVcvars: true
        BuildConfig: 'RelWithDebInfo'
        ExtraParam: ${{ parameters.build_py_parameters }}
      timeoutInMinutes: 120
      workspace:
        clean: all

      steps:
      - checkout: self
        clean: true
        submodules: recursive

      - template: telemetry-steps.yml

      - task: UsePythonVersion@0
        inputs:
          versionSpec: $(PythonVersion)
          addToPath: true
          architecture: $(buildArch)

      - task: onebranch.pipeline.tsaoptions@1
        displayName: 'OneBranch TSAOptions'
        inputs:
          tsaConfigFilePath: '$(Build.SourcesDirectory)\.config\tsaoptions.json'
          appendSourceBranchName: false

      - template: set-nightly-build-option-variable-step.yml

      - task: BatchScript@1
        displayName: 'setup env'
        inputs:
          filename: '$(Build.SourcesDirectory)\tools\ci_build\github\windows\$(EnvSetupScript)'
          modifyEnvironment: true
          workingFolder: '$(Build.BinariesDirectory)'

      - task: PythonScript@0
        inputs:
          scriptSource: inline
          script: |
            import sys
            np_version = 'numpy==1.21.6' if sys.version_info < (3, 11) else 'numpy==1.24.2'
            import subprocess
            subprocess.call(['pip', 'install', '-q', 'setuptools', 'wheel', np_version])
          workingDirectory: '$(Build.BinariesDirectory)'
          displayName: 'Install python modules'

      - template: download-deps.yml

      - task: PythonScript@0
        displayName: 'Update deps.txt'
        inputs:
          scriptPath: $(Build.SourcesDirectory)/tools/ci_build/replace_urls_in_deps.py
          arguments: --new_dir $(Build.BinariesDirectory)/deps
          workingDirectory: $(Build.BinariesDirectory)

      - task: PowerShell@2
        displayName: 'Install ONNX'
        inputs:
          filePath: '$(Build.SourcesDirectory)/tools/ci_build/github/windows/install_third_party_deps.ps1'
          workingDirectory: '$(Build.BinariesDirectory)'
          arguments: -cpu_arch $(buildArch) -install_prefix $(Build.BinariesDirectory)\$(BuildConfig)\installed -build_config $(BuildConfig)

      - task: PythonScript@0
        displayName: 'Generate cmake config'
        inputs:
          scriptPath: '$(Build.SourcesDirectory)\tools\ci_build\build.py'
          arguments: >
            --config $(BuildConfig)
            --enable_lto
            --build_dir $(Build.BinariesDirectory)
            --skip_submodule_sync
            --cmake_generator "Visual Studio 17 2022"
            --enable_pybind
            --enable_onnx_tests
            ${{ parameters.build_py_parameters }}
            --parallel --update
            $(TelemetryOption)
          workingDirectory: '$(Build.BinariesDirectory)'

      - task: VSBuild@1
        displayName: 'Build'
        inputs:
          solution: '$(Build.BinariesDirectory)\$(BuildConfig)\onnxruntime.sln'
          platform: $(MsbuildPlatform)
          configuration: $(BuildConfig)
          msbuildArchitecture: $(buildArch)
          maximumCpuCount: true
          logProjectEvents: true
          workingFolder: '$(Build.BinariesDirectory)\$(BuildConfig)'
          createLogFile: true

      # Esrp signing
      - template: win-esrp-dll.yml
        parameters:
          FolderPath: '$(Build.BinariesDirectory)\$(BuildConfig)\$(BuildConfig)\onnxruntime\capi'
          DisplayName: 'ESRP - Sign Native dlls'
          DoEsrp: true
          Pattern: '*.pyd,*.dll'

      - task: PythonScript@0
        displayName: 'Build wheel'
        inputs:
          scriptPath: '$(Build.SourcesDirectory)\setup.py'
          arguments: 'bdist_wheel ${{ parameters.build_py_parameters }} $(NightlyBuildOption)'
          workingDirectory: '$(Build.BinariesDirectory)\$(BuildConfig)\$(BuildConfig)'

      - task: CopyFiles@2
        displayName: 'Copy Python Wheel to: $(Build.ArtifactStagingDirectory)'
        inputs:
          SourceFolder: '$(Build.BinariesDirectory)\$(BuildConfig)\$(BuildConfig)\dist'
          Contents: '*.whl'
          TargetFolder: '$(Build.ArtifactStagingDirectory)'

      - task: PublishBuildArtifacts@1
        displayName: 'Publish Artifact: ONNXRuntime python wheel'
        inputs:
          ArtifactName: onnxruntime

      - script: |
          7z x *.whl
        workingDirectory: '$(Build.ArtifactStagingDirectory)'
        displayName: 'unzip the package'

      - task: CredScan@3
        displayName: 'Run CredScan'
        inputs:
          debugMode: false
        continueOnError: true

      - task: BinSkim@4
        displayName: 'Run BinSkim'
        inputs:
          AnalyzeTargetGlob: '+:file|$(Build.ArtifactStagingDirectory)\**\*.dll;-:file|$(Build.ArtifactStagingDirectory)\**\DirectML.dll'
        continueOnError: true

      - powershell: |
         python -m pip uninstall -y ort-nightly-gpu ort-nightly onnxruntime onnxruntime-gpu -qq
         Get-ChildItem -Path $(Build.ArtifactStagingDirectory)/*.whl | foreach {pip --disable-pip-version-check install --upgrade $_.fullname tabulate}
         Remove-Item -Recurse -Force onnxruntime
         if ("$(ExtraParam)" -contains "--use_azure") {
           $env:path="$(Build.BinariesDirectory)\$(BuildConfig)\_deps\vcpkg-src\installed\x64-windows\bin;$(Build.BinariesDirectory)\$(BuildConfig)\_deps\vcpkg-src\installed\x86-windows\bin;$env:path"
           python onnxruntime_test_python_azure.py
         }
         python onnx_backend_test_series.py
        workingDirectory: '$(Build.BinariesDirectory)\$(BuildConfig)\$(BuildConfig)'
        displayName: 'Run Python Tests'

      #Skip it for 32 bits x86 build. Currently the scan tool has a bug: it doesn't allow me use 64 bits link.exe
      #in 32 bits Win32 build. I tried all the settings but they all don't work.
      - task: SDLNativeRules@3
        displayName: 'Run the PREfast SDL Native Rules for MSBuild'
        condition: and (succeeded(), and(eq(variables['buildArch'], 'x64'), eq(variables['PythonVersion'], '3.8')))
        inputs:
          msBuildArchitecture: amd64
          setupCommandlines: 'python $(Build.SourcesDirectory)\tools\ci_build\build.py --config Debug --build_dir $(Build.SourcesDirectory)\b --skip_submodule_sync --cmake_generator "Visual Studio 17 2022" --enable_pybind --enable_onnx_tests --parallel $(TelemetryOption) --update --cmake_extra_defines onnxruntime_ENABLE_STATIC_ANALYSIS=ON onnxruntime_ENABLE_LTO=OFF'
          msBuildCommandline: '"C:\Program Files\Microsoft Visual Studio\2022\Enterprise\MSBuild\Current\Bin\amd64\msbuild.exe" "$(Build.SourcesDirectory)\b\Debug\onnxruntime.sln" /p:RunCodeAnalysis=true /p:platform="$(MsbuildPlatform)" /p:configuration=Debug /p:VisualStudioVersion="17.0" /m /p:PreferredToolArchitecture=x64'
          excludedPaths: '$(Build.SourcesDirectory)\b#$(Build.SourcesDirectory)\cmake#C:\program files#C:\program files (x86)#C:\program files'
          rulesetName: Custom
          customRuleset: $(Build.SourcesDirectory)\cmake\Sdl.ruleset

      - task: SdtReport@2
        displayName: 'Create Security Analysis Report'
        inputs:
          SDLNativeRules: true

      - task: TSAUpload@2
        displayName: 'TSA upload'
        condition: and(and (succeeded(), and(eq(variables['buildArch'], 'x64'), eq(variables['PythonVersion'], '3.8'))), eq(variables['Build.SourceBranch'], 'refs/heads/main'))
        inputs:
          GdnPublishTsaOnboard: false
          GdnPublishTsaConfigFile: '$(Build.sourcesDirectory)\.gdn\.gdntsa'
        continueOnError: true

      - template: component-governance-component-detection-steps.yml
        parameters:
          condition: 'succeeded'

      - task: mspremier.PostBuildCleanup.PostBuildCleanup-task.PostBuildCleanup@3
        displayName: 'Clean Agent Directories'
        condition: always()

  - ${{ if eq(parameters.enable_windows_gpu, true) }}:
      - template: py-win-gpu.yml
        parameters:
          MACHINE_POOL: 'onnxruntime-Win2022-GPU-T4'
          PYTHON_VERSION: '3.8'
          EP_BUILD_FLAGS: --use_tensorrt --tensorrt_home="C:\local\TensorRT-8.6.1.6.Windows10.x86_64.cuda-11.8" --cuda_home="$(Agent.TempDirectory)\v11.8"  --cmake_extra_defines "CMAKE_CUDA_ARCHITECTURES=52;60;61;70;75;80"
          ENV_SETUP_SCRIPT: setup_env_gpu.bat
          EP_NAME: gpu

      - template: py-win-gpu.yml
        parameters:
          MACHINE_POOL: 'onnxruntime-Win2022-GPU-T4'
          PYTHON_VERSION: '3.9'
          EP_BUILD_FLAGS: --use_tensorrt --tensorrt_home="C:\local\TensorRT-8.6.1.6.Windows10.x86_64.cuda-11.8" --cuda_home="$(Agent.TempDirectory)\v11.8"  --cmake_extra_defines "CMAKE_CUDA_ARCHITECTURES=52;60;61;70;75;80"
          ENV_SETUP_SCRIPT: setup_env_gpu.bat
          EP_NAME: gpu

      - template: py-win-gpu.yml
        parameters:
          MACHINE_POOL: 'onnxruntime-Win2022-GPU-T4'
          PYTHON_VERSION: '3.10'
          EP_BUILD_FLAGS: --use_tensorrt --tensorrt_home="C:\local\TensorRT-8.6.1.6.Windows10.x86_64.cuda-11.8" --cuda_home="$(Agent.TempDirectory)\v11.8"  --cmake_extra_defines "CMAKE_CUDA_ARCHITECTURES=52;60;61;70;75;80"
          ENV_SETUP_SCRIPT: setup_env_gpu.bat
          EP_NAME: gpu

      - template: py-win-gpu.yml
        parameters:
          MACHINE_POOL: 'onnxruntime-Win2022-GPU-T4'
          PYTHON_VERSION: '3.11'
          EP_BUILD_FLAGS: --use_tensorrt --tensorrt_home="C:\local\TensorRT-8.6.1.6.Windows10.x86_64.cuda-11.8" --cuda_home="$(Agent.TempDirectory)\v11.8"  --cmake_extra_defines "CMAKE_CUDA_ARCHITECTURES=52;60;61;70;75;80"
          ENV_SETUP_SCRIPT: setup_env_gpu.bat
          EP_NAME: gpu

      - template: py-win-gpu.yml
        parameters:
          MACHINE_POOL: 'onnxruntime-Win2022-GPU-dml-A10'
          PYTHON_VERSION: '3.8'
          EP_BUILD_FLAGS: --use_dml --cmake_extra_defines CMAKE_SYSTEM_VERSION=10.0.18362.0 --enable_wcos
          ENV_SETUP_SCRIPT: setup_env.bat
          EP_NAME: directml

      - template: py-win-gpu.yml
        parameters:
          MACHINE_POOL: 'onnxruntime-Win2022-GPU-dml-A10'
          PYTHON_VERSION: '3.9'
          EP_BUILD_FLAGS: --use_dml --cmake_extra_defines CMAKE_SYSTEM_VERSION=10.0.18362.0 --enable_wcos
          ENV_SETUP_SCRIPT: setup_env.bat
          EP_NAME: directml

      - template: py-win-gpu.yml
        parameters:
          MACHINE_POOL: 'onnxruntime-Win2022-GPU-dml-A10'
          PYTHON_VERSION: '3.10'
          EP_BUILD_FLAGS: --use_dml --cmake_extra_defines CMAKE_SYSTEM_VERSION=10.0.18362.0 --enable_wcos
          ENV_SETUP_SCRIPT: setup_env.bat
          EP_NAME: directml

      - template: py-win-gpu.yml
        parameters:
          MACHINE_POOL: 'onnxruntime-Win2022-GPU-dml-A10'
          PYTHON_VERSION: '3.11'
          EP_BUILD_FLAGS: --use_dml --cmake_extra_defines CMAKE_SYSTEM_VERSION=10.0.18362.0 --enable_wcos
          ENV_SETUP_SCRIPT: setup_env.bat
          EP_NAME: directml

  - ${{ if eq(parameters.enable_mac_cpu, true) }}:
    - job: MacOS_py_Wheels
      timeoutInMinutes: 120
      workspace:
        clean: all
      pool:
        vmImage: 'macOS-13'
      variables:
        MACOSX_DEPLOYMENT_TARGET: '10.15'
      strategy:
        matrix:
          Python38:
            PythonVersion: '3.8'
          Python39:
            PythonVersion: '3.9'
          Python310:
            PythonVersion: '3.10'
          Python311:
            PythonVersion: '3.11'
      steps:
      - checkout: self
        clean: true
        submodules: recursive

      - task: UsePythonVersion@0
        displayName: 'Use Python'
        inputs:
          versionSpec: $(PythonVersion)

      - template: use-xcode-version.yml

      - script: |
          set -e -x
          pushd .
          mkdir -p /tmp/scripts
          mkdir -p $(Build.BinariesDirectory)/installed
          cp $(Build.SourcesDirectory)/cmake/deps.txt /tmp/scripts
          $(Build.SourcesDirectory)/tools/ci_build/github/linux/docker/inference/x64/python/cpu/scripts/install_protobuf.sh -p $(Build.BinariesDirectory)/installed
          popd
          export PATH=$(Build.BinariesDirectory)/installed/bin:$PATH
          export ONNX_ML=1
          export CMAKE_ARGS="-DONNX_GEN_PB_TYPE_STUBS=OFF -DONNX_WERROR=OFF"
          export _PYTHON_HOST_PLATFORM=macosx-${{variables.MACOSX_DEPLOYMENT_TARGET}}-x86_64
          python3 -m pip install -r '$(Build.SourcesDirectory)/tools/ci_build/github/linux/docker/scripts/requirements.txt'
          python3 $(Build.SourcesDirectory)/tools/ci_build/build.py --build_dir $(Build.BinariesDirectory) --skip_submodule_sync --parallel --config Release --skip_onnx_tests --build_wheel ${{ parameters.build_py_parameters }}
        displayName: 'Command Line Script'

      - task: CopyFiles@2
        displayName: 'Copy Python Wheel to: $(Build.ArtifactStagingDirectory)'
        inputs:
          SourceFolder: '$(Build.BinariesDirectory)/Release/dist'
          Contents: '*.whl'
          TargetFolder: '$(Build.ArtifactStagingDirectory)'

      - task: PublishBuildArtifacts@1
        displayName: 'Publish Artifact: ONNXRuntime python wheel'
        inputs:
          ArtifactName: onnxruntime

      - template: component-governance-component-detection-steps.yml
        parameters:
          condition: 'succeeded'

  - ${{ if eq(parameters.enable_mac_silicon, true) }}:
    - job: MacOS_silicon_py_Wheels
      timeoutInMinutes: 120
      workspace:
        clean: all
      pool:
        vmImage: 'macOS-13'
      variables:
        MACOSX_DEPLOYMENT_TARGET: '11.0'
      strategy:
        # As of 3.9.1, Python now fully supports building and running on macOS 11.0 (Big Sur) and on Apple Silicon Macs (based on the ARM64 architecture).
        # https://docs.python.org/3/whatsnew/3.9.html
        matrix:
          Python38:
            PythonVersion: '3.8'
          Python39:
            PythonVersion: '3.9'
          Python310:
            PythonVersion: '3.10'
          Python311:
            PythonVersion: '3.11'
      steps:
      - checkout: self
        clean: true
        submodules: recursive

      - task: UsePythonVersion@0
        displayName: 'Use Python'
        inputs:
          versionSpec: $(PythonVersion)

      - script: |
          set -ex
          uname -m
          system_profiler SPSoftwareDataType SPHardwareDataType
        displayName: 'Mac machine info'

      - template: use-xcode-version.yml

      # Don't remove _PYTHON_HOST_PLATFORM, it's used to generate correct package name
      # Setting _PYTHON_HOST_PLATFORM overwrites the value return by get_platform()
      # Ref: https://wiki.debian.org/Python/MultiArch
      - script: |
          set -e -x
          pushd .
          mkdir -p /tmp/scripts
          mkdir -p $(Build.BinariesDirectory)/installed
          cp $(Build.SourcesDirectory)/cmake/deps.txt /tmp/scripts
          $(Build.SourcesDirectory)/tools/ci_build/github/linux/docker/inference/x64/python/cpu/scripts/install_protobuf.sh -p $(Build.BinariesDirectory)/installed
          popd
          export PATH=$(Build.BinariesDirectory)/installed/bin:$PATH
          export ONNX_ML=1
          export CMAKE_ARGS="-DONNX_GEN_PB_TYPE_STUBS=OFF -DONNX_WERROR=OFF"
          export _PYTHON_HOST_PLATFORM=macosx-${{variables.MACOSX_DEPLOYMENT_TARGET}}-arm64
          python3 -m pip install -r '$(Build.SourcesDirectory)/tools/ci_build/github/linux/docker/scripts/requirements.txt'
          python3 $(Build.SourcesDirectory)/tools/ci_build/build.py --build_dir $(Build.BinariesDirectory) --skip_submodule_sync --parallel --config Release --skip_tests --cmake_extra_defines CMAKE_OSX_ARCHITECTURES=arm64 --build_wheel ${{ parameters.build_py_parameters }}
        displayName: 'Command Line Script'

      - script: |
          set -ex
          python -m pip install --upgrade delocate
          cd '$(Build.BinariesDirectory)/Release/dist'
          ls
          for file in *.whl
          do
            [[ "$file" == *arm64* ]] || ( echo "Mac Silicon package name is NOT correct" && exit 1)
          done
          for file in *.whl
          do
            delocate-listdeps "$file"
            delocate-wheel --require-archs=arm64 -w fixed_wheels -v "$file"
          done
        displayName: 'delocate wheel'

      - task: CopyFiles@2
        displayName: 'Copy Python Wheel to: $(Build.ArtifactStagingDirectory)'
        inputs:
          SourceFolder: '$(Build.BinariesDirectory)/Release/dist/fixed_wheels'
          Contents: '*.whl'
          TargetFolder: '$(Build.ArtifactStagingDirectory)'

      - task: PublishBuildArtifacts@1
        displayName: 'Publish Artifact: ONNXRuntime python wheel'
        inputs:
          ArtifactName: onnxruntime

      - template: component-governance-component-detection-steps.yml
        parameters:
          condition: 'succeeded'

  - ${{ if eq(parameters.enable_linux_arm, true) }}:
      - template: py-linux.yml
        parameters:
          arch: 'aarch64'
          machine_pool: 'aiinfra-linux-ARM64-CPU-2019'
          base_image: 'arm64v8/almalinux:8'
          devtoolset_rootpath: /opt/rh/gcc-toolset-12/root
          ld_library_path_arg: /opt/rh/gcc-toolset-12/root/usr/lib64:/opt/rh/gcc-toolset-12/root/usr/lib:/opt/rh/gcc-toolset-12/root/usr/lib64/dyninst:/opt/rh/gcc-toolset-12/root/usr/lib/dyninst:/usr/local/lib64
          prepend_path: '/opt/rh/gcc-toolset-12/root/usr/bin:'
          extra_build_arg: ${{ parameters.build_py_parameters }}
          cmake_build_type: ${{ parameters.cmake_build_type }}

  - ${{ if eq(parameters.enable_linux_cpu, true) }}:
      - template: py-linux.yml
        parameters:
          arch: 'x86_64'
<<<<<<< HEAD
          machine_pool: 'Azure-Pipelines-EO-Ubuntu-2004-aiinfra'
          base_image: 'amd64/almalinux:8'
          devtoolset_rootpath: /opt/rh/gcc-toolset-12/root
          ld_library_path_arg: /opt/rh/gcc-toolset-12/root/usr/lib64:/opt/rh/gcc-toolset-12/root/usr/lib:/opt/rh/gcc-toolset-12/root/usr/lib64/dyninst:/opt/rh/gcc-toolset-12/root/usr/lib/dyninst:/usr/local/lib64
          prepend_path: '/opt/rh/gcc-toolset-12/root/usr/bin:'
=======
          machine_pool: 'onnxruntime-Ubuntu2004-AMD-CPU'
          base_image: 'centos:7'
          devtoolset_rootpath: /opt/rh/devtoolset-11/root
          ld_library_path_arg: /opt/rh/devtoolset-11/root/usr/lib64:/opt/rh/devtoolset-11/root/usr/lib:/opt/rh/devtoolset-11/root/usr/lib64/dyninst:/opt/rh/devtoolset-11/root/usr/lib/dyninst:/usr/local/lib64
          prepend_path: '/opt/rh/devtoolset-11/root/usr/bin:'
>>>>>>> 0e9e9b2a
          extra_build_arg: ${{ parameters.build_py_parameters }}
          cmake_build_type: ${{ parameters.cmake_build_type }}


  - ${{ if eq(parameters.enable_linux_gpu, true) }}:
      - template: py-linux-gpu.yml
        parameters:
          arch: 'x86_64'
          machine_pool: 'onnxruntime-Ubuntu2004-AMD-CPU'
          extra_build_arg: ${{ parameters.build_py_parameters }}
          cmake_build_type: ${{ parameters.cmake_build_type }}<|MERGE_RESOLUTION|>--- conflicted
+++ resolved
@@ -10,14 +10,6 @@
   type: boolean
   default: true
 
-<<<<<<< HEAD
-- name: enable_ubuntu_cpu
-  displayName: 'Whether Ubuntu CPU (manylinux_2_28) package is built.'
-  type: boolean
-  default: true
-
-=======
->>>>>>> 0e9e9b2a
 - name: enable_linux_gpu
   displayName: 'Whether Linux GPU package is built.'
   type: boolean
@@ -522,19 +514,11 @@
       - template: py-linux.yml
         parameters:
           arch: 'x86_64'
-<<<<<<< HEAD
-          machine_pool: 'Azure-Pipelines-EO-Ubuntu-2004-aiinfra'
+          machine_pool: 'onnxruntime-Ubuntu2004-AMD-CPU'
           base_image: 'amd64/almalinux:8'
           devtoolset_rootpath: /opt/rh/gcc-toolset-12/root
           ld_library_path_arg: /opt/rh/gcc-toolset-12/root/usr/lib64:/opt/rh/gcc-toolset-12/root/usr/lib:/opt/rh/gcc-toolset-12/root/usr/lib64/dyninst:/opt/rh/gcc-toolset-12/root/usr/lib/dyninst:/usr/local/lib64
           prepend_path: '/opt/rh/gcc-toolset-12/root/usr/bin:'
-=======
-          machine_pool: 'onnxruntime-Ubuntu2004-AMD-CPU'
-          base_image: 'centos:7'
-          devtoolset_rootpath: /opt/rh/devtoolset-11/root
-          ld_library_path_arg: /opt/rh/devtoolset-11/root/usr/lib64:/opt/rh/devtoolset-11/root/usr/lib:/opt/rh/devtoolset-11/root/usr/lib64/dyninst:/opt/rh/devtoolset-11/root/usr/lib/dyninst:/usr/local/lib64
-          prepend_path: '/opt/rh/devtoolset-11/root/usr/bin:'
->>>>>>> 0e9e9b2a
           extra_build_arg: ${{ parameters.build_py_parameters }}
           cmake_build_type: ${{ parameters.cmake_build_type }}
 
