# Installs the Android NDK and sets environment variables ANDROID_NDK_HOME and ANDROID_NDK_ROOT to refer to it.

  parameters:
  - name: AndroidNdkVersion
    type: string
<<<<<<< HEAD
    default: "27.2.12479018"  # LTS version
=======
    default: "28.0.13004108"  # LTS version
>>>>>>> 39e585ff

  steps:
  - bash: |
      set -e

      "${ANDROID_SDK_ROOT}/cmdline-tools/latest/bin/sdkmanager" --install "ndk;${{ parameters.AndroidNdkVersion }}"

      NDK_PATH="${ANDROID_SDK_ROOT}/ndk/${{ parameters.AndroidNdkVersion }}"
      if [[ ! -d "${NDK_PATH}" ]]; then
        echo "NDK directory is not in expected location: ${NDK_PATH}"
        exit 1
      fi

      # Do not output ##vso[] commands with `set -x` or they may be parsed again and include a trailing quote.
      set +x

      set_var() {
        local VAR_NAME=${1:?}
        local VAR_VALUE=${2:?}
        echo "##vso[task.setvariable variable=${VAR_NAME}]${VAR_VALUE}"
        echo "${VAR_NAME}: ${VAR_VALUE}"
      }

      set_var "ANDROID_NDK_HOME" "${NDK_PATH}"
      set_var "ANDROID_NDK_ROOT" "${NDK_PATH}"

    displayName: Use Android NDK ${{ parameters.AndroidNdkVersion }}<|MERGE_RESOLUTION|>--- conflicted
+++ resolved
@@ -3,11 +3,7 @@
   parameters:
   - name: AndroidNdkVersion
     type: string
-<<<<<<< HEAD
-    default: "27.2.12479018"  # LTS version
-=======
     default: "28.0.13004108"  # LTS version
->>>>>>> 39e585ff
 
   steps:
   - bash: |
