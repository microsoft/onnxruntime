parameters:
  - name: QnnSDKVersion
    type: string
<<<<<<< HEAD
    default: '2.31.0.250130'
=======
    default: '2.32.0.250228'
>>>>>>> 39e585ff

steps:
  - script: |
      azcopy cp --recursive https://lotusscus.blob.core.windows.net/models/qnnsdk/qnn-v${{ parameters.QnnSDKVersion }} $(Agent.TempDirectory)
    displayName: 'Download QNN SDK v${{ parameters.QnnSDKVersion }}'

  - bash: |
      echo "##vso[task.setvariable variable=QnnSDKRootDir]$(Agent.TempDirectory)/qnn-v${{ parameters.QnnSDKVersion }}"
    displayName: Set QnnSDKRootDir

  - script: |
      echo $(QnnSDKRootDir)
    displayName: 'Print QnnSDKRootDir after downloading QNN SDK'

  - script: |
      set -x
      sdk_file="$(QnnSDKRootDir)/sdk.yaml"
      # Parse the sdk.yaml file to get the QNN SDK version downloaded
      downloaded_qnn_sdk_version=$(grep '^version:' "$sdk_file" | head -n 1 | cut -d':' -f2 | xargs | cut -d'.' -f1-3 | tr -d '\r')

      # Extract major.minor.patch part from QnnSDKVersion passed as parameter
      expected_qnn_sdk_version=$(echo ${{ parameters.QnnSDKVersion }} | cut -d'.' -f1-3)

      if [[ -z "$downloaded_qnn_sdk_version" ]]; then
        echo "QNN version not found in sdk.yaml."
        exit 1
      fi

      # Compare provided version with version from sdk.yaml
      if [[ "$downloaded_qnn_sdk_version" == "$expected_qnn_sdk_version" ]]; then
        echo "Success: QnnSDKVersion matches sdk.yaml version ($downloaded_qnn_sdk_version)."
      else
        echo "Error: QnnSDKVersion ($expected_qnn_sdk_version) does not match sdk.yaml version ($downloaded_qnn_sdk_version) in the QNN SDK directory"
        exit 1
      fi
    displayName: "Sanity Check: QnnSDKVersion vs sdk.yaml version"

  - script: |
      azcopy cp --recursive 'https://lotusscus.blob.core.windows.net/models/qnnsdk/Qualcomm AI Hub Proprietary License.pdf' $(QnnSDKRootDir)
    displayName: 'Download Qualcomm AI Hub license'

  - script: |
      ls -al $(QnnSDKRootDir)
    displayName: 'Print contents of QNN SDK'<|MERGE_RESOLUTION|>--- conflicted
+++ resolved
@@ -1,11 +1,7 @@
 parameters:
   - name: QnnSDKVersion
     type: string
-<<<<<<< HEAD
-    default: '2.31.0.250130'
-=======
     default: '2.32.0.250228'
->>>>>>> 39e585ff
 
 steps:
   - script: |
