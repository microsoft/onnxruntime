--- conflicted
+++ resolved
@@ -1,27 +1,6 @@
 # sets up common build tools for the windows build machines before build
 
 parameters:
-<<<<<<< HEAD
-- name: arch
-  type: string
-  default: 'linux-x64'
-- name: buildConfig
-  type: string
-  default: 'RelWithDebInfo'
-- name: artifactName
-  type: string
-  default: 'onnxruntime-java-linux-x64'
-- name: libraryName
-  type: string
-  default: 'libonnxruntime.so'
-- name: nativeLibraryName
-  type: string
-  default: 'libonnxruntime4j_jni.so'
-- name: version
-  type: string
-  default: ''
-
-=======
   arch: 'linux-x64'
   buildConfig: 'RelWithDebInfo'
   artifactName: 'onnxruntime-java-linux-x64'
@@ -29,7 +8,6 @@
   nativeLibraryName: 'libonnxruntime4j_jni.so'
   version: ''
   is1ES: false
->>>>>>> 9f214561
 steps:
 - task: ShellScript@2
   displayName: 'Copy build artifacts for zipping'
@@ -38,12 +16,6 @@
     args: '-r $(Build.BinariesDirectory) -c ${{parameters.buildConfig}} -a ${{parameters.artifactName}} -l ${{parameters.libraryName}} -n ${{parameters.nativeLibraryName}} -v ${{parameters.version}} -h ${{parameters.arch}}'
     workingDirectory: '$(Build.BinariesDirectory)/${{parameters.buildConfig}}'
 
-<<<<<<< HEAD
-- task: 1ES.PublishPipelineArtifact@1
-  inputs:
-    targetPath: '$(Build.BinariesDirectory)/${{parameters.artifactName}}'
-    artifactName: 'drop-${{parameters.artifactName}}'
-=======
 - ${{ if eq(parameters.is1ES, true) }}:
   - task: 1ES.PublishPipelineArtifact@1
     inputs:
@@ -53,5 +25,4 @@
   - task: PublishBuildArtifacts@1
     inputs:
       pathtoPublish: '$(Build.BinariesDirectory)/${{parameters.artifactName}}'
-      artifactName: 'drop-${{parameters.artifactName}}'
->>>>>>> 9f214561
+      artifactName: 'drop-${{parameters.artifactName}}'