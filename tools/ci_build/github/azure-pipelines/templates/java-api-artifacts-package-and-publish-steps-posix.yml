# sets up common build tools for the windows build machines before build

parameters:
  arch: 'linux-x64'
  buildConfig: 'RelWithDebInfo'
  artifactName: 'onnxruntime-java-linux-x64'
  libraryName: 'libonnxruntime.so'
  nativeLibraryName: 'libonnxruntime4j_jni.so'
  version: ''
steps:
- task: ShellScript@2
  displayName: 'Copy build artifacts for zipping'
  inputs:
    scriptPath: 'tools/ci_build/github/linux/java_copy_strip_binary.sh'
    args: '-r $(Build.BinariesDirectory) -c ${{parameters.buildConfig}} -a ${{parameters.artifactName}} -l ${{parameters.libraryName}} -n ${{parameters.nativeLibraryName}} -v ${{parameters.version}} -h ${{parameters.arch}}'
    workingDirectory: '$(Build.BinariesDirectory)/${{parameters.buildConfig}}'

<<<<<<< HEAD
    - task: 1ES.PublishPipelineArtifact@1
      inputs:
        path: '$(Build.BinariesDirectory)/${{parameters.artifactName}}'
        artifact: 'drop-${{parameters.artifactName}}'
=======
- task: 1ES.PublishPipelineArtifact@1
  inputs:
    targetPath: '$(Build.BinariesDirectory)/${{parameters.artifactName}}'
    artifactName: 'drop-${{parameters.artifactName}}'
>>>>>>> 3cd94b82
<|MERGE_RESOLUTION|>--- conflicted
+++ resolved
@@ -15,14 +15,7 @@
     args: '-r $(Build.BinariesDirectory) -c ${{parameters.buildConfig}} -a ${{parameters.artifactName}} -l ${{parameters.libraryName}} -n ${{parameters.nativeLibraryName}} -v ${{parameters.version}} -h ${{parameters.arch}}'
     workingDirectory: '$(Build.BinariesDirectory)/${{parameters.buildConfig}}'
 
-<<<<<<< HEAD
-    - task: 1ES.PublishPipelineArtifact@1
-      inputs:
-        path: '$(Build.BinariesDirectory)/${{parameters.artifactName}}'
-        artifact: 'drop-${{parameters.artifactName}}'
-=======
 - task: 1ES.PublishPipelineArtifact@1
   inputs:
     targetPath: '$(Build.BinariesDirectory)/${{parameters.artifactName}}'
-    artifactName: 'drop-${{parameters.artifactName}}'
->>>>>>> 3cd94b82
+    artifactName: 'drop-${{parameters.artifactName}}'