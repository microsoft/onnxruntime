--- conflicted
+++ resolved
@@ -297,13 +297,6 @@
         msbuildArguments: '-t:Clean -p:OnnxRuntimeBuildDirectory="$(Build.BinariesDirectory)" -p:OrtPackageId=$(OrtPackageId)'
         workingDirectory: '$(Build.SourcesDirectory)\csharp'
 
-<<<<<<< HEAD
-    - template: component-governance-component-detection-steps.yml
-      parameters :
-        condition : 'succeeded'
-
-=======
->>>>>>> 39e585ff
 
 - template: ../nuget/templates/test_win.yml
   parameters:
