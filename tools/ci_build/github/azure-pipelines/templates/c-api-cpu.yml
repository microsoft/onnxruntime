parameters:
- name: RunOnnxRuntimeTests
  displayName: Run Tests?
  type: boolean
  default: true
- name: DoEsrp
  displayName: Run code sign tasks? Must be true if you are doing an Onnx Runtime release.
  type: boolean
  default: false

- name: IsReleaseBuild
  displayName: Is a release build? Set it to true if you are doing an Onnx Runtime release.
  type: boolean
  default: false

- name: AdditionalBuildFlags
  displayName: Additional build flags for build.py
  type: string
  default: ''

- name: AdditionalWinBuildFlags
  displayName: Additional build flags that just for Windows Builds
  type: string
  default: ''

- name: OrtNugetPackageId
  displayName: Package name for nuget
  type: string
  default: 'Microsoft.ML.OnnxRuntime'

- name: BuildVariant
  type: string
  default: 'default'

- name: SpecificArtifact
  displayName: Use Specific Artifact
  type: boolean
  default: false

- name: BuildId
  displayName: Specific Artifact's BuildId
  type: string
  default: '0'

- name: QnnSDKVersion
  displayName: QNN SDK Version
  type: string
<<<<<<< HEAD
  default: 2.31.0.250130
=======
  default: 2.32.0.250228

- name: is1ES
  displayName: Is 1ES pipeline
  type: boolean
  default: false
>>>>>>> 39e585ff

stages:
- template: linux-cpu-packaging-pipeline.yml
  parameters:
    AdditionalBuildFlags: ${{ parameters.AdditionalBuildFlags }}

- template: mac-cpu-packaging-pipeline.yml
  parameters:
    AllowReleasedOpsetOnly: 1
    BuildForAllArchs: true
    SpecificArtifact: ${{ parameters.SpecificArtifact }}
    BuildId: ${{ parameters.BuildId }}
    DoEsrp: ${{ parameters.DoEsrp }}

- stage: Android_Java_API_AAR_Packaging_Full
  dependsOn: Setup # Setup stage defined in set_packaging_variables_stage.yml creates the ReleaseVersionSuffix variable
  variables:
    ReleaseVersionSuffix: $[stageDependencies.Setup.Set_Variables.outputs['Set_Release_Version_Suffix.ReleaseVersionSuffix']]
  jobs:
  - template: android-java-api-aar.yml
    parameters:
      buildConfig: 'Release'
      buildSettings: '$(Build.SourcesDirectory)/tools/ci_build/github/android/default_full_aar_build_settings.json'
      artifactName: 'onnxruntime-android-full-aar'
      job_name_suffix: 'Full'
      publish_executables: '1'
      enable_code_sign: ${{ parameters.DoEsrp }}
      packageName: 'onnxruntime-android'
      ReleaseVersionSuffix: $(ReleaseVersionSuffix)
      is1ES: ${{ parameters.is1ES }}

- stage: Android_Java_API_AAR_Testing_Full
  dependsOn: Android_Java_API_AAR_Packaging_Full
  jobs:
  - template: android-java-api-aar-test.yml
    parameters:
      artifactName: 'onnxruntime-android-full-aar'
      ReleaseVersionSuffix: $(ReleaseVersionSuffix)

- stage: Android_Java_API_AAR_Packaging_QNN
  dependsOn: Setup # Setup stage defined in set_packaging_variables_stage.yml creates the ReleaseVersionSuffix variable
  variables:
    ReleaseVersionSuffix: $[stageDependencies.Setup.Set_Variables.outputs['Set_Release_Version_Suffix.ReleaseVersionSuffix']]
  jobs:
  - template: android-java-api-aar.yml
    parameters:
      buildConfig: 'Release'
      buildSettings: '$(Build.SourcesDirectory)/tools/ci_build/github/android/default_qnn_aar_build_settings.json'
      artifactName: 'onnxruntime-android-qnn-aar'
      job_name_suffix: 'QNN'
      publish_executables: '0'
      enable_code_sign: ${{ parameters.DoEsrp }}
      packageName: 'onnxruntime-android-qnn'
      ReleaseVersionSuffix: $(ReleaseVersionSuffix)
      QnnSDKVersion: ${{ parameters.QnnSDKVersion }}
      is1ES: ${{ parameters.is1ES }}

- stage: Final_AAR_Testing_Android_QNN
  dependsOn: Android_Java_API_AAR_Packaging_QNN
  jobs:
  - template: android-java-api-aar-test.yml
    parameters:
      artifactName: 'onnxruntime-android-qnn-aar'
      packageName: 'onnxruntime-android-qnn'
      QnnSDKVersion: ${{ parameters.QnnSDKVersion }}

- stage: iOS_Full_xcframework
  dependsOn: []
  jobs:
  - job: iOS_Full_xcframework
    workspace:
      clean: all
    pool:
      name: 'Azure Pipelines'
      image: 'macOS-14'
      os: 'macOS'

    timeoutInMinutes: 300
    steps:
    - template: set-version-number-variables-step.yml

    - template: use-xcode-version.yml

    - script: |
        set -e -x
        python3 tools/ci_build/github/apple/build_apple_framework.py \
          --build_dir "$(Build.BinariesDirectory)/ios_framework" \
          tools/ci_build/github/apple/default_full_ios_framework_build_settings.json
        mkdir $(Build.BinariesDirectory)/artifacts
        pushd $(Build.BinariesDirectory)/ios_framework/framework_out
        zip -vry $(Build.BinariesDirectory)/artifacts/onnxruntime_ios_xcframework.$(OnnxRuntimeVersion).zip \
          onnxruntime.xcframework
        popd
      displayName: "Build Apple xcframework"

    - script: |
        python3 tools/ci_build/github/apple/test_apple_packages.py \
          --fail_if_cocoapods_missing \
          --framework_info_file "$(Build.BinariesDirectory)/ios_framework/xcframework_info.json" \
          --c_framework_dir "$(Build.BinariesDirectory)/ios_framework/framework_out" \
          --variant Full \
          --skip_macos_test \
          --mac_catalyst_enabled
      displayName: "Test Apple framework"

    - task: 1ES.PublishPipelineArtifact@1
      inputs:
        targetPath: '$(Build.BinariesDirectory)/artifacts'
        artifactName: 'onnxruntime-ios-full-xcframework'



- template: win-ci.yml
  parameters:
    DoEsrp: ${{ parameters.DoEsrp }}
    stage_name_suffix: CPU_x86_${{ parameters.BuildVariant }}
    buildArch: x86
    msbuildPlatform: Win32
    packageName: x86
    buildparameter: ${{ parameters.AdditionalBuildFlags }} ${{ parameters.AdditionalWinBuildFlags}}
    runTests: ${{ parameters.RunOnnxRuntimeTests }}
    buildJava: false
    buildNodejs: false

- template: win-ci.yml
  parameters:
    DoEsrp: ${{ parameters.DoEsrp }}
    stage_name_suffix: CPU_arm64_${{ parameters.BuildVariant }}
    buildArch: x64
    msbuildPlatform: arm64
    packageName: arm64
<<<<<<< HEAD
    buildparameter: --build_nodejs --arm64 ${{ parameters.AdditionalBuildFlags }}  ${{ parameters.AdditionalWinBuildFlags}}
=======
    buildparameter: --arm64 ${{ parameters.AdditionalBuildFlags }}  ${{ parameters.AdditionalWinBuildFlags}}
>>>>>>> 39e585ff
    runTests: false
    buildJava: false
    buildNodejs: false

- template: win-ci.yml
  parameters:
    DoEsrp: ${{ parameters.DoEsrp }}
    stage_name_suffix: CPU_x64_${{ parameters.BuildVariant }}
    buildArch: x64
    msbuildPlatform: x64
    packageName: x64
    buildparameter: --build_java ${{ parameters.AdditionalBuildFlags }}  ${{ parameters.AdditionalWinBuildFlags}}
    runTests: ${{ parameters.RunOnnxRuntimeTests }}
    buildJava: true
    buildNodejs: false

- stage: Jar_Packaging
  dependsOn:
  - Linux_C_API_Packaging_CPU
  - MacOS_C_API_Package_Publish
  - Windows_Packaging_CPU_x64_${{ parameters.BuildVariant }}
  - Download_Java_Tools
  condition: succeeded()
  jobs:
  - job: Jar_Packaging
    workspace:
      clean: all
    pool: 'onnxruntime-Win-CPU-2022'

    steps:
    - checkout: self
      submodules: false
    - template: set-version-number-variables-step.yml

    - template: flex-downloadPipelineArtifact.yml
      parameters:
        StepName: 'Download Pipeline Artifact - Win x64'
        ArtifactName: 'drop-onnxruntime-java-win-x64'
        TargetPath: '$(Build.BinariesDirectory)\java-artifact\onnxruntime-java-win-x64'
        SpecificArtifact: ${{ parameters.SpecificArtifact }}
        BuildId: ${{ parameters.BuildId }}

    - template: flex-downloadPipelineArtifact.yml
      parameters:
        StepName: 'Download Pipeline Artifact - Linux x64'
        ArtifactName: 'drop-onnxruntime-java-linux-x64'
        TargetPath: '$(Build.BinariesDirectory)\java-artifact\onnxruntime-java-linux-x64'
        SpecificArtifact: ${{ parameters.SpecificArtifact }}
        BuildId: ${{ parameters.BuildId }}

    - template: flex-downloadPipelineArtifact.yml
      parameters:
        StepName: 'Download Pipeline Artifact - Linux AARCH64'
        ArtifactName: 'drop-onnxruntime-java-linux-aarch64'
        TargetPath: '$(Build.BinariesDirectory)\java-artifact\onnxruntime-java-linux-aarch64'
        SpecificArtifact: ${{ parameters.SpecificArtifact }}
        BuildId: ${{ parameters.BuildId }}

    - template: flex-downloadPipelineArtifact.yml
      parameters:
        StepName: 'Download Pipeline Artifact - MacOS x64'
        ArtifactName: 'drop-onnxruntime-java-osx-x86_64'
        TargetPath: '$(Build.BinariesDirectory)\java-artifact\onnxruntime-java-osx-x86_64'
        SpecificArtifact: ${{ parameters.SpecificArtifact }}
        BuildId: ${{ parameters.BuildId }}

    - template: flex-downloadPipelineArtifact.yml
      parameters:
        StepName: 'Download Pipeline Artifact - MacOS ARM64'
        ArtifactName: 'drop-onnxruntime-java-osx-arm64'
        TargetPath: '$(Build.BinariesDirectory)\java-artifact\onnxruntime-java-osx-arm64'
        SpecificArtifact: ${{ parameters.SpecificArtifact }}
        BuildId: ${{ parameters.BuildId }}

    - task: PowerShell@2
      displayName: 'PowerShell Script'
      inputs:
        targetType: filePath
        filePath: $(Build.SourcesDirectory)\tools\ci_build\github\windows\jar_packaging.ps1
        failOnStderr: true
        showWarnings: true
        workingDirectory: '$(Build.BinariesDirectory)\java-artifact'

    - template: jar-esrp-dll.yml
      parameters:
        JarFileDirectory: '$(Build.BinariesDirectory)\java-artifact\onnxruntime-java-win-x64'
        JarFileName: 'onnxruntime-$(OnnxRuntimeVersion).jar'

    - template: jar-maven-signing-win.yml
      parameters:
        JarFileDirectory: '$(Build.BinariesDirectory)\java-artifact\onnxruntime-java-win-x64'

    - task: CopyFiles@2
      displayName: 'Copy Java Files to Artifact Staging Directory'
      inputs:
        SourceFolder: '$(Build.BinariesDirectory)\java-artifact\onnxruntime-java-win-x64'
        TargetFolder: '$(Build.ArtifactStagingDirectory)'

    - task: 1ES.PublishPipelineArtifact@1
      displayName: 'Publish Pipeline Artifact'
      inputs:
        targetPath: '$(Build.ArtifactStagingDirectory)'
        artifactName: 'onnxruntime-java'


<<<<<<< HEAD
    - template: component-governance-component-detection-steps.yml
      parameters :
        condition : 'succeeded'
=======
>>>>>>> 39e585ff

- stage: NuGet_Packaging_CPU
  dependsOn:
  - Setup
  - Linux_C_API_Packaging_CPU
  - MacOS_C_API_Package_Publish
  - Windows_Packaging_CPU_x86_${{ parameters.BuildVariant }}
  - Windows_Packaging_CPU_x64_${{ parameters.BuildVariant }}
  - Windows_Packaging_CPU_arm64_${{ parameters.BuildVariant }}
  - Android_Java_API_AAR_Packaging_Full
  - iOS_Full_xcframework
  condition: succeeded()
  jobs:
  - job: NuGet_Packaging_CPU
    workspace:
      clean: all
    pool: 'onnxruntime-Win-CPU-2022'
    variables:
      OrtPackageId: ${{ parameters.OrtNugetPackageId }}
      breakCodesignValidationInjection: ${{ parameters.DoEsrp }}
      ReleaseVersionSuffix: $[stageDependencies.Setup.Set_Variables.outputs['Set_Release_Version_Suffix.ReleaseVersionSuffix']]
      BuildDate: $[stageDependencies.Setup.Set_Variables.outputs['Set_Build_Date.BuildDate']]
      BuildTime: $[stageDependencies.Setup.Set_Variables.outputs['Set_Build_Time.BuildTime']]

    steps:
    - checkout: self
      submodules: true

    - template: flex-downloadPipelineArtifact.yml
      parameters:
        StepName: 'Download Pipeline Artifact - Win x64'
        ArtifactName: 'onnxruntime-win-x64'
        TargetPath: '$(Build.BinariesDirectory)/nuget-artifact'
        SpecificArtifact: ${{ parameters.specificArtifact }}
        BuildId: ${{ parameters.BuildId }}

    - template: flex-downloadPipelineArtifact.yml
      parameters:
        StepName: 'Download win-x86 Pipeline Artifact'
        ArtifactName: 'onnxruntime-win-x86'
        TargetPath: '$(Build.BinariesDirectory)/nuget-artifact'
        SpecificArtifact: ${{ parameters.specificArtifact }}
        BuildId: ${{ parameters.BuildId }}

    - template: flex-downloadPipelineArtifact.yml
      parameters:
        StepName: 'Download win-arm64 Pipeline Artifact'
        ArtifactName: 'onnxruntime-win-arm64'
        TargetPath: '$(Build.BinariesDirectory)/nuget-artifact'
        SpecificArtifact: ${{ parameters.specificArtifact }}
        BuildId: ${{ parameters.BuildId }}

    - template: flex-downloadPipelineArtifact.yml
      parameters:
        StepName: 'Download osx-x64 Pipeline Artifact'
        ArtifactName: 'onnxruntime-osx'
        TargetPath: '$(Build.BinariesDirectory)/nuget-artifact'
        SpecificArtifact: ${{ parameters.specificArtifact }}
        BuildId: ${{ parameters.BuildId }}

    - template: flex-downloadPipelineArtifact.yml
      parameters:
        StepName: 'Download linux-x64 Pipeline Artifact'
        ArtifactName: 'onnxruntime-linux-x64'
        TargetPath: '$(Build.BinariesDirectory)/nuget-artifact'
        SpecificArtifact: ${{ parameters.specificArtifact }}
        BuildId: ${{ parameters.BuildId }}

    - template: flex-downloadPipelineArtifact.yml
      parameters:
        StepName: 'Download linux-aarch64 Pipeline Artifact'
        ArtifactName: 'onnxruntime-linux-aarch64'
        TargetPath: '$(Build.BinariesDirectory)/nuget-artifact'
        SpecificArtifact: ${{ parameters.specificArtifact }}
        BuildId: ${{ parameters.BuildId }}

    - template: flex-downloadPipelineArtifact.yml
      parameters:
        StepName: 'Download iOS Pipeline Artifact'
        ArtifactName: 'onnxruntime-ios-full-xcframework'
        TargetPath: '$(Build.BinariesDirectory)/nuget-artifact'
        SpecificArtifact: ${{ parameters.specificArtifact }}
        BuildId: ${{ parameters.BuildId }}

    - template: flex-downloadPipelineArtifact.yml
      parameters:
        StepName: 'Download Android-full-aar Pipeline Artifact'
        ArtifactName: 'onnxruntime-android-full-aar'
        TargetPath: '$(Build.BinariesDirectory)/nuget-artifact'
        SpecificArtifact: ${{ parameters.specificArtifact }}
        BuildId: ${{ parameters.BuildId }}

    - script: |
        dir
      workingDirectory: '$(Build.BinariesDirectory)/nuget-artifact'
      displayName: 'List artifacts'

    - template: set-version-number-variables-step.yml

    # Reconstruct the build dir
    - task: PowerShell@2
      displayName: 'Extract native libraries for addition to nuget native package'
      inputs:
        targetType: filePath
        filePath: $(Build.SourcesDirectory)\tools\ci_build\github\windows\extract_nuget_files.ps1

    - script: |
        mklink /D /J models C:\local\models
      workingDirectory: '$(Build.BinariesDirectory)'
      displayName: 'Create models link'
    - task: NuGetToolInstaller@0
      displayName: Use Nuget 6.10.x
      inputs:
        versionSpec: 6.10.x

    - task: PowerShell@2
      displayName: Install mobile workloads
      inputs:
        targetType: 'inline'
        script: |
          dotnet workload install android ios maccatalyst
        workingDirectory: '$(Build.SourcesDirectory)\csharp'

    - task: MSBuild@1
      displayName: 'Restore NuGet Packages and create project.assets.json'
      inputs:
        solution: '$(Build.SourcesDirectory)\csharp\OnnxRuntime.CSharp.sln'
        platform: 'Any CPU'
        configuration: RelWithDebInfo
        msbuildArguments: '-t:restore -p:OrtPackageId=$(OrtPackageId)'
        workingDirectory: '$(Build.SourcesDirectory)\csharp'

    - task: MSBuild@1
      displayName: 'Build C# bindings'
      inputs:
        solution: '$(Build.SourcesDirectory)\csharp\OnnxRuntime.CSharp.sln'
        platform: 'Any CPU'
        configuration: RelWithDebInfo
        msbuildArguments: '-p:OnnxRuntimeBuildDirectory="$(Build.BinariesDirectory)" -p:OrtPackageId=$(OrtPackageId) -p:IsReleaseBuild=${{ parameters.IsReleaseBuild }} -p:ReleaseVersionSuffix=$(ReleaseVersionSuffix) -p:PackageVersion=$(OnnxRuntimeVersion)'
        workingDirectory: '$(Build.SourcesDirectory)\csharp'

    - ${{ if eq(parameters.DoEsrp, true) }}:
      - template: win-esrp-dll.yml
        parameters:
          FolderPath: '$(Build.SourcesDirectory)\csharp\src\Microsoft.ML.OnnxRuntime\bin\RelWithDebInfo'
          DisplayName: 'ESRP - Sign C# dlls'
          DoEsrp: ${{ parameters.DoEsrp }}

    - task: UsePythonVersion@0
      displayName: 'Use Python'
      inputs:
        versionSpec: 3.12

    - task: MSBuild@1
      displayName: 'Build Nuget Packages'
      inputs:
        solution: '$(Build.SourcesDirectory)\csharp\OnnxRuntime.CSharp.proj'
        platform: 'Any CPU'
        configuration: RelWithDebInfo
        msbuildArguments: '-t:CreatePackage -p:OnnxRuntimeBuildDirectory="$(Build.BinariesDirectory)" -p:OrtPackageId=$(OrtPackageId) -p:IsReleaseBuild=${{ parameters.IsReleaseBuild }} -p:ReleaseVersionSuffix=$(ReleaseVersionSuffix) -p:CurrentTime=$(BuildTime) -p:CurrentDate=$(BuildDate)'
        workingDirectory: '$(Build.SourcesDirectory)\csharp'

    - task: CopyFiles@2
      displayName: 'Copy native nuget package to: $(Build.ArtifactStagingDirectory)'
      inputs:
        SourceFolder: '$(Build.BinariesDirectory)\RelWithDebInfo\RelWithDebInfo'
        Contents: '*.nupkg'
        TargetFolder: '$(Build.ArtifactStagingDirectory)'

    - task: CopyFiles@2
      displayName: 'Copy native nuget symbols package to: $(Build.ArtifactStagingDirectory)'
      inputs:
        SourceFolder: '$(Build.BinariesDirectory)\RelWithDebInfo\RelWithDebInfo'
        Contents: '*.snupkg'
        TargetFolder: '$(Build.ArtifactStagingDirectory)'

    - task: CopyFiles@2
      displayName: 'Copy managed nuget package to: $(Build.ArtifactStagingDirectory)'
      inputs:
        SourceFolder: '$(Build.SourcesDirectory)\csharp\src\Microsoft.ML.OnnxRuntime\bin\RelWithDebInfo'
        Contents: '*.nupkg'
        TargetFolder: '$(Build.ArtifactStagingDirectory)'

    - template: esrp_nuget.yml
      parameters:
        DisplayName: 'ESRP - sign NuGet package'
        FolderPath: '$(Build.ArtifactStagingDirectory)'
        DoEsrp: ${{ parameters.DoEsrp }}

    - template: validate-package.yml
      parameters:
        PackageType: 'nuget'
        PackagePath: '$(Build.ArtifactStagingDirectory)'
        PackageName: 'Microsoft.ML.OnnxRuntime.*nupkg'
        PlatformsSupported: 'win-x64,win-x86,linux-x64,linux-arm64,osx-x64'
        VerifyNugetSigning: false

    - task: 1ES.PublishPipelineArtifact@1
      displayName: 'Publish Pipeline NuGet Artifact'
      inputs:
        artifactName: 'drop-signed-nuget-CPU'
        targetPath: '$(Build.ArtifactStagingDirectory)'


    - task: MSBuild@1
      displayName: 'Clean C#'
      inputs:
        solution: '$(Build.SourcesDirectory)\csharp\OnnxRuntime.CSharp.sln'
        platform: 'Any CPU'
        configuration: RelWithDebInfo
        msbuildArguments: '-t:Clean -p:OnnxRuntimeBuildDirectory="$(Build.BinariesDirectory)" -p:OrtPackageId=$(OrtPackageId)'
        workingDirectory: '$(Build.SourcesDirectory)\csharp'


<<<<<<< HEAD
=======

>>>>>>> 39e585ff

- stage: Nodejs_Packaging
  dependsOn:
  - Windows_Nodejs_Packaging_x64
  - Windows_Nodejs_Packaging_arm64
  - Linux_Nodejs_Packaging_x64
  - Linux_C_API_Packaging_CPU
  - MacOS_C_API_Package_Publish
  condition: succeeded()
  jobs:
  - job: Nodejs_Packaging
    workspace:
      clean: all
    pool: 'onnxruntime-Win-CPU-2022'
    variables:
      ${{ if eq(parameters.IsReleaseBuild, true) }}:
        NpmPackagingMode: 'release'
      ${{ if not(eq(parameters.IsReleaseBuild, true)) }}:
        NpmPackagingMode: 'dev'
      breakCodesignValidationInjection: ${{ parameters.DoEsrp }}

    steps:
    - checkout: self
      submodules: true

    - script: |
        echo.>>.gitattributes
        echo /js/** text=auto eol=lf>>.gitattributes
        rd /s /q js
        git checkout -- js/**
        git checkout -- .gitattributes
      workingDirectory: '$(Build.SourcesDirectory)'
      displayName: 'Testing: force EOL to lf on windows for /js/**'

    ##################################################################
    # Node.js binding artifacts preparation
    #
    # This stage prepares Node.js binding artifacts for publishing. The artifacts support the following platforms:
    #  - Windows x64 (CPU, DML, WebGPU)
    #  - Windows arm64 (CPU, DML, WebGPU)
    #  - Linux x64 (CPU, CUDA, TensorRT, WebGPU)
    #  - Linux arm64 (CPU only)
    #  - macOS x64 (CPU, CoreML, WebGPU)
    #  - macOS arm64 (CPU, CoreML, WebGPU)
    #
    # File manifest:
    #  - Windows x64 (CPU, DML, WebGPU):
    #    dependency: Windows_Nodejs_Packaging_x64 (drop-onnxruntime-nodejs-win-x64)
    #    files:
    #      - onnxruntime_binding.node
    #      - onnxruntime.dll
    #      - DirectML.dll
    #      - dxil.dll
    #      - dxcompiler.dll
    #
    #  - Windows arm64 (CPU, DML, WebGPU):
    #    dependency: Windows_Nodejs_Packaging_arm64 (drop-onnxruntime-nodejs-win-arm64)
    #    files:
    #      - onnxruntime_binding.node
    #      - onnxruntime.dll
    #      - DirectML.dll
    #      - dxil.dll
    #      - dxcompiler.dll
    #
    #  - Linux x64 (CPU, CUDA, TensorRT, WebGPU):
    #    dependency: Linux_Nodejs_Packaging_x64 (drop-onnxruntime-nodejs-linux-x64)
    #    files:
    #      - onnxruntime_binding.node
    #      - libonnxruntime.so.1
    #      - libonnxruntime_providers_shared.so
    #      - libonnxruntime_providers_cuda.so
    #      - libonnxruntime_providers_tensorrt.so
    #
    #  - Linux arm64 (CPU only):
    #    dependency: Linux_C_API_Packaging_CPU_aarch64 (drop-onnxruntime-nodejs-linux-aarch64)
    #    files:
    #      - onnxruntime_binding.node
    #      - libonnxruntime.so.1
    #
    #  - macOS x64 (CPU, CoreML, WebGPU):
    #    dependency: MacOS_C_API_Packaging_CPU_x86_64 (drop-onnxruntime-nodejs-osx-x86_64)
    #    files:
    #      - onnxruntime_binding.node
    #      - libonnxruntime.{version}.dylib
    #
    #  - macOS arm64 (CPU, CoreML, WebGPU):
    #    dependency: MacOS_C_API_Packaging_CPU_arm64 (drop-onnxruntime-nodejs-osx-arm64)
    #    files:
    #      - onnxruntime_binding.node
    #      - libonnxruntime.{version}.dylib
    #
    # The following files will be excluded from the further packaging because they are too large to be included in the
    # NPM package:
    #  - linux/x64/libonnxruntime_providers_cuda.so
    #
    # Rest binary artifacts will eventually be put into folder before packaging 'onnxruntime-node':
    #  $(Build.SourcesDirectory)\js\node\bin\napi-v3\{os}\{cpu_arch}\
    #
    # {os} is one of 'win32', 'darwin', 'linux' and {cpu_arch} is one of 'x64', 'arm64'.

    - task: DownloadPipelineArtifact@0
      displayName: 'Download Pipeline Artifact - Nodejs (Win x64)'
      inputs:
        artifactName: 'drop-onnxruntime-nodejs-win-x64'
        targetPath: '$(Build.BinariesDirectory)/nodejs-artifacts/win32/x64/'

    - task: DownloadPipelineArtifact@0
      displayName: 'Download Pipeline Artifact - Nodejs (Win ARM64)'
      inputs:
        artifactName: 'drop-onnxruntime-nodejs-win-arm64'
        targetPath: '$(Build.BinariesDirectory)/nodejs-artifacts/win32/arm64/'

    - task: DownloadPipelineArtifact@0
      displayName: 'Download Pipeline Artifact - Nodejs (macOS x86_64)'
      inputs:
        artifactName: 'drop-onnxruntime-nodejs-osx-x86_64'
        targetPath: '$(Build.BinariesDirectory)/nodejs-artifacts/darwin/x64/'

    - task: DownloadPipelineArtifact@0
      displayName: 'Download Pipeline Artifact - Nodejs (macOS arm64)'
      inputs:
        artifactName: 'drop-onnxruntime-nodejs-osx-arm64'
        targetPath: '$(Build.BinariesDirectory)/nodejs-artifacts/darwin/arm64/'

    - task: DownloadPipelineArtifact@0
      displayName: 'Download Pipeline Artifact - Nodejs (Linux x64)'
      inputs:
        artifactName: 'drop-onnxruntime-nodejs-linux-x64'
        targetPath: '$(Build.BinariesDirectory)/nodejs-artifacts/linux/x64/'

    - task: DownloadPipelineArtifact@0
      displayName: 'Download Pipeline Artifact - Nodejs (Linux aarch64)'
      inputs:
        artifactName: 'drop-onnxruntime-nodejs-linux-aarch64'
        targetPath: '$(Build.BinariesDirectory)/nodejs-artifacts/linux/arm64/'

<<<<<<< HEAD
    - task: PowerShell@2
      displayName: 'PowerShell Script'
      inputs:
        targetType: filePath
        filePath: $(Build.SourcesDirectory)\tools\ci_build\github\windows\extract_nuget_files.ps1

=======
>>>>>>> 39e585ff
    - script: |
        dir /S
      workingDirectory: '$(Build.BinariesDirectory)/nodejs-artifacts'
      displayName: 'List artifacts'

    - script: |
        npm ci
      workingDirectory: '$(Build.SourcesDirectory)/js'
      displayName: 'Install NPM packages /js'
    - script: |
        npm ci
      workingDirectory: '$(Build.SourcesDirectory)/js/common'
      displayName: 'Install NPM packages /js/common'
    - script: |
        npm ci
      workingDirectory: '$(Build.SourcesDirectory)/js/node'
      displayName: 'Install NPM packages /js/node'

    # Node.js binding win32/x64
    - task: CopyFiles@2
      displayName: 'Copy binaries to: $(Build.SourcesDirectory)\js\node\bin\napi-v3\win32\x64\'
      inputs:
        SourceFolder: '$(Build.BinariesDirectory)\nodejs-artifacts\win32\x64'
        Contents: |
          *.dll
          *.node
        TargetFolder: '$(Build.SourcesDirectory)\js\node\bin\napi-v3\win32\x64'

    # Node.js binding win32/arm64
    - task: CopyFiles@2
      displayName: 'Copy binaries to: $(Build.SourcesDirectory)\js\node\bin\napi-v3\win32\arm64\'
      inputs:
        SourceFolder: '$(Build.BinariesDirectory)\nodejs-artifacts\win32\arm64'
        Contents: |
          *.dll
          *.node
        TargetFolder: '$(Build.SourcesDirectory)\js\node\bin\napi-v3\win32\arm64'

    # Node.js binding linux/x64
    - task: CopyFiles@2
      displayName: 'Copy nodejs binaries to: $(Build.SourcesDirectory)\js\node\bin\napi-v3\linux\x64\'
      inputs:
        SourceFolder: '$(Build.BinariesDirectory)\nodejs-artifacts\linux\x64'
        Contents: |
          libonnxruntime.so.1
          *.node
        TargetFolder: '$(Build.SourcesDirectory)\js\node\bin\napi-v3\linux\x64'

    # Node.js binding linux/arm64
    - task: CopyFiles@2
      displayName: 'Copy nodejs binaries to: $(Build.SourcesDirectory)\js\node\bin\napi-v3\linux\arm64\'
      inputs:
        SourceFolder: '$(Build.BinariesDirectory)\nodejs-artifacts\linux\arm64'
        Contents: |
          libonnxruntime.so.1
          *.node
        TargetFolder: '$(Build.SourcesDirectory)\js\node\bin\napi-v3\linux\arm64'

    # Node.js binding darwin/x64
    - task: CopyFiles@2
      displayName: 'Copy nodejs binaries to: $(Build.SourcesDirectory)\js\node\bin\napi-v3\darwin\x64\'
      inputs:
        SourceFolder: '$(Build.BinariesDirectory)\nodejs-artifacts\darwin\x64'
        Contents: |
          libonnxruntime.*.dylib
          *.node
        TargetFolder: '$(Build.SourcesDirectory)\js\node\bin\napi-v3\darwin\x64'

    # Node.js binding darwin/arm64
    - task: CopyFiles@2
      displayName: 'Copy nodejs binaries to: $(Build.SourcesDirectory)\js\node\bin\napi-v3\darwin\arm64\'
      inputs:
        SourceFolder: '$(Build.BinariesDirectory)\nodejs-artifacts\darwin\arm64'
        Contents: |
          libonnxruntime.*.dylib
          *.node
        TargetFolder: '$(Build.SourcesDirectory)\js\node\bin\napi-v3\darwin\arm64'

    - task: PowerShell@2
      inputs:
        filePath: '$(Build.SourcesDirectory)\tools\ci_build\github\js\pack-npm-packages.ps1'
        arguments: '$(NpmPackagingMode) $(Build.SourcesDirectory) node'
        workingDirectory: $(Build.BinariesDirectory)
        errorActionPreference: stop
      displayName: 'Pack NPM packages'

    - task: CopyFiles@2
      displayName: 'Copy onnxruntime-common package to staging directory'
      inputs:
        SourceFolder: '$(Build.SourcesDirectory)/js/common/'
        Contents: 'onnxruntime-common-*.tgz'
        TargetFolder: '$(Build.ArtifactStagingDirectory)'

    - task: CopyFiles@2
      displayName: 'Copy onnxruntime-node package to staging directory'
      inputs:
        SourceFolder: '$(Build.SourcesDirectory)/js/node/'
        Contents: 'onnxruntime-node-*.tgz'
        TargetFolder: '$(Build.ArtifactStagingDirectory)'

    - task: 1ES.PublishPipelineArtifact@1
      displayName: 'Publish NPM packages files'
      inputs:
        artifactName: 'NPM_packages'
        targetPath: '$(Build.ArtifactStagingDirectory)'


<<<<<<< HEAD
=======

>>>>>>> 39e585ff

- template: ../nuget/templates/test_win.yml
  parameters:
    AgentPool: 'onnxruntime-Win-CPU-2022'
    Skipx86Tests: false
    NugetPackageName: 'Microsoft.ML.OnnxRuntime'
    ArtifactSuffix: 'CPU'
    SpecificArtifact: ${{ parameters.SpecificArtifact }}
    BuildId: ${{ parameters.BuildId }}

- template: ../nuget/templates/test_android.yml
  parameters:
    AgentPool : 'onnxruntime-Win-CPU-2022'
    ArtifactSuffix: 'CPU'
    SpecificArtifact: ${{ parameters.SpecificArtifact }}
    BuildId: ${{ parameters.BuildId }}

- template: ../nuget/templates/test_linux.yml
  parameters:
    AgentPool: onnxruntime-Ubuntu2204-AMD-CPU
    NugetPackageName: 'Microsoft.ML.OnnxRuntime'
    ArtifactSuffix: 'CPU'
    SpecificArtifact: ${{ parameters.SpecificArtifact }}
    BuildId: ${{ parameters.BuildId }}

- template: ../nuget/templates/test_macos.yml
  parameters:
    AgentPool: macOS-14
    ArtifactSuffix: 'CPU'

- template: ../nodejs/templates/test_win.yml
  parameters:
    AgentPool: 'onnxruntime-Win-CPU-2022'
    StageSuffix: 'Win_CPU_x64'

- template: ../nodejs/templates/test_linux.yml
  parameters:
    AgentPool: 'onnxruntime-Ubuntu2204-AMD-CPU'
    StageSuffix: 'Linux_CPU_x64'

- template: ../nodejs/templates/test_macos.yml
  parameters:
    StageSuffix: 'macOS_CPU_x64'

- template: final-jar-testing.yml
  parameters:
    OS: Windows
    BuildId: ${{ parameters.BuildId }}
    SpecificArtifact: ${{ parameters.SpecificArtifact }}
    PoolName: 'onnxruntime-Win-CPU-2022'

- template: final-jar-testing.yml
  parameters:
    OS: Linux
    BuildId: ${{ parameters.BuildId }}
    SpecificArtifact: ${{ parameters.SpecificArtifact }}
    PoolName: 'onnxruntime-Ubuntu2204-AMD-CPU'

- template: final-jar-testing.yml
  parameters:
    OS: MacOS
    BuildId: ${{ parameters.BuildId }}
    SpecificArtifact: ${{ parameters.SpecificArtifact }}
    PoolName: 'macOS-14'<|MERGE_RESOLUTION|>--- conflicted
+++ resolved
@@ -45,16 +45,12 @@
 - name: QnnSDKVersion
   displayName: QNN SDK Version
   type: string
-<<<<<<< HEAD
-  default: 2.31.0.250130
-=======
   default: 2.32.0.250228
 
 - name: is1ES
   displayName: Is 1ES pipeline
   type: boolean
   default: false
->>>>>>> 39e585ff
 
 stages:
 - template: linux-cpu-packaging-pipeline.yml
@@ -186,11 +182,7 @@
     buildArch: x64
     msbuildPlatform: arm64
     packageName: arm64
-<<<<<<< HEAD
-    buildparameter: --build_nodejs --arm64 ${{ parameters.AdditionalBuildFlags }}  ${{ parameters.AdditionalWinBuildFlags}}
-=======
     buildparameter: --arm64 ${{ parameters.AdditionalBuildFlags }}  ${{ parameters.AdditionalWinBuildFlags}}
->>>>>>> 39e585ff
     runTests: false
     buildJava: false
     buildNodejs: false
@@ -296,12 +288,6 @@
         artifactName: 'onnxruntime-java'
 
 
-<<<<<<< HEAD
-    - template: component-governance-component-detection-steps.yml
-      parameters :
-        condition : 'succeeded'
-=======
->>>>>>> 39e585ff
 
 - stage: NuGet_Packaging_CPU
   dependsOn:
@@ -516,10 +502,7 @@
         workingDirectory: '$(Build.SourcesDirectory)\csharp'
 
 
-<<<<<<< HEAD
-=======
-
->>>>>>> 39e585ff
+
 
 - stage: Nodejs_Packaging
   dependsOn:
@@ -656,15 +639,6 @@
         artifactName: 'drop-onnxruntime-nodejs-linux-aarch64'
         targetPath: '$(Build.BinariesDirectory)/nodejs-artifacts/linux/arm64/'
 
-<<<<<<< HEAD
-    - task: PowerShell@2
-      displayName: 'PowerShell Script'
-      inputs:
-        targetType: filePath
-        filePath: $(Build.SourcesDirectory)\tools\ci_build\github\windows\extract_nuget_files.ps1
-
-=======
->>>>>>> 39e585ff
     - script: |
         dir /S
       workingDirectory: '$(Build.BinariesDirectory)/nodejs-artifacts'
@@ -772,10 +746,7 @@
         targetPath: '$(Build.ArtifactStagingDirectory)'
 
 
-<<<<<<< HEAD
-=======
-
->>>>>>> 39e585ff
+
 
 - template: ../nuget/templates/test_win.yml
   parameters:
