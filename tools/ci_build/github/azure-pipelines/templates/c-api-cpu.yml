parameters:
- name: RunOnnxRuntimeTests
  displayName: Run Tests?
  type: boolean
  default: true

- name: DoCompliance
  displayName: Run Compliance Tasks?
  type: boolean
  default: true

- name: DoEsrp
  displayName: Run code sign tasks? Must be true if you are doing an Onnx Runtime release.
  type: boolean
  default: false

- name: IsReleaseBuild
  displayName: Is a release build? Set it to true if you are doing an Onnx Runtime release.
  type: boolean
  default: false

- name: AdditionalBuildFlags
  displayName: Additional build flags for build.py
  type: string
  default: ''

- name: AdditionalWinBuildFlags
  displayName: Additional build flags that just for Windows Builds
  type: string
  default: ''

- name: OrtNugetPackageId
  displayName: Package name for nuget
  type: string
  default: 'Microsoft.ML.OnnxRuntime'

- name: BuildVariant
  type: string
  default: 'default'

- name: SpecificArtifact
  displayName: Use Specific Artifact
  type: boolean
  default: false

- name: BuildId
  displayName: Specific Artifact's BuildId
  type: string
  default: '0'

stages:
- template: linux-cpu-packaging-pipeline.yml
  parameters:
    AdditionalBuildFlags: ${{ parameters.AdditionalBuildFlags }}

- template: mac-cpu-packaging-pipeline.yml
  parameters:
    AllowReleasedOpsetOnly: 1
    BuildForAllArchs: true
    SpecificArtifact: ${{ parameters.SpecificArtifact }}
    BuildId: ${{ parameters.BuildId }}
    DoEsrp: ${{ parameters.DoEsrp }}

- stage: Android_Java_API_AAR_Packaging_Full
  dependsOn: []
  jobs:
  - template: android-java-api-aar.yml
    parameters:
      buildConfig: 'Release'
      buildSettings: '$(Build.SourcesDirectory)/tools/ci_build/github/android/default_full_aar_build_settings.json'
      artifactName: 'onnxruntime-android-full-aar'
      job_name_suffix: 'Full'
      publish_executables: '1'
<<<<<<< HEAD
      packageName: 'onnxruntime-android'
=======
      enable_code_sign: ${{ parameters.DoEsrp }}

>>>>>>> 25b1c38e
  - template: android-java-api-aar-test.yml
    parameters:
      artifactName: 'onnxruntime-android-full-aar'
      job_name_suffix: 'Full'

- stage: Android_Java_API_AAR_Packaging_QNN
  dependsOn: []
  jobs:
  - template: android-java-api-aar.yml
    parameters:
      buildConfig: 'Release'
      buildSettings: '$(Build.SourcesDirectory)/tools/ci_build/github/android/default_qnn_aar_build_settings.json'
      artifactName: 'onnxruntime-android-qnn-aar'
      job_name_suffix: 'QNN'
      publish_executables: '0'
      packageName: 'onnxruntime-android-qnn'
  #TODO: Add test job for QNN Android AAR

- stage: iOS_Full_xcframework
  dependsOn: []
  jobs:
  - job: iOS_Full_xcframework
    workspace:
      clean: all
    pool:
      vmImage: 'macOS-13'
    timeoutInMinutes: 300
    steps:
    - template: set-version-number-variables-step.yml

    - template: use-xcode-version.yml

    - template: download-deps.yml

    - task: PythonScript@0
      displayName: 'Update deps.txt'
      inputs:
        scriptPath: $(Build.SourcesDirectory)/tools/ci_build/replace_urls_in_deps.py
        arguments: --new_dir $(Build.BinariesDirectory)/deps
        workingDirectory: $(Build.BinariesDirectory)

    - script: |
        set -e -x
        python3 tools/ci_build/github/apple/build_apple_framework.py \
          --build_dir "$(Build.BinariesDirectory)/ios_framework" \
          tools/ci_build/github/apple/default_full_ios_framework_build_settings.json
        mkdir $(Build.BinariesDirectory)/artifacts
        pushd $(Build.BinariesDirectory)/ios_framework/framework_out
        zip -vry $(Build.BinariesDirectory)/artifacts/onnxruntime_ios_xcframework.$(OnnxRuntimeVersion).zip \
          onnxruntime.xcframework
        popd
      displayName: "Build Apple xcframework"

    - script: |
        python3 tools/ci_build/github/apple/test_apple_packages.py \
          --fail_if_cocoapods_missing \
          --framework_info_file "$(Build.BinariesDirectory)/ios_framework/xcframework_info.json" \
          --c_framework_dir "$(Build.BinariesDirectory)/ios_framework/framework_out" \
          --variant Full \
          --skip_macos_test \
          --mac_catalyst_enabled
      displayName: "Test Apple framework"

    - task: PublishBuildArtifacts@1
      inputs:
        pathtoPublish: '$(Build.BinariesDirectory)/artifacts'
        artifactName: 'onnxruntime-ios-full-xcframework'

    - template: component-governance-component-detection-steps.yml
      parameters:
        condition: 'succeeded'

- template: win-ci.yml
  parameters:
    DoCompliance: ${{ parameters.DoCompliance }}
    DoEsrp: ${{ parameters.DoEsrp }}
    stage_name_suffix: CPU_x86_${{ parameters.BuildVariant }}
    buildArch: x86
    msbuildPlatform: Win32
    packageName: x86
    buildparameter: ${{ parameters.AdditionalBuildFlags }} ${{ parameters.AdditionalWinBuildFlags}}
    runTests: ${{ parameters.RunOnnxRuntimeTests }}
    buildJava: false
    buildNodejs: false

- template: win-ci.yml
  parameters:
    DoCompliance: ${{ parameters.DoCompliance }}
    DoEsrp: ${{ parameters.DoEsrp }}
    stage_name_suffix: CPU_arm64_${{ parameters.BuildVariant }}
    buildArch: x64
    msbuildPlatform: arm64
    packageName: arm64
    buildparameter: --build_nodejs --arm64 ${{ parameters.AdditionalBuildFlags }}  ${{ parameters.AdditionalWinBuildFlags}} --path_to_protoc_exe $(Build.BinariesDirectory)\RelWithDebInfo\installed\bin\protoc.exe
    runTests: false
    buildJava: false
    buildNodejs: true

- template: win-ci.yml
  parameters:
    DoCompliance: ${{ parameters.DoCompliance }}
    DoEsrp: ${{ parameters.DoEsrp }}
    stage_name_suffix: CPU_x64_${{ parameters.BuildVariant }}
    buildArch: x64
    msbuildPlatform: x64
    packageName: x64
    buildparameter: --build_java --build_nodejs ${{ parameters.AdditionalBuildFlags }}  ${{ parameters.AdditionalWinBuildFlags}}
    runTests: ${{ parameters.RunOnnxRuntimeTests }}
    buildJava: true
    buildNodejs: true

- stage: Jar_Packaging
  dependsOn:
  - Linux_C_API_Packaging_CPU
  - MacOS_C_API_Package_Publish
  - Windows_Packaging_CPU_x64_${{ parameters.BuildVariant }}
  - Download_Java_Tools
  condition: succeeded()
  jobs:
  - job: Jar_Packaging
    workspace:
      clean: all
    pool: 'onnxruntime-Win-CPU-2022'

    steps:
    - checkout: self
      submodules: false
    - template: set-version-number-variables-step.yml

    - template: flex-downloadPipelineArtifact.yml
      parameters:
        StepName: 'Download Pipeline Artifact - Win x64'
        ArtifactName: 'drop-onnxruntime-java-win-x64'
        TargetPath: '$(Build.BinariesDirectory)\java-artifact\onnxruntime-java-win-x64'
        SpecificArtifact: ${{ parameters.SpecificArtifact }}
        BuildId: ${{ parameters.BuildId }}

    - template: flex-downloadPipelineArtifact.yml
      parameters:
        StepName: 'Download Pipeline Artifact - Linux x64'
        ArtifactName: 'drop-onnxruntime-java-linux-x64'
        TargetPath: '$(Build.BinariesDirectory)\java-artifact\onnxruntime-java-linux-x64'
        SpecificArtifact: ${{ parameters.SpecificArtifact }}
        BuildId: ${{ parameters.BuildId }}

    - template: flex-downloadPipelineArtifact.yml
      parameters:
        StepName: 'Download Pipeline Artifact - Linux AARCH64'
        ArtifactName: 'drop-onnxruntime-java-linux-aarch64'
        TargetPath: '$(Build.BinariesDirectory)\java-artifact\onnxruntime-java-linux-aarch64'
        SpecificArtifact: ${{ parameters.SpecificArtifact }}
        BuildId: ${{ parameters.BuildId }}

    - template: flex-downloadPipelineArtifact.yml
      parameters:
        StepName: 'Download Pipeline Artifact - MacOS x64'
        ArtifactName: 'drop-onnxruntime-java-osx-x86_64'
        TargetPath: '$(Build.BinariesDirectory)\java-artifact\onnxruntime-java-osx-x86_64'
        SpecificArtifact: ${{ parameters.SpecificArtifact }}
        BuildId: ${{ parameters.BuildId }}

    - template: flex-downloadPipelineArtifact.yml
      parameters:
        StepName: 'Download Pipeline Artifact - MacOS ARM64'
        ArtifactName: 'drop-onnxruntime-java-osx-arm64'
        TargetPath: '$(Build.BinariesDirectory)\java-artifact\onnxruntime-java-osx-arm64'
        SpecificArtifact: ${{ parameters.SpecificArtifact }}
        BuildId: ${{ parameters.BuildId }}

    - task: PowerShell@2
      displayName: 'PowerShell Script'
      inputs:
        targetType: filePath
        filePath: $(Build.SourcesDirectory)\tools\ci_build\github\windows\jar_packaging.ps1
        failOnStderr: true
        showWarnings: true
        workingDirectory: '$(Build.BinariesDirectory)\java-artifact'

    - template: jar-maven-signing-win.yml
      parameters:
        JarFileDirectory: '$(Build.BinariesDirectory)\java-artifact\onnxruntime-java-win-x64'

    - task: CopyFiles@2
      displayName: 'Copy Java Files to Artifact Staging Directory'
      inputs:
        SourceFolder: '$(Build.BinariesDirectory)\java-artifact\onnxruntime-java-win-x64'
        TargetFolder: '$(Build.ArtifactStagingDirectory)'

    - task: PublishPipelineArtifact@1
      displayName: 'Publish Pipeline Artifact'
      inputs:
        targetPath: '$(Build.ArtifactStagingDirectory)'
        artifact: 'onnxruntime-java'

    - template: component-governance-component-detection-steps.yml
      parameters :
        condition : 'succeeded'
    - task: mspremier.PostBuildCleanup.PostBuildCleanup-task.PostBuildCleanup@3
      displayName: 'Clean Agent Directories'
      condition: always()

- stage: NuGet_Packaging_CPU
  dependsOn:
  - Setup
  - Linux_C_API_Packaging_CPU
  - MacOS_C_API_Package_Publish
  - Windows_Packaging_CPU_x86_${{ parameters.BuildVariant }}
  - Windows_Packaging_CPU_x64_${{ parameters.BuildVariant }}
  - Windows_Packaging_CPU_arm64_${{ parameters.BuildVariant }}
  - Android_Java_API_AAR_Packaging_Full
  - iOS_Full_xcframework
  condition: succeeded()
  jobs:
  - job: NuGet_Packaging_CPU
    workspace:
      clean: all
    pool: 'onnxruntime-Win-CPU-2022'
    variables:
      OrtPackageId: ${{ parameters.OrtNugetPackageId }}
      breakCodesignValidationInjection: ${{ parameters.DoEsrp }}
      ReleaseVersionSuffix: $[stageDependencies.Setup.Set_Variables.outputs['Set_Release_Version_Suffix.ReleaseVersionSuffix']]
      BuildDate : $[stageDependencies.Setup.Set_Variables.outputs['Set_Build_Date.BuildDate']]
      BuildTime : $[stageDependencies.Setup.Set_Variables.outputs['Set_Build_Time.BuildTime']]

    steps:
    - checkout: self
      submodules: true

    - template: flex-downloadPipelineArtifact.yml
      parameters:
        StepName: 'Download Pipeline Artifact - Win x64'
        ArtifactName: 'onnxruntime-win-x64'
        TargetPath: '$(Build.BinariesDirectory)/nuget-artifact'
        SpecificArtifact: ${{ parameters.specificArtifact }}
        BuildId: ${{ parameters.BuildId }}

    - template: flex-downloadPipelineArtifact.yml
      parameters:
        StepName: 'Download win-x86 Pipeline Artifact'
        ArtifactName: 'onnxruntime-win-x86'
        TargetPath: '$(Build.BinariesDirectory)/nuget-artifact'
        SpecificArtifact: ${{ parameters.specificArtifact }}
        BuildId: ${{ parameters.BuildId }}

    - template: flex-downloadPipelineArtifact.yml
      parameters:
        StepName: 'Download win-arm64 Pipeline Artifact'
        ArtifactName: 'onnxruntime-win-arm64'
        TargetPath: '$(Build.BinariesDirectory)/nuget-artifact'
        SpecificArtifact: ${{ parameters.specificArtifact }}
        BuildId: ${{ parameters.BuildId }}

    - template: flex-downloadPipelineArtifact.yml
      parameters:
        StepName: 'Download osx-x64 Pipeline Artifact'
        ArtifactName: 'onnxruntime-osx'
        TargetPath: '$(Build.BinariesDirectory)/nuget-artifact'
        SpecificArtifact: ${{ parameters.specificArtifact }}
        BuildId: ${{ parameters.BuildId }}

    - template: flex-downloadPipelineArtifact.yml
      parameters:
        StepName: 'Download linux-x64 Pipeline Artifact'
        ArtifactName: 'onnxruntime-linux-x64'
        TargetPath: '$(Build.BinariesDirectory)/nuget-artifact'
        SpecificArtifact: ${{ parameters.specificArtifact }}
        BuildId: ${{ parameters.BuildId }}

    - template: flex-downloadPipelineArtifact.yml
      parameters:
        StepName: 'Download linux-aarch64 Pipeline Artifact'
        ArtifactName: 'onnxruntime-linux-aarch64'
        TargetPath: '$(Build.BinariesDirectory)/nuget-artifact'
        SpecificArtifact: ${{ parameters.specificArtifact }}
        BuildId: ${{ parameters.BuildId }}

    - template: flex-downloadPipelineArtifact.yml
      parameters:
        StepName: 'Download iOS Pipeline Artifact'
        ArtifactName: 'onnxruntime-ios-full-xcframework'
        TargetPath: '$(Build.BinariesDirectory)/nuget-artifact'
        SpecificArtifact: ${{ parameters.specificArtifact }}
        BuildId: ${{ parameters.BuildId }}

    - template: flex-downloadPipelineArtifact.yml
      parameters:
        StepName: 'Download Android-full-aar Pipeline Artifact'
        ArtifactName: 'onnxruntime-android-full-aar'
        TargetPath: '$(Build.BinariesDirectory)/nuget-artifact'
        SpecificArtifact: ${{ parameters.specificArtifact }}
        BuildId: ${{ parameters.BuildId }}

    - template: flex-downloadPipelineArtifact.yml
      parameters:
        StepName: 'Download drop-extra Pipeline Artifact'
        ArtifactName: 'drop-extra'
        TargetPath: '$(Build.BinariesDirectory)/extra-artifact'
        SpecificArtifact: ${{ parameters.specificArtifact }}
        BuildId: ${{ parameters.BuildId }}

    - script: |
       dir
      workingDirectory: '$(Build.BinariesDirectory)/nuget-artifact'
      displayName: 'List artifacts'

    - template: set-version-number-variables-step.yml

    # Reconstruct the build dir
    - task: PowerShell@2
      displayName: 'Extract native libraries for addition to nuget native package'
      inputs:
        targetType: filePath
        filePath: $(Build.SourcesDirectory)\tools\ci_build\github\windows\extract_nuget_files.ps1

    - script: |
       mklink /D /J models C:\local\models
      workingDirectory: '$(Build.BinariesDirectory)'
      displayName: 'Create models link'
    - task: NuGetToolInstaller@0
      displayName: Use Nuget 6.10.x
      inputs:
        versionSpec: 6.10.x

    - task: PowerShell@2
      displayName: Install mobile workloads
      inputs:
        targetType: 'inline'
        script: |
          dotnet workload install android ios maccatalyst
        workingDirectory: '$(Build.SourcesDirectory)\csharp'

    - task: MSBuild@1
      displayName: 'Restore NuGet Packages and create project.assets.json'
      inputs:
        solution: '$(Build.SourcesDirectory)\csharp\OnnxRuntime.CSharp.sln'
        platform: 'Any CPU'
        configuration: RelWithDebInfo
        msbuildArguments: '-t:restore -p:OrtPackageId=$(OrtPackageId)'
        workingDirectory: '$(Build.SourcesDirectory)\csharp'

    - task: MSBuild@1
      displayName: 'Build C# bindings'
      inputs:
        solution: '$(Build.SourcesDirectory)\csharp\OnnxRuntime.CSharp.sln'
        platform: 'Any CPU'
        configuration: RelWithDebInfo
        msbuildArguments: '-p:OnnxRuntimeBuildDirectory="$(Build.BinariesDirectory)" -p:OrtPackageId=$(OrtPackageId) -p:IsReleaseBuild=${{ parameters.IsReleaseBuild }} -p:ReleaseVersionSuffix=$(ReleaseVersionSuffix) -p:PackageVersion=$(OnnxRuntimeVersion)'
        workingDirectory: '$(Build.SourcesDirectory)\csharp'

    - ${{ if eq(parameters.DoEsrp, true) }}:
      - template: win-esrp-dll.yml
        parameters:
          FolderPath: '$(Build.SourcesDirectory)\csharp\src\Microsoft.ML.OnnxRuntime\bin\RelWithDebInfo'
          DisplayName: 'ESRP - Sign C# dlls'
          DoEsrp: ${{ parameters.DoEsrp }}

    - task: UsePythonVersion@0
      displayName: 'Use Python'
      inputs:
        versionSpec: 3.8

    - task: MSBuild@1
      displayName: 'Build Nuget Packages'
      inputs:
        solution: '$(Build.SourcesDirectory)\csharp\OnnxRuntime.CSharp.proj'
        platform: 'Any CPU'
        configuration: RelWithDebInfo
        msbuildArguments: '-t:CreatePackage -p:OnnxRuntimeBuildDirectory="$(Build.BinariesDirectory)" -p:OrtPackageId=$(OrtPackageId) -p:IsReleaseBuild=${{ parameters.IsReleaseBuild }} -p:ReleaseVersionSuffix=$(ReleaseVersionSuffix) -p:CurrentTime=$(BuildTime) -p:CurrentDate=$(BuildDate)'
        workingDirectory: '$(Build.SourcesDirectory)\csharp'

    - task: CopyFiles@2
      displayName: 'Copy native nuget package to: $(Build.ArtifactStagingDirectory)'
      inputs:
        SourceFolder: '$(Build.BinariesDirectory)\RelWithDebInfo\RelWithDebInfo'
        Contents: '*.nupkg'
        TargetFolder: '$(Build.ArtifactStagingDirectory)'

    - task: CopyFiles@2
      displayName: 'Copy native nuget symbols package to: $(Build.ArtifactStagingDirectory)'
      inputs:
        SourceFolder: '$(Build.BinariesDirectory)\RelWithDebInfo\RelWithDebInfo'
        Contents: '*.snupkg'
        TargetFolder: '$(Build.ArtifactStagingDirectory)'

    - task: CopyFiles@2
      displayName: 'Copy managed nuget package to: $(Build.ArtifactStagingDirectory)'
      inputs:
        SourceFolder: '$(Build.SourcesDirectory)\csharp\src\Microsoft.ML.OnnxRuntime\bin\RelWithDebInfo'
        Contents: '*.nupkg'
        TargetFolder: '$(Build.ArtifactStagingDirectory)'

    - template: esrp_nuget.yml
      parameters:
        DisplayName: 'ESRP - sign NuGet package'
        FolderPath: '$(Build.ArtifactStagingDirectory)'
        DoEsrp: ${{ parameters.DoEsrp }}

    - template: validate-package.yml
      parameters:
        PackageType: 'nuget'
        PackagePath: '$(Build.ArtifactStagingDirectory)'
        PackageName: 'Microsoft.ML.OnnxRuntime.*nupkg'
        PlatformsSupported: 'win-x64,win-x86,linux-x64,linux-arm64,osx-x64'
        VerifyNugetSigning: false

    - task: PublishPipelineArtifact@0
      displayName: 'Publish Pipeline NuGet Artifact'
      inputs:
        artifactName: 'drop-signed-nuget-CPU'
        targetPath: '$(Build.ArtifactStagingDirectory)'


    - task: MSBuild@1
      displayName: 'Clean C#'
      inputs:
        solution: '$(Build.SourcesDirectory)\csharp\OnnxRuntime.CSharp.sln'
        platform: 'Any CPU'
        configuration: RelWithDebInfo
        msbuildArguments: '-t:Clean -p:OnnxRuntimeBuildDirectory="$(Build.BinariesDirectory)" -p:OrtPackageId=$(OrtPackageId)'
        workingDirectory: '$(Build.SourcesDirectory)\csharp'

    - template: component-governance-component-detection-steps.yml
      parameters :
        condition : 'succeeded'

    - task: mspremier.PostBuildCleanup.PostBuildCleanup-task.PostBuildCleanup@3
      displayName: 'Clean Agent Directories'
      condition: always()

- stage: Nodejs_Packaging
  dependsOn:
  - Windows_CI_GPU_DML_Dev
  - Windows_CI_GPU_DML_Dev_arm64
  - Linux_C_API_Packaging_CPU
  - Linux_C_API_Packaging_GPU
  - MacOS_C_API_Package_Publish
  - Windows_Packaging_CPU_x86_${{ parameters.BuildVariant }}
  - Windows_Packaging_CPU_x64_${{ parameters.BuildVariant }}
  - Windows_Packaging_CPU_arm64_${{ parameters.BuildVariant }}
  condition: succeeded()
  jobs:
  - job: Nodejs_Packaging
    workspace:
      clean: all
    pool: 'onnxruntime-Win-CPU-2022'
    variables:
      ${{ if eq(parameters.IsReleaseBuild, true) }}:
        NpmPackagingMode: 'release'
      ${{ if not(eq(parameters.IsReleaseBuild, true)) }}:
        NpmPackagingMode: 'dev'
      breakCodesignValidationInjection: ${{ parameters.DoEsrp }}

    steps:
    - checkout: self
      submodules: true

    - script: |
       echo.>>.gitattributes
       echo /js/** text=auto eol=lf>>.gitattributes
       rd /s /q js
       git checkout -- js/**
       git checkout -- .gitattributes
      workingDirectory: '$(Build.SourcesDirectory)'
      displayName: 'Testing: force EOL to lf on windows for /js/**'

    ##################################################################
    # Node.js binding artifacts preparation
    #
    # This stage prepares Node.js binding artifacts for publishing. The artifacts support the following platforms:
    #  - Windows x64 with DML support
    #  - Windows arm64 with DML support
    #  - Linux x64 with TensorRT support
    #  - Linux arm64 (CPU only)
    #  - macOS x64 (CPU only)
    #  - macOS arm64 (CPU only)
    #
    # ORT Node.js binding artifacts contain 2 parts:
    #  1. ONNX Runtime native shared libraries and their dependencies
    #     - Windows (x64, arm64):
    #       - onnxruntime.dll
    #       - DirectML.dll
    #     - Linux (x64, arm64):
    #       - libonnxruntime.so{.version}
    #       - libonnxruntime_providers_shared.so
    #       - libonnxruntime_providers_{provider}.so
    #     - macOS (x64, arm64):
    #       - libonnxruntime.dylib
    #  2. ONNX Runtime Node.js binding
    #     - onnxruntime_binding.node
    #
    # For windows platform, the artifact is named as 'onnxruntime-nodejs-win-x64-dml' for x64, and
    # 'onnxruntime-nodejs-win-arm64-dml' for arm64. Each artifact contains both (1) and (2).
    #
    # For Linux and macOS platforms, (1) and (2) are packed into separate artifacts.
    # The following artifacts contain (1):
    #  - onnxruntime-osx
    #  - onnxruntime-linux-x64-tensorrt
    #  - onnxruntime-linux-aarch64
    # The following artifacts contain (2):
    #  - drop-onnxruntime-nodejs-linux-x64-tensorrt
    #  - drop-onnxruntime-nodejs-linux-aarch64
    #  - drop-onnxruntime-nodejs-osx-x86_64
    #  - drop-onnxruntime-nodejs-osx-arm64
    #
    # All binary artifacts will eventually be put into folder before packaging 'onnxruntime-node':
    #  $(Build.SourcesDirectory)\js\node\bin\napi-v3\{os}\{cpu_arch}\
    #
    # {os} is one of 'win32', 'darwin', 'linux' and {cpu_arch} is one of 'x64', 'arm64'.

    - task: DownloadPipelineArtifact@0
      displayName: 'Download Pipeline Artifact - NuGet (OSX)'
      inputs:
        artifactName: 'onnxruntime-osx'
        targetPath: '$(Build.BinariesDirectory)/nuget-artifact'

    - task: DownloadPipelineArtifact@0
      displayName: 'Download Pipeline Artifact - NuGet (Linux x64)'
      inputs:
        artifactName: 'onnxruntime-linux-x64-tensorrt'
        targetPath: '$(Build.BinariesDirectory)/nuget-artifact'

    - task: DownloadPipelineArtifact@0
      displayName: 'Download Pipeline Artifact - NuGet (Linux aarch64)'
      inputs:
        artifactName: 'onnxruntime-linux-aarch64'
        targetPath: '$(Build.BinariesDirectory)/nuget-artifact'

    - task: DownloadPipelineArtifact@0
      displayName: 'Download Pipeline Artifact - Nodejs (Win x64)'
      inputs:
        artifactName: 'drop-onnxruntime-nodejs-win-x64-dml'
        targetPath: '$(Build.BinariesDirectory)/nodejs-artifacts/win32/x64/'

    - task: DownloadPipelineArtifact@0
      displayName: 'Download Pipeline Artifact - Nodejs (Win ARM64)'
      inputs:
        artifactName: 'drop-onnxruntime-nodejs-win-arm64-dml'
        targetPath: '$(Build.BinariesDirectory)/nodejs-artifacts/win32/arm64/'

    - task: DownloadPipelineArtifact@0
      displayName: 'Download Pipeline Artifact - Nodejs (macOS x86_64)'
      inputs:
        artifactName: 'drop-onnxruntime-nodejs-osx-x86_64'
        targetPath: '$(Build.BinariesDirectory)/nodejs-artifacts/darwin/x64/'

    - task: DownloadPipelineArtifact@0
      displayName: 'Download Pipeline Artifact - Nodejs (macOS arm64)'
      inputs:
        artifactName: 'drop-onnxruntime-nodejs-osx-arm64'
        targetPath: '$(Build.BinariesDirectory)/nodejs-artifacts/darwin/arm64/'

    - task: DownloadPipelineArtifact@0
      displayName: 'Download Pipeline Artifact - Nodejs (Linux x64)'
      inputs:
        artifactName: 'drop-onnxruntime-nodejs-linux-x64-tensorrt'
        targetPath: '$(Build.BinariesDirectory)/nodejs-artifacts/linux/x64/'

    - task: DownloadPipelineArtifact@0
      displayName: 'Download Pipeline Artifact - Nodejs (Linux aarch64)'
      inputs:
        artifactName: 'drop-onnxruntime-nodejs-linux-aarch64'
        targetPath: '$(Build.BinariesDirectory)/nodejs-artifacts/linux/arm64/'

    - task: DownloadPipelineArtifact@0
      displayName: 'Download Pipeline Artifact - NuGet'
      inputs:
        artifactName: 'drop-extra'
        targetPath: '$(Build.BinariesDirectory)/extra-artifact'

    - task: PowerShell@2
      displayName: 'PowerShell Script'
      inputs:
        targetType: filePath
        filePath: $(Build.SourcesDirectory)\tools\ci_build\github\windows\extract_nuget_files.ps1

    - script: |
       dir
      workingDirectory: '$(Build.BinariesDirectory)/nuget-artifact'
      displayName: 'List artifacts'

    - script: |
       npm ci
      workingDirectory: '$(Build.SourcesDirectory)/js'
      displayName: 'Install NPM packages /js'
    - script: |
       npm ci
      workingDirectory: '$(Build.SourcesDirectory)/js/common'
      displayName: 'Install NPM packages /js/common'
    - script: |
       npm ci
      workingDirectory: '$(Build.SourcesDirectory)/js/node'
      displayName: 'Install NPM packages /js/node'

    # Node.js binding win32/x64
    - task: CopyFiles@2
      displayName: 'Copy binaries to: $(Build.SourcesDirectory)\js\node\bin\napi-v3\win32\x64\'
      inputs:
        SourceFolder: '$(Build.BinariesDirectory)\nodejs-artifacts\win32\x64'
        Contents: |
          *.dll
          *.node
        TargetFolder: '$(Build.SourcesDirectory)\js\node\bin\napi-v3\win32\x64'

    # Node.js binding win32/arm64
    - task: CopyFiles@2
      displayName: 'Copy binaries to: $(Build.SourcesDirectory)\js\node\bin\napi-v3\win32\arm64\'
      inputs:
        SourceFolder: '$(Build.BinariesDirectory)\nodejs-artifacts\win32\arm64'
        Contents: |
          *.dll
          *.node
        TargetFolder: '$(Build.SourcesDirectory)\js\node\bin\napi-v3\win32\arm64'

    # Node.js binding linux/x64
    - task: CopyFiles@2
      displayName: 'Copy nuget binaries to: $(Build.SourcesDirectory)\js\node\bin\napi-v3\linux\x64\'
      inputs:
        SourceFolder: '$(Build.BinariesDirectory)\RelWithDebInfo\RelWithDebInfo\nuget-artifacts\onnxruntime-linux-x64-tensorrt\lib'
        Contents: |
          libonnxruntime.so.*
          libonnxruntime_providers_shared.so
        TargetFolder: '$(Build.SourcesDirectory)\js\node\bin\napi-v3\linux\x64'
    - task: CopyFiles@2
      displayName: 'Copy nodejs binaries to: $(Build.SourcesDirectory)\js\node\bin\napi-v3\linux\x64\'
      inputs:
        SourceFolder: '$(Build.BinariesDirectory)\nodejs-artifacts\linux\x64'
        Contents: '*.node'
        TargetFolder: '$(Build.SourcesDirectory)\js\node\bin\napi-v3\linux\x64'

    # Node.js binding linux/arm64
    - task: CopyFiles@2
      displayName: 'Copy nuget binaries to: $(Build.SourcesDirectory)\js\node\bin\napi-v3\linux\arm64\'
      inputs:
        SourceFolder: '$(Build.BinariesDirectory)\RelWithDebInfo\RelWithDebInfo\nuget-artifacts\onnxruntime-linux-aarch64\lib'
        Contents: 'libonnxruntime.so.*'
        TargetFolder: '$(Build.SourcesDirectory)\js\node\bin\napi-v3\linux\arm64'
    - task: CopyFiles@2
      displayName: 'Copy nodejs binaries to: $(Build.SourcesDirectory)\js\node\bin\napi-v3\linux\arm64\'
      inputs:
        SourceFolder: '$(Build.BinariesDirectory)\nodejs-artifacts\linux\arm64'
        Contents: '*.node'
        TargetFolder: '$(Build.SourcesDirectory)\js\node\bin\napi-v3\linux\arm64'

    # Node.js binding darwin/x64
    - task: CopyFiles@2
      displayName: 'Copy nuget binaries to: $(Build.SourcesDirectory)\js\node\bin\napi-v3\darwin\x64\'
      inputs:
        SourceFolder: '$(Build.BinariesDirectory)\RelWithDebInfo\RelWithDebInfo\nuget-artifacts\onnxruntime-osx-x86_64\lib'
        Contents: 'libonnxruntime.*.dylib'
        TargetFolder: '$(Build.SourcesDirectory)\js\node\bin\napi-v3\darwin\x64'
    - task: CopyFiles@2
      displayName: 'Copy nodejs binaries to: $(Build.SourcesDirectory)\js\node\bin\napi-v3\darwin\x64\'
      inputs:
        SourceFolder: '$(Build.BinariesDirectory)\nodejs-artifacts\darwin\x64'
        Contents: '*.node'
        TargetFolder: '$(Build.SourcesDirectory)\js\node\bin\napi-v3\darwin\x64'

    # Node.js binding darwin/arm64
    - task: CopyFiles@2
      displayName: 'Copy nuget binaries to: $(Build.SourcesDirectory)\js\node\bin\napi-v3\darwin\arm64\'
      inputs:
        SourceFolder: '$(Build.BinariesDirectory)\RelWithDebInfo\RelWithDebInfo\nuget-artifacts\onnxruntime-osx-arm64\lib'
        Contents: 'libonnxruntime.*.dylib'
        TargetFolder: '$(Build.SourcesDirectory)\js\node\bin\napi-v3\darwin\arm64'
    - task: CopyFiles@2
      displayName: 'Copy nodejs binaries to: $(Build.SourcesDirectory)\js\node\bin\napi-v3\darwin\arm64\'
      inputs:
        SourceFolder: '$(Build.BinariesDirectory)\nodejs-artifacts\darwin\arm64'
        Contents: '*.node'
        TargetFolder: '$(Build.SourcesDirectory)\js\node\bin\napi-v3\darwin\arm64'

    - task: PowerShell@2
      inputs:
        filePath: '$(Build.SourcesDirectory)\tools\ci_build\github\js\pack-npm-packages.ps1'
        arguments: '$(NpmPackagingMode) $(Build.SourcesDirectory) node'
        workingDirectory: $(Build.BinariesDirectory)
        errorActionPreference: stop
      displayName: 'Pack NPM packages'

    - task: CopyFiles@2
      displayName: 'Copy onnxruntime-common package to staging directory'
      inputs:
        SourceFolder: '$(Build.SourcesDirectory)/js/common/'
        Contents: 'onnxruntime-common-*.tgz'
        TargetFolder: '$(Build.ArtifactStagingDirectory)'

    - task: CopyFiles@2
      displayName: 'Copy onnxruntime-node package to staging directory'
      inputs:
        SourceFolder: '$(Build.SourcesDirectory)/js/node/'
        Contents: 'onnxruntime-node-*.tgz'
        TargetFolder: '$(Build.ArtifactStagingDirectory)'

    - task: PublishPipelineArtifact@0
      displayName: 'Publish NPM packages files'
      inputs:
        artifactName: 'NPM_packages'
        targetPath: '$(Build.ArtifactStagingDirectory)'

    - template: component-governance-component-detection-steps.yml
      parameters :
        condition : 'succeeded'

    - task: mspremier.PostBuildCleanup.PostBuildCleanup-task.PostBuildCleanup@3
      displayName: 'Clean Agent Directories'
      condition: always()

- template: ../nuget/templates/test_win.yml
  parameters:
    AgentPool : 'onnxruntime-Win-CPU-2022'
    Skipx86Tests : false
    NugetPackageName : 'Microsoft.ML.OnnxRuntime'
    ArtifactSuffix: 'CPU'
    SpecificArtifact: ${{ parameters.SpecificArtifact }}
    BuildId: ${{ parameters.BuildId }}

- template: ../nuget/templates/test_linux.yml
  parameters:
    AgentPool : onnxruntime-Ubuntu2204-AMD-CPU
    NugetPackageName : 'Microsoft.ML.OnnxRuntime'
    ArtifactSuffix: 'CPU'
    SpecificArtifact: ${{ parameters.SpecificArtifact }}
    BuildId: ${{ parameters.BuildId }}

- template: ../nuget/templates/test_macos.yml
  parameters:
    AgentPool : macOS-13
    ArtifactSuffix: 'CPU'

- template: ../nodejs/templates/test_win.yml
  parameters:
    AgentPool : 'onnxruntime-Win-CPU-2022'
    StageSuffix : 'Win_CPU_x64'

- template: ../nodejs/templates/test_linux.yml
  parameters:
    AgentPool : 'Azure-Pipelines-EO-Ubuntu-2004-aiinfra'
    StageSuffix : 'Linux_CPU_x64'

- template: ../nodejs/templates/test_macos.yml
  parameters:
    StageSuffix : 'macOS_CPU_x64'

- template: final-jar-testing.yml
  parameters:
    OS: Windows
    BuildId: ${{ parameters.BuildId }}
    SpecificArtifact: ${{ parameters.SpecificArtifact }}
    PoolName: 'onnxruntime-Win-CPU-2022'

- template: final-jar-testing.yml
  parameters:
    OS: Linux
    BuildId: ${{ parameters.BuildId }}
    SpecificArtifact: ${{ parameters.SpecificArtifact }}
    PoolName: 'onnxruntime-Ubuntu2204-AMD-CPU'

- template: final-jar-testing.yml
  parameters:
    OS: MacOS
    BuildId: ${{ parameters.BuildId }}
    SpecificArtifact: ${{ parameters.SpecificArtifact }}
    PoolName: 'macOS-13'<|MERGE_RESOLUTION|>--- conflicted
+++ resolved
@@ -71,12 +71,9 @@
       artifactName: 'onnxruntime-android-full-aar'
       job_name_suffix: 'Full'
       publish_executables: '1'
-<<<<<<< HEAD
+      enable_code_sign: ${{ parameters.DoEsrp }}
       packageName: 'onnxruntime-android'
-=======
-      enable_code_sign: ${{ parameters.DoEsrp }}
-
->>>>>>> 25b1c38e
+
   - template: android-java-api-aar-test.yml
     parameters:
       artifactName: 'onnxruntime-android-full-aar'
@@ -92,6 +89,7 @@
       artifactName: 'onnxruntime-android-qnn-aar'
       job_name_suffix: 'QNN'
       publish_executables: '0'
+      enable_code_sign: ${{ parameters.DoEsrp }}
       packageName: 'onnxruntime-android-qnn'
   #TODO: Add test job for QNN Android AAR
 
