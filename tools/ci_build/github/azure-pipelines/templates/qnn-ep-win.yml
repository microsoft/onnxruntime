--- conflicted
+++ resolved
@@ -1,9 +1,5 @@
 parameters:
-<<<<<<< HEAD
-  QnnSdk: '2.31.0.250130'
-=======
   QnnSdk: '2.32.0.250228'
->>>>>>> 39e585ff
   build_config: 'RelWithDebInfo'
   IsReleaseBuild: false
   DoEsrp: false
@@ -120,14 +116,6 @@
           artifactNameNoVersionString: 'onnxruntime-win-${{ parameters.buildPlatform }}-qnn'
           DoEsrp: ${{ parameters.DoEsrp }}
 
-<<<<<<< HEAD
-      - task: CmdLine@2
-        displayName: 'Print contents of binaries directory'
-        inputs:
-          script: |
-            dir $(Build.BinariesDirectory)\${{ parameters.build_config }}\${{ parameters.build_config }}
-
-=======
     - task: MSBuild@1
       displayName: 'Restore NuGet Packages and create project.assets.json'
       inputs:
@@ -147,69 +135,11 @@
         workingDirectory: '$(Build.SourcesDirectory)\csharp'
 
     - ${{ if eq(parameters.DoEsrp, true) }}:
->>>>>>> 39e585ff
       - template: win-esrp-dll.yml
         parameters:
           FolderPath: '$(Build.SourcesDirectory)\csharp\src\Microsoft.ML.OnnxRuntime\bin\${{ parameters.build_config }}'
           DisplayName: 'ESRP - Sign C# dlls'
           DoEsrp: ${{ parameters.DoEsrp }}
-<<<<<<< HEAD
-          Pattern: 'onnxruntime*.dll'
-
-      - task: MSBuild@1
-        displayName: 'Restore NuGet Packages and create project.assets.json'
-        inputs:
-          solution: '$(Build.SourcesDirectory)\csharp\OnnxRuntime.DesktopOnly.CSharp.sln'
-          platform: 'Any CPU'
-          configuration: ${{ parameters.build_config }}
-          msbuildArguments: '-t:restore -p:OrtPackageId=$(OrtPackageId)'
-          workingDirectory: '$(Build.SourcesDirectory)\csharp'
-
-      - task: MSBuild@1
-        displayName: 'Build C# bindings'
-        inputs:
-          solution: '$(Build.SourcesDirectory)\csharp\OnnxRuntime.DesktopOnly.CSharp.sln'
-          platform: 'Any CPU'
-          configuration: ${{ parameters.build_config }}
-          msbuildArguments: '-p:OnnxRuntimeBuildDirectory="$(Build.BinariesDirectory)" -p:OrtPackageId=$(OrtPackageId) -p:IsReleaseBuild=${{ parameters.IsReleaseBuild }}'
-          workingDirectory: '$(Build.SourcesDirectory)\csharp'
-
-      - ${{ if eq(parameters.DoEsrp, true) }}:
-        - template: win-esrp-dll.yml
-          parameters:
-            FolderPath: '$(Build.SourcesDirectory)\csharp\src\Microsoft.ML.OnnxRuntime\bin\${{ parameters.build_config }}'
-            DisplayName: 'ESRP - Sign C# dlls'
-            DoEsrp: ${{ parameters.DoEsrp }}
-
-      - task: MSBuild@1
-        displayName: 'Build Nuget Packages'
-        inputs:
-          solution: '$(Build.SourcesDirectory)\csharp\OnnxRuntime.CSharp.proj'
-          platform: 'Any CPU'
-          configuration: ${{ parameters.build_config }}
-          msbuildArguments: '-t:CreatePackage -p:OnnxRuntimeBuildDirectory="$(Build.BinariesDirectory)" -p:OrtPackageId=$(OrtPackageId) -p:IsReleaseBuild=${{ parameters.IsReleaseBuild }} -p:TargetArchitecture=$(targetArchitecture)'
-          workingDirectory: '$(Build.SourcesDirectory)\csharp'
-
-      - task: CopyFiles@2
-        displayName: 'Copy native nuget package to: $(Build.ArtifactStagingDirectory)'
-        inputs:
-          SourceFolder: '$(Build.BinariesDirectory)\${{ parameters.build_config }}\${{ parameters.build_config }}'
-          Contents: '*.nupkg'
-          TargetFolder: '$(Build.ArtifactStagingDirectory)'
-
-      - task: CopyFiles@2
-        displayName: 'Copy native nuget symbols package to: $(Build.ArtifactStagingDirectory)'
-        inputs:
-          SourceFolder: '$(Build.BinariesDirectory)\${{ parameters.build_config }}\${{ parameters.build_config }}'
-          Contents: '*.snupkg'
-          TargetFolder: '$(Build.ArtifactStagingDirectory)'
-
-      - task: PublishPipelineArtifact@0
-        displayName: 'Publish Pipeline x64 NuGet Artifact'
-        inputs:
-          artifactName: ${{ parameters.ArtifactName }}
-          targetPath: '$(Build.ArtifactStagingDirectory)'
-=======
 
     - task: MSBuild@1
       displayName: 'Build Nuget Packages'
@@ -238,5 +168,4 @@
       displayName: 'Publish Pipeline x64 NuGet Artifact'
       inputs:
         artifactName: ${{ parameters.ArtifactName }}
-        targetPath: '$(Build.ArtifactStagingDirectory)'
->>>>>>> 39e585ff
+        targetPath: '$(Build.ArtifactStagingDirectory)'