parameters:
- name: buildConfig
  displayName: Configuration to build
  type: string
  default: 'Release'

- name: buildSettings
  displayName: Path to the build setting file
  type: string
  default: ''

- name: includedOpsConfig
  displayName: Path to the included ops config file
  type: string
  default: ''

- name: artifactName
  displayName: Artifact Name
  type: string
  default: ''

- name: job_name_suffix
  displayName: Job name
  type: string
  default: ''

- name: publish_executables
  # The executables will only be published if the publish_executables is set to "1"
  displayName: Publish executables such as onnxruntime_perf_test, ...
  type: string
  default: '0'

- name: pool_name
  displayName: Pool name
  type: string
  default: 'onnxruntime-Ubuntu2204-AMD-CPU'

- name: packageName
  displayName: Package Name
  type: string
  default: 'onnxruntime-android'
- name: enable_code_sign
  displayName: Use GPG to sign the jars
  type: boolean

- name: ReleaseVersionSuffix
  displayName: Release Version Suffix
  type: string
  default: ''

- name: QnnSDKVersion
  displayName: QNN SDK Version
  type: string
  default: '2.31.0.250130'

- name: is1ES
  displayName: Is 1ES pipeline
  type: boolean
  default: false

jobs:
- job: Android_Java_API_AAR_Packaging_${{ parameters.job_name_suffix }}
  timeoutInMinutes: 120
  workspace:
    clean: all
  pool:
<<<<<<< HEAD
    name: ${{parameters.pool_name}}
    os: Linux
=======
    name: ${{ parameters.pool_name }}
    ${{ if or(contains(parameters.pool_name, 'ubuntu'), contains(parameters.PoolName, 'linux')) }}:
      os: linux
    ${{ if contains(parameters.pool_name, 'win')}}:
      os: windows
    ${{ if contains(parameters.pool_name, 'mac')}}:
      os: macOS
>>>>>>> 3cd94b82


  variables:
    artifacts_directory: $(Build.BinariesDirectory)/.artifacts

  steps:
  - checkout: self
    clean: true
    submodules: none

  - task: CmdLine@2
    displayName: Create artifacts directory
    inputs:
      script: |
        # Create a folder for artifacts
        mkdir -p $(artifacts_directory)
      workingDirectory: $(Build.BinariesDirectory)

  - template: get-docker-image-steps.yml
    parameters:
      Dockerfile: tools/ci_build/github/linux/docker/inference/x86_64/default/cpu/Dockerfile
      Context: tools/ci_build/github/linux/docker/inference/x86_64/default/cpu
      DockerBuildArgs: "--build-arg BUILD_UID=$( id -u )"
      Repository: onnxruntimecpubuildcentos8x64_packaging

  - template: set-version-number-variables-step.yml

  - template: use-android-ndk.yml

  - ${{ if contains(parameters.packageName, 'qnn') }}:
    - template: jobs/download_linux_qnn_sdk.yml
      parameters:
        QnnSDKVersion: '${{parameters.QnnSDKVersion}}'

  - task: CmdLine@2
    displayName: Build Android AAR Packages
    inputs:
      script: |
        set -e -x
        NDK_HOME=$(realpath $ANDROID_NDK_HOME)
        mkdir $(Build.BinariesDirectory)/.build_settings
        cp ${{parameters.buildSettings}} $(Build.BinariesDirectory)/.build_settings/build_settings.json
        [ -f "${{parameters.includedOpsConfig}}" ] && \
          cp ${{parameters.includedOpsConfig}} $(Build.BinariesDirectory)/.build_settings/include_ops_and_types.config

         # Mount qnn volume if building qnn android package
        if [[ ${{ parameters.packageName }} == *qnn* ]]; then
          QNN_VOLUME="--volume $(QnnSDKRootDir):/qnn_home"
          USE_QNN="1"
        else
          QNN_VOLUME=""
          USE_QNN="0"
        fi
        docker run -e SYSTEM_COLLECTIONURI --rm \
          --volume $(Build.SourcesDirectory):/onnxruntime_src \
          --volume $(Build.BinariesDirectory):/build \
          --volume $ANDROID_HOME:/android_home \
          --volume $NDK_HOME:/ndk_home \
          --volume $(artifacts_directory):/home/onnxruntimedev/.artifacts \
          --volume $(Build.BinariesDirectory)/.build_settings:/home/onnxruntimedev/.build_settings \
          $QNN_VOLUME \
          -e NIGHTLY_BUILD \
          -e BUILD_BUILDNUMBER \
          -e BUILD_CONFIG=${{parameters.buildConfig}} \
          -e ORT_VERSION=$(OnnxRuntimeVersion) \
          -e PUBLISH_EXECUTABLES=${{parameters.publish_executables}} \
          -e PACKAGE_NAME=${{parameters.packageName}} \
          -e RELEASE_VERSION_SUFFIX=${{parameters.ReleaseVersionSuffix}} \
          onnxruntimecpubuildcentos8x64_packaging \
            /bin/bash /onnxruntime_src/tools/ci_build/github/android/build_aar_and_copy_artifacts.sh $USE_QNN
      workingDirectory: $(Build.SourcesDirectory)


  - ${{ if eq(parameters['enable_code_sign'], 'true') }}:
    - template: jar-maven-signing-linux.yml
      parameters:
        JarFileDirectory: '$(artifacts_directory)'
<<<<<<< HEAD

  - task: 1ES.PublishPipelineArtifact@1
    inputs:
      path: '$(artifacts_directory)'
      artifact: '${{parameters.artifactName}}'
=======
  - ${{ if eq(parameters.is1ES, false) }}:
    - task: PublishPipelineArtifact@1
      inputs:
        targetPath: '$(artifacts_directory)'
        artifactName: '${{parameters.artifactName}}'
  - ${{ if eq(parameters.is1ES, true) }}:
    - task: 1ES.PublishPipelineArtifact@1
      inputs:
        targetPath: '$(artifacts_directory)'
        artifactName: '${{parameters.artifactName}}'
>>>>>>> 3cd94b82
<|MERGE_RESOLUTION|>--- conflicted
+++ resolved
@@ -64,10 +64,6 @@
   workspace:
     clean: all
   pool:
-<<<<<<< HEAD
-    name: ${{parameters.pool_name}}
-    os: Linux
-=======
     name: ${{ parameters.pool_name }}
     ${{ if or(contains(parameters.pool_name, 'ubuntu'), contains(parameters.PoolName, 'linux')) }}:
       os: linux
@@ -75,7 +71,6 @@
       os: windows
     ${{ if contains(parameters.pool_name, 'mac')}}:
       os: macOS
->>>>>>> 3cd94b82
 
 
   variables:
@@ -153,13 +148,6 @@
     - template: jar-maven-signing-linux.yml
       parameters:
         JarFileDirectory: '$(artifacts_directory)'
-<<<<<<< HEAD
-
-  - task: 1ES.PublishPipelineArtifact@1
-    inputs:
-      path: '$(artifacts_directory)'
-      artifact: '${{parameters.artifactName}}'
-=======
   - ${{ if eq(parameters.is1ES, false) }}:
     - task: PublishPipelineArtifact@1
       inputs:
@@ -169,5 +157,4 @@
     - task: 1ES.PublishPipelineArtifact@1
       inputs:
         targetPath: '$(artifacts_directory)'
-        artifactName: '${{parameters.artifactName}}'
->>>>>>> 3cd94b82
+        artifactName: '${{parameters.artifactName}}'