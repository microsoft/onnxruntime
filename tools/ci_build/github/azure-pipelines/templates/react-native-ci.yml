--- conflicted
+++ resolved
@@ -62,21 +62,14 @@
   dependsOn: '${{parameters.InitialStageDependsOn}}'
   jobs:
   - job: ReactNative_CI_iOS
-<<<<<<< HEAD
-    pool:
-      name: 'Azure Pipelines'
-      image: 'macOS-14'
-      os: 'macOS'
-=======
     ${{ if eq(parameters.is1ES, false) }}:
       pool:
-        vmImage: 'macOS-13'
+        vmImage: 'macOS-14'
     ${{ if eq(parameters.is1ES, true) }}:
       pool:
         name: 'Azure Pipelines'
-        image: 'macOS-13'
+        image: 'macOS-14'
         os: 'macOS'
->>>>>>> 6bb6d791
 
     timeoutInMinutes: 120
 
