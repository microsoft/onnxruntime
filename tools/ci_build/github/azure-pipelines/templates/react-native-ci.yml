--- conflicted
+++ resolved
@@ -45,10 +45,7 @@
       enable_code_sign: '${{parameters.enable_code_sign}}'
       pool_name: '${{parameters.PoolName}}'
       packageName: 'onnxruntime-android'
-<<<<<<< HEAD
-=======
       is1ES: '${{parameters.is1ES}}'
->>>>>>> 39e585ff
 - stage: ReactNative_CI_Android
   displayName: ReactNative_CI_Android
   dependsOn: Build_Android_Packages
@@ -58,22 +55,13 @@
       PackageName: '${{parameters.PackageName}}'
       ArtifactName: 'onnxruntime-android-full-aar'
       NpmPackagingMode: '${{parameters.NpmPackagingMode}}'
-<<<<<<< HEAD
-=======
       is1ES: '${{parameters.is1ES}}'
->>>>>>> 39e585ff
 
 - stage: ReactNative_CI_iOS
   displayName: ReactNative_CI_iOS
   dependsOn: '${{parameters.InitialStageDependsOn}}'
   jobs:
   - job: ReactNative_CI_iOS
-<<<<<<< HEAD
-    pool:
-      vmImage: 'macOS-13'
-
-    timeoutInMinutes: 90
-=======
     ${{ if eq(parameters.is1ES, false) }}:
       pool:
         vmImage: 'macOS-14'
@@ -84,7 +72,6 @@
         os: 'macOS'
 
     timeoutInMinutes: 120
->>>>>>> 39e585ff
 
     variables:
       runCodesignValidationInjection: false
@@ -141,49 +128,7 @@
         brew install applesimutils
       displayName: Install applesimutils tools required by detox ios
 
-<<<<<<< HEAD
-    - script: |
-        npm ci
-      workingDirectory: '$(Build.SourcesDirectory)/js'
-      displayName: npm ci js
-
-    - script: |
-        npm ci
-      workingDirectory: '$(Build.SourcesDirectory)/js/common'
-      displayName: npm ci js/common
-
-    - script: |
-        yarn
-      workingDirectory: '$(Build.SourcesDirectory)/js/react_native'
-      displayName: yarn js/react_native
-
-    - task: PowerShell@2
-      inputs:
-        filePath: '$(Build.SourcesDirectory)/tools/ci_build/github/js/pack-npm-packages.ps1'
-        arguments: '"-dev.$(Get-Date -Format yyyyMMdd)-$(git rev-parse --short HEAD)" $(Build.SourcesDirectory) react_native'
-        workingDirectory: '$(Build.SourcesDirectory)'
-        errorActionPreference: stop
-      env:
-        ORT_JS_PACK_MODE: e2e
-      displayName: Pack NPM packages
-
-    - script: |
-        set -x -e
-        mv $(Build.SourcesDirectory)/js/common/onnxruntime-common*.tgz onnxruntime-common.tgz
-        yarn add --no-lockfile file:./onnxruntime-common.tgz
-        mv $(Build.SourcesDirectory)/js/react_native/onnxruntime-react-native*.tgz onnxruntime-react-native.tgz
-        yarn add --no-lockfile file:./onnxruntime-react-native.tgz
-        yarn
-      workingDirectory: '$(Build.SourcesDirectory)/js/react_native/e2e'
-      displayName: Bootstrap Android and iOS e2e tests
-=======
     - template: ../stages/jobs/steps/react-native-bootstrap-steps.yml
->>>>>>> 39e585ff
-
-    - script: |
-        yarn add --dev jest-junit
-      workingDirectory: '$(Build.SourcesDirectory)/js/react_native/e2e'
-      displayName: install jest junit reporter js/react_native/e2e
 
     - script: |
         ORT_C_LOCAL_POD_PATH=$(Build.BinariesDirectory)/ios-full-pod/onnxruntime-c \
@@ -282,16 +227,4 @@
 
     - template: explicitly-defined-final-tasks.yml
 
-<<<<<<< HEAD
-    - task: PublishPipelineArtifact@1
-      inputs:
-        artifact: ios_e2e_test_logs_$(Build.BuildId)_$(Build.BuildNumber)_$(System.JobAttempt)
-        targetPath: '$(Build.SourcesDirectory)/js/react_native/e2e/artifacts'
-      condition: succeededOrFailed()
-      displayName: Publish React Native Detox E2E test logs
-
-    - template: explicitly-defined-final-tasks.yml
-
-=======
->>>>>>> 39e585ff
-
+
