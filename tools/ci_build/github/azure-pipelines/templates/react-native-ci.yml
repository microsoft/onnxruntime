--- conflicted
+++ resolved
@@ -155,13 +155,9 @@
       displayName: Pack NPM packages
 
     - script: |
-<<<<<<< HEAD
         set -e -x
         npm install
         ls node_modules
-=======
-        set -x -e
->>>>>>> 18725277
         mv $(Build.SourcesDirectory)/js/common/onnxruntime-common*.tgz onnxruntime-common.tgz
         mv $(Build.SourcesDirectory)/js/react_native/onnxruntime-react-native*.tgz onnxruntime-react-native.tgz
         npm install ./onnxruntime-common.tgz
@@ -174,7 +170,7 @@
       displayName: Bootstrap Android and iOS e2e tests
 
     - script: |
-        yarn add --dev jest-junit
+        npm install --save-dev jest-junit
       workingDirectory: '$(Build.SourcesDirectory)/js/react_native/e2e'
       displayName: install jest junit reporter js/react_native/e2e
 
@@ -191,32 +187,6 @@
       displayName: Pod install for onnxruntime react native ios e2e tests
 
     - script: |
-<<<<<<< HEAD
-        npm install --save-dev jest-junit
-      workingDirectory: '$(Build.SourcesDirectory)/js/react_native/e2e'
-      displayName: install jest junit reporter js/react_native/e2e
-
-    - script: |
-       keytool -genkey -v -keystore debug.keystore -alias androiddebugkey -storepass android \
-         -keypass android -keyalg RSA -keysize 2048 -validity 999999 -dname "CN=Android Debug,O=Android,C=US"
-      workingDirectory: '$(Build.SourcesDirectory)/js/react_native/e2e/android'
-      displayName: Generate a debug keystore
-
-    - task: CopyFiles@2
-      inputs:
-        sourceFolder: $(Build.BinariesDirectory)/android-full-aar
-        contents: onnxruntime-*.aar
-        targetFolder: $(Build.SourcesDirectory)/js/react_native/e2e/android/app/libs
-      displayName: Copy Android package to Android e2e test directory
-
-    - script: |
-        detox build --configuration android.emu.release
-      workingDirectory: '$(Build.SourcesDirectory)/js/react_native/e2e'
-      displayName: Build React Native Detox Android e2e Tests
-
-    - script: |
-=======
->>>>>>> 18725277
         detox build --configuration ios.sim.release
       workingDirectory: '$(Build.SourcesDirectory)/js/react_native/e2e'
       displayName: Build React Native Detox iOS e2e Tests
