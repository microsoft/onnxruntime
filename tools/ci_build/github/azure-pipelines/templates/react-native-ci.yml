parameters:
- name: NpmPackagingMode
  displayName: 'NPM packages publish configuration'
  type: string
  default: 'dev'
- name: BuildConfig
  displayName: 'Build config'
  type: string
  values:
  - 'Release'
  - 'MinSizeRel'
  - 'Debug'
  - 'RelWithDebugInfo'
  default: 'Release'
- name: PoolName
  displayName: 'Pool name'
  type: string
- name: PackageName
  displayName: 'Package name'
  type: string
  default: 'NPM_packages'
- name: InitialStageDependsOn
  displayName: 'Stage that the initial stage of react-native-ci depends on'
  type: string
  default: ''

- name: enable_code_sign
  displayName: Use GPG to sign the jars
  type: boolean

- name: is1ES
  type: boolean
  default: false
stages:
- stage: Build_Android_Packages
  displayName: Build_Android_Packages
  dependsOn: '${{parameters.InitialStageDependsOn}}'
  jobs:
  - template: android-java-api-aar.yml
    parameters:
      buildConfig: '${{parameters.BuildConfig}}'
      buildSettings: '$(Build.SourcesDirectory)/tools/ci_build/github/js/react_native_e2e_full_aar_build_settings.json'
      artifactName: 'onnxruntime-android-full-aar'
      job_name_suffix: 'For_React_Native'
      enable_code_sign: '${{parameters.enable_code_sign}}'
      pool_name: '${{parameters.PoolName}}'
      packageName: 'onnxruntime-android'
      is1ES: '${{parameters.is1ES}}'
- stage: ReactNative_CI_Android
  displayName: ReactNative_CI_Android
  dependsOn: Build_Android_Packages
  jobs:
  - template: ../stages/jobs/react-natvie-andriod-e2e-test-job.yml
    parameters:
      PackageName: '${{parameters.PackageName}}'
      ArtifactName: 'onnxruntime-android-full-aar'
      NpmPackagingMode: '${{parameters.NpmPackagingMode}}'
      is1ES: '${{parameters.is1ES}}'

- stage: ReactNative_CI_iOS
  displayName: ReactNative_CI_iOS
  dependsOn: '${{parameters.InitialStageDependsOn}}'
  jobs:
  - job: ReactNative_CI_iOS
<<<<<<< HEAD
    pool:
      name: 'Azure Pipelines'
      image: 'macOS-13'
      os: 'macOS'
=======
    ${{ if eq(parameters.is1ES, false) }}:
      pool:
        vmImage: 'macOS-13'
    ${{ if eq(parameters.is1ES, true) }}:
      pool:
        name: 'Azure Pipelines'
        image: 'macOS-13'
        os: 'macOS'
>>>>>>> df1cc285

    timeoutInMinutes: 120

    variables:
      runCodesignValidationInjection: false
      TODAY: $[format('{0:dd}{0:MM}{0:yyyy}', pipeline.startTime)]
      ORT_CACHE_DIR: '$(Pipeline.Workspace)/ccache_ort'

    steps:
    - template: use-xcode-version.yml
    - task: UsePythonVersion@0
      displayName: Use python 3.12
      inputs:
        versionSpec: "3.12"
        addToPath: true
        architecture: "x64"

    - script: |
        pip install -r tools/ci_build/github/apple/ios_packaging/requirements.txt
      displayName: "Install Python requirements"
    # Build the iOS package
    - template: mac-build-step-with-cache.yml
      parameters:
        WithCache: true
        Today: $(TODAY)
        AdditionalKey: react_${{parameters.BuildConfig}}
        CacheDir: $(ORT_CACHE_DIR)
        BuildStep:
        - script: |
            set -e -x
            python $(Build.SourcesDirectory)/tools/ci_build/github/apple/build_and_assemble_apple_pods.py \
              --build-dir "$(Build.BinariesDirectory)/ios_framework_full" \
              --staging-dir "$(Build.BinariesDirectory)/ios-full-pod" \
              --variant Full \
              --build-settings-file $(Build.SourcesDirectory)/tools/ci_build/github/js/react_native_e2e_full_ios_framework_build_settings.json
          displayName: Build iOS package and assemble pods
          env:
            CC: clang
            CXX: clang++
            CCACHE_CPP2: 1
            CCACHE_DEPEND: 1
            CCACHE_SLOPPINESS: modules
            CCACHE_DIR: $(ORT_CACHE_DIR)
    # Test the iOS package
    - task: NodeTool@0
      inputs:
        versionSpec: '20.x'
    - script:
        brew install coreutils ninja npm yarn
      displayName: Install coreutils, ninja, npm, and yarn

    - script:
        yarn global add detox-cli
      displayName: Install detox cli tools

    - script:
        brew tap wix/brew
      displayName: brew tap wix/brew

    - script:
        brew install applesimutils
      displayName: Install applesimutils tools required by detox ios

    - script: |
        npm ci
      workingDirectory: '$(Build.SourcesDirectory)/js'
      displayName: npm ci js

    - script: |
        npm ci
      workingDirectory: '$(Build.SourcesDirectory)/js/common'
      displayName: npm ci js/common

    - script: |
        yarn
      workingDirectory: '$(Build.SourcesDirectory)/js/react_native'
      displayName: yarn js/react_native

    - task: PowerShell@2
      inputs:
        filePath: '$(Build.SourcesDirectory)/tools/ci_build/github/js/pack-npm-packages.ps1'
        arguments: '"-dev.$(Get-Date -Format yyyyMMdd)-$(git rev-parse --short HEAD)" $(Build.SourcesDirectory) react_native'
        workingDirectory: '$(Build.SourcesDirectory)'
        errorActionPreference: stop
      env:
        ORT_JS_PACK_MODE: e2e
      displayName: Pack NPM packages

    - script: |
        set -x -e
        mv $(Build.SourcesDirectory)/js/common/onnxruntime-common*.tgz onnxruntime-common.tgz
        yarn add --no-lockfile file:./onnxruntime-common.tgz
        mv $(Build.SourcesDirectory)/js/react_native/onnxruntime-react-native*.tgz onnxruntime-react-native.tgz
        yarn add --no-lockfile file:./onnxruntime-react-native.tgz
        yarn
      workingDirectory: '$(Build.SourcesDirectory)/js/react_native/e2e'
      displayName: Bootstrap Android and iOS e2e tests

    - script: |
        yarn add --dev jest-junit
      workingDirectory: '$(Build.SourcesDirectory)/js/react_native/e2e'
      displayName: install jest junit reporter js/react_native/e2e

    - script: |
        ORT_C_LOCAL_POD_PATH=$(Build.BinariesDirectory)/ios-full-pod/onnxruntime-c \
        pod install
      workingDirectory: '$(Build.SourcesDirectory)/js/react_native/ios'
      displayName: Pod install for onnxruntime react native ios bridge library

    - script: |
        ORT_C_LOCAL_POD_PATH=$(Build.BinariesDirectory)/ios-full-pod/onnxruntime-c \
        pod install
      workingDirectory: '$(Build.SourcesDirectory)/js/react_native/e2e/ios'
      displayName: Pod install for onnxruntime react native ios e2e tests

    - script: |
        detox build --configuration ios.sim.release
      workingDirectory: '$(Build.SourcesDirectory)/js/react_native/e2e'
      displayName: Build React Native Detox iOS e2e Tests
    #
    # Unit tests and E2E tests with iOS simulator
    #
    - script: |
        set -e
        DEVICE_ID_FILE="$(Build.BinariesDirectory)/ios_simulator_device_id.txt"
        xcrun simctl create iPhoneRNTest com.apple.CoreSimulator.SimDeviceType.iPhone-13 > "${DEVICE_ID_FILE}"
      displayName: Start iOS Simulator

    - task: Xcode@5
      inputs:
        actions: 'test'
        configuration: 'Debug'
        sdk: 'iphonesimulator'
        xcWorkspacePath: '$(Build.SourcesDirectory)/js/react_native/ios/OnnxruntimeModule.xcworkspace'
        scheme: 'OnnxruntimeModuleTest'
        packageApp: false
        destinationPlatformOption: 'iOS'
        destinationSimulators: 'iPhone 14,OS=16.4'
        workingDirectory: '$(Build.SourcesDirectory)/js/react_native/ios'
        xcprettyArgs: '--output build/reports/test-results.xml'
        publishJUnitResults: true
        testRunTitle: 'React Native iOS Instrumented Test Results'
      displayName: Run React Native iOS Instrumented Tests

    - task: PublishTestResults@2
      inputs:
        testResultsFiles: '$(Build.SourcesDirectory)/js/react_native/ios/build/reports/test-results.xml'
        failTaskOnFailedTests: true
        testRunTitle: 'React Native iOS Instrumented Test results'
      condition: succeededOrFailed()
      displayName: Publish React Native iOS Instrumented Test Results

    - script: |
        xcrun simctl list devices
      displayName: List iOS Simulators
      continueOnError: true

    - script: |
        JEST_JUNIT_OUTPUT_FILE=$(Build.SourcesDirectory)/js/react_native/e2e/ios-test-results.xml \
          detox test --record-logs all \
                     --configuration ios.sim.release \
                     --loglevel trace \
                     --take-screenshots failing
      workingDirectory: '$(Build.SourcesDirectory)/js/react_native/e2e'
      displayName: Run React Native Detox iOS e2e Tests

    - script: |
        set -e
        DEVICE_ID_FILE="$(Build.BinariesDirectory)/ios_simulator_device_id.txt"
        if [[ -f "${DEVICE_ID_FILE}" ]]; then
          xcrun simctl delete "$(cat "${DEVICE_ID_FILE}")"
          rm "${DEVICE_ID_FILE}"
        fi
      displayName: Stop iOS Simulator
      condition: always()

    - task: PublishTestResults@2
      inputs:
        testResultsFiles: '$(Build.SourcesDirectory)/js/react_native/e2e/ios-test-results.xml'
        failTaskOnFailedTests: true
        testRunTitle: 'React Native Detox iOS e2e Test Results'
      condition: succeededOrFailed()
      displayName: Publish React Native Detox iOS e2e Test Results
    - ${{ if eq(parameters.is1ES, true) }}:
      - task: 1ES.PublishPipelineArtifact@1
        inputs:
          artifactName: 'ios_e2e_test_logs_$(Build.BuildId)_$(Build.BuildNumber)_$(System.JobAttempt)'
          targetPath: '$(Build.SourcesDirectory)/js/react_native/e2e/artifacts'
        condition: succeededOrFailed()
        displayName: Publish React Native Detox E2E test logs
    - ${{ if eq(parameters.is1ES, false) }}:
      - task: PublishPipelineArtifact@1
        inputs:
          artifact: ios_e2e_test_logs_$(Build.BuildId)_$(Build.BuildNumber)_$(System.JobAttempt)
          targetPath: '$(Build.SourcesDirectory)/js/react_native/e2e/artifacts'
        condition: succeededOrFailed()
        displayName: Publish React Native Detox E2E test logs

    - template: explicitly-defined-final-tasks.yml


<|MERGE_RESOLUTION|>--- conflicted
+++ resolved
@@ -62,12 +62,6 @@
   dependsOn: '${{parameters.InitialStageDependsOn}}'
   jobs:
   - job: ReactNative_CI_iOS
-<<<<<<< HEAD
-    pool:
-      name: 'Azure Pipelines'
-      image: 'macOS-13'
-      os: 'macOS'
-=======
     ${{ if eq(parameters.is1ES, false) }}:
       pool:
         vmImage: 'macOS-13'
@@ -76,7 +70,6 @@
         name: 'Azure Pipelines'
         image: 'macOS-13'
         os: 'macOS'
->>>>>>> df1cc285
 
     timeoutInMinutes: 120
 
