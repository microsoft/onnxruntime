--- conflicted
+++ resolved
@@ -392,11 +392,7 @@
       variables:
         CUDA_VERSION: '11.8'
         buildArch: x64
-<<<<<<< HEAD
-        EpBuildFlags: --use_tensorrt --use_tensorrt_builtin_parser --tensorrt_home="C:\local\TensorRT-8.6.1.6.Windows10.x86_64.cuda-11.8" --cuda_version=$(CUDA_VERSION) --cuda_home="C:\Program Files\NVIDIA GPU Computing Toolkit\CUDA\v$(CUDA_VERSION)" --cmake_extra_defines "CMAKE_CUDA_ARCHITECTURES=37;50;52;60;61;70;75;80"
-=======
-        EpBuildFlags: --use_tensorrt --tensorrt_home="C:\local\TensorRT-8.6.0.12.Windows10.x86_64.cuda-11.8" --cuda_version=$(CUDA_VERSION) --cuda_home="C:\Program Files\NVIDIA GPU Computing Toolkit\CUDA\v$(CUDA_VERSION)" --cmake_extra_defines "CMAKE_CUDA_ARCHITECTURES=37;50;52;60;61;70;75;80"
->>>>>>> 8971af72
+        EpBuildFlags: --use_tensorrt --tensorrt_home="C:\local\TensorRT-8.6.1.6.Windows10.x86_64.cuda-11.8" --cuda_version=$(CUDA_VERSION) --cuda_home="C:\Program Files\NVIDIA GPU Computing Toolkit\CUDA\v$(CUDA_VERSION)" --cmake_extra_defines "CMAKE_CUDA_ARCHITECTURES=37;50;52;60;61;70;75;80"
         EnvSetupScript: setup_env_gpu.bat
         EP_NAME: gpu
         ${{if contains(Agent.Name, 'onnxruntime-gpu-winbuild-t4')}}:
