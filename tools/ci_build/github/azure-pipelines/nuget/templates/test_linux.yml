parameters:
  AgentPool: 'Linux-CPU'
<<<<<<< HEAD
  JobName: 'NuGet_Test_Linux'
=======
  TestGPU: 'false'
>>>>>>> d6a30485

jobs:
- job: ${{ parameters.JobName }}
  pool: ${{ parameters.AgentPool }}
  dependsOn:
  - NuGet_Packaging
  condition: succeeded()
  variables:
    OnnxRuntimeBuildDirectory: '$(Build.BinariesDirectory)'
  steps:
  - template: ../../templates/linux-set-variables-and-download.yml

  - task: DownloadPipelineArtifact@0
    displayName: 'Download Signed NuGet'
    inputs:
      artifactName: 'drop-signed-nuget'
      targetPath: '$(Build.BinariesDirectory)/nuget-artifact'

  - ${{ if eq(parameters['TestGPU'], 'false') }}:
    - script: |
       set -e -x
       $(Build.SourcesDirectory)/csharp/test/Microsoft.ML.OnnxRuntime.EndToEndTests/runtest-docker.sh $(Build.SourcesDirectory) $(Build.BinariesDirectory) nuget-artifact
      displayName: 'Run Package Test (x64)'
      env:
        OnnxRuntimeBuildDirectory: $(Build.BinariesDirectory)

  - ${{ if eq(parameters['TestGPU'], 'true') }}:
    - script: |
       set -e -x
       $(Build.SourcesDirectory)/csharp/test/Microsoft.ML.OnnxRuntime.EndToEndTests/runtest-docker-gpu.sh $(Build.SourcesDirectory) $(Build.BinariesDirectory) nuget-artifact
      displayName: 'Run Package Test GPU (x64)'
      env:
        OnnxRuntimeBuildDirectory: $(Build.BinariesDirectory)

  - task: ms.vss-governance-buildtask.governance-build-task-component-detection.ComponentGovernanceComponentDetection@0
    displayName: 'Component Detection'
    condition: always()

  - template: ../../templates/clean-agent-build-directory-step.yml<|MERGE_RESOLUTION|>--- conflicted
+++ resolved
@@ -1,10 +1,7 @@
 parameters:
   AgentPool: 'Linux-CPU'
-<<<<<<< HEAD
   JobName: 'NuGet_Test_Linux'
-=======
   TestGPU: 'false'
->>>>>>> d6a30485
 
 jobs:
 - job: ${{ parameters.JobName }}
