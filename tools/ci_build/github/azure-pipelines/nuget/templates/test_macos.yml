parameters:
  IsMacOS : 'true'
  ArtifactSuffix: ''
stages:
- stage: NuGet_Test_MacOS
  dependsOn:
  - NuGet_Packaging_${{ parameters.ArtifactSuffix }}
  condition: succeeded()
  jobs:
  - job:
    workspace:
      clean: all
    pool:
      vmImage: 'macOS-12'

    variables:
    - name: OnnxRuntimeBuildDirectory
      value: '$(Build.BinariesDirectory)'
    steps:
    - task: DownloadPipelineArtifact@0
      displayName: 'Download Pipeline Artifact - Signed NuGet'
      inputs:
        artifactName: drop-signed-nuget-${{ parameters.ArtifactSuffix }}
        targetPath: '$(Build.BinariesDirectory)/nuget-artifact'

    - task: DownloadPipelineArtifact@0
      displayName: 'Download OsX CustomOp test data'
      inputs:
        artifactName: 'onnxruntime-osx-x86_64'
        targetPath: '$(Build.BinariesDirectory)/testdata'

<<<<<<< HEAD
    - template: get-nuget-package-version-as-variable.yml
      parameters:
        packageFolder: '$(Build.BinariesDirectory)/nuget-artifact'

    - script: |
       $(Build.SourcesDirectory)/csharp/test/Microsoft.ML.OnnxRuntime.EndToEndTests/runtest.sh \
                 $(Build.BinariesDirectory)/nuget-artifact \
                 $(NuGetPackageVersionNumber) \
                 ${{ parameters.IsMacOS }}
  
       if [ $? -ne 0 ]; then
           echo "Failed to run test"
           exit 1
       fi
      displayName: 'Run Test'
      env:
          OnnxRuntimeBuildDirectory: $(Build.BinariesDirectory)
          DisableContribOps: $(DisableContribOps)
          DisableMlOps: $(DisableMlOps)
          IsReleaseBuild: $(IsReleaseBuild)
=======
  - script: |
      echo "TODO: Enable this test once fix this nuget test issue"
#     $(Build.SourcesDirectory)/csharp/test/Microsoft.ML.OnnxRuntime.EndToEndTests/runtest.sh \
#               $(Build.BinariesDirectory)/nuget-artifact \
#               $(NuGetPackageVersionNumber) \
#               ${{ parameters.IsMacOS }}
#
#     if [ $? -ne 0 ]; then
#         echo "Failed to run test"
#         exit 1
#     fi
    displayName: 'Run Test'
    env:
        OnnxRuntimeBuildDirectory: $(Build.BinariesDirectory)
        DisableContribOps: $(DisableContribOps)
        DisableMlOps: $(DisableMlOps)
        IsReleaseBuild: $(IsReleaseBuild)
>>>>>>> 39c904a4

    - template: ../../templates/component-governance-component-detection-steps.yml
      parameters :
        condition : 'always'

    - template: ../../templates/clean-agent-build-directory-step.yml<|MERGE_RESOLUTION|>--- conflicted
+++ resolved
@@ -26,49 +26,30 @@
     - task: DownloadPipelineArtifact@0
       displayName: 'Download OsX CustomOp test data'
       inputs:
-        artifactName: 'onnxruntime-osx-x86_64'
+        artifactName: 'onnxruntime-osx'
         targetPath: '$(Build.BinariesDirectory)/testdata'
 
-<<<<<<< HEAD
     - template: get-nuget-package-version-as-variable.yml
       parameters:
         packageFolder: '$(Build.BinariesDirectory)/nuget-artifact'
 
     - script: |
-       $(Build.SourcesDirectory)/csharp/test/Microsoft.ML.OnnxRuntime.EndToEndTests/runtest.sh \
-                 $(Build.BinariesDirectory)/nuget-artifact \
-                 $(NuGetPackageVersionNumber) \
-                 ${{ parameters.IsMacOS }}
-  
-       if [ $? -ne 0 ]; then
-           echo "Failed to run test"
-           exit 1
-       fi
+        echo "TODO: Enable this test once fix this nuget test issue"
+  #     $(Build.SourcesDirectory)/csharp/test/Microsoft.ML.OnnxRuntime.EndToEndTests/runtest.sh \
+  #               $(Build.BinariesDirectory)/nuget-artifact \
+  #               $(NuGetPackageVersionNumber) \
+  #               ${{ parameters.IsMacOS }}
+  #
+  #     if [ $? -ne 0 ]; then
+  #         echo "Failed to run test"
+  #         exit 1
+  #     fi
       displayName: 'Run Test'
       env:
           OnnxRuntimeBuildDirectory: $(Build.BinariesDirectory)
           DisableContribOps: $(DisableContribOps)
           DisableMlOps: $(DisableMlOps)
           IsReleaseBuild: $(IsReleaseBuild)
-=======
-  - script: |
-      echo "TODO: Enable this test once fix this nuget test issue"
-#     $(Build.SourcesDirectory)/csharp/test/Microsoft.ML.OnnxRuntime.EndToEndTests/runtest.sh \
-#               $(Build.BinariesDirectory)/nuget-artifact \
-#               $(NuGetPackageVersionNumber) \
-#               ${{ parameters.IsMacOS }}
-#
-#     if [ $? -ne 0 ]; then
-#         echo "Failed to run test"
-#         exit 1
-#     fi
-    displayName: 'Run Test'
-    env:
-        OnnxRuntimeBuildDirectory: $(Build.BinariesDirectory)
-        DisableContribOps: $(DisableContribOps)
-        DisableMlOps: $(DisableMlOps)
-        IsReleaseBuild: $(IsReleaseBuild)
->>>>>>> 39c904a4
 
     - template: ../../templates/component-governance-component-detection-steps.yml
       parameters :
