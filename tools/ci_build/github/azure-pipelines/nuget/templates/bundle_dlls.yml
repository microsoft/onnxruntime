--- conflicted
+++ resolved
@@ -6,36 +6,6 @@
    powershell -Command "Invoke-WebRequest http://stahlworks.com/dev/unzip.exe -OutFile unzip.exe"
    powershell -Command "Invoke-WebRequest http://stahlworks.com/dev/zip.exe -OutFile zip.exe"
    set PATH=%CD%;%PATH%
-<<<<<<< HEAD
-   FOR /R %%i IN (*.nupkg) do ( 
-       rename %%~ni.nupkg %%~ni.zip
-       unzip %%~ni.zip -d %%~ni
-       del /Q %%~ni.zip
-       unzip win-x86.zip -d win-x86
-       unzip linux-x64.zip -d linux-x64
-       mkdir %%~ni\runtimes\win-x86
-       mkdir %%~ni\runtimes\linux-x64
-       mkdir %%~ni\runtimes\win-x86\native
-       mkdir %%~ni\runtimes\linux-x64\native
-       move win-x86\runtimes\win-x86\native\onnxruntime.dll %%~ni\runtimes\win-x86\native\onnxruntime.dll
-       move win-x86\runtimes\win-x86\native\onnxruntime.lib %%~ni\runtimes\win-x86\native\onnxruntime.lib
-       move win-x86\runtimes\win-x86\native\onnxruntime.pdb %%~ni\runtimes\win-x86\native\onnxruntime.pdb
-       move win-x86\runtimes\win-x86\native\windows.ai.machinelearning.dll %%~ni\runtimes\win-x86\native\windows.ai.machinelearning.dll
-       move win-x86\runtimes\win-x86\native\windows.ai.machinelearning.lib %%~ni\runtimes\win-x86\native\windows.ai.machinelearning.lib
-       move win-x86\runtimes\win-x86\native\windows.ai.machinelearning.pdb %%~ni\runtimes\win-x86\native\windows.ai.machinelearning.pdb
-       move linux-x64\linux-x64\libonnxruntime.so %%~ni\runtimes\linux-x64\native\libonnxruntime.so
-       unzip osx-x64.zip -d osx-x64
-       dir osx-x64 /s
-       mkdir %%~ni\runtimes\osx-x64
-       mkdir %%~ni\runtimes\osx-x64\native
-       move osx-x64\osx-x64\libonnxruntime.dylib %%~ni\runtimes\osx-x64\native\libonnxruntime.dylib
-       move osx-x64\osx-x64\libonnxruntime.dylib.dSYM %%~ni\runtimes\osx-x64\native\libonnxruntime.dylib.dSYM
-       pushd %%~ni
-       zip -r ..\%%~ni.zip .
-       popd
-       move %%~ni.zip %%~ni.nupkg
-   ) 
-=======
    SETLOCAL EnableDelayedExpansion   
    FOR /R %%i IN (*.nupkg) do (
        set filename=%%~ni
@@ -68,7 +38,6 @@
            move %%~ni.zip %%~ni.nupkg
        )
    )
->>>>>>> 37f5fd8f
    popd
    copy $(Build.BinariesDirectory)\nuget-artifact\*.nupkg $(Build.ArtifactStagingDirectory)
   displayName: 'Bundle Native NuGet and other binaries'
