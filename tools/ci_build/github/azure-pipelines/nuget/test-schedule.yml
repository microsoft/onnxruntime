--- conflicted
+++ resolved
@@ -5,17 +5,6 @@
 #   AgentPoolMacOS : 'macOS-10.13'
 #
 
-<<<<<<< HEAD
-=======
-schedules:
-- cron: "*/10 * * * *"
-  displayName: Daily Build
-  branches:
-    include:
-    - master
-    - jignparm/test_yaml_schedule_trigger
-  always: true
->>>>>>> 6c93442a
 
 jobs: 
 - job: myjob
