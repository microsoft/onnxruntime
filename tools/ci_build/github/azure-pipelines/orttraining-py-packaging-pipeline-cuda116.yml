--- conflicted
+++ resolved
@@ -11,13 +11,8 @@
 stages:
 - template: templates/py-packaging-training-cuda-stage.yml
   parameters:
-<<<<<<< HEAD
-    build_py_parameters: --enable_training --update --build --enable_training_on_device
+    build_py_parameters: --enable_training --update --build --enable_training_apis
     torch_version: '1.13.1'
-=======
-    build_py_parameters: --enable_training --update --build --enable_training_apis
-    torch_version: '1.11.0'
->>>>>>> 68b5b2d7
     opset_version: '15'
     cuda_version: '11.6'
     gcc_version: 11
@@ -29,13 +24,8 @@
 
 - template: templates/py-packaging-training-cuda-stage.yml
   parameters:
-<<<<<<< HEAD
-    build_py_parameters: --enable_training --update --build --enable_training_on_device
+    build_py_parameters: --enable_training --update --build --enable_training_apis
     torch_version: '1.13.1'
-=======
-    build_py_parameters: --enable_training --update --build --enable_training_apis
-    torch_version: '1.11.0'
->>>>>>> 68b5b2d7
     opset_version: '15'
     cuda_version: '11.6'
     gcc_version: 11
