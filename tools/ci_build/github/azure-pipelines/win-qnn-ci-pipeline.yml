##### start trigger Don't edit it manually, Please do edit set-trigger-rules.py ####
### please do rerun set-trigger-rules.py ###
trigger:
  branches:
    include:
    - main
    - rel-*
  paths:
    exclude:
    - docs/**
    - README.md
    - CONTRIBUTING.md
    - BUILD.md
    - 'js/web'
    - 'onnxruntime/core/providers/js'
pr:
  branches:
    include:
    - main
    - rel-*
  paths:
    exclude:
    - docs/**
    - README.md
    - CONTRIBUTING.md
    - BUILD.md
    - 'js/web'
    - 'onnxruntime/core/providers/js'
#### end trigger ####

parameters:

- name: QnnSdk
  displayName: QNN SDK version
  type: string
<<<<<<< HEAD
  default: 2.31.0.250130
=======
  default: 2.32.0.250228
>>>>>>> 39e585ff

jobs:
- job: 'BUILD_QNN_EP'
  pool: 'Onnxruntime-QNNEP-Windows-2022-CPU'
  variables:
    MsbuildArguments: '-detailedsummary -maxcpucount -consoleloggerparameters:PerformanceSummary'
    OnnxRuntimeBuildDirectory: '$(Build.BinariesDirectory)'
    DOTNET_SKIP_FIRST_TIME_EXPERIENCE: true
    buildArch: x64
    setVcvars: true
    BuildConfig: 'RelWithDebInfo'
    ALLOW_RELEASED_ONNX_OPSET_ONLY: '1'
    TODAY: $[format('{0:dd}{0:MM}{0:yyyy}', pipeline.startTime)]
  timeoutInMinutes: 120
  workspace:
    clean: all
  strategy:
    matrix:
      SHARED_LIB:
        QnnLibKind: 'shared_lib'
      STATIC_LIB:
        QnnLibKind: 'static_lib'
  steps:

  - task: UsePythonVersion@0
    inputs:
      versionSpec: '3.12'
      addToPath: true
      architecture: $(buildArch)

  - template: templates/jobs/download_win_qnn_sdk.yml
    parameters:
      QnnSDKVersion: ${{ parameters.QnnSdk }}

  - template: templates/jobs/win-ci-build-steps.yml
    parameters:
      WithCache: True
      Today: $(TODAY)
      AdditionalKey: "win-qnn | $(BuildConfig)"
      BuildPyArguments: >-
        --config $(BuildConfig)
        --build_dir $(Build.BinariesDirectory)
        --cmake_generator "Visual Studio 17 2022"
        --build_java
        --build_shared_lib
        --use_qnn $(QnnLibKind)
        --qnn_home $(QnnSDKRootDir)
        --use_binskim_compliant_compile_flags
        --update --parallel
      MsbuildArguments: $(MsbuildArguments)
      BuildArch: $(buildArch)
      Platform: 'x64'
      BuildConfig: $(BuildConfig)

  - script: |
      python $(Build.SourcesDirectory)\tools\ci_build\build.py ^
        --config $(BuildConfig) ^
        --build_dir $(Build.BinariesDirectory) ^
        --cmake_generator "Visual Studio 17 2022" ^
        --build_java ^
        --build_shared_lib ^
        --use_qnn $(QnnLibKind) ^
        --qnn_home $(QnnSDKRootDir) ^
        --use_binskim_compliant_compile_flags ^
        --test --enable_onnx_tests
    displayName: 'Run unit tests'

  - script: |
      .\$(BuildConfig)\onnx_test_runner -j 1 -e qnn -i "backend_path|$(QnnSDKRootDir)\lib\x86_64-windows-msvc\QnnCpu.dll" $(Build.SourcesDirectory)\cmake\external\onnx\onnx\backend\test\data\node
    workingDirectory: '$(Build.BinariesDirectory)\$(BuildConfig)'
    displayName: 'Run ONNX Tests'

  - script: |
      .\$(BuildConfig)\onnx_test_runner -j 1 -e qnn -i "backend_path|$(QnnSDKRootDir)\lib\x86_64-windows-msvc\QnnCpu.dll" C:\data\float32_models
    workingDirectory: '$(Build.BinariesDirectory)\$(BuildConfig)'
    displayName: 'Run float32 model tests'<|MERGE_RESOLUTION|>--- conflicted
+++ resolved
@@ -33,11 +33,7 @@
 - name: QnnSdk
   displayName: QNN SDK version
   type: string
-<<<<<<< HEAD
-  default: 2.31.0.250130
-=======
   default: 2.32.0.250228
->>>>>>> 39e585ff
 
 jobs:
 - job: 'BUILD_QNN_EP'
