parameters:
- name: RunOnnxRuntimeTests
  displayName: Run Tests?
  type: boolean
  default: true

- name: UseIncreasedTimeoutForTests
  displayName: Increase timeout for tests? Set it to false if you are doing an Onnx Runtime release.
  type: boolean
  default: false

- name: DoEsrp
  displayName: Run code sign tasks? Must be true if you are doing an ONNX Runtime release
  type: boolean
  default: true

- name: IsReleaseBuild
  displayName: Is a release build? Set it to true if you are doing an ONNX Runtime release.
  type: boolean
  default: false

- name: PreReleaseVersionSuffixString
  displayName: Suffix added to pre-release package version. Only used if IsReleaseBuild is true. Denotes the type of pre-release package.
  type: string
  values:
  - alpha
  - beta
  - rc
  - none
  default: none

- name: PreReleaseVersionSuffixNumber
  displayName: Number added to pre-release package version. Only used if IsReleaseBuild is true. Denotes the sequence of a pre-release package.
  type: number
  default: 0

# these 2 parameters are used for debugging.
- name: SpecificArtifact
  displayName: Use Specific Artifact (Debugging only)
  type: boolean
  default: false

- name: BuildId
  displayName: Pipeline BuildId, you could find it in the URL
  type: string
  default: '0'

- name: NugetPackageSuffix
  displayName: Suffix to append to nuget package
  type: string
  default: 'NONE'

- name: AdditionalBuildFlag
  displayName: Build flags to append to build command
  type: string
  default: '--use_azure'
- name: QnnSdk
  displayName: QNN SDK Version
  type: string
  default: 2.31.0.250130

resources:
  repositories:
  - repository: onnxruntime-inference-examples # The name used to reference this repository in the checkout step
    type: github
    endpoint: ort-examples
    name: microsoft/onnxruntime-inference-examples
  - repository: 1esPipelines
    type: git
    name: 1ESPipelineTemplates/1ESPipelineTemplates
    ref: refs/tags/release

variables:
- template: templates/common-variables.yml
- name: ReleaseVersionSuffix
  value: ''
- name: win_trt_version
  value: 12.2

- name: win_trt_home
  value: $(Agent.TempDirectory)\${{ variables.win_trt_folder_cuda12 }}
- name: win_cuda_home
<<<<<<< HEAD
  value: $(Agent.TempDirectory)\v11.8
extends:
  # The pipeline extends the 1ES PT which will inject different SDL and compliance tasks.
  # For non-production pipelines, use "Unofficial" as defined below.
  # For productions pipelines, use "Official".
  template: v1/1ES.Official.PipelineTemplate.yml@1esPipelines
=======
  value: $(Agent.TempDirectory)\v12.2

stages:
- template: stages/set_packaging_variables_stage.yml
  parameters:
    IsReleaseBuild: ${{ parameters.IsReleaseBuild }}
    PreReleaseVersionSuffixString: ${{ parameters.PreReleaseVersionSuffixString }}
    PreReleaseVersionSuffixNumber: ${{ parameters.PreReleaseVersionSuffixNumber }}

- template: stages/download-java-tools-stage.yml

- template: templates/c-api-cpu.yml
  parameters:
    RunOnnxRuntimeTests: ${{ parameters.RunOnnxRuntimeTests }}
    DoEsrp: ${{ parameters.DoEsrp }}
    IsReleaseBuild: ${{ parameters.IsReleaseBuild }}
    ${{ if eq(parameters.NugetPackageSuffix, 'NONE') }}:
      OrtNugetPackageId: 'Microsoft.ML.OnnxRuntime'
    ${{ else }}:
      OrtNugetPackageId: 'Microsoft.ML.OnnxRuntime${{ parameters.NugetPackageSuffix }}'
    AdditionalBuildFlags: ''
    AdditionalWinBuildFlags: '--enable_onnx_tests --enable_wcos ${{parameters.AdditionalBuildFlag}}'
    BuildVariant: 'default'
    SpecificArtifact: ${{ parameters.SpecificArtifact }}
    BuildId: ${{ parameters.BuildId }}
    QnnSDKVersion: ${{ parameters.QnnSdk }}

- template: stages/java-cuda-packaging-stage.yml
  parameters:
    CudaVersion: 12.2
    SpecificArtifact: ${{ parameters.SpecificArtifact }}
    BuildId: ${{ parameters.BuildId }}

- template: stages/nuget-combine-cuda-stage.yml
  parameters:
      CudaVersion: 12.2
      RunOnnxRuntimeTests: ${{ parameters.RunOnnxRuntimeTests }}
      UseIncreasedTimeoutForTests: ${{ parameters.UseIncreasedTimeoutForTests }}
      win_trt_home: ${{ variables.win_trt_home }}
      win_cuda_home: ${{ variables.win_cuda_home }}
      DoEsrp: ${{ parameters.DoEsrp }}
      IsReleaseBuild: ${{ parameters.IsReleaseBuild }}
      buildJava: true
      buildNodejs: true
      SpecificArtifact: ${{ parameters.SpecificArtifact }}
      BuildId: ${{ parameters.BuildId }}


- template: nuget/templates/dml-vs-2022.yml
  parameters:
    IsReleaseBuild: ${{ parameters.IsReleaseBuild }}
    ArtifactName: 'drop-nuget-dml'
    StageName: 'Windows_CI_GPU_DML_Dev'
    BuildCommand: --build_dir $(Build.BinariesDirectory) --skip_submodule_sync --build_shared_lib --enable_onnx_tests --enable_wcos --use_telemetry --use_dml  --build_nodejs --cmake_generator "Visual Studio 17 2022" --use_vcpkg --use_vcpkg_ms_internal_asset_cache
    BuildArch: 'x64'
    msbuildArchitecture: 'amd64'
    EnvSetupScript: 'setup_env.bat'
    sln_platform: 'x64'
    DoDebugBuild: 'false'
    DoNugetPack: 'true'
    DoCompliance: 'false'
    DoEsrp: ${{ parameters.DoEsrp }}
    NuPackScript: |
     msbuild $(Build.SourcesDirectory)\csharp\OnnxRuntime.CSharp.proj /p:Configuration=RelWithDebInfo /t:CreatePackage /p:OrtPackageId=Microsoft.ML.OnnxRuntime.DirectML /p:IsReleaseBuild=${{ parameters.IsReleaseBuild }} /p:CurrentData=$(BuildDate) /p:CurrentTime=$(BuildTime)
     copy $(Build.SourcesDirectory)\csharp\src\Microsoft.ML.OnnxRuntime\bin\RelWithDebInfo\*.nupkg $(Build.ArtifactStagingDirectory)
     copy $(Build.BinariesDirectory)\RelWithDebInfo\RelWithDebInfo\*.nupkg $(Build.ArtifactStagingDirectory)
     mkdir $(Build.ArtifactStagingDirectory)\testdata
     copy $(Build.BinariesDirectory)\RelWithDebInfo\RelWithDebInfo\custom_op_library.* $(Build.ArtifactStagingDirectory)\testdata

- template: nuget/templates/dml-vs-2022.yml
  parameters:
    IsReleaseBuild: ${{ parameters.IsReleaseBuild }}
    ArtifactName: 'drop-win-dml-x86-zip'
    StageName: 'Windows_CI_GPU_DML_Dev_x86'
    BuildCommand: --build_dir $(Build.BinariesDirectory) --skip_submodule_sync --build_shared_lib --enable_onnx_tests --enable_wcos --use_telemetry --use_dml  --cmake_generator "Visual Studio 17 2022" --use_vcpkg --use_vcpkg_ms_internal_asset_cache
    BuildArch: 'x86'
    EnvSetupScript: 'setup_env_x86.bat'
    sln_platform: 'Win32'
    DoDebugBuild: 'false'
    DoNugetPack: 'true'
    DoCompliance: ${{ parameters.DoCompliance }}
    DoEsrp: ${{ parameters.DoEsrp }}
    RunTests: 'false'
    NuPackScript: |
     msbuild $(Build.SourcesDirectory)\csharp\OnnxRuntime.CSharp.proj /p:Configuration=RelWithDebInfo /p:TargetArchitecture=x86 /t:CreatePackage /p:OrtPackageId=Microsoft.ML.OnnxRuntime.DirectML /p:IsReleaseBuild=${{ parameters.IsReleaseBuild }}
     cd $(Build.BinariesDirectory)\RelWithDebInfo\RelWithDebInfo\
     ren Microsoft.ML.OnnxRuntime.DirectML.* win-dml-x86.zip
     copy $(Build.BinariesDirectory)\RelWithDebInfo\RelWithDebInfo\win-dml-x86.zip $(Build.ArtifactStagingDirectory)
     mkdir $(Build.ArtifactStagingDirectory)\testdata
     copy $(Build.BinariesDirectory)\RelWithDebInfo\RelWithDebInfo\custom_op_library.* $(Build.ArtifactStagingDirectory)\testdata

- template: nuget/templates/dml-vs-2022.yml
>>>>>>> a8fb7868
  parameters:
    sdl:
      binskim:
        enabled: true
        analyzeTargetGlob: $(Build.ArtifactStagingDirectory)/**.dll
      sourceAnalysisPool: "Onnxruntime-Win-CPU-2022"
      sourceRepositoriesToScan:
        exclude:
        - repository: onnxruntime-inference-examples
      spotBugs:
        enabled: false
        justificationForDisabling: "Getting ##[error]1. SpotBugs Error gdn.unknownFormatResult - File: spotbugs.xml, which indicates that SpotBugs found one or more errors, which are not handled by the Guardian right now."

    stages:
    - template: stages/set_packaging_variables_stage.yml
      parameters:
        IsReleaseBuild: ${{ parameters.IsReleaseBuild }}
        PreReleaseVersionSuffixString: ${{ parameters.PreReleaseVersionSuffixString }}
        PreReleaseVersionSuffixNumber: ${{ parameters.PreReleaseVersionSuffixNumber }}

    - template: stages/download-java-tools-stage.yml

    - template: templates/c-api-cpu.yml
      parameters:
        RunOnnxRuntimeTests: ${{ parameters.RunOnnxRuntimeTests }}
        DoEsrp: ${{ parameters.DoEsrp }}
        IsReleaseBuild: ${{ parameters.IsReleaseBuild }}
        ${{ if eq(parameters.NugetPackageSuffix, 'NONE') }}:
          OrtNugetPackageId: 'Microsoft.ML.OnnxRuntime'
        ${{ else }}:
          OrtNugetPackageId: 'Microsoft.ML.OnnxRuntime${{ parameters.NugetPackageSuffix }}'
        AdditionalBuildFlags: ''
        AdditionalWinBuildFlags: '--enable_onnx_tests --enable_wcos ${{parameters.AdditionalBuildFlag}}'
        BuildVariant: 'default'
        SpecificArtifact: ${{ parameters.SpecificArtifact }}
        BuildId: ${{ parameters.BuildId }}
        QnnSDKVersion: ${{ parameters.QnnSdk }}
        is1ES: true

    - template: stages/java-cuda-packaging-stage.yml
      parameters:
        CudaVersion: 11.8
        SpecificArtifact: ${{ parameters.SpecificArtifact }}
        BuildId: ${{ parameters.BuildId }}

    - template: stages/nuget-combine-cuda-stage.yml
      parameters:
        CudaVersion: 11.8
        RunOnnxRuntimeTests: ${{ parameters.RunOnnxRuntimeTests }}
        UseIncreasedTimeoutForTests: ${{ parameters.UseIncreasedTimeoutForTests }}
        win_trt_home: ${{ variables.win_trt_home }}
        win_cuda_home: ${{ variables.win_cuda_home }}
        DoEsrp: ${{ parameters.DoEsrp }}
        IsReleaseBuild: ${{ parameters.IsReleaseBuild }}
        buildJava: true
        buildNodejs: true
        SpecificArtifact: ${{ parameters.SpecificArtifact }}
        BuildId: ${{ parameters.BuildId }}


    - template: nuget/templates/dml-vs-2022.yml
      parameters:
        IsReleaseBuild: ${{ parameters.IsReleaseBuild }}
        ArtifactName: 'drop-nuget-dml'
        StageName: 'Windows_CI_GPU_DML_Dev'
        BuildCommand: --build_dir $(Build.BinariesDirectory) --skip_submodule_sync --build_shared_lib --enable_onnx_tests --enable_wcos --use_telemetry --use_dml  --build_nodejs --cmake_generator "Visual Studio 17 2022" --use_vcpkg --use_vcpkg_ms_internal_asset_cache
        BuildArch: 'x64'
        msbuildArchitecture: 'amd64'
        EnvSetupScript: 'setup_env.bat'
        sln_platform: 'x64'
        DoDebugBuild: 'false'
        DoNugetPack: 'true'
        DoEsrp: ${{ parameters.DoEsrp }}
        NuPackScript: |
          msbuild $(Build.SourcesDirectory)\csharp\OnnxRuntime.CSharp.proj /p:Configuration=RelWithDebInfo /t:CreatePackage /p:OrtPackageId=Microsoft.ML.OnnxRuntime.DirectML /p:IsReleaseBuild=${{ parameters.IsReleaseBuild }} /p:CurrentData=$(BuildDate) /p:CurrentTime=$(BuildTime)
          copy $(Build.SourcesDirectory)\csharp\src\Microsoft.ML.OnnxRuntime\bin\RelWithDebInfo\*.nupkg $(Build.ArtifactStagingDirectory)
          copy $(Build.BinariesDirectory)\RelWithDebInfo\RelWithDebInfo\*.nupkg $(Build.ArtifactStagingDirectory)
          mkdir $(Build.ArtifactStagingDirectory)\testdata
          copy $(Build.BinariesDirectory)\RelWithDebInfo\RelWithDebInfo\custom_op_library.* $(Build.ArtifactStagingDirectory)\testdata

    - template: nuget/templates/dml-vs-2022.yml
      parameters:
        IsReleaseBuild: ${{ parameters.IsReleaseBuild }}
        ArtifactName: 'drop-win-dml-x86-zip'
        StageName: 'Windows_CI_GPU_DML_Dev_x86'
        BuildCommand: --build_dir $(Build.BinariesDirectory) --skip_submodule_sync --build_shared_lib --enable_onnx_tests --enable_wcos --use_telemetry --use_dml  --cmake_generator "Visual Studio 17 2022" --use_vcpkg --use_vcpkg_ms_internal_asset_cache
        BuildArch: 'x86'
        EnvSetupScript: 'setup_env_x86.bat'
        sln_platform: 'Win32'
        DoDebugBuild: 'false'
        DoNugetPack: 'true'
        DoEsrp: ${{ parameters.DoEsrp }}
        RunTests: 'false'
        NuPackScript: |
          msbuild $(Build.SourcesDirectory)\csharp\OnnxRuntime.CSharp.proj /p:Configuration=RelWithDebInfo /p:TargetArchitecture=x86 /t:CreatePackage /p:OrtPackageId=Microsoft.ML.OnnxRuntime.DirectML /p:IsReleaseBuild=${{ parameters.IsReleaseBuild }}
          cd $(Build.BinariesDirectory)\RelWithDebInfo\RelWithDebInfo\
          ren Microsoft.ML.OnnxRuntime.DirectML.* win-dml-x86.zip
          copy $(Build.BinariesDirectory)\RelWithDebInfo\RelWithDebInfo\win-dml-x86.zip $(Build.ArtifactStagingDirectory)
          mkdir $(Build.ArtifactStagingDirectory)\testdata
          copy $(Build.BinariesDirectory)\RelWithDebInfo\RelWithDebInfo\custom_op_library.* $(Build.ArtifactStagingDirectory)\testdata

    - template: nuget/templates/dml-vs-2022.yml
      parameters:
        IsReleaseBuild: ${{ parameters.IsReleaseBuild }}
        ArtifactName: 'drop-win-dml-arm64-zip'
        StageName: 'Windows_CI_GPU_DML_Dev_arm64'
        BuildCommand: --build_dir $(Build.BinariesDirectory) --arm64 --skip_submodule_sync --build_shared_lib --enable_onnx_tests --enable_wcos --use_telemetry --use_dml --build_nodejs --cmake_generator "Visual Studio 17 2022" --use_vcpkg --use_vcpkg_ms_internal_asset_cache
        BuildArch: 'x64'
        EnvSetupScript: 'setup_env.bat'
        sln_platform: 'arm64'
        DoDebugBuild: 'false'
        DoNugetPack: 'true'
        DoEsrp: ${{ parameters.DoEsrp }}
        RunTests: 'false'
        NuPackScript: |
          msbuild $(Build.SourcesDirectory)\csharp\OnnxRuntime.CSharp.proj /p:Configuration=RelWithDebInfo /p:TargetArchitecture=arm64 /t:CreatePackage /p:OrtPackageId=Microsoft.ML.OnnxRuntime.DirectML /p:IsReleaseBuild=${{ parameters.IsReleaseBuild }}
          cd $(Build.BinariesDirectory)\RelWithDebInfo\RelWithDebInfo\
          ren Microsoft.ML.OnnxRuntime.DirectML.* win-dml-arm64.zip
          copy $(Build.BinariesDirectory)\RelWithDebInfo\RelWithDebInfo\win-dml-arm64.zip $(Build.ArtifactStagingDirectory)
          mkdir $(Build.ArtifactStagingDirectory)\testdata
          copy $(Build.BinariesDirectory)\RelWithDebInfo\RelWithDebInfo\custom_op_library.* $(Build.ArtifactStagingDirectory)\testdata



    - template: stages/nuget_dml_packaging_stage.yml
      parameters:
        DoEsrp: ${{ parameters.DoEsrp }}<|MERGE_RESOLUTION|>--- conflicted
+++ resolved
@@ -80,107 +80,12 @@
 - name: win_trt_home
   value: $(Agent.TempDirectory)\${{ variables.win_trt_folder_cuda12 }}
 - name: win_cuda_home
-<<<<<<< HEAD
-  value: $(Agent.TempDirectory)\v11.8
+  value: $(Agent.TempDirectory)\v12.2
 extends:
   # The pipeline extends the 1ES PT which will inject different SDL and compliance tasks.
   # For non-production pipelines, use "Unofficial" as defined below.
   # For productions pipelines, use "Official".
   template: v1/1ES.Official.PipelineTemplate.yml@1esPipelines
-=======
-  value: $(Agent.TempDirectory)\v12.2
-
-stages:
-- template: stages/set_packaging_variables_stage.yml
-  parameters:
-    IsReleaseBuild: ${{ parameters.IsReleaseBuild }}
-    PreReleaseVersionSuffixString: ${{ parameters.PreReleaseVersionSuffixString }}
-    PreReleaseVersionSuffixNumber: ${{ parameters.PreReleaseVersionSuffixNumber }}
-
-- template: stages/download-java-tools-stage.yml
-
-- template: templates/c-api-cpu.yml
-  parameters:
-    RunOnnxRuntimeTests: ${{ parameters.RunOnnxRuntimeTests }}
-    DoEsrp: ${{ parameters.DoEsrp }}
-    IsReleaseBuild: ${{ parameters.IsReleaseBuild }}
-    ${{ if eq(parameters.NugetPackageSuffix, 'NONE') }}:
-      OrtNugetPackageId: 'Microsoft.ML.OnnxRuntime'
-    ${{ else }}:
-      OrtNugetPackageId: 'Microsoft.ML.OnnxRuntime${{ parameters.NugetPackageSuffix }}'
-    AdditionalBuildFlags: ''
-    AdditionalWinBuildFlags: '--enable_onnx_tests --enable_wcos ${{parameters.AdditionalBuildFlag}}'
-    BuildVariant: 'default'
-    SpecificArtifact: ${{ parameters.SpecificArtifact }}
-    BuildId: ${{ parameters.BuildId }}
-    QnnSDKVersion: ${{ parameters.QnnSdk }}
-
-- template: stages/java-cuda-packaging-stage.yml
-  parameters:
-    CudaVersion: 12.2
-    SpecificArtifact: ${{ parameters.SpecificArtifact }}
-    BuildId: ${{ parameters.BuildId }}
-
-- template: stages/nuget-combine-cuda-stage.yml
-  parameters:
-      CudaVersion: 12.2
-      RunOnnxRuntimeTests: ${{ parameters.RunOnnxRuntimeTests }}
-      UseIncreasedTimeoutForTests: ${{ parameters.UseIncreasedTimeoutForTests }}
-      win_trt_home: ${{ variables.win_trt_home }}
-      win_cuda_home: ${{ variables.win_cuda_home }}
-      DoEsrp: ${{ parameters.DoEsrp }}
-      IsReleaseBuild: ${{ parameters.IsReleaseBuild }}
-      buildJava: true
-      buildNodejs: true
-      SpecificArtifact: ${{ parameters.SpecificArtifact }}
-      BuildId: ${{ parameters.BuildId }}
-
-
-- template: nuget/templates/dml-vs-2022.yml
-  parameters:
-    IsReleaseBuild: ${{ parameters.IsReleaseBuild }}
-    ArtifactName: 'drop-nuget-dml'
-    StageName: 'Windows_CI_GPU_DML_Dev'
-    BuildCommand: --build_dir $(Build.BinariesDirectory) --skip_submodule_sync --build_shared_lib --enable_onnx_tests --enable_wcos --use_telemetry --use_dml  --build_nodejs --cmake_generator "Visual Studio 17 2022" --use_vcpkg --use_vcpkg_ms_internal_asset_cache
-    BuildArch: 'x64'
-    msbuildArchitecture: 'amd64'
-    EnvSetupScript: 'setup_env.bat'
-    sln_platform: 'x64'
-    DoDebugBuild: 'false'
-    DoNugetPack: 'true'
-    DoCompliance: 'false'
-    DoEsrp: ${{ parameters.DoEsrp }}
-    NuPackScript: |
-     msbuild $(Build.SourcesDirectory)\csharp\OnnxRuntime.CSharp.proj /p:Configuration=RelWithDebInfo /t:CreatePackage /p:OrtPackageId=Microsoft.ML.OnnxRuntime.DirectML /p:IsReleaseBuild=${{ parameters.IsReleaseBuild }} /p:CurrentData=$(BuildDate) /p:CurrentTime=$(BuildTime)
-     copy $(Build.SourcesDirectory)\csharp\src\Microsoft.ML.OnnxRuntime\bin\RelWithDebInfo\*.nupkg $(Build.ArtifactStagingDirectory)
-     copy $(Build.BinariesDirectory)\RelWithDebInfo\RelWithDebInfo\*.nupkg $(Build.ArtifactStagingDirectory)
-     mkdir $(Build.ArtifactStagingDirectory)\testdata
-     copy $(Build.BinariesDirectory)\RelWithDebInfo\RelWithDebInfo\custom_op_library.* $(Build.ArtifactStagingDirectory)\testdata
-
-- template: nuget/templates/dml-vs-2022.yml
-  parameters:
-    IsReleaseBuild: ${{ parameters.IsReleaseBuild }}
-    ArtifactName: 'drop-win-dml-x86-zip'
-    StageName: 'Windows_CI_GPU_DML_Dev_x86'
-    BuildCommand: --build_dir $(Build.BinariesDirectory) --skip_submodule_sync --build_shared_lib --enable_onnx_tests --enable_wcos --use_telemetry --use_dml  --cmake_generator "Visual Studio 17 2022" --use_vcpkg --use_vcpkg_ms_internal_asset_cache
-    BuildArch: 'x86'
-    EnvSetupScript: 'setup_env_x86.bat'
-    sln_platform: 'Win32'
-    DoDebugBuild: 'false'
-    DoNugetPack: 'true'
-    DoCompliance: ${{ parameters.DoCompliance }}
-    DoEsrp: ${{ parameters.DoEsrp }}
-    RunTests: 'false'
-    NuPackScript: |
-     msbuild $(Build.SourcesDirectory)\csharp\OnnxRuntime.CSharp.proj /p:Configuration=RelWithDebInfo /p:TargetArchitecture=x86 /t:CreatePackage /p:OrtPackageId=Microsoft.ML.OnnxRuntime.DirectML /p:IsReleaseBuild=${{ parameters.IsReleaseBuild }}
-     cd $(Build.BinariesDirectory)\RelWithDebInfo\RelWithDebInfo\
-     ren Microsoft.ML.OnnxRuntime.DirectML.* win-dml-x86.zip
-     copy $(Build.BinariesDirectory)\RelWithDebInfo\RelWithDebInfo\win-dml-x86.zip $(Build.ArtifactStagingDirectory)
-     mkdir $(Build.ArtifactStagingDirectory)\testdata
-     copy $(Build.BinariesDirectory)\RelWithDebInfo\RelWithDebInfo\custom_op_library.* $(Build.ArtifactStagingDirectory)\testdata
-
-- template: nuget/templates/dml-vs-2022.yml
->>>>>>> a8fb7868
   parameters:
     sdl:
       binskim:
@@ -222,13 +127,13 @@
 
     - template: stages/java-cuda-packaging-stage.yml
       parameters:
-        CudaVersion: 11.8
+        CudaVersion: 12.2
         SpecificArtifact: ${{ parameters.SpecificArtifact }}
         BuildId: ${{ parameters.BuildId }}
 
     - template: stages/nuget-combine-cuda-stage.yml
       parameters:
-        CudaVersion: 11.8
+        CudaVersion: 12.2
         RunOnnxRuntimeTests: ${{ parameters.RunOnnxRuntimeTests }}
         UseIncreasedTimeoutForTests: ${{ parameters.UseIncreasedTimeoutForTests }}
         win_trt_home: ${{ variables.win_trt_home }}
