--- conflicted
+++ resolved
@@ -199,61 +199,7 @@
     AdditionalWinBuildFlags: '--enable_onnx_tests --enable_wcos'
     BuildVariant: 'default'
 
-<<<<<<< HEAD
-- stage: Linux_C_API_Packaging_GPU_x64
-  dependsOn: []
-  jobs:
-  - job:
-    workspace:
-      clean: all
-    timeoutInMinutes: 180
-    pool: 'Onnxruntime-Linux-GPU'
-    variables:
-      - name: CUDA_VERSION_MAJOR
-        ${{ if eq(parameters.CudaVersion, '11.8') }}:
-          value: '11'
-        ${{ if eq(parameters.CudaVersion, '12.2') }}:
-          value: '12'
-      - name: CUDA_VERSION
-        value: ${{ parameters.CudaVersion }}
-    steps:
-    - template: templates/set-version-number-variables-step.yml
-    - template: templates/get-docker-image-steps.yml
-      parameters:
-        Dockerfile: tools/ci_build/github/linux/docker/inference/x64/default/gpu/Dockerfile
-        Context: tools/ci_build/github/linux/docker/inference/x64/default/gpu
-        DockerBuildArgs: "--build-arg BUILD_UID=$( id -u )"
-        Repository: onnxruntimecuda$(CUDA_VERSION_MAJOR)build
-
-    - script: $(Build.SourcesDirectory)/tools/ci_build/github/linux/build_cuda_c_api_package.sh
-      workingDirectory: $(Build.SourcesDirectory)
-      displayName: 'Build and Test'
-
-    - template: templates/java-api-artifacts-package-and-publish-steps-posix.yml
-      parameters:
-          arch: 'linux-x64'
-          buildConfig: 'Release'
-          artifactName: 'onnxruntime-java-linux-x64-cuda'
-          version: '$(OnnxRuntimeVersion)'
-          libraryName: 'libonnxruntime.so'
-          nativeLibraryName: 'libonnxruntime4j_jni.so'
-
-    - template: templates/c-api-artifacts-package-and-publish-steps-posix.yml
-      parameters:
-        buildConfig: 'Release'
-        artifactName: 'onnxruntime-linux-x64-cuda-$(OnnxRuntimeVersion)'
-        artifactNameNoVersionString: 'onnxruntime-linux-x64-cuda'
-        libraryName: 'libonnxruntime.so.$(OnnxRuntimeVersion)'
-
-    - template: templates/component-governance-component-detection-steps.yml
-      parameters:
-        condition: 'succeeded'
-    - template: templates/clean-agent-build-directory-step.yml
-
-- template: templates/linux-gpu-tensorrt-packaging-pipeline.yml
-=======
 - template: stages/nuget-linux-cuda-packaging-stage.yml
->>>>>>> c92f72eb
   parameters:
     CudaVersion: ${{ parameters.CudaVersion }}
     docker_base_image: ${{ variables.docker_base_image }}
