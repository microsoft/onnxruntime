--- conflicted
+++ resolved
@@ -135,86 +135,6 @@
         platform: 'Any CPU'
         msbuildArguments: '-t:CreatePackage -p:OnnxRuntimeBuildDirectory="$(Build.BinariesDirectory)" -p:OrtPackageId=Microsoft.ML.OnnxRuntime.Gpu -p:IsReleaseBuild=${{ parameters.IsReleaseBuild }}
                               -p:ReleaseVersionSuffix=$(ReleaseVersionSuffix) -p:CurrentDate=$(BuildDate) -p:CurrentTime=$(BuildTime)'
-<<<<<<< HEAD
-            workingDirectory: '$(Build.SourcesDirectory)\csharp'
-
-        - task: BatchScript@1
-          displayName: 'Add TensorRT header file to the native nuGet package'
-          inputs:
-            filename: $(Build.SourcesDirectory)\tools\ci_build\github\windows\bundle_nuget_with_native_headers.bat
-            workingFolder: $(Build.BinariesDirectory)\RelWithDebInfo\RelWithDebInfo
-
-        - task: CopyFiles@2
-          displayName: 'Copy nuget packages to: $(Build.ArtifactStagingDirectory)'
-          inputs:
-            SourceFolder: '$(Build.BinariesDirectory)\RelWithDebInfo\RelWithDebInfo'
-            Contents: '*.snupkg'
-            TargetFolder: '$(Build.ArtifactStagingDirectory)'
-
-        - task: CopyFiles@2
-          displayName: 'Copy nuget packages to: $(Build.ArtifactStagingDirectory)'
-          inputs:
-            SourceFolder: '$(Build.BinariesDirectory)\RelWithDebInfo\RelWithDebInfo'
-            Contents: '*.nupkg'
-            TargetFolder: '$(Build.ArtifactStagingDirectory)'
-
-        - task: CopyFiles@2
-          displayName: 'Copy nuget packages to: $(Build.ArtifactStagingDirectory)'
-          inputs:
-            SourceFolder: '$(Build.SourcesDirectory)\csharp\src\Microsoft.ML.OnnxRuntime\bin\RelWithDebInfo'
-            Contents: '*.nupkg'
-            TargetFolder: '$(Build.ArtifactStagingDirectory)'
-
-        - template: ../templates/esrp_nuget.yml
-          parameters:
-            DisplayName: 'ESRP - sign NuGet package'
-            FolderPath: '$(Build.ArtifactStagingDirectory)'
-            DoEsrp: ${{ parameters.DoEsrp }}
-
-        - template: ../templates/validate-package.yml
-          parameters:
-            PackageType: 'nuget'
-            PackagePath: '$(Build.ArtifactStagingDirectory)'
-            PlatformsSupported: 'win-x64,linux-x64'
-            # 1* stands for version number. we use it to filter Gpu.Windows and Gpu.Linux packages
-            PackageName: 'Microsoft.ML.OnnxRuntime.Gpu.1*nupkg'
-            VerifyNugetSigning: false
-
-        - template: ../templates/validate-package.yml
-          parameters:
-            PackageType: 'nuget'
-            PackagePath: '$(Build.ArtifactStagingDirectory)'
-            PackageName: 'Microsoft.ML.OnnxRuntime.Gpu.Windows.*nupkg'
-            PlatformsSupported: 'win-x64'
-            VerifyNugetSigning: false
-
-        - template: ../templates/validate-package.yml
-          parameters:
-            PackageType: 'nuget'
-            PackagePath: '$(Build.ArtifactStagingDirectory)'
-            PackageName: 'Microsoft.ML.OnnxRuntime.Gpu.Linux.*nupkg'
-            PlatformsSupported: 'linux-x64'
-            VerifyNugetSigning: false
-
-        - task: MSBuild@1
-          displayName: 'Clean C#'
-          inputs:
-            solution: '$(Build.SourcesDirectory)\csharp\OnnxRuntime.CSharp.sln'
-            platform: 'Any CPU'
-            configuration: RelWithDebInfo
-            msbuildArguments: '-t:Clean -p:OnnxRuntimeBuildDirectory="$(Build.BinariesDirectory)" -p:OrtPackageId=Microsoft.ML.OnnxRuntime.Gpu'
-            workingDirectory: '$(Build.SourcesDirectory)\csharp'
-
-        - template: ../templates/component-governance-component-detection-steps.yml
-          parameters:
-            condition: 'succeeded'
-
-        - task: PublishPipelineArtifact@0
-          displayName: 'Publish Pipeline NuGet Artifact'
-          inputs:
-            artifactName: 'drop-signed-nuget-GPU'
-            targetPath: '$(Build.ArtifactStagingDirectory)'
-=======
         workingDirectory: '$(Build.SourcesDirectory)\csharp'
 
     - task: BatchScript@1
@@ -288,5 +208,4 @@
       displayName: 'Publish Pipeline NuGet Artifact'
       inputs:
         artifactName: 'drop-signed-nuget-GPU'
-        targetPath: '$(Build.ArtifactStagingDirectory)'
->>>>>>> 39e585ff
+        targetPath: '$(Build.ArtifactStagingDirectory)'