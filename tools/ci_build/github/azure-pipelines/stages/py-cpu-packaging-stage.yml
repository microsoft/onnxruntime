--- conflicted
+++ resolved
@@ -59,11 +59,7 @@
 - name: qnn_sdk_version
   type: string
   displayName: 'QNN SDK version. Only for QNN packages.'
-<<<<<<< HEAD
-  default: 2.31.0.250130
-=======
   default: 2.32.0.250228
->>>>>>> 39e585ff
 
 stages:
 - ${{ if eq(parameters.enable_windows_cpu, true) }}:
@@ -190,14 +186,6 @@
         workingDirectory: '$(Build.BinariesDirectory)\${{ parameters.cmake_build_type }}\${{ parameters.cmake_build_type }}'
         displayName: 'Run Python Tests'
 
-<<<<<<< HEAD
-      - template: ../templates/component-governance-component-detection-steps.yml
-        parameters:
-          condition: 'succeeded'
-
-
-=======
->>>>>>> 39e585ff
 - ${{ if eq(parameters.enable_mac_cpu, true) }}:
   - stage: Python_Packaging_MacOS
     dependsOn: []
@@ -239,9 +227,6 @@
           set -e -x
           export _PYTHON_HOST_PLATFORM=macosx-${{variables.MACOSX_DEPLOYMENT_TARGET}}-universal2
           python3 -m pip install -r '$(Build.SourcesDirectory)/tools/ci_build/github/linux/docker/scripts/requirements.txt'
-<<<<<<< HEAD
-          python3 $(Build.SourcesDirectory)/tools/ci_build/build.py --build_dir $(Build.BinariesDirectory) --use_coreml --skip_submodule_sync --parallel --use_vcpkg --use_vcpkg_ms_internal_asset_cache --use_binskim_compliant_compile_flags --config Release --build_wheel ${{ parameters.build_py_parameters }} --use_coreml --cmake_extra_defines CMAKE_OSX_ARCHITECTURES="arm64;x86_64" --update --build
-=======
           # Note: There is a build error when we set CMAKE_OSX_ARCHITECTURES="arm64;x86_64" and KleidiAI is enabled.
           # Disable KleidiAI as a workaround with --no_kleidiai.
           # TODO Re-enable KleidiAI once https://github.com/microsoft/onnxruntime/issues/24152 is fixed.
@@ -256,7 +241,6 @@
             ${{ parameters.build_py_parameters }} \
             --cmake_extra_defines CMAKE_OSX_ARCHITECTURES="arm64;x86_64" \
             --update --skip_submodule_sync --build --parallel
->>>>>>> 39e585ff
         displayName: 'Command Line Script'
 
       - script: |
