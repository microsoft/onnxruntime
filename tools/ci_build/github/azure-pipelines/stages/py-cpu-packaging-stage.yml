--- conflicted
+++ resolved
@@ -200,13 +200,9 @@
       workspace:
         clean: all
       pool:
-<<<<<<< HEAD
-        vmImage: 'macOS-14'
-=======
         name: "Azure Pipelines"
-        image: "macOS-13"
+        image: "macOS-14"
         os: macOS
->>>>>>> 6bb6d791
       variables:
         MACOSX_DEPLOYMENT_TARGET: '13.3'
       strategy:
