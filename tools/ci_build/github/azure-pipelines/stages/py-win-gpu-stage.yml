parameters:
- name: MACHINE_POOL
  type: string
  default: 'onnxruntime-Win2022-GPU-A10'

- name: EP_NAME
  type: string

- name: PYTHON_VERSION
  type: string

- name: EP_BUILD_FLAGS
  type: string

- name: BUILD_PY_PARAMETERS
  displayName: >
    Extra parameters to pass to build.py. Don't put newlines in here.
  type: string
  default: ''
- name: CudaVersion
  type: string
  default: '11.8'
  values:
    - 11.8
    - 12.2

- name: cmake_build_type
  type: string
  displayName: 'Linux packages cmake build type. Linux Only.'
  default: 'Release'
  values:
   - Debug
   - Release
   - RelWithDebInfo
   - MinSizeRel

- name: use_tensorrt
  type: boolean
  default: false

stages:
  - stage: Win_py_${{ parameters.EP_NAME }}_Wheels_${{ replace(parameters.PYTHON_VERSION,'.','_') }}_Build
    dependsOn: []
    jobs:
    - job: Win_py_${{ parameters.EP_NAME }}_Wheels_${{ replace(parameters.PYTHON_VERSION,'.','_') }}_Build
      timeoutInMinutes: 360
      workspace:
        clean: all
      pool:
        name: onnxruntime-Win-CPU-2022
        os: windows
      templateContext:
        sdl:
          codeSignValidation:
            enabled: true
            # TODO: check why pyd file was not signed
            break: false
            additionalTargetsGlobPattern: f|**\*.pyd
          psscriptanalyzer:
            enabled: true
          binskim:
            preReleaseVersion: '4.3.1'
            enabled: true
            scanOutputDirectoryOnly: true
            analyzeTargetGlob: '+:file|$(BUILD.STAGINGDIRECTORY)\**\*.pyd;+:file|$(BUILD.STAGINGDIRECTORY)\**\*.dll;-:file|DirectML.dll'
        outputs:
        - output: pipelineArtifact
          targetPath: $(Build.ArtifactStagingDirectory)
          artifactName: win_${{ parameters.EP_NAME }}_wheel_${{ parameters.PYTHON_VERSION }}
      variables:
      - template: ../templates/common-variables.yml
      - name: GRADLE_OPTS
        value: '-Dorg.gradle.daemon=false'
      - name: VSGenerator
        value: 'Visual Studio 17 2022'
      - name: CUDA_MODULE_LOADING
        value: 'LAZY'
      - name: win_trt_folder
        ${{ if eq(parameters.CudaVersion, '11.8') }}:
          value: ${{ variables.win_trt_folder_cuda11 }}
        ${{ if eq(parameters.CudaVersion, '12.2') }}:
          value: ${{ variables.win_trt_folder_cuda12 }}
      - name: trt_build_flag
        ${{ if eq(parameters.use_tensorrt, true) }}:
          value: '--use_tensorrt --tensorrt_home="$(Agent.TempDirectory)\${{ variables.win_trt_folder }}"'
        ${{ if eq(parameters.use_tensorrt, false) }}:
          value: ''
      steps:

          - checkout: self
            clean: true
            submodules: none

          - template: ../templates/telemetry-steps.yml

          - task: UsePythonVersion@0
            inputs:
              versionSpec: ${{ parameters.PYTHON_VERSION }}
              addToPath: true
              architecture: 'x64'

          - task: PipAuthenticate@1
            displayName: 'Pip Authenticate'
            inputs:
              artifactFeeds: 'Lotus'

          - template: ../templates/jobs/download_win_gpu_library.yml
            parameters:
              CudaVersion: ${{ parameters.CudaVersion }}
              ${{ if or(contains(parameters.EP_BUILD_FLAGS, 'use_cuda'), eq(parameters.use_tensorrt, true)) }}:
                DownloadCUDA: true
              DownloadTRT: ${{ parameters.use_tensorrt }}


          - template: ../templates/set-nightly-build-option-variable-step.yml

          - task: PythonScript@0
            displayName: 'Build'
            inputs:
              scriptPath: '$(Build.SourcesDirectory)\tools\ci_build\build.py'
              arguments: >
                --config ${{ parameters.cmake_build_type }}
                --build_dir $(Build.BinariesDirectory)
                --skip_submodule_sync
                --cmake_generator "$(VSGenerator)"
                --enable_pybind
                --enable_onnx_tests
<<<<<<< HEAD
                --parallel 8 --use_binskim_compliant_compile_flags --update --build --msvc_toolset 14.40
                --cuda_version ${{ parameters.CudaVersion }}
=======
                --parallel 8 --use_vcpkg --use_binskim_compliant_compile_flags --update --build --msvc_toolset 14.40
>>>>>>> 8b77007a
                $(TelemetryOption) ${{ parameters.BUILD_PY_PARAMETERS }} ${{ parameters.EP_BUILD_FLAGS }} ${{ variables.trt_build_flag }}
              workingDirectory: '$(Build.BinariesDirectory)'

          # Esrp signing
          - template: ../templates/win-esrp-dll.yml
            parameters:
              FolderPath: '$(Build.BinariesDirectory)\${{ parameters.cmake_build_type }}\${{ parameters.cmake_build_type }}\onnxruntime\capi'
              DisplayName: 'ESRP - Sign Native dlls'
              DoEsrp: true
              Pattern: '*.pyd,*.dll'

          - task: PythonScript@0
            displayName: 'Build wheel'
            inputs:
              scriptPath: '$(Build.SourcesDirectory)\setup.py'
              arguments: 'bdist_wheel ${{ parameters.BUILD_PY_PARAMETERS }} $(NightlyBuildOption) --wheel_name_suffix=${{ parameters.EP_NAME }}'
              workingDirectory: '$(Build.BinariesDirectory)\${{ parameters.cmake_build_type }}\${{ parameters.cmake_build_type }}'

          - task: CopyFiles@2
            displayName: 'Copy Python Wheel to: $(Build.ArtifactStagingDirectory)'
            inputs:
              SourceFolder: '$(Build.BinariesDirectory)\${{ parameters.cmake_build_type }}\${{ parameters.cmake_build_type }}\dist'
              Contents: '*.whl'
              TargetFolder: '$(Build.ArtifactStagingDirectory)'

          - script: |
              7z x *.whl
            workingDirectory: '$(Build.ArtifactStagingDirectory)'
            displayName: 'unzip the package'


  - stage: Win_py_${{ parameters.EP_NAME }}_Wheels_${{ replace(parameters.PYTHON_VERSION,'.','_') }}_Tests
    dependsOn: Win_py_${{ parameters.EP_NAME }}_Wheels_${{ replace(parameters.PYTHON_VERSION,'.','_') }}_Build
    jobs:
    - job: Win_py_${{ parameters.EP_NAME }}_Wheels_${{ replace(parameters.PYTHON_VERSION,'.','_') }}_Tests
      workspace:
        clean: all
      pool:
        name: ${{parameters.MACHINE_POOL}}
      steps:

        - checkout: self
          clean: true
          submodules: none

        - task: UsePythonVersion@0
          inputs:
            versionSpec: ${{ parameters.PYTHON_VERSION }}
            addToPath: true
            architecture: 'x64'

        - template: ../templates/flex-downloadPipelineArtifact.yml
          parameters:
            ArtifactName: win_${{ parameters.EP_NAME }}_wheel_${{ parameters.PYTHON_VERSION }}
            StepName: 'Download Pipeline Artifact - Windows GPU Build'
            TargetPath: '$(Build.ArtifactStagingDirectory)'

        - template: ../templates/jobs/download_win_gpu_library.yml
          parameters:
            CudaVersion: ${{ parameters.CudaVersion }}
            ${{ if or(contains(parameters.EP_BUILD_FLAGS, 'use_cuda'), eq(parameters.use_tensorrt, true)) }}:
              DownloadCUDA: true
            DownloadTRT: ${{ parameters.use_tensorrt }}

        - script: python -m pip install -r $(Build.SourcesDirectory)\tools\ci_build\github\windows\python\requirements.txt
          env:
            TMPDIR: "$(Agent.TempDirectory)"

        - powershell: |
            python -m pip uninstall -y onnxruntime onnxruntime-gpu -qq
            Get-ChildItem -Path $(Build.ArtifactStagingDirectory)/*cp${{ replace(parameters.PYTHON_VERSION,'.','') }}*.whl | foreach {pip --disable-pip-version-check install --upgrade $_.fullname tabulate}
            mkdir -p $(Agent.TempDirectory)\ort_test_data
            Copy-Item -Path $(Build.sourcesDirectory)/onnxruntime/test/python/onnx_backend_test_series.py -Destination $(Agent.TempDirectory)\ort_test_data
            Copy-Item -Recurse -Path $(Build.sourcesDirectory)/onnxruntime/test/testdata -Destination $(Agent.TempDirectory)\ort_test_data
            cd $(Agent.TempDirectory)\ort_test_data
            python onnx_backend_test_series.py
          workingDirectory: '$(Build.sourcesDirectory)'
          displayName: 'Run Python Tests'<|MERGE_RESOLUTION|>--- conflicted
+++ resolved
@@ -125,12 +125,8 @@
                 --cmake_generator "$(VSGenerator)"
                 --enable_pybind
                 --enable_onnx_tests
-<<<<<<< HEAD
-                --parallel 8 --use_binskim_compliant_compile_flags --update --build --msvc_toolset 14.40
+                --parallel 8 --use_vcpkg --use_binskim_compliant_compile_flags --update --build --msvc_toolset 14.40
                 --cuda_version ${{ parameters.CudaVersion }}
-=======
-                --parallel 8 --use_vcpkg --use_binskim_compliant_compile_flags --update --build --msvc_toolset 14.40
->>>>>>> 8b77007a
                 $(TelemetryOption) ${{ parameters.BUILD_PY_PARAMETERS }} ${{ parameters.EP_BUILD_FLAGS }} ${{ variables.trt_build_flag }}
               workingDirectory: '$(Build.BinariesDirectory)'
 
