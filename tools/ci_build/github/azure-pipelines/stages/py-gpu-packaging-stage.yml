parameters:
- name: build_py_parameters
  displayName: >
    Extra parameters to pass to build.py. Don't put newlines in here.
  type: string
  default: ''

- name: enable_linux_cuda
  displayName: 'Whether Linux CUDA package is built.'
  type: boolean
  default: false

- name: enable_windows_cuda
  displayName: 'Whether Windows CUDA package is built.'
  type: boolean
  default: false

- name: enable_windows_dml
  displayName: 'Whether Windows DML package is built.'
  type: boolean
  default: false

# TODO: Now the Windows jobs use a different cmake build type. Consider to merge it.
- name: cmake_build_type
  type: string
  displayName: 'Linux packages cmake build type. Linux Only.'
  default: 'Release'
  values:
   - Debug
   - Release
   - RelWithDebInfo
   - MinSizeRel

- name: cuda_version
  type: string
  displayName: 'CUDA version. Windows Only.'
  default: '12.2'
  values:
   - 11.8
   - 12.2

- name: PythonVersions
  type: object
  displayName: 'Python versions to build'
  default:
    - '3.10'
    - '3.11'
    - '3.12'
    - '3.13'

stages:
  - ${{ if eq(parameters.enable_windows_cuda, true) }}:
    - ${{ each python_version in parameters.PythonVersions }}:
      - template: py-win-gpu-stage.yml
        parameters:
          PYTHON_VERSION: ${{ python_version }}
          EP_NAME: gpu
          CudaVersion: ${{ parameters.cuda_version }}
<<<<<<< HEAD
          ${{ if eq(parameters.cuda_version, '11.8') }}:
            EP_BUILD_FLAGS: --use_dml --enable_lto --use_tensorrt --tensorrt_home=$(Agent.TempDirectory)\TensorRT-10.4.0.26.Windows10.x86_64.cuda-11.8 --cuda_home=$(Agent.TempDirectory)\v11.8  --cmake_extra_defines "CMAKE_CUDA_ARCHITECTURES=52;60;61;70;75;80"
          ${{ if eq(parameters.cuda_version, '12.2') }}:
            EP_BUILD_FLAGS: --use_dml --enable_lto --use_tensorrt --tensorrt_home=$(Agent.TempDirectory)\TensorRT-10.4.0.26.Windows10.x86_64.cuda-12.6 --cuda_home=$(Agent.TempDirectory)\v12.2  --cmake_extra_defines "CMAKE_CUDA_ARCHITECTURES=52;60;61;70;75;80"
=======
          EP_BUILD_FLAGS: --enable_lto --cuda_home=$(Agent.TempDirectory)\v${{ parameters.cuda_version }} --cmake_extra_defines "CMAKE_CUDA_ARCHITECTURES=52;60;61;70;75;80"
          use_tensorrt: True
>>>>>>> b11b9931

  - ${{ if eq(parameters.enable_linux_cuda, true) }}:
      - template: py-linux-gpu-stage.yml
        parameters:
          arch: 'x86_64'
          machine_pool: 'onnxruntime-Ubuntu2204-AMD-CPU-Large'
          extra_build_arg: ${{ parameters.build_py_parameters }}
          cmake_build_type: ${{ parameters.cmake_build_type }}
          cuda_version: ${{ parameters.cuda_version }}
          ${{ if eq(parameters.cuda_version, '11.8') }}:
            docker_base_image: onnxruntimebuildcache.azurecr.io/internal/azureml/onnxruntime/build/cuda11_x64_almalinux8_gcc11:20241020.1
          ${{ if eq(parameters.cuda_version, '12.2') }}:
            docker_base_image: onnxruntimebuildcache.azurecr.io/internal/azureml/onnxruntime/build/cuda12_x64_ubi8_gcc12:20241020.1

  - ${{ if eq(parameters.enable_windows_dml, true) }}:
    - ${{ each python_version in parameters.PythonVersions }}:
      - template: py-win-gpu-stage.yml
        parameters:
          MACHINE_POOL: 'onnxruntime-Win2022-GPU-dml-A10'
          PYTHON_VERSION: ${{ python_version }}
          EP_BUILD_FLAGS: --use_dml --cmake_extra_defines CMAKE_SYSTEM_VERSION=10.0.18362.0 --enable_wcos
          ENV_SETUP_SCRIPT: setup_env.bat
          EP_NAME: directml
          cmake_build_type: ${{ parameters.cmake_build_type }}<|MERGE_RESOLUTION|>--- conflicted
+++ resolved
@@ -56,15 +56,8 @@
           PYTHON_VERSION: ${{ python_version }}
           EP_NAME: gpu
           CudaVersion: ${{ parameters.cuda_version }}
-<<<<<<< HEAD
-          ${{ if eq(parameters.cuda_version, '11.8') }}:
-            EP_BUILD_FLAGS: --use_dml --enable_lto --use_tensorrt --tensorrt_home=$(Agent.TempDirectory)\TensorRT-10.4.0.26.Windows10.x86_64.cuda-11.8 --cuda_home=$(Agent.TempDirectory)\v11.8  --cmake_extra_defines "CMAKE_CUDA_ARCHITECTURES=52;60;61;70;75;80"
-          ${{ if eq(parameters.cuda_version, '12.2') }}:
-            EP_BUILD_FLAGS: --use_dml --enable_lto --use_tensorrt --tensorrt_home=$(Agent.TempDirectory)\TensorRT-10.4.0.26.Windows10.x86_64.cuda-12.6 --cuda_home=$(Agent.TempDirectory)\v12.2  --cmake_extra_defines "CMAKE_CUDA_ARCHITECTURES=52;60;61;70;75;80"
-=======
-          EP_BUILD_FLAGS: --enable_lto --cuda_home=$(Agent.TempDirectory)\v${{ parameters.cuda_version }} --cmake_extra_defines "CMAKE_CUDA_ARCHITECTURES=52;60;61;70;75;80"
+          EP_BUILD_FLAGS: --use_dml --enable_lto --cuda_home=$(Agent.TempDirectory)\v${{ parameters.cuda_version }} --cmake_extra_defines "CMAKE_CUDA_ARCHITECTURES=52;60;61;70;75;80"
           use_tensorrt: True
->>>>>>> b11b9931
 
   - ${{ if eq(parameters.enable_linux_cuda, true) }}:
       - template: py-linux-gpu-stage.yml
