parameters:
- name: build_py_parameters
  displayName: >
    Extra parameters to pass to build.py. Don't put newlines in here.
  type: string
  default: ''

- name: enable_linux_cuda
  displayName: 'Whether Linux CUDA package is built.'
  type: boolean
  default: false

- name: enable_windows_cuda
  displayName: 'Whether Windows CUDA package is built.'
  type: boolean
  default: false

- name: enable_windows_dml
  displayName: 'Whether Windows DML package is built.'
  type: boolean
  default: false

# TODO: Now the Windows jobs use a different cmake build type. Consider to merge it.
- name: cmake_build_type
  type: string
  displayName: 'Linux packages cmake build type. Linux Only.'
  default: 'Release'
  values:
   - Debug
   - Release
   - RelWithDebInfo
   - MinSizeRel

- name: cuda_version
  type: string
  displayName: 'CUDA version. Windows Only.'
  default: '12.2'
  values:
   - 11.8
   - 12.2

- name: PythonVersions
  type: object
  displayName: 'Python versions to build'
  default:
    - '3.10'
    - '3.11'
    - '3.12'
    - '3.13'

stages:
  - ${{ if eq(parameters.enable_windows_cuda, true) }}:
    - ${{ each python_version in parameters.PythonVersions }}:
      - template: py-win-gpu-stage.yml
        parameters:
          PYTHON_VERSION: ${{ python_version }}
          EP_NAME: gpu
          CudaVersion: ${{ parameters.cuda_version }}
<<<<<<< HEAD
          EP_BUILD_FLAGS: --enable_lto --cuda_home=$(Agent.TempDirectory)\v${{ parameters.cuda_version }} --cmake_extra_defines "CMAKE_CUDA_ARCHITECTURES=75-real;80;90-virtual"
=======
          EP_BUILD_FLAGS: --enable_lto --use_cuda --cuda_home=$(Agent.TempDirectory)\v${{ parameters.cuda_version }} --cmake_extra_defines "CMAKE_CUDA_ARCHITECTURES=75;80;90"
>>>>>>> c7aa9a78
          use_tensorrt: True

  - ${{ if eq(parameters.enable_linux_cuda, true) }}:
      - template: py-linux-gpu-stage.yml
        parameters:
          arch: 'x86_64'
          machine_pool: 'onnxruntime-Ubuntu2204-AMD-CPU-Large'
          extra_build_arg: ${{ parameters.build_py_parameters }}
          cmake_build_type: ${{ parameters.cmake_build_type }}
          cuda_version: ${{ parameters.cuda_version }}
          ${{ if eq(parameters.cuda_version, '11.8') }}:
            docker_base_image: onnxruntimebuildcache.azurecr.io/internal/azureml/onnxruntime/build/cuda11_x64_almalinux8_gcc11:20250124.1
          ${{ if eq(parameters.cuda_version, '12.2') }}:
            docker_base_image: onnxruntimebuildcache.azurecr.io/internal/azureml/onnxruntime/build/cuda12_x64_ubi8_gcc12:20250124.1

  - ${{ if eq(parameters.enable_windows_dml, true) }}:
    - ${{ each python_version in parameters.PythonVersions }}:
      - template: py-win-gpu-stage.yml
        parameters:
          MACHINE_POOL: 'onnxruntime-Win2022-GPU-dml-A10'
          PYTHON_VERSION: ${{ python_version }}
          EP_BUILD_FLAGS: --use_dml --cmake_extra_defines CMAKE_SYSTEM_VERSION=10.0.18362.0 --enable_wcos
          EP_NAME: directml
          cmake_build_type: ${{ parameters.cmake_build_type }}<|MERGE_RESOLUTION|>--- conflicted
+++ resolved
@@ -56,11 +56,7 @@
           PYTHON_VERSION: ${{ python_version }}
           EP_NAME: gpu
           CudaVersion: ${{ parameters.cuda_version }}
-<<<<<<< HEAD
-          EP_BUILD_FLAGS: --enable_lto --cuda_home=$(Agent.TempDirectory)\v${{ parameters.cuda_version }} --cmake_extra_defines "CMAKE_CUDA_ARCHITECTURES=75-real;80;90-virtual"
-=======
-          EP_BUILD_FLAGS: --enable_lto --use_cuda --cuda_home=$(Agent.TempDirectory)\v${{ parameters.cuda_version }} --cmake_extra_defines "CMAKE_CUDA_ARCHITECTURES=75;80;90"
->>>>>>> c7aa9a78
+          EP_BUILD_FLAGS: --enable_lto --use_cuda --cuda_home=$(Agent.TempDirectory)\v${{ parameters.cuda_version }} --cmake_extra_defines "CMAKE_CUDA_ARCHITECTURES=75-real;80;90-virtual"
           use_tensorrt: True
 
   - ${{ if eq(parameters.enable_linux_cuda, true) }}:
