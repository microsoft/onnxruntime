--- conflicted
+++ resolved
@@ -33,11 +33,7 @@
 - name: QnnSdk
   displayName: QNN SDK version
   type: string
-<<<<<<< HEAD
-  default: 2.31.0.250130
-=======
   default: 2.32.0.250228
->>>>>>> 39e585ff
 
 jobs:
 - job: 'BUILD_QNN_EP'
@@ -94,11 +90,7 @@
         --config $(BuildConfig)
         --build_dir $(Build.BinariesDirectory)
         --cmake_generator "Visual Studio 17 2022"
-<<<<<<< HEAD
-        --build_shared_lib
-=======
         --build_shared_lib --use_vcpkg --use_vcpkg_ms_internal_asset_cache 
->>>>>>> 39e585ff
         --use_qnn $(QnnLibKind)
         --qnn_home $(QnnSDKRootDir)
         --update --build --parallel
