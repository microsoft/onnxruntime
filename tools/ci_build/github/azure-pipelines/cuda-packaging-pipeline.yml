parameters:
<<<<<<< HEAD
  - name: RunOnnxRuntimeTests
    displayName: Run Tests?
    type: boolean
    default: true

  - name: UseIncreasedTimeoutForTests
    displayName: Increase timeout for tests? Set it to false if you are doing an Onnx Runtime release.
    type: boolean
    default: false

  - name: DoCompliance
    displayName: Run Compliance Tasks?
    type: boolean
    default: true

  - name: DoEsrp
    displayName: Run code sign tasks? Must be true if you are doing an ONNX Runtime release
    type: boolean
    default: true

  - name: IsReleaseBuild
    displayName: Is a release build? Set it to true if you are doing an ONNX Runtime release.
    type: boolean
    default: false

  - name: PreReleaseVersionSuffixString
    displayName: Suffix added to pre-release package version. Only used if IsReleaseBuild is true. Denotes the type of pre-release package.
    type: string
    values:
      - alpha
      - beta
      - rc
      - none
    default: none

  - name: PreReleaseVersionSuffixNumber
    displayName: Number added to pre-release package version. Only used if IsReleaseBuild is true. Denotes the sequence of a pre-release package.
    type: number
    default: 0

  # these 2 parameters are used for debugging.
  - name: SpecificArtifact
    displayName: Use Specific Artifact (Debugging only)
    type: boolean
    default: false

  - name: BuildId
    displayName: Pipeline BuildId, you could find it in the URL
    type: string
    default: '0'

  - name: CudaVersion
    displayName: CUDA version
    type: string
    default: '12.2'
    values:
      - 11.8
      - 12.2
=======
- name: RunOnnxRuntimeTests
  displayName: Run Tests?
  type: boolean
  default: true

- name: UseIncreasedTimeoutForTests
  displayName: Increase timeout for tests? Set it to false if you are doing an Onnx Runtime release.
  type: boolean
  default: false

- name: DoEsrp
  displayName: Run code sign tasks? Must be true if you are doing an ONNX Runtime release
  type: boolean
  default: true

- name: IsReleaseBuild
  displayName: Is a release build? Set it to true if you are doing an ONNX Runtime release.
  type: boolean
  default: false

- name: PreReleaseVersionSuffixString
  displayName: Suffix added to pre-release package version. Only used if IsReleaseBuild is true. Denotes the type of pre-release package.
  type: string
  values:
  - alpha
  - beta
  - rc
  - none
  default: none

- name: PreReleaseVersionSuffixNumber
  displayName: Number added to pre-release package version. Only used if IsReleaseBuild is true. Denotes the sequence of a pre-release package.
  type: number
  default: 0

# these 2 parameters are used for debugging.
- name: SpecificArtifact
  displayName: Use Specific Artifact (Debugging only)
  type: boolean
  default: false

- name: BuildId
  displayName: Pipeline BuildId, you could find it in the URL
  type: string
  default: '0'

- name: CudaVersion
  displayName: CUDA version
  type: string
  default: '12.2'
  values:
  - 11.8
  - 12.2
>>>>>>> 9dd530ae

variables:
  - template: templates/common-variables.yml
  - name: ReleaseVersionSuffix
    value: ''
  - name: win_trt_home
    ${{ if eq(parameters.CudaVersion, '11.8') }}:
      value: $(Agent.TempDirectory)\${{ variables.win_trt_folder_cuda11 }}
    ${{ if eq(parameters.CudaVersion, '12.2') }}:
      value: $(Agent.TempDirectory)\${{ variables.win_trt_folder_cuda12 }}
  - name: win_cuda_home
    ${{ if eq(parameters.CudaVersion, '11.8') }}:
      value: $(Agent.TempDirectory)\v11.8
    ${{ if eq(parameters.CudaVersion, '12.2') }}:
      value: $(Agent.TempDirectory)\v12.2
resources:
  repositories:
<<<<<<< HEAD
    - repository: onnxruntime-inference-examples # The name used to reference this repository in the checkout step
      type: github
      endpoint: ort-examples
      name: microsoft/onnxruntime-inference-examples


stages:
  # Set ReleaseVersionSuffix
  - template: stages/set_packaging_variables_stage.yml
    parameters:
      IsReleaseBuild: ${{ parameters.IsReleaseBuild }}
      PreReleaseVersionSuffixString: ${{ parameters.PreReleaseVersionSuffixString }}
      PreReleaseVersionSuffixNumber: ${{ parameters.PreReleaseVersionSuffixNumber }}

  # this is needed for certain artifacts to be published
  - stage: Linux_C_API_Packaging_CPU
    dependsOn: [ ]
    jobs:
    - template: templates/c-api-linux-cpu.yml
=======
  - repository: onnxruntime-inference-examples # The name used to reference this repository in the checkout step
    type: github
    endpoint: ort-examples
    name: microsoft/onnxruntime-inference-examples
  - repository: 1esPipelines
    type: git
    name: 1ESPipelineTemplates/1ESPipelineTemplates
    ref: refs/tags/release

extends:
  # The pipeline extends the 1ES PT which will inject different SDL and compliance tasks.
  # For non-production pipelines, use "Unofficial" as defined below.
  # For productions pipelines, use "Official".
  template: v1/1ES.Official.PipelineTemplate.yml@1esPipelines
  parameters:
    sdl:
      sourceAnalysisPool:
        name: onnxruntime-Win-CPU-2022
        os: windows
      sourceRepositoriesToScan:
        exclude:
        - repository: onnxruntime-inference-examples
    stages:
    # Set ReleaseVersionSuffix
    - template: stages/set_packaging_variables_stage.yml
      parameters:
        IsReleaseBuild: ${{ parameters.IsReleaseBuild }}
        PreReleaseVersionSuffixString: ${{ parameters.PreReleaseVersionSuffixString }}
        PreReleaseVersionSuffixNumber: ${{ parameters.PreReleaseVersionSuffixNumber }}

    # this is needed for certain artifacts to be published
    - template: stages/c-api-linux-cpu-stage.yml

    # Nuget Packaging
    - template: stages/nuget-combine-cuda-stage.yml
      parameters:
        CudaVersion: ${{ parameters.CudaVersion }}
        RunOnnxRuntimeTests: ${{ parameters.RunOnnxRuntimeTests }}
        UseIncreasedTimeoutForTests: ${{ parameters.UseIncreasedTimeoutForTests }}
        win_trt_home: ${{ variables.win_trt_home }}
        win_cuda_home: ${{ variables.win_cuda_home }}
        DoEsrp: ${{ parameters.DoEsrp }}
        IsReleaseBuild: ${{ parameters.IsReleaseBuild }}
        buildJava: true
        buildNodejs: false
        SpecificArtifact: ${{ parameters.SpecificArtifact }}
        BuildId: ${{ parameters.BuildId }}

    - template: stages/download-java-tools-stage.yml

    - template: stages/java-cuda-packaging-stage.yml
>>>>>>> 9dd530ae
      parameters:
        OnnxruntimeArch: 'x64'
        OnnxruntimeNodejsBindingArch: 'x64'
        PoolName: 'onnxruntime-Ubuntu2204-AMD-CPU'
        PackageJava: false
        PackageNodeJS: false

  # Nuget Packaging
  - template: stages/nuget-combine-cuda-stage.yml
    parameters:
      DoCompliance: ${{ parameters.DoCompliance }}
      CudaVersion: ${{ parameters.CudaVersion }}
      RunOnnxRuntimeTests: ${{ parameters.RunOnnxRuntimeTests }}
      UseIncreasedTimeoutForTests: ${{ parameters.UseIncreasedTimeoutForTests }}
      win_trt_home: ${{ variables.win_trt_home }}
      win_cuda_home: ${{ variables.win_cuda_home }}
      DoEsrp: ${{ parameters.DoEsrp }}
      IsReleaseBuild: ${{ parameters.IsReleaseBuild }}
      buildJava: true
      buildNodejs: false
      SpecificArtifact: ${{ parameters.SpecificArtifact }}
      BuildId: ${{ parameters.BuildId }}

  - template: stages/download-java-tools-stage.yml

  - template: stages/java-cuda-packaging-stage.yml
    parameters:
      CudaVersion: ${{ parameters.CudaVersion }}
      SpecificArtifact: ${{ parameters.SpecificArtifact }}
      BuildId: ${{ parameters.BuildId }}<|MERGE_RESOLUTION|>--- conflicted
+++ resolved
@@ -1,64 +1,4 @@
 parameters:
-<<<<<<< HEAD
-  - name: RunOnnxRuntimeTests
-    displayName: Run Tests?
-    type: boolean
-    default: true
-
-  - name: UseIncreasedTimeoutForTests
-    displayName: Increase timeout for tests? Set it to false if you are doing an Onnx Runtime release.
-    type: boolean
-    default: false
-
-  - name: DoCompliance
-    displayName: Run Compliance Tasks?
-    type: boolean
-    default: true
-
-  - name: DoEsrp
-    displayName: Run code sign tasks? Must be true if you are doing an ONNX Runtime release
-    type: boolean
-    default: true
-
-  - name: IsReleaseBuild
-    displayName: Is a release build? Set it to true if you are doing an ONNX Runtime release.
-    type: boolean
-    default: false
-
-  - name: PreReleaseVersionSuffixString
-    displayName: Suffix added to pre-release package version. Only used if IsReleaseBuild is true. Denotes the type of pre-release package.
-    type: string
-    values:
-      - alpha
-      - beta
-      - rc
-      - none
-    default: none
-
-  - name: PreReleaseVersionSuffixNumber
-    displayName: Number added to pre-release package version. Only used if IsReleaseBuild is true. Denotes the sequence of a pre-release package.
-    type: number
-    default: 0
-
-  # these 2 parameters are used for debugging.
-  - name: SpecificArtifact
-    displayName: Use Specific Artifact (Debugging only)
-    type: boolean
-    default: false
-
-  - name: BuildId
-    displayName: Pipeline BuildId, you could find it in the URL
-    type: string
-    default: '0'
-
-  - name: CudaVersion
-    displayName: CUDA version
-    type: string
-    default: '12.2'
-    values:
-      - 11.8
-      - 12.2
-=======
 - name: RunOnnxRuntimeTests
   displayName: Run Tests?
   type: boolean
@@ -83,10 +23,10 @@
   displayName: Suffix added to pre-release package version. Only used if IsReleaseBuild is true. Denotes the type of pre-release package.
   type: string
   values:
-  - alpha
-  - beta
-  - rc
-  - none
+    - alpha
+    - beta
+    - rc
+    - none
   default: none
 
 - name: PreReleaseVersionSuffixNumber
@@ -110,9 +50,8 @@
   type: string
   default: '12.2'
   values:
-  - 11.8
-  - 12.2
->>>>>>> 9dd530ae
+    - 11.8
+    - 12.2
 
 variables:
   - template: templates/common-variables.yml
@@ -130,7 +69,6 @@
       value: $(Agent.TempDirectory)\v12.2
 resources:
   repositories:
-<<<<<<< HEAD
     - repository: onnxruntime-inference-examples # The name used to reference this repository in the checkout step
       type: github
       endpoint: ort-examples
@@ -150,59 +88,6 @@
     dependsOn: [ ]
     jobs:
     - template: templates/c-api-linux-cpu.yml
-=======
-  - repository: onnxruntime-inference-examples # The name used to reference this repository in the checkout step
-    type: github
-    endpoint: ort-examples
-    name: microsoft/onnxruntime-inference-examples
-  - repository: 1esPipelines
-    type: git
-    name: 1ESPipelineTemplates/1ESPipelineTemplates
-    ref: refs/tags/release
-
-extends:
-  # The pipeline extends the 1ES PT which will inject different SDL and compliance tasks.
-  # For non-production pipelines, use "Unofficial" as defined below.
-  # For productions pipelines, use "Official".
-  template: v1/1ES.Official.PipelineTemplate.yml@1esPipelines
-  parameters:
-    sdl:
-      sourceAnalysisPool:
-        name: onnxruntime-Win-CPU-2022
-        os: windows
-      sourceRepositoriesToScan:
-        exclude:
-        - repository: onnxruntime-inference-examples
-    stages:
-    # Set ReleaseVersionSuffix
-    - template: stages/set_packaging_variables_stage.yml
-      parameters:
-        IsReleaseBuild: ${{ parameters.IsReleaseBuild }}
-        PreReleaseVersionSuffixString: ${{ parameters.PreReleaseVersionSuffixString }}
-        PreReleaseVersionSuffixNumber: ${{ parameters.PreReleaseVersionSuffixNumber }}
-
-    # this is needed for certain artifacts to be published
-    - template: stages/c-api-linux-cpu-stage.yml
-
-    # Nuget Packaging
-    - template: stages/nuget-combine-cuda-stage.yml
-      parameters:
-        CudaVersion: ${{ parameters.CudaVersion }}
-        RunOnnxRuntimeTests: ${{ parameters.RunOnnxRuntimeTests }}
-        UseIncreasedTimeoutForTests: ${{ parameters.UseIncreasedTimeoutForTests }}
-        win_trt_home: ${{ variables.win_trt_home }}
-        win_cuda_home: ${{ variables.win_cuda_home }}
-        DoEsrp: ${{ parameters.DoEsrp }}
-        IsReleaseBuild: ${{ parameters.IsReleaseBuild }}
-        buildJava: true
-        buildNodejs: false
-        SpecificArtifact: ${{ parameters.SpecificArtifact }}
-        BuildId: ${{ parameters.BuildId }}
-
-    - template: stages/download-java-tools-stage.yml
-
-    - template: stages/java-cuda-packaging-stage.yml
->>>>>>> 9dd530ae
       parameters:
         OnnxruntimeArch: 'x64'
         OnnxruntimeNodejsBindingArch: 'x64'
@@ -213,7 +98,6 @@
   # Nuget Packaging
   - template: stages/nuget-combine-cuda-stage.yml
     parameters:
-      DoCompliance: ${{ parameters.DoCompliance }}
       CudaVersion: ${{ parameters.CudaVersion }}
       RunOnnxRuntimeTests: ${{ parameters.RunOnnxRuntimeTests }}
       UseIncreasedTimeoutForTests: ${{ parameters.UseIncreasedTimeoutForTests }}
