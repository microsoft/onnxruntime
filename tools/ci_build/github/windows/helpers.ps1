# Copyright (c) Microsoft Corporation. All rights reserved.
# Licensed under the MIT License.

enum CMakeBuildType{
  Debug
  Release
  RelWithDebInfo
  MinSizeRel
}


# The DownloadAndExtract function was copied from: https://github.com/dotnet/arcade/blob/main/eng/common/native/CommonLibrary.psm1
<#
.SYNOPSIS
Get the name of a temporary folder under the native install directory
#>
function Get-TempDirectory {
  #TODO: what if the env does not exist?
  if (-not [string]::IsNullOrWhitespace($Env:AGENT_TEMPDIRECTORY)){
    return $Env:AGENT_TEMPDIRECTORY
  } else {
    return $Env:TEMP
  }
}

function Get-TempPathFilename {
  [CmdletBinding(PositionalBinding=$false)]
  Param (
    [Parameter(Mandatory=$True)]
    [string] $Path
  )
  $TempDir = Get-TempDirectory
  $TempFilename = Split-Path $Path -leaf
  $TempPath = Join-Path $TempDir $TempFilename
  return $TempPath
}

<#
.SYNOPSIS
Unzip an archive
.DESCRIPTION
Powershell module to unzip an archive to a specified directory
.PARAMETER ZipPath (Required)
Path to archive to unzip
.PARAMETER OutputDirectory (Required)
Output directory for archive contents
.PARAMETER Force
Overwrite output directory contents if they already exist
.NOTES
- Returns True and does not perform an extraction if output directory already exists but Overwrite is not True.
- Returns True if unzip operation is successful
- Returns False if Overwrite is True and it is unable to remove contents of OutputDirectory
- Returns False if unable to extract zip archive
#>
function Expand-Zip {
  [CmdletBinding(PositionalBinding=$false)]
  Param (
    [Parameter(Mandatory=$True)]
    [string] $ZipPath,
    [Parameter(Mandatory=$True)]
    [string] $OutputDirectory,
    [switch] $Force
  )
  if ([string]::IsNullOrWhitespace($OutputDirectory)){
     Write-Error "OutputDirectory cannot be empty"
  }
  Write-Host "Extracting '$ZipPath' to '$OutputDirectory'"
  try {
    if ((Test-Path $OutputDirectory) -And (-Not $Force)) {
      Write-Host "Directory '$OutputDirectory' already exists, skipping extract"
      return $True
    }
    if (Test-Path $OutputDirectory) {
      Write-Host "'Force' is 'True', but '$OutputDirectory' exists, removing directory"
      Remove-Item -Path $OutputDirectory -Force -Recurse
      if ($? -Eq $False) {
        Write-Error "Unable to remove '$OutputDirectory'"
        return $False
      }
    }

    $TempOutputDirectory = Join-Path "$(Split-Path -Parent $OutputDirectory)" "$(Split-Path -Leaf $OutputDirectory).tmp"

    if (Test-Path $TempOutputDirectory) {
      Remove-Item $TempOutputDirectory -Force -Recurse
    }
    New-Item -Path $TempOutputDirectory -Force -ItemType "Directory" | Out-Null

    Add-Type -assembly "system.io.compression.filesystem"
    [io.compression.zipfile]::ExtractToDirectory("$ZipPath", "$TempOutputDirectory")
    if ($? -Eq $False) {
      Write-Error "Unable to extract '$ZipPath'"
      return $False
    }

    Move-Item -Path $TempOutputDirectory -Destination $OutputDirectory
  }
  catch {
    Write-Host $_
    Write-Host $_.Exception

    return $False
  }
  return $True
}

<#
.SYNOPSIS
Helper module to install an archive to a directory
.DESCRIPTION
Helper module to download and extract an archive to a specified directory
.PARAMETER Uri
Uri of artifact to download
.PARAMETER InstallDirectory
Directory to extract artifact contents to.
.PARAMETER Force
Force download / extraction if file or contents already exist. Default = False
.PARAMETER DownloadRetries
Total number of retry attempts. Default = 5
.PARAMETER RetryWaitTimeInSeconds
Wait time between retry attempts in seconds. Default = 30
.NOTES
Returns False if download or extraction fail, True otherwise
#>
function DownloadAndExtract {
  [CmdletBinding(PositionalBinding=$false)]
  Param (
    [Parameter(Mandatory=$True)]
    [string] $Uri,
    [Parameter(Mandatory=$True)]
    [string] $InstallDirectory,
    [switch] $Force = $False,
    [int] $DownloadRetries = 5,
    [int] $RetryWaitTimeInSeconds = 30
  )
  # Define verbose switch if undefined
  $Verbose = $VerbosePreference -Eq "Continue"

  $TempToolPath = Get-TempPathFilename -Path $Uri
  Write-Host "TempToolPath=$TempToolPath"
  # Download native tool
  $DownloadStatus = Get-File -Uri $Uri `
                                           -Path $TempToolPath `
                                           -DownloadRetries $DownloadRetries `
                                           -RetryWaitTimeInSeconds $RetryWaitTimeInSeconds `
                                           -Force:$Force `
                                           -Verbose:$Verbose

  if ($DownloadStatus -Eq $False) {
    Write-Error "Download failed from $Uri"
    return $False
  }


  # Extract native tool
  $UnzipStatus = Expand-Zip -ZipPath $TempToolPath `
                                          -OutputDirectory $InstallDirectory `
                                          -Force:$Force `
                                          -Verbose:$Verbose
  if ($UnzipStatus -Eq $False) {
    # Retry Download one more time with Force=true
    $DownloadRetryStatus = Get-File -Uri $Uri `
                                             -Path $TempToolPath `
                                             -DownloadRetries 1 `
                                             -RetryWaitTimeInSeconds $RetryWaitTimeInSeconds `
                                             -Force:$True `
                                             -Verbose:$Verbose

    if ($DownloadRetryStatus -Eq $False) {
      Write-Error "Last attempt of download failed as well"
      return $False
    }

    # Retry unzip again one more time with Force=true
    $UnzipRetryStatus = Expand-Zip -ZipPath $TempToolPath `
                                            -OutputDirectory $InstallDirectory `
                                            -Force:$True `
                                            -Verbose:$Verbose
    if ($UnzipRetryStatus -Eq $False)
    {
      Write-Error "Last attempt of unzip failed as well"
      # Clean up partial zips and extracts
      if (Test-Path $TempToolPath) {
        Remove-Item $TempToolPath -Force
      }
      if (Test-Path $InstallDirectory) {
        Remove-Item $InstallDirectory -Force -Recurse
      }
      return $False
    }
  }

  return $True
}

<#
.SYNOPSIS
Download a file, retry on failure
.DESCRIPTION
Download specified file and retry if attempt fails
.PARAMETER Uri
Uri of file to download. If Uri is a local path, the file will be copied instead of downloaded
.PARAMETER Path
Path to download or copy uri file to
.PARAMETER Force
Overwrite existing file if present. Default = False
.PARAMETER DownloadRetries
Total number of retry attempts. Default = 5
.PARAMETER RetryWaitTimeInSeconds
Wait time between retry attempts in seconds Default = 30
#>
function Get-File {
  [CmdletBinding(PositionalBinding=$false)]
  Param (
    [Parameter(Mandatory=$True)]
    [string] $Uri,
    [Parameter(Mandatory=$True)]
    [string] $Path,
    [int] $DownloadRetries = 5,
    [int] $RetryWaitTimeInSeconds = 30,
    [switch] $Force = $False
  )
  $Attempt = 0

  if ($Force) {
    if (Test-Path $Path) {
      Remove-Item $Path -Force
    }
  }
  if (Test-Path $Path) {
    Write-Host "File '$Path' already exists, skipping download"
    return $True
  }

  $DownloadDirectory = Split-Path -ErrorAction Ignore -Path "$Path" -Parent
  if (-Not (Test-Path $DownloadDirectory)) {
    New-Item -path $DownloadDirectory -force -itemType "Directory" | Out-Null
  }

  $TempPath = "$Path.tmp"
  if (Test-Path -IsValid -Path $Uri) {
    Write-Verbose "'$Uri' is a file path, copying temporarily to '$TempPath'"
    Copy-Item -Path $Uri -Destination $TempPath
    Write-Verbose "Moving temporary file to '$Path'"
    Move-Item -Path $TempPath -Destination $Path
    return $?
  }
  else {
    # Don't display the console progress UI - it's a huge perf hit
    $ProgressPreference = 'SilentlyContinue'
    while($Attempt -Lt $DownloadRetries)
    {
      try {
        Invoke-WebRequest -UseBasicParsing -Uri $Uri -OutFile $TempPath
        Write-Verbose "Downloaded to temporary location '$TempPath'"
        Move-Item -Path $TempPath -Destination $Path
        Write-Verbose "Moved temporary file to '$Path'"
        return $True
      }
      catch {
        $Attempt++
        if ($Attempt -Lt $DownloadRetries) {
          $AttemptsLeft = $DownloadRetries - $Attempt
          Write-Warning "Download failed, $AttemptsLeft attempts remaining, will retry in $RetryWaitTimeInSeconds seconds"
          Start-Sleep -Seconds $RetryWaitTimeInSeconds
        }
        else {
          Write-Error $_
          Write-Error $_.Exception
        }
      }
    }
  }

  return $False
}

<#
    .Description
    The Get-DownloadURL function returns the download URL of a external dependency. The URL might be local file path or
     a remote HTTPS URL.

    .PARAMETER name
    The name of the dependency, should present in the first column of ONNX Runtime's deps.txt.

    .PARAMETER src_root
    The full path of ONNX Runtime's top level source diretory for locating deps.txt.
#>

function Get-DownloadURL {
    param (
        [Parameter(Mandatory)][string]$name,
        [Parameter(Mandatory)][string]$src_root
    )
    $entry = Import-Csv -Path "$src_root\cmake\deps.txt"  -Delimiter ';'  -Header name,url,hash -Encoding UTF8 | Where-Object name -eq $name
    return $entry.url
}

<#
    .Description
    The Install-Pybind function installs pybind11 headers, which are needed for building ONNX from source.

    .PARAMETER cmake_path
    The full path of cmake.exe

    .PARAMETER src_root
    The full path of ONNX Runtime's top level source diretory for locating deps.txt.

    .PARAMETER build_config
    The value of CMAKE_BUILD_TYPE, can be Debug, Release, RelWithDebInfo or MinSizeRel.
#>

function Install-Pybind {

    param (
        [Parameter(Mandatory)][string]$cmake_path,
        [Parameter(Mandatory)][string]$msbuild_path,
        [Parameter(Mandatory)][string]$src_root,
        [Parameter(Mandatory)][CMakeBuildType]$build_config,
        [Parameter(Mandatory)][string[]]$cmake_extra_args
    )

    pushd .

    $url=Get-DownloadURL -name pybind11 -src_root $src_root
    Write-Host "Downloading pybind11 from $url"
    $temp_dir = Get-TempDirectory
    $pybind_src_dir = Join-Path $temp_dir "pybind"
    $download_finished = DownloadAndExtract -Uri $url -InstallDirectory $pybind_src_dir -Force
    if(-Not $download_finished){
        Write-Host -Object "Download failed"
        exit 1
    }
    cd $pybind_src_dir
    cd *
    mkdir build
    cd build
    [string[]]$cmake_args = "..", "-DCMAKE_INSTALL_PREFIX=$install_prefix", "-DBUILD_TESTING=OFF"
    $cmake_args += $cmake_extra_args
    &$cmake_path $cmake_args
    if ($lastExitCode -ne 0) {
      Write-Host -Object "CMake command failed. Exitcode: $exitCode"
      exit $lastExitCode
    }

    $msbuild_args = "-nodeReuse:false", "-nologo", "-nr:false", "-maxcpucount", "-p:UseMultiToolTask=true", "-p:configuration=`"$build_config`""

    if ($use_cache) {
      $msbuild_args += "/p:CLToolExe=cl.exe", "/p:CLToolPath=C:\ProgramData\chocolatey\bin", "/p:TrackFileAccess=false", "/p:UseMultiToolTask=true"
    }

    $final_args = $msbuild_args + "pybind11.sln"
    &$msbuild_path $final_args
    $final_args = $msbuild_args + "INSTALL.vcxproj"
    &$msbuild_path $final_args
       
    Write-Host "Installing pybind finished."
<<<<<<< HEAD

    popd
}

<#
    .Description
    The Install-Abseil function installs Google's abseil library from source.

    .PARAMETER cmake_path
    The full path of cmake.exe

    .PARAMETER src_root
    The full path of ONNX Runtime's top level source diretory

    .PARAMETER build_config
    The value of CMAKE_BUILD_TYPE, can be Debug, Release, RelWithDebInfo or MinSizeRel.
#>
function Install-Abseil {

    param (
        [Parameter(Mandatory)][string]$cmake_path,
        [Parameter(Mandatory)][string]$msbuild_path,
        [Parameter(Mandatory)][string]$src_root,
        [Parameter(Mandatory)][CMakeBuildType]$build_config,
        [Parameter(Mandatory)][string[]]$cmake_extra_args
    )

    pushd .
    $url=Get-DownloadURL -name abseil_cpp -src_root $src_root
    Write-Host "Downloading abseil_cpp from $url"
    $temp_dir = Get-TempDirectory
    $absl_src_dir = Join-Path $temp_dir "abseil_cpp"
    $download_finished = DownloadAndExtract -Uri $url -InstallDirectory $absl_src_dir -Force
    if(-Not $download_finished){
        exit 1
    }
    cd $absl_src_dir
    cd *
    
    # Search patch.exe
    $patch_path = 'C:\Program Files\Git\usr\bin\patch.exe'
    if(-not (Test-Path $patch_path -PathType Leaf)){
      $git_command_path = (Get-Command -CommandType Application git)[0].Path
      Write-Host "Git command path:$git_command_path"
      $git_installation_folder = Split-Path -Path (Split-Path -Path $git_command_path)
      $patch_path = Join-Path -Path $git_installation_folder "usr\bin\patch.exe"
    }
    if(Test-Path $patch_path -PathType Leaf){
      Write-Host "Patching abseil ..."
      Get-Content $src_root\cmake\patches\abseil\absl_windows.patch | &$patch_path --ignore-whitespace -p1
    } else {
      Write-Host "Skip patching abseil since we cannot find patch.exe at $patch_path"
    }
    
    # Run cmake to generate Visual Studio sln file
    [string[]]$cmake_args = ".", "-DABSL_PROPAGATE_CXX_STD=ON", "-DCMAKE_BUILD_TYPE=$build_config", "-DBUILD_TESTING=OFF", "-DABSL_USE_EXTERNAL_GOOGLETEST=ON", "-DCMAKE_PREFIX_PATH=$install_prefix",  "-DCMAKE_INSTALL_PREFIX=$install_prefix"
    $cmake_args += $cmake_extra_args

    $p = Start-Process -FilePath $cmake_path -ArgumentList $cmake_args -NoNewWindow -Wait -PassThru
    $exitCode = $p.ExitCode
    if ($exitCode -ne 0) {
        Write-Host -Object "CMake command failed. Exitcode: $exitCode"
        exit $exitCode
=======

    popd
}

<#
    .Description
    The Install-Abseil function installs Google's abseil library from source.

    .PARAMETER cmake_path
    The full path of cmake.exe

    .PARAMETER src_root
    The full path of ONNX Runtime's top level source diretory

    .PARAMETER build_config
    The value of CMAKE_BUILD_TYPE, can be Debug, Release, RelWithDebInfo or MinSizeRel.
#>
function Install-Abseil {

    param (
        [Parameter(Mandatory)][string]$cmake_path,
        [Parameter(Mandatory)][string]$msbuild_path,
        [Parameter(Mandatory)][string]$src_root,
        [Parameter(Mandatory)][CMakeBuildType]$build_config,
        [Parameter(Mandatory)][string[]]$cmake_extra_args
    )

    pushd .
    $url=Get-DownloadURL -name abseil_cpp -src_root $src_root
    Write-Host "Downloading abseil_cpp from $url"
    $temp_dir = Get-TempDirectory
    $absl_src_dir = Join-Path $temp_dir "abseil_cpp"
    $download_finished = DownloadAndExtract -Uri $url -InstallDirectory $absl_src_dir -Force
    if(-Not $download_finished){
        exit 1
    }
    cd $absl_src_dir
    cd *
    
    # Search patch.exe
    $patch_path = 'C:\Program Files\Git\usr\bin\patch.exe'
    if(-not (Test-Path $patch_path -PathType Leaf)){
      $git_command_path = (Get-Command -CommandType Application git)[0].Path
      Write-Host "Git command path:$git_command_path"
      $git_installation_folder = Split-Path -Path (Split-Path -Path $git_command_path)
      $patch_path = Join-Path -Path $git_installation_folder "usr\bin\patch.exe"
    }
    if(Test-Path $patch_path -PathType Leaf){
      Write-Host "Patching abseil ..."
      Get-Content $src_root\cmake\patches\abseil\absl_windows.patch | &$patch_path --ignore-whitespace -p1
    } else {
      Write-Host "Skip patching abseil since we cannot find patch.exe at $patch_path"
    }
    
    # Run cmake to generate Visual Studio sln file
    [string[]]$cmake_args = ".", "-DABSL_PROPAGATE_CXX_STD=ON", "-DCMAKE_BUILD_TYPE=$build_config", "-DBUILD_TESTING=OFF", "-DABSL_USE_EXTERNAL_GOOGLETEST=ON", "-DCMAKE_PREFIX_PATH=$install_prefix",  "-DCMAKE_INSTALL_PREFIX=$install_prefix"
    $cmake_args += $cmake_extra_args

    &$cmake_path $cmake_args
    if ($lastExitCode -ne 0) {
      Write-Host -Object "CMake command failed. Exitcode: $exitCode"
      exit $lastExitCode
>>>>>>> fd0917b2
    }

    $msbuild_args = "-nodeReuse:false", "-nologo", "-nr:false", "-maxcpucount", "-p:UseMultiToolTask=true", "-p:configuration=`"$build_config`""

    if ($use_cache) {
      $msbuild_args += "/p:CLToolExe=cl.exe", "/p:CLToolPath=C:\ProgramData\chocolatey\bin", "/p:TrackFileAccess=false", "/p:UseMultiToolTask=true"
    }


    $final_args = $msbuild_args + "absl.sln"
    &$msbuild_path $final_args
    if ($lastExitCode -ne 0) {
      exit $lastExitCode
    }
    $final_args = $msbuild_args + "INSTALL.vcxproj"
    &$msbuild_path $final_args
    if ($lastExitCode -ne 0) {
      exit $lastExitCode
    }
    Write-Host "Installing absl finished."
    popd
}

<#
    .Description
    The Install-UTF8-Range function installs Google's utf8_range library from source.
    utf8_range depends on Abseil.
	
    .PARAMETER cmake_path
    The full path of cmake.exe

    .PARAMETER src_root
    The full path of ONNX Runtime's top level source diretory

    .PARAMETER build_config
    The value of CMAKE_BUILD_TYPE, can be Debug, Release, RelWithDebInfo or MinSizeRel.
#>
function Install-UTF8-Range {

    param (
        [Parameter(Mandatory)][string]$cmake_path,
        [Parameter(Mandatory)][string]$msbuild_path,
        [Parameter(Mandatory)][string]$src_root,
        [Parameter(Mandatory)][CMakeBuildType]$build_config,
        [Parameter(Mandatory)][string[]]$cmake_extra_args
    )

    pushd .
    $url=Get-DownloadURL -name utf8_range -src_root $src_root
    Write-Host "Downloading utf8_range from $url"
    $temp_dir = Get-TempDirectory
    $absl_src_dir = Join-Path $temp_dir "utf8_range"
    $download_finished = DownloadAndExtract -Uri $url -InstallDirectory $absl_src_dir -Force
    if(-Not $download_finished){
        exit 1
    }
    cd $absl_src_dir
    cd *

    # Run cmake to generate Visual Studio sln file
    [string[]]$cmake_args = ".", "-Dutf8_range_ENABLE_TESTS=OFF", "-Dutf8_range_ENABLE_INSTALL=ON", "-DCMAKE_BUILD_TYPE=$build_config", "-DBUILD_TESTING=OFF", "-DCMAKE_PREFIX_PATH=$install_prefix",  "-DCMAKE_INSTALL_PREFIX=$install_prefix"
    $cmake_args += $cmake_extra_args

<<<<<<< HEAD
    $p = Start-Process -FilePath $cmake_path -ArgumentList $cmake_args -NoNewWindow -Wait -PassThru
    $exitCode = $p.ExitCode
    if ($exitCode -ne 0) {
        Write-Host -Object "CMake command failed. Exitcode: $exitCode"
        exit $exitCode
    }

    $msbuild_args = "-nodeReuse:false", "-nologo", "-nr:false", "-maxcpucount", "-p:UseMultiToolTask=true", "-p:configuration=`"$build_config`""

    if ($use_cache) {
      $msbuild_args += "/p:CLToolExe=cl.exe", "/p:CLToolPath=C:\ProgramData\chocolatey\bin", "/p:TrackFileAccess=false", "/p:UseMultiToolTask=true"
    }

=======
    &$cmake_path $cmake_args
    if ($lastExitCode -ne 0) {
      Write-Host -Object "CMake command failed. Exitcode: $exitCode"
      exit $lastExitCode
    }

    $msbuild_args = "-nodeReuse:false", "-nologo", "-nr:false", "-maxcpucount", "-p:UseMultiToolTask=true", "-p:configuration=`"$build_config`""

    if ($use_cache) {
      $msbuild_args += "/p:CLToolExe=cl.exe", "/p:CLToolPath=C:\ProgramData\chocolatey\bin", "/p:TrackFileAccess=false", "/p:UseMultiToolTask=true"
    }

>>>>>>> fd0917b2

    $final_args = $msbuild_args + "utf8_range.sln"
    &$msbuild_path $final_args
    if ($lastExitCode -ne 0) {
      exit $lastExitCode
    }
    $final_args = $msbuild_args + "INSTALL.vcxproj"
    &$msbuild_path $final_args
    if ($lastExitCode -ne 0) {
      exit $lastExitCode
    }
    Write-Host "Installing utf8_range finished."
    popd
}

<#
    .Description
    The Install-ONNX function installs ONNX python package from source and also the python packages that it depends on.
    This script will build protobuf C/C++ lib/exe for the CPU arch of the current build machine, because we need to run
    protoc.exe on this machine.

    .PARAMETER cmake_path
    The full path of cmake.exe

    .PARAMETER src_root
    The full path of ONNX Runtime's top level source diretory

    .PARAMETER build_config
    The value of CMAKE_BUILD_TYPE, can be Debug, Release, RelWithDebInfo or MinSizeRel.
#>
function Install-Protobuf {

    param (
        [Parameter(Mandatory)][string]$cmake_path,
        [Parameter(Mandatory)][string]$msbuild_path,
        [Parameter(Mandatory)][string]$src_root,
        [Parameter(Mandatory)][CMakeBuildType]$build_config,
        [Parameter(Mandatory)][string[]]$cmake_extra_args
    )

    pushd .
    $url=Get-DownloadURL -name protobuf -src_root $src_root
    Write-Host "Downloading protobuf from $url"
    $temp_dir = Get-TempDirectory
    $protobuf_src_dir = Join-Path $temp_dir "protobuf"
    $download_finished = DownloadAndExtract -Uri $url -InstallDirectory $protobuf_src_dir -Force
    if(-Not $download_finished){
        exit 1
    }
    cd $protobuf_src_dir
    cd *
    # Search patch.exe
    $patch_path = 'C:\Program Files\Git\usr\bin\patch.exe'
    if(-not (Test-Path $patch_path -PathType Leaf)){
      $git_command_path = (Get-Command -CommandType Application git)[0].Path
      Write-Host "Git command path:$git_command_path"
      $git_installation_folder = Split-Path -Path (Split-Path -Path $git_command_path)
      $patch_path = Join-Path -Path $git_installation_folder "usr\bin\patch.exe"
    }
    if(Test-Path $patch_path -PathType Leaf){
      Write-Host "Patching protobuf ..."
      Get-Content $src_root\cmake\patches\protobuf\protobuf_cmake.patch | &$patch_path --ignore-whitespace -p1
    } else {
      Write-Host "Skip patching protobuf since we cannot find patch.exe at $patch_path"
    }

    # Run cmake to generate Visual Studio sln file
    [string[]]$cmake_args = ".", "-Dprotobuf_DISABLE_RTTI=ON", "-DCMAKE_BUILD_TYPE=$build_config", "-Dprotobuf_BUILD_TESTS=OFF", "-Dprotobuf_USE_EXTERNAL_GTEST=ON", "-DBUILD_SHARED_LIBS=OFF", "-DCMAKE_PREFIX_PATH=$install_prefix",  "-DCMAKE_INSTALL_PREFIX=$install_prefix", "-Dprotobuf_MSVC_STATIC_RUNTIME=OFF", "-Dprotobuf_ABSL_PROVIDER=package"
    $cmake_args += $cmake_extra_args

    &$cmake_path $cmake_args
    if ($lastExitCode -ne 0) {
      Write-Host -Object "CMake command failed. Exitcode: $exitCode"
      exit $lastExitCode
    }
    
    $msbuild_args = "-nodeReuse:false", "-nologo", "-nr:false", "-maxcpucount", "-p:UseMultiToolTask=true", "-p:configuration=`"$build_config`""

    if ($use_cache) {
      $msbuild_args += "/p:CLToolExe=cl.exe", "/p:CLToolPath=C:\ProgramData\chocolatey\bin", "/p:TrackFileAccess=false", "/p:UseMultiToolTask=true"
    }

    $final_args = $msbuild_args + "protobuf.sln"
    &$msbuild_path $final_args
    if ($lastExitCode -ne 0) {
      exit $lastExitCode
    }
    $final_args = $msbuild_args + "INSTALL.vcxproj"
    &$msbuild_path $final_args
    if ($lastExitCode -ne 0) {
      exit $lastExitCode
    }
    Write-Host "Installing protobuf finished."
    popd
}

<#
    .Description
    The Install-ONNX function installs ONNX python package from source and also the python packages that it depends on.
    protoc.exe must exist in the PATH.
#>
function Install-ONNX {

    param (
        [Parameter(Mandatory)][CMakeBuildType]$build_config,
        [Parameter(Mandatory)][string]$src_root,
        [Parameter(Mandatory)][string]$protobuf_version
    )

    pushd .

    Write-Host "Uninstalling onnx and ignore errors if there is any..."
    python.exe -m pip uninstall -y onnx -qq
    
    Write-Host "Installing python packages..."
    $p = Start-Process -NoNewWindow -Wait -PassThru -FilePath "python.exe" -ArgumentList "-m", "pip", "install", "--disable-pip-version-check", "setuptools", "wheel", "numpy", "protobuf==$protobuf_version"
    $exitCode = $p.ExitCode
    if ($exitCode -ne 0) {
        Write-Host -Object "Install dependent python wheels failed. Exitcode: $exitCode"
        exit $exitCode
    }

    $url=Get-DownloadURL -name onnx -src_root $src_root
    $temp_dir = Get-TempDirectory
    $onnx_src_dir = Join-Path $temp_dir "onnx"
    $download_finished = DownloadAndExtract -Uri $url -InstallDirectory $onnx_src_dir -Force
    if(-Not $download_finished){
        exit 1
    }
    cd $onnx_src_dir
    cd *

    # Search patch.exe
    $patch_path = 'C:\Program Files\Git\usr\bin\patch.exe'
    if(-not (Test-Path $patch_path -PathType Leaf)){
      $git_command_path = (Get-Command -CommandType Application git)[0].Path
      Write-Host "Git command path:$git_command_path"
      $git_installation_folder = Split-Path -Path (Split-Path -Path $git_command_path)
      $patch_path = Join-Path -Path $git_installation_folder "usr\bin\patch.exe"
    }
    if(Test-Path $patch_path -PathType Leaf){
      Write-Host "Patching onnx ..."
      Get-Content $src_root\cmake\patches\onnx\onnx.patch | &$patch_path --ignore-whitespace -p1
    } else {
      Write-Host "Skip patching onnx since we cannot find patch.exe at $patch_path"
    }

    [String]$requirements_txt_content = "protobuf==$protobuf_version`n"
    foreach($line in Get-Content '.\requirements.txt') {
      if($line -match "^protobuf"){
        Write-Host "Replacing protobuf version to $protobuf_version"
      } else{
        $requirements_txt_content += "$line`n"
      }
    }

    Set-Content -Path '.\requirements.txt' -Value $requirements_txt_content


    $Env:ONNX_ML=1
    if($build_config -eq 'Debug'){
       $Env:DEBUG='1'
    }
    $Env:CMAKE_ARGS="-DONNX_USE_PROTOBUF_SHARED_LIBS=OFF -DProtobuf_USE_STATIC_LIBS=ON -DONNX_USE_LITE_PROTO=OFF -DCMAKE_PREFIX_PATH=$install_prefix"

    python.exe "setup.py" "bdist_wheel"
    
    
    Write-Host "Installing the newly built ONNX python package"
    Get-ChildItem -Path dist/*.whl | foreach {
        $p = Start-Process -NoNewWindow -Wait -PassThru -FilePath "python.exe" -ArgumentList "-m", "pip", "--disable-pip-version-check", "install", "--upgrade", $_.fullname
        $exitCode = $p.ExitCode
        if ($exitCode -ne 0) {
          Write-Host -Object "Install wheel file failed. Exitcode: $exitCode"
          exit $exitCode
        }
    }
    Write-Host "Finished installing onnx"
    popd
}<|MERGE_RESOLUTION|>--- conflicted
+++ resolved
@@ -355,7 +355,6 @@
     &$msbuild_path $final_args
        
     Write-Host "Installing pybind finished."
-<<<<<<< HEAD
 
     popd
 }
@@ -414,75 +413,10 @@
     [string[]]$cmake_args = ".", "-DABSL_PROPAGATE_CXX_STD=ON", "-DCMAKE_BUILD_TYPE=$build_config", "-DBUILD_TESTING=OFF", "-DABSL_USE_EXTERNAL_GOOGLETEST=ON", "-DCMAKE_PREFIX_PATH=$install_prefix",  "-DCMAKE_INSTALL_PREFIX=$install_prefix"
     $cmake_args += $cmake_extra_args
 
-    $p = Start-Process -FilePath $cmake_path -ArgumentList $cmake_args -NoNewWindow -Wait -PassThru
-    $exitCode = $p.ExitCode
-    if ($exitCode -ne 0) {
-        Write-Host -Object "CMake command failed. Exitcode: $exitCode"
-        exit $exitCode
-=======
-
-    popd
-}
-
-<#
-    .Description
-    The Install-Abseil function installs Google's abseil library from source.
-
-    .PARAMETER cmake_path
-    The full path of cmake.exe
-
-    .PARAMETER src_root
-    The full path of ONNX Runtime's top level source diretory
-
-    .PARAMETER build_config
-    The value of CMAKE_BUILD_TYPE, can be Debug, Release, RelWithDebInfo or MinSizeRel.
-#>
-function Install-Abseil {
-
-    param (
-        [Parameter(Mandatory)][string]$cmake_path,
-        [Parameter(Mandatory)][string]$msbuild_path,
-        [Parameter(Mandatory)][string]$src_root,
-        [Parameter(Mandatory)][CMakeBuildType]$build_config,
-        [Parameter(Mandatory)][string[]]$cmake_extra_args
-    )
-
-    pushd .
-    $url=Get-DownloadURL -name abseil_cpp -src_root $src_root
-    Write-Host "Downloading abseil_cpp from $url"
-    $temp_dir = Get-TempDirectory
-    $absl_src_dir = Join-Path $temp_dir "abseil_cpp"
-    $download_finished = DownloadAndExtract -Uri $url -InstallDirectory $absl_src_dir -Force
-    if(-Not $download_finished){
-        exit 1
-    }
-    cd $absl_src_dir
-    cd *
-    
-    # Search patch.exe
-    $patch_path = 'C:\Program Files\Git\usr\bin\patch.exe'
-    if(-not (Test-Path $patch_path -PathType Leaf)){
-      $git_command_path = (Get-Command -CommandType Application git)[0].Path
-      Write-Host "Git command path:$git_command_path"
-      $git_installation_folder = Split-Path -Path (Split-Path -Path $git_command_path)
-      $patch_path = Join-Path -Path $git_installation_folder "usr\bin\patch.exe"
-    }
-    if(Test-Path $patch_path -PathType Leaf){
-      Write-Host "Patching abseil ..."
-      Get-Content $src_root\cmake\patches\abseil\absl_windows.patch | &$patch_path --ignore-whitespace -p1
-    } else {
-      Write-Host "Skip patching abseil since we cannot find patch.exe at $patch_path"
-    }
-    
-    # Run cmake to generate Visual Studio sln file
-    [string[]]$cmake_args = ".", "-DABSL_PROPAGATE_CXX_STD=ON", "-DCMAKE_BUILD_TYPE=$build_config", "-DBUILD_TESTING=OFF", "-DABSL_USE_EXTERNAL_GOOGLETEST=ON", "-DCMAKE_PREFIX_PATH=$install_prefix",  "-DCMAKE_INSTALL_PREFIX=$install_prefix"
-    $cmake_args += $cmake_extra_args
-
     &$cmake_path $cmake_args
     if ($lastExitCode -ne 0) {
       Write-Host -Object "CMake command failed. Exitcode: $exitCode"
       exit $lastExitCode
->>>>>>> fd0917b2
     }
 
     $msbuild_args = "-nodeReuse:false", "-nologo", "-nr:false", "-maxcpucount", "-p:UseMultiToolTask=true", "-p:configuration=`"$build_config`""
@@ -546,12 +480,10 @@
     [string[]]$cmake_args = ".", "-Dutf8_range_ENABLE_TESTS=OFF", "-Dutf8_range_ENABLE_INSTALL=ON", "-DCMAKE_BUILD_TYPE=$build_config", "-DBUILD_TESTING=OFF", "-DCMAKE_PREFIX_PATH=$install_prefix",  "-DCMAKE_INSTALL_PREFIX=$install_prefix"
     $cmake_args += $cmake_extra_args
 
-<<<<<<< HEAD
-    $p = Start-Process -FilePath $cmake_path -ArgumentList $cmake_args -NoNewWindow -Wait -PassThru
-    $exitCode = $p.ExitCode
-    if ($exitCode -ne 0) {
-        Write-Host -Object "CMake command failed. Exitcode: $exitCode"
-        exit $exitCode
+    &$cmake_path $cmake_args
+    if ($lastExitCode -ne 0) {
+      Write-Host -Object "CMake command failed. Exitcode: $exitCode"
+      exit $lastExitCode
     }
 
     $msbuild_args = "-nodeReuse:false", "-nologo", "-nr:false", "-maxcpucount", "-p:UseMultiToolTask=true", "-p:configuration=`"$build_config`""
@@ -560,20 +492,6 @@
       $msbuild_args += "/p:CLToolExe=cl.exe", "/p:CLToolPath=C:\ProgramData\chocolatey\bin", "/p:TrackFileAccess=false", "/p:UseMultiToolTask=true"
     }
 
-=======
-    &$cmake_path $cmake_args
-    if ($lastExitCode -ne 0) {
-      Write-Host -Object "CMake command failed. Exitcode: $exitCode"
-      exit $lastExitCode
-    }
-
-    $msbuild_args = "-nodeReuse:false", "-nologo", "-nr:false", "-maxcpucount", "-p:UseMultiToolTask=true", "-p:configuration=`"$build_config`""
-
-    if ($use_cache) {
-      $msbuild_args += "/p:CLToolExe=cl.exe", "/p:CLToolPath=C:\ProgramData\chocolatey\bin", "/p:TrackFileAccess=false", "/p:UseMultiToolTask=true"
-    }
-
->>>>>>> fd0917b2
 
     $final_args = $msbuild_args + "utf8_range.sln"
     &$msbuild_path $final_args
