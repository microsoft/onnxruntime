--- conflicted
+++ resolved
@@ -715,17 +715,10 @@
         "-Donnxruntime_USE_ROCM=" + ("ON" if args.use_rocm else "OFF"),
         "-Donnxruntime_ROCM_HOME=" + (rocm_home if args.use_rocm else ""),
         "-DOnnxruntime_GCOV_COVERAGE=" + ("ON" if args.code_coverage else "OFF"),
-<<<<<<< HEAD
-        "-Donnxruntime_USE_MPI=" + (
-            "ON" if args.use_mpi else "OFF"),
-        "-Donnxruntime_ENABLE_MEMORY_PROFILE=" + (
-            "ON" if args.enable_memory_profile else "OFF"),
-        "-Donnxruntime_ENABLE_CUDA_LINE_NUMBER_INFO=" + (
-            "ON" if args.enable_cuda_line_info else "OFF"),
-=======
         "-Donnxruntime_USE_MPI=" + ("ON" if args.use_mpi else "OFF"),
         "-Donnxruntime_ENABLE_MEMORY_PROFILE=" + ("ON" if args.enable_memory_profile else "OFF"),
->>>>>>> ee35be01
+        "-Donnxruntime_ENABLE_CUDA_LINE_NUMBER_INFO=" + ("ON" if args.enable_cuda_line_info else "OFF"),
+
     ]
 
     if acl_home and os.path.exists(acl_home):
