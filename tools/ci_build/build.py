#!/usr/bin/env python3
# Copyright (c) Microsoft Corporation. All rights reserved.
# Licensed under the MIT License.

import argparse
import fileinput
import getpass
import glob
import logging
import multiprocessing
import os
import platform
import re
import shutil
import subprocess
import sys
import warnings
import hashlib
from os.path import expanduser

logging.basicConfig(format="%(asctime)s %(name)s [%(levelname)s] - %(message)s", level=logging.DEBUG)
log = logging.getLogger("Build")

class BaseError(Exception):
    """Base class for errors originating from build.py."""
    pass

class BuildError(BaseError):
    """Error from running build steps."""
    def __init__(self, *messages):
        super().__init__("\n".join(messages))

class UsageError(BaseError):
    """Usage related error."""
    def __init__(self, message):
        super().__init__(message)

def parse_arguments():
    parser = argparse.ArgumentParser(description="ONNXRuntime CI build driver.",
                                     usage='''
Default behavior is --update --build --test for native architecture builds.
Default behavior is --update --build for cross-compiled builds.

The Update phase will update git submodules, and run cmake to generate makefiles.
The Build phase will build all projects.
The Test phase will run all unit tests, and optionally the ONNX tests.

Use the individual flags to only run the specified stages.
                                     ''')
    # Main arguments
    parser.add_argument("--build_dir", required=True, help="Path to the build directory.")
    parser.add_argument("--config", nargs="+", default=["Debug"],
                        choices=["Debug", "MinSizeRel", "Release", "RelWithDebInfo"],
                        help="Configuration(s) to build.")
    parser.add_argument("--update", action='store_true', help="Update makefiles.")
    parser.add_argument("--build", action='store_true', help="Build.")
    parser.add_argument("--clean", action='store_true', help="Run 'cmake --build --target clean' for the selected config/s.")
    parser.add_argument("--parallel", action='store_true', help='''Use parallel build.
    The build setup doesn't get all dependencies right, so --parallel only works if you're just rebuilding ONNXRuntime code.
    If you've done an update that fetched external dependencies you have to build without --parallel the first time.
    Once that's done, run with "--build --parallel --test" to just build in parallel and run tests.''')
    parser.add_argument("--test", action='store_true', help="Run unit tests.")

    # enable ONNX tests
    parser.add_argument("--enable_onnx_tests", action='store_true',
                        help='''When running the Test phase, run onnx_test_running against available test data directories.''')
    parser.add_argument("--path_to_protoc_exe", help="Path to protoc exe. ")
    parser.add_argument("--download_test_data", action="store_true",
                        help='''Downloads test data without running the tests''')
    parser.add_argument("--test_data_url", help="Test data URL.")
    parser.add_argument("--test_data_checksum", help="Test data checksum (MD5 digest).")

    # generate documentaiton
    parser.add_argument("--gen_doc", action='store_true', help="Generate documentation on contrib ops")

    # CUDA related
    parser.add_argument("--use_cuda", action='store_true', help="Enable CUDA.")
    parser.add_argument("--cuda_version", help="The version of CUDA toolkit to use. Auto-detect if not specified. e.g. 9.0")
    parser.add_argument("--cuda_home", help="Path to CUDA home."
                                            "Read from CUDA_HOME environment variable if --use_cuda is true and --cuda_home is not specified.")
    parser.add_argument("--cudnn_home", help="Path to CUDNN home. "
                                             "Read from CUDNN_HOME environment variable if --use_cuda is true and --cudnn_home is not specified.")

    # Python bindings
    parser.add_argument("--enable_pybind", action='store_true', help="Enable Python Bindings.")
    parser.add_argument("--build_wheel", action='store_true', help="Build Python Wheel. ")
    parser.add_argument("--numpy_version", default='1.15.0', help="Installs a specific version of numpy "
                        "before building the python binding.")
    parser.add_argument("--skip-keras-test", action='store_true', help="Skip tests with Keras if keras is installed")

    # C-Sharp bindings
    parser.add_argument("--build_csharp", action='store_true', help="Build C#.Net DLL and NuGet package")


    # Build a shared lib
    parser.add_argument("--build_shared_lib", action='store_true', help="Build a shared library for the ONNXRuntime.")

    # Build options
    parser.add_argument("--cmake_extra_defines", nargs="+",
                        help="Extra definitions to pass to CMake during build system generation. " +
                             "These are just CMake -D options without the leading -D.")
    parser.add_argument("--x86", action='store_true',
                        help="Create x86 makefiles. Requires --update and no existing cache CMake setup. Delete CMakeCache.txt if needed")
    parser.add_argument("--arm", action='store_true',
                        help="Create ARM makefiles. Requires --update and no existing cache CMake setup. Delete CMakeCache.txt if needed")
    parser.add_argument("--arm64", action='store_true',
                        help="Create ARM64 makefiles. Requires --update and no existing cache CMake setup. Delete CMakeCache.txt if needed")
    parser.add_argument("--msvc_toolset", help="MSVC toolset to use. e.g. 14.11")

    # Arguments needed by CI
    parser.add_argument("--cmake_path", default="cmake", help="Path to the CMake program.")
    parser.add_argument("--ctest_path", default="ctest", help="Path to the CTest program.")
    parser.add_argument("--skip_submodule_sync", action='store_true', help="Don't do a 'git submodule update'. Makes the Update phase faster.")

    parser.add_argument("--use_jemalloc", action='store_true', help="Use jemalloc.")
    parser.add_argument("--use_openblas", action='store_true', help="Build with OpenBLAS.")
    parser.add_argument("--use_mkldnn", action='store_true', help="Build with MKLDNN.")
    parser.add_argument("--use_mklml", action='store_true', help="Build with MKLML.")
    parser.add_argument("--use_nsync", action='store_true', help="Build with NSYNC.")
    parser.add_argument("--use_preinstalled_eigen", action='store_true', help="Use pre-installed eigen.")
    parser.add_argument("--eigen_path", help="Path to pre-installed eigen.")
    parser.add_argument("--use_tvm", action="store_true", help="Build with tvm")
    parser.add_argument("--use_openmp", action='store_true', help="Build with OpenMP.")
    parser.add_argument("--use_llvm", action="store_true", help="Build tvm with llvm")
    parser.add_argument("--use_eigenthreadpool", action="store_true", help="Build with eigenthreadpool")
    parser.add_argument("--enable_msinternal", action="store_true", help="Enable for Microsoft internal builds only.")
    parser.add_argument("--llvm_path", help="Path to llvm dir")
    parser.add_argument("--azure_sas_key", help="Azure storage sas key, starts with '?'")
    parser.add_argument("--use_brainslice", action="store_true", help="Build with brain slice")
    parser.add_argument("--brain_slice_package_path", help="Path to brain slice packages")
    parser.add_argument("--brain_slice_package_name", help="Name of brain slice packages")
    parser.add_argument("--brain_slice_client_package_name", help="Name of brainslice client package")
    parser.add_argument("--use_nuphar", action='store_true', help="Build with nuphar")
    parser.add_argument("--use_tensorrt", action='store_true', help="Build with TensorRT")
    parser.add_argument("--tensorrt_home", help="Path to TensorRT installation dir")
<<<<<<< HEAD
    parser.add_argument("--enable_qspectre", action='store_true', help="Enable compiler option to compile with /Qspectre and /GUARD:CF")
=======
    parser.add_argument("--use_full_protobuf", action='store_true', help="Use the full protobuf library")
    parser.add_argument("--disable_contrib_ops", action='store_true', help="Disable contrib ops (reduces binary size)")
>>>>>>> f6a77617
    return parser.parse_args()

def resolve_executable_path(command_or_path):
    """Returns the absolute path of an executable."""
    executable_path = shutil.which(command_or_path)
    if executable_path is None:
        raise BuildError("Failed to resolve executable path for '{}'.".format(command_or_path))
    return os.path.realpath(executable_path)

def is_windows():
    return sys.platform.startswith("win")

def is_ubuntu_1604():
    return platform.linux_distribution()[0] == 'Ubuntu' and platform.linux_distribution()[1] == '16.04'

def get_config_build_dir(build_dir, config):
    # build directory per configuration
    return os.path.join(build_dir, config)

def run_subprocess(args, cwd=None, capture=False, dll_path=None, shell=False):
    log.debug("Running subprocess in '{0}'\n{1}".format(cwd or os.getcwd(), args))
    my_env = os.environ.copy()
    if dll_path:
        if is_windows():
            my_env["PATH"] = dll_path + os.pathsep + my_env["PATH"]
        else:
            if "LD_LIBRARY_PATH" in my_env:
                my_env["LD_LIBRARY_PATH"] += os.pathsep + dll_path
            else:
                my_env["LD_LIBRARY_PATH"] = dll_path

    stdout, stderr = (subprocess.PIPE, subprocess.STDOUT) if capture else (None, None)
    return subprocess.run(args, cwd=cwd, check=True, stdout=stdout, stderr=stderr, env=my_env, shell=shell)

def update_submodules(source_dir):
    run_subprocess(["git", "submodule", "update", "--init", "--recursive"], cwd=source_dir)

def is_docker():
    path = '/proc/self/cgroup'
    return (
        os.path.exists('/.dockerenv') or
        os.path.isfile(path) and any('docker' in line for line in open(path))
    )

def is_sudo():
    return 'SUDO_UID' in os.environ.keys()

def install_apt_package(package):
    have = package in str(run_subprocess(["apt", "list", "--installed", package], capture=True).stdout)
    if not have:
        if is_sudo():
            run_subprocess(['apt-get', 'install', '-y', package])
        else:
            raise BuildError(package + " APT package missing. Please re-run this script using sudo to install.")

def install_ubuntu_deps(args):
    'Check if the necessary Ubuntu dependencies are installed. Not required on docker. Provide help output if missing.'

    # check we need the packages first
    if not (args.enable_pybind or args.use_openblas):
        return

    # not needed on docker as packages are pre-installed
    if not is_docker():
        try:
            if args.enable_pybind:
                install_apt_package("python3")

            if args.use_openblas:
                install_apt_package("libopenblas-dev")

        except Exception as e:
            raise BuildError("Error setting up required APT packages. {}".format(str(e)))

def install_python_deps(numpy_version=""):
    dep_packages = ['setuptools', 'wheel']
    dep_packages.append('numpy==%s' % numpy_version if numpy_version else 'numpy')
    run_subprocess([sys.executable, '-m', 'pip', 'install', '--trusted-host', 'files.pythonhosted.org'] + dep_packages)

def check_md5(filename, expected_md5):
    if not os.path.exists(filename):
        return False
    hash_md5 = hashlib.md5()
    BLOCKSIZE = 1024*64
    with open(filename, "rb") as f:
        buf = f.read(BLOCKSIZE)
        while len(buf) > 0:
            hash_md5.update(buf)
            buf = f.read(BLOCKSIZE)
    hex = hash_md5.hexdigest()
    if hex != expected_md5:
        log.info('md5 mismatch, expect %s, got %s' % (expected_md5, hex))
        os.remove(filename)
        return False
    return True

#the last part of src_url should be unique, across all the builds
def download_test_data(build_dir, src_url, expected_md5, azure_sas_key):
    cache_dir = os.path.join(expanduser("~"), '.cache','onnxruntime')
    os.makedirs(cache_dir, exist_ok=True)
    local_zip_file = os.path.join(cache_dir, os.path.basename(src_url))
    if not check_md5(local_zip_file, expected_md5):
        log.info("Downloading test data")
        if azure_sas_key:
            src_url += azure_sas_key
        # try to avoid logging azure_sas_key
        if shutil.which('aria2c'):
            result = subprocess.run(['aria2c','-x', '5', '-j',' 5',  '-q', src_url, '-d', cache_dir])
            if result.returncode != 0:
                raise BuildError("aria2c exited with code {}.".format(result.returncode))
        elif shutil.which('curl'):
            result = subprocess.run(['curl', '-s', src_url, '-o', local_zip_file])
            if result.returncode != 0:
                raise BuildError("curl exited with code {}.".format(result.returncode))
        else:
            import urllib.request
            import urllib.error
            try:
                urllib.request.urlretrieve(src_url, local_zip_file)
            except urllib.error.URLError:
                raise BuildError("urllib.request.urlretrieve() failed.")
    models_dir = os.path.join(build_dir,'models')
    if os.path.exists(models_dir):
        log.info('deleting %s' % models_dir)
        shutil.rmtree(models_dir)
    if shutil.which('unzip'):
        run_subprocess(['unzip','-qd', models_dir, local_zip_file])
    elif shutil.which('7za'):
        run_subprocess(['7za','x', local_zip_file, '-y', '-o' + models_dir])
    else:
        #TODO: use python for unzip
        log.error("No unzip tool for use")
        return False
    return True

def setup_test_data(build_dir, configs, test_data_url, test_data_checksum, azure_sas_key):
    """Sets up the test data, downloading it if needed."""
    if not download_test_data(build_dir, test_data_url, test_data_checksum, azure_sas_key):
        raise BuildError("Failed to set up test data.")

    # create a shortcut for test models if there is a 'models' folder in build_dir
    if is_windows():
        src_model_dir = os.path.join(build_dir, 'models')
        for config in configs:
            config_build_dir = get_config_build_dir(build_dir, config)
            os.makedirs(config_build_dir, exist_ok=True)
            dest_model_dir = os.path.join(config_build_dir, 'models')
            if os.path.exists(src_model_dir) and not os.path.exists(dest_model_dir):
                log.debug("creating shortcut %s -> %s"  % (src_model_dir, dest_model_dir))
                run_subprocess(['mklink', '/D', '/J', dest_model_dir, src_model_dir], shell=True)

def generate_build_tree(cmake_path, source_dir, build_dir, cuda_home, cudnn_home, tensorrt_home, path_to_protoc_exe, configs, cmake_extra_defines, args, cmake_extra_args):
    log.info("Generating CMake build tree")
    cmake_dir = os.path.join(source_dir, "cmake")
    # TODO: fix jemalloc build so it does not conflict with onnxruntime shared lib builds. (e.g. onnxuntime_pybind)
    # for now, disable jemalloc if pybind is also enabled.
    cmake_args = [cmake_path, cmake_dir,
                 "-Donnxruntime_RUN_ONNX_TESTS=" + ("ON" if args.enable_onnx_tests else "OFF"),
                 "-Donnxruntime_GENERATE_TEST_REPORTS=ON",
                 "-Donnxruntime_DEV_MODE=ON",
                 "-DPYTHON_EXECUTABLE=" + sys.executable,
                 "-Donnxruntime_USE_CUDA=" + ("ON" if args.use_cuda else "OFF"),
                 "-Donnxruntime_USE_NSYNC=" + ("OFF" if is_windows() or not args.use_nsync else "ON"),
                 "-Donnxruntime_CUDNN_HOME=" + (cudnn_home if args.use_cuda else ""),
                 "-Donnxruntime_CUDA_HOME=" + (cuda_home if args.use_cuda else ""),
                 "-Donnxruntime_USE_JEMALLOC=" + ("ON" if args.use_jemalloc else "OFF"),
                 "-Donnxruntime_ENABLE_PYTHON=" + ("ON" if args.enable_pybind else "OFF"),
                 "-Donnxruntime_BUILD_CSHARP=" + ("ON" if args.build_csharp else "OFF"),
                 "-Donnxruntime_BUILD_SHARED_LIB=" + ("ON" if args.build_shared_lib else "OFF"),
                 "-Donnxruntime_USE_EIGEN_FOR_BLAS=" + ("OFF" if args.use_openblas else "ON"),
                 "-Donnxruntime_USE_OPENBLAS=" + ("ON" if args.use_openblas else "OFF"),
                 "-Donnxruntime_USE_MKLDNN=" + ("ON" if args.use_mkldnn else "OFF"),
                 "-Donnxruntime_USE_MKLML=" + ("ON" if args.use_mklml else "OFF"),
                 "-Donnxruntime_USE_OPENMP=" + ("ON" if args.use_openmp else "OFF"),
                 "-Donnxruntime_USE_TVM=" + ("ON" if args.use_tvm else "OFF"),
                 "-Donnxruntime_USE_LLVM=" + ("ON" if args.use_llvm else "OFF"),
                 "-Donnxruntime_ENABLE_MICROSOFT_INTERNAL=" + ("ON" if args.enable_msinternal else "OFF"),
                 "-Donnxruntime_USE_BRAINSLICE=" + ("ON" if args.use_brainslice else "OFF"),
                 "-Donnxruntime_USE_NUPHAR=" + ("ON" if args.use_nuphar else "OFF"),
                 "-Donnxruntime_USE_EIGEN_THREADPOOL=" + ("ON" if args.use_eigenthreadpool else "OFF"),
                 "-Donnxruntime_USE_TENSORRT=" + ("ON" if args.use_tensorrt else "OFF"),
                 "-Donnxruntime_TENSORRT_HOME=" + (tensorrt_home if args.use_tensorrt else ""),
                  # By default - we currently support only cross compiling for ARM/ARM64 (no native compilation supported through this script)
                 "-Donnxruntime_CROSS_COMPILING=" + ("ON" if args.arm64 or args.arm else "OFF"),
                 "-Donnxruntime_BUILD_x86=" + ("ON" if args.x86 else "OFF"),
<<<<<<< HEAD
                 "-Donnxruntime_ENABLE_QSPECTRE=" + ("ON" if args.build_shared_lib and args.enable_qspectre else "OFF"),
=======
                 "-Donnxruntime_USE_FULL_PROTOBUF=" + ("ON" if args.use_full_protobuf else "OFF"),
                 "-Donnxruntime_DISABLE_CONTRIB_OPS=" + ("ON" if args.disable_contrib_ops else "OFF"),
>>>>>>> f6a77617
                 ]
    if args.use_brainslice:
        bs_pkg_name = args.brain_slice_package_name.split('.', 1)
        bs_shared_lib_name = '.'.join((bs_pkg_name[0], 'redist', bs_pkg_name[1]))
        cmake_args += [
            "-Donnxruntime_BRAINSLICE_LIB_PATH=%s/%s" % (args.brain_slice_package_path, args.brain_slice_package_name),
            "-Donnxruntime_BS_CLIENT_PACKAGE=%s/%s" % (args.brain_slice_package_path, args.brain_slice_client_package_name),
            "-Donnxruntime_BRAINSLICE_dynamic_lib_PATH=%s/%s" % (args.brain_slice_package_path, bs_shared_lib_name)]

    if args.use_llvm:
        cmake_args += ["-DLLVM_DIR=%s" % args.llvm_path]

    if args.use_cuda and not is_windows():
        nvml_stub_path = cuda_home + "/lib64/stubs"
        cmake_args += ["-DCUDA_CUDA_LIBRARY=" + nvml_stub_path]

    if args.use_preinstalled_eigen:
        cmake_args += ["-Donnxruntime_USE_PREINSTALLED_EIGEN=ON",
                       "-Deigen_SOURCE_PATH=" + args.eigen_path]

    if path_to_protoc_exe:
        cmake_args += ["-DONNX_CUSTOM_PROTOC_EXECUTABLE=%s" % path_to_protoc_exe]

    if args.gen_doc:
        cmake_args += ["-Donnxruntime_PYBIND_EXPORT_OPSCHEMA=ON"]

    cmake_args += ["-D{}".format(define) for define in cmake_extra_defines]

    if is_windows():
        cmake_args += cmake_extra_args

    for config in configs:
        config_build_dir = get_config_build_dir(build_dir, config)
        os.makedirs(config_build_dir, exist_ok=True)

        if args.use_tvm:
            os.environ["PATH"] = os.path.join(config_build_dir, "external", "tvm", config) + os.pathsep + os.environ["PATH"]

        run_subprocess(cmake_args  + ["-DCMAKE_BUILD_TYPE={}".format(config)], cwd=config_build_dir)


def clean_targets(cmake_path, build_dir, configs):
    for config in configs:
        log.info("Cleaning targets for %s configuration", config)
        build_dir2 = get_config_build_dir(build_dir, config)
        cmd_args = [cmake_path,
                    "--build", build_dir2,
                    "--config", config,
                    "--target", "clean"]

        run_subprocess(cmd_args)

def build_targets(cmake_path, build_dir, configs, parallel):
    for config in configs:
        log.info("Building targets for %s configuration", config)
        build_dir2 = get_config_build_dir(build_dir, config)
        cmd_args = [cmake_path,
                    "--build", build_dir2,
                    "--config", config]

        build_tool_args = []
        if parallel:
            num_cores = str(multiprocessing.cpu_count())
            if is_windows():
                build_tool_args += ["/maxcpucount:" + num_cores]
            else:
                build_tool_args += ["-j" + num_cores]

        if (build_tool_args):
            cmd_args += [ "--" ]
            cmd_args += build_tool_args

        run_subprocess(cmd_args)

def add_dir_if_exists(dir, dir_list):
    if (os.path.isdir(dir)):
        dir_list.append(dir)

def setup_cuda_vars(args):

    cuda_home = ""
    cudnn_home = ""

    if (args.use_cuda):
        cuda_home = args.cuda_home if args.cuda_home else os.getenv("CUDA_HOME")
        cudnn_home = args.cudnn_home if args.cudnn_home else os.getenv("CUDNN_HOME")

        cuda_home_valid = (cuda_home != None and os.path.exists(cuda_home))
        cudnn_home_valid = (cudnn_home != None and os.path.exists(cudnn_home))

        if (not cuda_home_valid or not cudnn_home_valid):
            raise BuildError("cuda_home and cudnn_home paths must be specified and valid.",
                             "cuda_home='{}' valid={}. cudnn_home='{}' valid={}"
                             .format(cuda_home, cuda_home_valid, cudnn_home, cudnn_home_valid))

        if (is_windows()):
            # Validate that the cudnn_home is pointing at the right level
            if (not os.path.exists(os.path.join(cudnn_home, "bin"))):
                raise BuildError("cudnn_home path should include the 'cuda' folder, and must contain the CUDNN 'bin' directory.",
                                 "cudnn_home='{}'".format(cudnn_home))

            os.environ["CUDA_PATH"] = cuda_home
            os.environ["CUDA_TOOLKIT_ROOT_DIR"] = cuda_home

            cuda_bin_path = os.path.join(cuda_home, 'bin')
            os.environ["CUDA_BIN_PATH"] = cuda_bin_path
            os.environ["PATH"] += os.pathsep + cuda_bin_path + os.pathsep + os.path.join(cudnn_home, 'bin')
            # Add version specific CUDA_PATH_Vx_y value as the Visual Studio build files require that
            version_file = os.path.join(cuda_home, 'version.txt')
            if not os.path.exists(version_file):
                raise BuildError("No version file found in CUDA install directory. Looked for " + version_file)

            cuda_major_version = "unknown"

            with open(version_file) as f:
                # First line of version file should have something like 'CUDA Version 9.2.148'
                first_line = f.readline()
                m = re.match("CUDA Version (\d+).(\d+)", first_line)
                if not m:
                    raise BuildError("Couldn't read version from first line of " + version_file)

                cuda_major_version = m.group(1)
                minor = m.group(2)
                os.environ["CUDA_PATH_V{}_{}".format(cuda_major_version, minor)] = cuda_home

            vc_ver_str = os.getenv("VCToolsVersion") or ""
            vc_ver = vc_ver_str.split(".")
            if len(vc_ver) != 3:
                log.warning("Unable to automatically verify VS 2017 toolset is compatible with CUDA. Will attempt to use.")
                log.warning("Failed to get valid Visual C++ Tools version from VCToolsVersion environment variable value of '" + vc_ver_str + "'")
                log.warning("VCToolsVersion is set in a VS 2017 Developer Command shell, or by running \"%VS2017INSTALLDIR%\\VC\\Auxiliary\\Build\\vcvars64.bat\"")
                log.warning("See build.md in the root ONNXRuntime directory for instructions on installing the Visual C++ 2017 14.11 toolset if needed.")

            elif cuda_major_version == "9" and vc_ver[0] == "14" and int(vc_ver[1]) > 11:
                raise BuildError("Visual C++ Tools version not supported by CUDA v9. You must setup the environment to use the 14.11 toolset.",
                                 "Current version is {}. CUDA 9.2 requires version 14.11.*".format(vc_ver_str),
                                 "If necessary manually install the 14.11 toolset using the Visual Studio 2017 updater.",
                                 "See 'Windows CUDA Build' in build.md in the root directory of this repository.")

    return cuda_home, cudnn_home

def setup_tensorrt_vars(args):

    tensorrt_home = ""

    if (args.use_tensorrt):
        tensorrt_home = args.tensorrt_home if args.tensorrt_home else os.getenv("TENSORRT_HOME")

        tensorrt_home_valid = (tensorrt_home != None and os.path.exists(tensorrt_home))

        if (not tensorrt_home_valid):
            raise BuildError("tensorrt_home paths must be specified and valid.",
                             "tensorrt_home='{}' valid={}."
                             .format(tensorrt_home, tensorrt_home_valid))

    return tensorrt_home

def run_onnxruntime_tests(args, source_dir, ctest_path, build_dir, configs, enable_python_tests, enable_tvm = False, enable_tensorrt = False):
    for config in configs:
        log.info("Running tests for %s configuration", config)
        cwd = get_config_build_dir(build_dir, config)
        dll_path = os.path.join(build_dir, config, "external", "tvm", config) if enable_tvm else None
        run_subprocess([ctest_path, "--build-config", config, "--verbose"],
                       cwd=cwd, dll_path=dll_path)

        if enable_python_tests:
            # Disable python tests for TensorRT because many tests are not supported yet
            if enable_tensorrt:
                return
            if is_windows():
                cwd = os.path.join(cwd, config)
            run_subprocess([sys.executable, 'onnxruntime_test_python.py'], cwd=cwd, dll_path=dll_path)
            try:
                import onnx
                onnx_test = True
            except ImportError:
                warnings.warn("onnx is not installed. Following test cannot be run.")
                onnx_test = False
            if onnx_test:
                run_subprocess([sys.executable, 'onnxruntime_test_python_backend.py'], cwd=cwd, dll_path=dll_path)
                run_subprocess([sys.executable, os.path.join(source_dir,'onnxruntime','test','onnx','gen_test_models.py'),'--output_dir','test_models'], cwd=cwd)
                run_subprocess([os.path.join(cwd,'onnx_test_runner'), 'test_models'], cwd=cwd)
                if config != 'Debug':
                    run_subprocess([sys.executable, 'onnx_backend_test_series.py'], cwd=cwd, dll_path=dll_path)
            if not args.skip_keras_test:
                try:
                    import onnxmltools
                    import keras
                    onnxml_test = True
                except ImportError:
                    warnings.warn("onnxmltools and keras are not installed. Following test cannot be run.")
                    onnxml_test = False
                if onnxml_test:
                    run_subprocess([sys.executable, 'onnxruntime_test_python_keras.py'], cwd=cwd, dll_path=dll_path)

def run_onnx_tests(build_dir, configs, onnx_test_data_dir, provider, enable_parallel_executor_test, num_parallel_models):
    for config in configs:
        cwd = get_config_build_dir(build_dir, config)
        if is_windows():
           exe = os.path.join(cwd, config, 'onnx_test_runner')
           model_dir = os.path.join(cwd, "models")
        else:
           exe = os.path.join(cwd, 'onnx_test_runner')
           model_dir = os.path.join(build_dir, "models")
        cmd = []
        if provider:
          cmd += ["-e", provider]

        if num_parallel_models > 0:
          cmd += ["-j", str(num_parallel_models)]

        if config != 'Debug' and os.path.exists(model_dir):
          if provider == 'tensorrt':
            model_dir = os.path.join(model_dir, "opset8")
          cmd.append(model_dir)
        if os.path.exists(onnx_test_data_dir):
          cmd.append(onnx_test_data_dir)

        if enable_parallel_executor_test:
          run_subprocess([exe] + cmd, cwd=cwd)
          if provider == 'mkldnn':
            #limit concurrency to 1
            run_subprocess([exe,'-x', '-c', '1'] + cmd, cwd=cwd)
          else:
            run_subprocess([exe,'-x'] + cmd, cwd=cwd)
        else:
          if provider == 'tensorrt':
            run_subprocess([exe, '-c', '1'] + cmd, cwd=cwd)
          else:
            run_subprocess([exe] + cmd, cwd=cwd)

def build_python_wheel(source_dir, build_dir, configs, use_cuda, use_tensorrt):
    for config in configs:
        cwd = get_config_build_dir(build_dir, config)
        if is_windows():
            cwd = os.path.join(cwd, config)
        if use_tensorrt:
            run_subprocess([sys.executable, os.path.join(source_dir, 'setup.py'), 'bdist_wheel', '--use_tensorrt'], cwd=cwd)
        elif use_cuda:
            run_subprocess([sys.executable, os.path.join(source_dir, 'setup.py'), 'bdist_wheel', '--use_cuda'], cwd=cwd)
        else:
            run_subprocess([sys.executable, os.path.join(source_dir, 'setup.py'), 'bdist_wheel'], cwd=cwd)
        if is_ubuntu_1604():
            run_subprocess([os.path.join(source_dir, 'rename_manylinux.sh')], cwd=cwd+'/dist')

def build_protoc_for_windows_host(cmake_path, source_dir, build_dir):
    if not is_windows():
        raise BuildError('Currently only support building protoc for Windows host while cross-compiling for ARM/ARM64 arch')

    log.info("Building protoc for host to be used in cross-compiled build process")
    protoc_build_dir = os.path.join(build_dir, 'host_protoc')
    os.makedirs(protoc_build_dir, exist_ok=True)
    # Generate step
    cmd_args = [cmake_path,
                os.path.join(source_dir, 'cmake\external\protobuf\cmake'),
                '-T',
                'host=x64',
                '-G',
                'Visual Studio 15 2017',
                '-Dprotobuf_BUILD_TESTS=OFF',
                '-Dprotobuf_WITH_ZLIB_DEFAULT=OFF',
                '-Dprotobuf_BUILD_SHARED_LIBS=OFF']
    run_subprocess(cmd_args, cwd= protoc_build_dir)
    # Build step
    cmd_args = [cmake_path,
                "--build", protoc_build_dir,
                "--config", "Release",
                "--target", "protoc"]
    run_subprocess(cmd_args)

    if not os.path.exists(os.path.join(build_dir, 'host_protoc', 'Release', 'protoc.exe')):
        raise BuildError("Couldn't build protoc.exe for host. Failing build.")

def generate_documentation(source_dir, build_dir, configs):
    operator_doc_path = os.path.join(source_dir, 'docs', 'ContribOperators.md')
    for config in configs:
        #copy the gen_doc.py
        shutil.copy(os.path.join(source_dir,'onnxruntime','python','tools','gen_doc.py'),
                    os.path.join(build_dir,config, config))
        run_subprocess([
                        sys.executable,
                        'gen_doc.py',
                        '--output_path', operator_doc_path
                    ], 
                    cwd = os.path.join(build_dir,config, config))
        
    docdiff = run_subprocess(['git', 'diff', operator_doc_path], capture=True).stdout
    if len(docdiff) > 0:
        raise BuildError("The updated operator document file "+operator_doc_path+" must be checked in")

def main():
    args = parse_arguments()

    cmake_extra_defines = args.cmake_extra_defines if args.cmake_extra_defines else []

    # if there was no explicit argument saying what to do, default to update, build and test (for native builds).
    if (args.update == False and args.clean == False and args.build == False and args.test == False):
        log.debug("Defaulting to running update, build [and test for native builds].")
        args.update = True
        args.build = True
        if args.arm or args.arm64:
            args.test = False
        else:
            args.test = True

    if args.use_tensorrt:
        args.use_cuda = True

    if args.build_wheel:
        args.enable_pybind = True

    if args.build_csharp:
        args.build_shared_lib = True

    configs = set(args.config)

    # setup paths and directories
    cmake_path = resolve_executable_path(args.cmake_path)
    ctest_path = resolve_executable_path(args.ctest_path)
    build_dir = args.build_dir
    script_dir = os.path.realpath(os.path.dirname(__file__))
    source_dir = os.path.normpath(os.path.join(script_dir, "..", ".."))

    # if using cuda, setup cuda paths and env vars
    cuda_home, cudnn_home = setup_cuda_vars(args)

    # if using tensorrt, setup tensorrt paths
    tensorrt_home = setup_tensorrt_vars(args)

    os.makedirs(build_dir, exist_ok=True)

    log.info("Build started")
    os.environ["PATH"] = os.environ["PATH"] + os.pathsep + os.path.dirname(sys.executable)
    if (args.update):
        cmake_extra_args = []
        if(is_windows()):
          if (args.x86):
            cmake_extra_args = ['-A','Win32','-T','host=x64','-G', 'Visual Studio 15 2017']
          elif (args.arm or args.arm64):
            # Cross-compiling for ARM(64) architecture
            # First build protoc for host to use during cross-compilation
            build_protoc_for_windows_host(cmake_path, source_dir, build_dir)
            if args.arm:
                cmake_extra_args = ['-A', 'ARM']
            else:
                cmake_extra_args = ['-A', 'ARM64']
            cmake_extra_args += ['-G', 'Visual Studio 15 2017']
            # Cannot test on host build machine for cross-compiled builds (Override any user-defined behaviour for test if any)
            if args.test:
                log.info("Cannot test on host build machine for cross-compiled ARM(64) builds. Will skip test running after build.")
                args.test = False
          else:
            toolset = 'host=x64'
            if (args.msvc_toolset):
                toolset += ',version=' + args.msvc_toolset
            if (args.cuda_version):
                toolset += ',cuda=' + args.cuda_version

            cmake_extra_args = ['-A','x64','-T', toolset, '-G', 'Visual Studio 15 2017']
        if is_ubuntu_1604():
            if (args.arm or args.arm64):
                raise BuildError("Only Windows ARM(64) cross-compiled builds supported currently through this script")
            install_ubuntu_deps(args)
            if not is_docker():
                install_python_deps()
        if (args.enable_pybind and is_windows()):
            install_python_deps(args.numpy_version)
        if (not args.skip_submodule_sync):
            update_submodules(source_dir)

        if args.enable_onnx_tests or args.download_test_data:
            if not args.test_data_url or not args.test_data_checksum:
               raise UsageError("The test_data_url and test_data_checksum arguments are required.")
            setup_test_data(build_dir, configs, args.test_data_url, args.test_data_checksum, args.azure_sas_key)

        path_to_protoc_exe = None
        if args.path_to_protoc_exe:
            path_to_protoc_exe = args.path_to_protoc_exe
        # Need to provide path to protoc.exe built for host to be used in the cross-compiled build process
        elif args.arm or args.arm64:
            path_to_protoc_exe = os.path.join(build_dir, 'host_protoc', 'Release', 'protoc.exe')

        generate_build_tree(cmake_path, source_dir, build_dir, cuda_home, cudnn_home, tensorrt_home, path_to_protoc_exe, configs, cmake_extra_defines,
                            args, cmake_extra_args)

    if (args.clean):
        clean_targets(cmake_path, build_dir, configs)

    if (args.build):
        build_targets(cmake_path, build_dir, configs, args.parallel)

    if (args.test):
        run_onnxruntime_tests(args, source_dir, ctest_path, build_dir, configs, args.enable_pybind, args.use_tvm, args.use_tensorrt)
        # run the onnx model tests if requested explicitly.
        if (args.enable_onnx_tests):
            # directory from ONNX submodule with ONNX test data
            onnx_test_data_dir = '/data/onnx'
            if is_windows() or not os.path.exists(onnx_test_data_dir):
                onnx_test_data_dir = os.path.join(source_dir, "cmake", "external", "onnx", "onnx", "backend", "test", "data")
            if args.use_tensorrt:
              # Disable some onnx unit tests that TensorRT parser doesn't supported yet
              onnx_test_data_dir = os.path.join(source_dir, "cmake", "external", "onnx", "onnx", "backend", "test", "data", "simple")
              run_onnx_tests(build_dir, configs, onnx_test_data_dir, 'tensorrt', False, 1)
            elif args.use_cuda:
              run_onnx_tests(build_dir, configs, onnx_test_data_dir, 'cuda', False, 2)
            elif args.x86 or platform.system() == 'Darwin':
              run_onnx_tests(build_dir, configs, onnx_test_data_dir, None, True, 1)
              # TODO: parallel executor test fails on MacOS
            else:
              run_onnx_tests(build_dir, configs, onnx_test_data_dir, None, True, 0)

              if args.use_mkldnn:
                run_onnx_tests(build_dir, configs, onnx_test_data_dir, 'mkldnn', True, 1)

    if args.build:
        if args.build_wheel:
            build_python_wheel(source_dir, build_dir, configs, args.use_cuda, args.use_tensorrt)
    
    if args.gen_doc:
        generate_documentation(source_dir, build_dir, configs)

    log.info("Build complete")

if __name__ == "__main__":
    try:
        sys.exit(main())
    except BaseError as e:
        log.error(str(e))
        sys.exit(1)<|MERGE_RESOLUTION|>--- conflicted
+++ resolved
@@ -133,12 +133,9 @@
     parser.add_argument("--use_nuphar", action='store_true', help="Build with nuphar")
     parser.add_argument("--use_tensorrt", action='store_true', help="Build with TensorRT")
     parser.add_argument("--tensorrt_home", help="Path to TensorRT installation dir")
-<<<<<<< HEAD
     parser.add_argument("--enable_qspectre", action='store_true', help="Enable compiler option to compile with /Qspectre and /GUARD:CF")
-=======
     parser.add_argument("--use_full_protobuf", action='store_true', help="Use the full protobuf library")
     parser.add_argument("--disable_contrib_ops", action='store_true', help="Disable contrib ops (reduces binary size)")
->>>>>>> f6a77617
     return parser.parse_args()
 
 def resolve_executable_path(command_or_path):
@@ -324,12 +321,9 @@
                   # By default - we currently support only cross compiling for ARM/ARM64 (no native compilation supported through this script)
                  "-Donnxruntime_CROSS_COMPILING=" + ("ON" if args.arm64 or args.arm else "OFF"),
                  "-Donnxruntime_BUILD_x86=" + ("ON" if args.x86 else "OFF"),
-<<<<<<< HEAD
                  "-Donnxruntime_ENABLE_QSPECTRE=" + ("ON" if args.build_shared_lib and args.enable_qspectre else "OFF"),
-=======
                  "-Donnxruntime_USE_FULL_PROTOBUF=" + ("ON" if args.use_full_protobuf else "OFF"),
                  "-Donnxruntime_DISABLE_CONTRIB_OPS=" + ("ON" if args.disable_contrib_ops else "OFF"),
->>>>>>> f6a77617
                  ]
     if args.use_brainslice:
         bs_pkg_name = args.brain_slice_package_name.split('.', 1)
