#!/usr/bin/env python3
# Copyright (c) Microsoft Corporation. All rights reserved.
# Licensed under the MIT License.

import argparse
import fileinput
import getpass
import glob
import logging
import multiprocessing
import os
import platform
import re
import shutil
import subprocess
import sys
import hashlib
import itertools
from os.path import expanduser

logging.basicConfig(format="%(asctime)s %(name)s [%(levelname)s] - %(message)s", level=logging.DEBUG)
log = logging.getLogger("Build")

class BaseError(Exception):
    """Base class for errors originating from build.py."""
    pass

class BuildError(BaseError):
    """Error from running build steps."""
    def __init__(self, *messages):
        super().__init__("\n".join(messages))

class UsageError(BaseError):
    """Usage related error."""
    def __init__(self, message):
        super().__init__(message)

def checkPythonVersion():
    # According to the BUILD.md, python 3.5+ is required:
    # Python 2 is definitely not supported and it should be safer to consider it wont run with python 4:
    if sys.version_info[0] != 3 :
        raise BuildError("Bad python major version: expecting python 3, found version '{}'".format(sys.version))
    if sys.version_info[1] < 5 :
        raise BuildError("Bad python minor version: expecting python 3.5+, found version '{}'".format(sys.version))

checkPythonVersion()

def parse_arguments():
    parser = argparse.ArgumentParser(description="ONNXRuntime CI build driver.",
                                     usage='''
Default behavior is --update --build --test for native architecture builds.
Default behavior is --update --build for cross-compiled builds.

The Update phase will update git submodules, and run cmake to generate makefiles.
The Build phase will build all projects.
The Test phase will run all unit tests, and optionally the ONNX tests.

Use the individual flags to only run the specified stages.
                                     ''')
    # Main arguments
    parser.add_argument("--build_dir", required=True, help="Path to the build directory.")
    parser.add_argument("--config", nargs="+", default=["Debug"],
                        choices=["Debug", "MinSizeRel", "Release", "RelWithDebInfo"],
                        help="Configuration(s) to build.")
    parser.add_argument("--update", action='store_true', help="Update makefiles.")
    parser.add_argument("--build", action='store_true', help="Build.")
    parser.add_argument("--clean", action='store_true', help="Run 'cmake --build --target clean' for the selected config/s.")
    parser.add_argument("--parallel", action='store_true', help='''Use parallel build.
    The build setup doesn't get all dependencies right, so --parallel only works if you're just rebuilding ONNXRuntime code.
    If you've done an update that fetched external dependencies you have to build without --parallel the first time.
    Once that's done, run with "--build --parallel --test" to just build in parallel and run tests.''')
    parser.add_argument("--test", action='store_true', help="Run unit tests.")
    parser.add_argument("--skip_tests", action='store_true', help="Skip all tests.")

    # enable ONNX tests
    parser.add_argument("--enable_onnx_tests", action='store_true',
                        help='''When running the Test phase, run onnx_test_running against available test data directories.''')
    parser.add_argument("--path_to_protoc_exe", help="Path to protoc exe. ")

    # generate documentaiton
    parser.add_argument("--gen_doc", action='store_true', help="Generate documentation on contrib ops")

    # CUDA related
    parser.add_argument("--use_cuda", action='store_true', help="Enable CUDA.")
    parser.add_argument("--cuda_version", help="The version of CUDA toolkit to use. Auto-detect if not specified. e.g. 9.0")
    parser.add_argument("--cuda_home", help="Path to CUDA home."
                                            "Read from CUDA_HOME environment variable if --use_cuda is true and --cuda_home is not specified.")
    parser.add_argument("--cudnn_home", help="Path to CUDNN home. "
                                             "Read from CUDNN_HOME environment variable if --use_cuda is true and --cudnn_home is not specified.")

    # Python bindings
    parser.add_argument("--enable_pybind", action='store_true', help="Enable Python Bindings.")
    parser.add_argument("--build_wheel", action='store_true', help="Build Python Wheel. ")
    parser.add_argument("--numpy_version", help="Installs a specific version of numpy "
                        "before building the python binding.")
    parser.add_argument("--skip-keras-test", action='store_true', help="Skip tests with Keras if keras is installed")

    # C-Sharp bindings
    parser.add_argument("--build_csharp", action='store_true', help="Build C#.Net DLL and NuGet package")

    # Java bindings
    parser.add_argument("--build_java", action='store_true', help="Build Java bindings.")

    # Build a shared lib
    parser.add_argument("--build_shared_lib", action='store_true', help="Build a shared library for the ONNXRuntime.")

    # Build options
    parser.add_argument("--cmake_extra_defines", nargs="+",
                        help="Extra definitions to pass to CMake during build system generation. " +
                             "These are just CMake -D options without the leading -D.")
    parser.add_argument("--x86", action='store_true',
                        help="Create x86 makefiles. Requires --update and no existing cache CMake setup. Delete CMakeCache.txt if needed")
    parser.add_argument("--arm", action='store_true',
                        help="Create ARM makefiles. Requires --update and no existing cache CMake setup. Delete CMakeCache.txt if needed")
    parser.add_argument("--arm64", action='store_true',
                        help="Create ARM64 makefiles. Requires --update and no existing cache CMake setup. Delete CMakeCache.txt if needed")
    parser.add_argument("--msvc_toolset", help="MSVC toolset to use. e.g. 14.11")
    parser.add_argument("--android", action='store_true', help='Build for Android')
    parser.add_argument("--android_abi", type=str, default='arm64-v8a',
            help='')
    parser.add_argument("--android_api", type=int, default=27,
            help='Android API Level, e.g. 21')
    parser.add_argument("--android_sdk_path", type=str, help='Path to the Android SDK')
    parser.add_argument("--android_ndk_path", default="", help="Path to the Android NDK")

    # Arguments needed by CI
    parser.add_argument("--cmake_path", default="cmake", help="Path to the CMake program.")
    parser.add_argument("--ctest_path", default="ctest", help="Path to the CTest program.")
    parser.add_argument("--skip_submodule_sync", action='store_true', help="Don't do a 'git submodule update'. Makes the Update phase faster.")
    parser.add_argument("--use_vstest", action='store_true', help="Use use_vstest for running unitests.")
    parser.add_argument("--use_jemalloc", action='store_true', help="Use jemalloc.")
    parser.add_argument("--use_mimalloc", default=['none'], choices=['none', 'stl', 'arena', 'all'], help="Use mimalloc.")
    parser.add_argument("--use_openblas", action='store_true', help="Build with OpenBLAS.")
    parser.add_argument("--use_dnnl", action='store_true', help="Build with DNNL.")
    parser.add_argument("--use_mklml", action='store_true', help="Build with MKLML.")
    parser.add_argument("--use_featurizers", action='store_true', help="Build with ML Featurizer support.")
    parser.add_argument("--use_ngraph", action='store_true', help="Build with nGraph.")
    parser.add_argument("--use_openvino", nargs="?", const="CPU_FP32",
                        choices=["CPU_FP32","GPU_FP32","GPU_FP16","VAD-M_FP16","MYRIAD_FP16","VAD-F_FP32"], help="Build with OpenVINO for specific hardware.")
    parser.add_argument("--use_dnnlibrary", action='store_true', help="Build with DNNLibrary.")
    parser.add_argument("--use_preinstalled_eigen", action='store_true', help="Use pre-installed Eigen.")
    parser.add_argument("--eigen_path", help="Path to pre-installed Eigen.")
    parser.add_argument("--use_tvm", action="store_true", help="Build with TVM")
    parser.add_argument("--use_openmp", action='store_true', help="Build with OpenMP")
    parser.add_argument("--use_llvm", action="store_true", help="Build TVM with LLVM")
    parser.add_argument("--enable_msinternal", action="store_true", help="Enable for Microsoft internal builds only.")
    parser.add_argument("--llvm_path", help="Path to llvm dir")
    parser.add_argument("--use_brainslice", action="store_true", help="Build with brain slice")
    parser.add_argument("--brain_slice_package_path", help="Path to brain slice packages")
    parser.add_argument("--brain_slice_package_name", help="Name of brain slice packages")
    parser.add_argument("--brain_slice_client_package_name", help="Name of brainslice client package")
    parser.add_argument("--use_nuphar", action='store_true', help="Build with nuphar")
    parser.add_argument("--use_tensorrt", action='store_true', help="Build with TensorRT")
    parser.add_argument("--tensorrt_home", help="Path to TensorRT installation dir")
    parser.add_argument("--use_full_protobuf", action='store_true', help="Use the full protobuf library")
    parser.add_argument("--disable_contrib_ops", action='store_true', help="Disable contrib ops (reduces binary size)")
    parser.add_argument("--skip_onnx_tests", action='store_true', help="Explicitly disable all onnx related tests. Note: Use --skip_tests to skip all tests.")
    parser.add_argument("--skip_winml_tests", action='store_true', help="Explicitly disable all WinML related tests")
    parser.add_argument("--enable_msvc_static_runtime", action='store_true', help="Enable static linking of MSVC runtimes.")
    parser.add_argument("--enable_language_interop_ops", action='store_true', help="Enable operator implemented in language other than cpp")
    parser.add_argument("--cmake_generator", choices=['Visual Studio 15 2017', 'Visual Studio 16 2019'],
                        default='Visual Studio 15 2017', help="Specify the generator that CMake invokes. This is only supported on Windows")
    parser.add_argument("--enable_multi_device_test", action='store_true', help="Test with multi-device. Mostly used for multi-device GPU")
    parser.add_argument("--use_dml", action='store_true', help="Build with DirectML.")
    parser.add_argument("--use_winml", action='store_true', help="Build with WinML.")
    parser.add_argument("--use_telemetry", action='store_true', help="Only official builds can set this flag to enable telemetry.")
    parser.add_argument("--enable_wcos", action='store_true', help="Build for Windows Core OS.")
    parser.add_argument("--enable_lto", action='store_true', help="Enable Link Time Optimization")
    return parser.parse_args()

def resolve_executable_path(command_or_path):
    """Returns the absolute path of an executable."""
    executable_path = shutil.which(command_or_path)
    if executable_path is None:
        raise BuildError("Failed to resolve executable path for '{}'.".format(command_or_path))
    return os.path.realpath(executable_path)

def is_windows():
    return sys.platform.startswith("win")

def get_linux_distro():
    try:
        with open('/etc/os-release', 'r') as f:
            dist_info = dict(line.strip().split('=', 1) for line in f.readlines())
        return dist_info.get('NAME', '').strip('"'), dist_info.get('VERSION', '').strip('"')
    except:
        return '', ''

def is_ubuntu_1604():
    dist, ver = get_linux_distro()
    return dist == 'Ubuntu' and ver.startswith('16.04')

def get_config_build_dir(build_dir, config):
    # build directory per configuration
    return os.path.join(build_dir, config)

def run_subprocess(args, cwd=None, capture=False, dll_path=None, shell=False, env={}):
    log.debug("Running subprocess in '{0}'\n{1}".format(cwd or os.getcwd(), args))
    my_env = os.environ.copy()
    if dll_path:
        if is_windows():
            my_env["PATH"] = dll_path + os.pathsep + my_env["PATH"]
        else:
            if "LD_LIBRARY_PATH" in my_env:
                my_env["LD_LIBRARY_PATH"] += os.pathsep + dll_path
            else:
                my_env["LD_LIBRARY_PATH"] = dll_path

    stdout, stderr = (subprocess.PIPE, subprocess.STDOUT) if capture else (None, None)
    my_env.update(env)
    completed_process = subprocess.run(args, cwd=cwd, check=True, stdout=stdout, stderr=stderr, env=my_env, shell=shell)
    log.debug("Subprocess completed. Return code=" + str(completed_process.returncode))
    return completed_process

def update_submodules(source_dir):
    run_subprocess(["git", "submodule", "sync", "--recursive"], cwd=source_dir)
    run_subprocess(["git", "submodule", "update", "--init", "--recursive"], cwd=source_dir)

def is_docker():
    path = '/proc/self/cgroup'
    return (
        os.path.exists('/.dockerenv') or
        os.path.isfile(path) and any('docker' in line for line in open(path))
    )

def is_sudo():
    return 'SUDO_UID' in os.environ.keys()

def install_apt_package(package):
    have = package in str(run_subprocess(["apt", "list", "--installed", package], capture=True).stdout)
    if not have:
        if is_sudo():
            run_subprocess(['apt-get', 'install', '-y', package])
        else:
            raise BuildError(package + " APT package missing. Please re-run this script using sudo to install.")

def install_ubuntu_deps(args):
    'Check if the necessary Ubuntu dependencies are installed. Not required on docker. Provide help output if missing.'

    # check we need the packages first
    if not (args.enable_pybind or args.use_openblas):
        return

    # not needed on docker as packages are pre-installed
    if not is_docker():
        try:
            if args.enable_pybind:
                install_apt_package("python3")

            if args.use_openblas:
                install_apt_package("libopenblas-dev")

        except Exception as e:
            raise BuildError("Error setting up required APT packages. {}".format(str(e)))

def install_python_deps(numpy_version=""):
    dep_packages = ['setuptools', 'wheel', 'pytest']
    dep_packages.append('numpy=={}'.format(numpy_version) if numpy_version else 'numpy>=1.18.0')
    dep_packages.append('sympy>=1.1')
    dep_packages.append('packaging')
    run_subprocess([sys.executable, '-m', 'pip', 'install', '--trusted-host', 'files.pythonhosted.org'] + dep_packages)

def check_md5(filename, expected_md5):
    if not os.path.exists(filename):
        return False
    hash_md5 = hashlib.md5()
    BLOCKSIZE = 1024*64
    with open(filename, "rb") as f:
        buf = f.read(BLOCKSIZE)
        while len(buf) > 0:
            hash_md5.update(buf)
            buf = f.read(BLOCKSIZE)
    hex = hash_md5.hexdigest()
    if hex != expected_md5:
        log.info('md5 mismatch, expect %s, got %s' % (expected_md5, hex))
        os.remove(filename)
        return False
    return True



def setup_test_data(build_dir, configs):
    # create a shortcut for test models if there is a 'models' folder in build_dir
    if is_windows():
        src_model_dir = os.path.join(build_dir, 'models')
        for config in configs:
            config_build_dir = get_config_build_dir(build_dir, config)
            os.makedirs(config_build_dir, exist_ok=True)
            dest_model_dir = os.path.join(config_build_dir, 'models')
            if os.path.exists(src_model_dir) and not os.path.exists(dest_model_dir):
                log.debug("creating shortcut %s -> %s"  % (src_model_dir, dest_model_dir))
                run_subprocess(['mklink', '/D', '/J', dest_model_dir, src_model_dir], shell=True)

def generate_build_tree(cmake_path, source_dir, build_dir, cuda_home, cudnn_home, tensorrt_home, path_to_protoc_exe, configs, cmake_extra_defines, args, cmake_extra_args):
    log.info("Generating CMake build tree")
    cmake_dir = os.path.join(source_dir, "cmake")
    # TODO: fix jemalloc build so it does not conflict with onnxruntime shared lib builds. (e.g. onnxuntime_pybind)
    # for now, disable jemalloc if pybind is also enabled.
    cmake_args = [cmake_path, cmake_dir,
                 "-Donnxruntime_RUN_ONNX_TESTS=" + ("ON" if args.enable_onnx_tests else "OFF"),
                 "-Donnxruntime_BUILD_WINML_TESTS=" + ("OFF" if args.skip_winml_tests else "ON"),
                 "-Donnxruntime_GENERATE_TEST_REPORTS=ON",
                 "-Donnxruntime_DEV_MODE=" + ("OFF" if args.android else "ON"),
                 "-DPYTHON_EXECUTABLE=" + sys.executable,
                 "-Donnxruntime_USE_CUDA=" + ("ON" if args.use_cuda else "OFF"),
                 "-Donnxruntime_CUDNN_HOME=" + (cudnn_home if args.use_cuda else ""),
                 "-Donnxruntime_USE_FEATURIZERS=" + ("ON" if args.use_featurizers else "OFF"),
                 "-Donnxruntime_CUDA_HOME=" + (cuda_home if args.use_cuda else ""),
                 "-Donnxruntime_USE_JEMALLOC=" + ("ON" if args.use_jemalloc else "OFF"),
                 "-Donnxruntime_USE_MIMALLOC_STL_ALLOCATOR=" + ("ON" if args.use_mimalloc == "stl" or args.use_mimalloc == "all" else "OFF"),
                 "-Donnxruntime_USE_MIMALLOC_ARENA_ALLOCATOR=" + ("ON" if args.use_mimalloc == "arena" or args.use_mimalloc == "all" else "OFF"),
                 "-Donnxruntime_ENABLE_PYTHON=" + ("ON" if args.enable_pybind else "OFF"),
                 "-Donnxruntime_BUILD_CSHARP=" + ("ON" if args.build_csharp else "OFF"),
                 "-Donnxruntime_BUILD_JAVA=" + ("ON" if args.build_java else "OFF"),
                 "-Donnxruntime_BUILD_SHARED_LIB=" + ("ON" if args.build_shared_lib else "OFF"),
                 "-Donnxruntime_USE_EIGEN_FOR_BLAS=" + ("OFF" if args.use_openblas else "ON"),
                 "-Donnxruntime_USE_OPENBLAS=" + ("ON" if args.use_openblas else "OFF"),
                 "-Donnxruntime_USE_DNNL=" + ("ON" if args.use_dnnl else "OFF"),
                 "-Donnxruntime_USE_MKLML=" + ("ON" if args.use_mklml else "OFF"),
                 "-Donnxruntime_USE_NGRAPH=" + ("ON" if args.use_ngraph else "OFF"),
                 "-Donnxruntime_USE_OPENVINO=" + ("ON" if args.use_openvino else "OFF"),
                 "-Donnxruntime_USE_OPENVINO_MYRIAD=" + ("ON" if args.use_openvino == "MYRIAD_FP16" else "OFF"),
                 "-Donnxruntime_USE_OPENVINO_GPU_FP32=" + ("ON" if args.use_openvino == "GPU_FP32" else "OFF"),
                 "-Donnxruntime_USE_OPENVINO_GPU_FP16=" + ("ON" if args.use_openvino == "GPU_FP16" else "OFF"),
                 "-Donnxruntime_USE_OPENVINO_CPU_FP32=" + ("ON" if args.use_openvino == "CPU_FP32" else "OFF"),
                 "-Donnxruntime_USE_OPENVINO_VAD_M=" + ("ON" if args.use_openvino == "VAD-M_FP16" else "OFF"),
                 "-Donnxruntime_USE_OPENVINO_VAD_F=" + ("ON" if args.use_openvino == "VAD-F_FP32" else "OFF"),
                 "-Donnxruntime_USE_NNAPI=" + ("ON" if args.use_dnnlibrary else "OFF"),
                 "-Donnxruntime_USE_OPENMP=" + ("ON" if args.use_openmp and not args.use_dnnlibrary and not args.use_mklml and not args.use_ngraph else "OFF"),
                 "-Donnxruntime_USE_TVM=" + ("ON" if args.use_tvm else "OFF"),
                 "-Donnxruntime_USE_LLVM=" + ("ON" if args.use_llvm else "OFF"),
                 "-Donnxruntime_ENABLE_MICROSOFT_INTERNAL=" + ("ON" if args.enable_msinternal else "OFF"),
                 "-Donnxruntime_USE_BRAINSLICE=" + ("ON" if args.use_brainslice else "OFF"),
                 "-Donnxruntime_USE_NUPHAR=" + ("ON" if args.use_nuphar else "OFF"),
                 "-Donnxruntime_USE_TENSORRT=" + ("ON" if args.use_tensorrt else "OFF"),
                 "-Donnxruntime_TENSORRT_HOME=" + (tensorrt_home if args.use_tensorrt else ""),
                  # By default - we currently support only cross compiling for ARM/ARM64 (no native compilation supported through this script)
                 "-Donnxruntime_CROSS_COMPILING=" + ("ON" if args.arm64 or args.arm else "OFF"),
                 "-Donnxruntime_DISABLE_CONTRIB_OPS=" + ("ON" if args.disable_contrib_ops else "OFF"),
                 "-Donnxruntime_MSVC_STATIC_RUNTIME=" + ("ON" if args.enable_msvc_static_runtime else "OFF"),
                 # enable pyop if it is nightly build
                 "-Donnxruntime_ENABLE_LANGUAGE_INTEROP_OPS=" + ("ON" if args.enable_language_interop_ops or (args.config != 'Debug' and bool(os.getenv('NIGHTLY_BUILD') == '1')) else "OFF"),
                 "-Donnxruntime_USE_DML=" + ("ON" if args.use_dml else "OFF"),
                 "-Donnxruntime_USE_WINML=" + ("ON" if args.use_winml else "OFF"),
                 "-Donnxruntime_USE_TELEMETRY=" + ("ON" if args.use_telemetry else "OFF"),
                 "-Donnxruntime_ENABLE_WCOS=" + ("ON" if args.enable_wcos else "OFF"),
                 "-Donnxruntime_ENABLE_LTO=" + ("ON" if args.enable_lto else "OFF"),
                 ]

    # nGraph and TensorRT providers currently only supports full_protobuf option.
    if args.use_full_protobuf or args.use_ngraph or args.use_tensorrt or args.gen_doc:
       cmake_args += ["-Donnxruntime_USE_FULL_PROTOBUF=ON", "-DProtobuf_USE_STATIC_LIBS=ON"]

    if args.use_brainslice:
        bs_pkg_name = args.brain_slice_package_name.split('.', 1)
        bs_shared_lib_name = '.'.join((bs_pkg_name[0], 'redist', bs_pkg_name[1]))
        cmake_args += [
            "-Donnxruntime_BRAINSLICE_LIB_PATH=%s/%s" % (args.brain_slice_package_path, args.brain_slice_package_name),
            "-Donnxruntime_BS_CLIENT_PACKAGE=%s/%s" % (args.brain_slice_package_path, args.brain_slice_client_package_name),
            "-Donnxruntime_BRAINSLICE_dynamic_lib_PATH=%s/%s" % (args.brain_slice_package_path, bs_shared_lib_name)]

    if args.use_llvm:
        cmake_args += ["-DLLVM_DIR=%s" % args.llvm_path]

    if args.use_cuda and not is_windows():
        nvml_stub_path = cuda_home + "/lib64/stubs"
        cmake_args += ["-DCUDA_CUDA_LIBRARY=" + nvml_stub_path]

    if args.use_preinstalled_eigen:
        cmake_args += ["-Donnxruntime_USE_PREINSTALLED_EIGEN=ON",
                       "-Deigen_SOURCE_PATH=" + args.eigen_path]

    if args.android:
        cmake_args += ["-DCMAKE_TOOLCHAIN_FILE=" + args.android_ndk_path + "/build/cmake/android.toolchain.cmake",
                "-DANDROID_PLATFORM=android-" + str(args.android_api),
                "-DANDROID_ABI=" + str(args.android_abi)]

    if path_to_protoc_exe:
        cmake_args += ["-DONNX_CUSTOM_PROTOC_EXECUTABLE=%s" % path_to_protoc_exe]

    if args.gen_doc:
        cmake_args += ["-Donnxruntime_PYBIND_EXPORT_OPSCHEMA=ON"]
    else:
        cmake_args += ["-Donnxruntime_PYBIND_EXPORT_OPSCHEMA=OFF"]

    cmake_args += ["-D{}".format(define) for define in cmake_extra_defines]

    if is_windows():
        cmake_args += cmake_extra_args

    # ADO pipelines will store the pipeline build number (e.g. 191101-2300.1.master) and
    # source version in environment variables. If present, use these values to define the
    # WinML/ORT DLL versions.
    build_number = os.getenv('Build_BuildNumber')
    source_version = os.getenv('Build_SourceVersion')
    if build_number and source_version:
        build_matches = re.fullmatch(r"(\d\d)(\d\d)(\d\d)(\d\d)\.(\d+)", build_number)
        if build_matches:
<<<<<<< HEAD
            YY = build_matches.group(1)
            MM = build_matches.group(2)
            DD = build_matches.group(3)
            HH = build_matches.group(4)

=======
            YY = build_matches.group(2)
            MM = build_matches.group(3)
            DD = build_matches.group(4)
            
>>>>>>> 0a1257e4
            # Get ORT major and minor number
            with open(os.path.join(source_dir, 'VERSION_NUMBER')) as f:
                first_line = f.readline()
                ort_version_matches = re.match(r"(\d+).(\d+)", first_line)
                if not ort_version_matches:
                    raise BuildError("Couldn't read version from VERSION_FILE")
                ort_major = ort_version_matches.group(1)
                ort_minor = ort_version_matches.group(2)
                # Example (BuildNumber: 191101-2300.1.master, SourceVersion: 0bce7ae6755c792eda558e5d27ded701707dc404)
                # MajorPart = 1
                # MinorPart = 0
                # BuildPart = 1911
                # PrivatePart = 123
                # String = 191101-2300.1.master.0bce7ae
                cmake_args += ["-DVERSION_MAJOR_PART={}".format(ort_major),
                            "-DVERSION_MINOR_PART={}".format(ort_minor),
                            "-DVERSION_BUILD_PART={}".format(YY),
                            "-DVERSION_PRIVATE_PART={}{}".format(MM, DD),
                            "-DVERSION_STRING={}.{}.{}.{}".format(ort_major, ort_minor, build_number, source_version[0:7])]

    for config in configs:
        config_build_dir = get_config_build_dir(build_dir, config)
        os.makedirs(config_build_dir, exist_ok=True)

        if args.use_tvm:
            os.environ["PATH"] = os.path.join(config_build_dir, "external", "tvm", config) + os.pathsep + os.environ["PATH"]

        run_subprocess(cmake_args  + ["-Donnxruntime_ENABLE_MEMLEAK_CHECKER=" + ("ON" if config.lower() == 'debug' and not args.use_tvm and not args.use_ngraph and not args.enable_msvc_static_runtime else "OFF"), "-DCMAKE_BUILD_TYPE={}".format(config)], cwd=config_build_dir)


def clean_targets(cmake_path, build_dir, configs):
    for config in configs:
        log.info("Cleaning targets for %s configuration", config)
        build_dir2 = get_config_build_dir(build_dir, config)
        cmd_args = [cmake_path,
                    "--build", build_dir2,
                    "--config", config,
                    "--target", "clean"]

        run_subprocess(cmd_args)

def build_targets(args, cmake_path, build_dir, configs, parallel):
    for config in configs:
        log.info("Building targets for %s configuration", config)
        build_dir2 = get_config_build_dir(build_dir, config)
        cmd_args = [cmake_path,
                    "--build", build_dir2,
                    "--config", config]

        build_tool_args = []
        if parallel:
            num_cores = str(multiprocessing.cpu_count())
            if is_windows():
                build_tool_args += ["/maxcpucount:" + num_cores]
            else:
                build_tool_args += ["-j" + num_cores]

        if (build_tool_args):
            cmd_args += [ "--" ]
            cmd_args += build_tool_args

        env = {}
        if args.android:
            env['ANDROID_SDK_ROOT']=args.android_sdk_path

        run_subprocess(cmd_args, env=env)

def add_dir_if_exists(dir, dir_list):
    if (os.path.isdir(dir)):
        dir_list.append(dir)

def setup_cuda_vars(args):

    cuda_home = ""
    cudnn_home = ""

    if (args.use_cuda):
        cuda_home = args.cuda_home if args.cuda_home else os.getenv("CUDA_HOME")
        cudnn_home = args.cudnn_home if args.cudnn_home else os.getenv("CUDNN_HOME")

        cuda_home_valid = (cuda_home != None and os.path.exists(cuda_home))
        cudnn_home_valid = (cudnn_home != None and os.path.exists(cudnn_home))

        if (not cuda_home_valid or not cudnn_home_valid):
            raise BuildError("cuda_home and cudnn_home paths must be specified and valid.",
                             "cuda_home='{}' valid={}. cudnn_home='{}' valid={}"
                             .format(cuda_home, cuda_home_valid, cudnn_home, cudnn_home_valid))

        if (is_windows()):
            # Validate that the cudnn_home is pointing at the right level
            if (not os.path.exists(os.path.join(cudnn_home, "bin"))):
                raise BuildError("cudnn_home path should include the 'cuda' folder, and must contain the CUDNN 'bin' directory.",
                                 "cudnn_home='{}'".format(cudnn_home))

            os.environ["CUDA_PATH"] = cuda_home
            os.environ["CUDA_TOOLKIT_ROOT_DIR"] = cuda_home

            cuda_bin_path = os.path.join(cuda_home, 'bin')
            os.environ["CUDA_BIN_PATH"] = cuda_bin_path
            os.environ["PATH"] += os.pathsep + cuda_bin_path + os.pathsep + os.path.join(cudnn_home, 'bin')
            # Add version specific CUDA_PATH_Vx_y value as the Visual Studio build files require that
            version_file = os.path.join(cuda_home, 'version.txt')
            if not os.path.exists(version_file):
                raise BuildError("No version file found in CUDA install directory. Looked for " + version_file)

            cuda_major_version = "unknown"

            with open(version_file) as f:
                # First line of version file should have something like 'CUDA Version 9.2.148'
                first_line = f.readline()
                m = re.match("CUDA Version (\d+).(\d+)", first_line)
                if not m:
                    raise BuildError("Couldn't read version from first line of " + version_file)

                cuda_major_version = m.group(1)
                minor = m.group(2)
                os.environ["CUDA_PATH_V{}_{}".format(cuda_major_version, minor)] = cuda_home

            vc_ver_str = os.getenv("VCToolsVersion") or ""
            vc_ver = vc_ver_str.split(".")
            if len(vc_ver) != 3:
                log.warning("Unable to automatically verify VS 2017 toolset is compatible with CUDA. Will attempt to use.")
                log.warning("Failed to get valid Visual C++ Tools version from VCToolsVersion environment variable value of '" + vc_ver_str + "'")
                log.warning("VCToolsVersion is set in a VS 2017 Developer Command shell, or by running \"%VS2017INSTALLDIR%\\VC\\Auxiliary\\Build\\vcvars64.bat\"")
                log.warning("See build.md in the root ONNXRuntime directory for instructions on installing the Visual C++ 2017 14.11 toolset if needed.")

            elif cuda_major_version == "9" and vc_ver[0] == "14" and int(vc_ver[1]) > 11:
                raise BuildError("Visual C++ Tools version not supported by CUDA v9. You must setup the environment to use the 14.11 toolset.",
                                 "Current version is {}. CUDA 9.2 requires version 14.11.*".format(vc_ver_str),
                                 "If necessary manually install the 14.11 toolset using the Visual Studio 2017 updater.",
                                 "See 'Windows CUDA Build' in build.md in the root directory of this repository.")

            # TODO: check if cuda_version >=10.1, when cuda is enabled and VS version >=2019

    return cuda_home, cudnn_home

def setup_tensorrt_vars(args):

    tensorrt_home = ""

    if (args.use_tensorrt):
        tensorrt_home = args.tensorrt_home if args.tensorrt_home else os.getenv("TENSORRT_HOME")

        tensorrt_home_valid = (tensorrt_home != None and os.path.exists(tensorrt_home))

        if (not tensorrt_home_valid):
            raise BuildError("tensorrt_home paths must be specified and valid.",
                             "tensorrt_home='{}' valid={}."
                             .format(tensorrt_home, tensorrt_home_valid))

        # Set maximum workspace size in byte for TensorRT (1GB = 1073741824 bytes)
        os.environ["ORT_TENSORRT_MAX_WORKSPACE_SIZE"] = "1073741824"

        # Set maximum number of iterations to detect unsupported nodes and partition the models for TensorRT
        os.environ["ORT_TENSORRT_MAX_PARTITION_ITERATIONS"] = "1000"

        # Set minimum subgraph node size in graph partitioning for TensorRT
        os.environ["ORT_TENSORRT_MIN_SUBGRAPH_SIZE"] = "1"

        # Set FP16 flag
        os.environ["ORT_TENSORRT_FP16_ENABLE"] = "0"

    return tensorrt_home

def setup_dml_build(args, cmake_path, build_dir, configs):
    if (args.use_dml):
        for config in configs:
            # Run the RESTORE_PACKAGES target to perform the initial NuGet setup
            cmd_args = [cmake_path,
                        "--build", get_config_build_dir(build_dir, config),
                        "--config", config,
                        "--target", "RESTORE_PACKAGES"]
            run_subprocess(cmd_args)


def adb_push(source_dir, src, dest, **kwargs):
    return run_subprocess([os.path.join(source_dir, 'tools', 'ci_build', 'github', 'android', 'adb-push.sh'), src, dest], **kwargs)

def adb_shell(*args, **kwargs):
    return run_subprocess(['adb', 'shell', *args], **kwargs)

def run_onnxruntime_tests(args, source_dir, ctest_path, build_dir, configs, enable_python_tests, enable_tvm = False, enable_tensorrt = False):
    for config in configs:
        log.info("Running tests for %s configuration", config)
        cwd = get_config_build_dir(build_dir, config)
        android_x86_64 = args.android_abi == 'x86_64'
        if android_x86_64:
            run_subprocess(os.path.join(source_dir, 'tools', 'ci_build', 'github', 'android', 'start_android_emulator.sh'))
            adb_push(source_dir, 'testdata', '/data/local/tmp/', cwd=cwd)
            adb_push(source_dir, os.path.join(source_dir, 'cmake', 'external', 'onnx', 'onnx', 'backend', 'test'), '/data/local/tmp/', cwd=cwd)
            adb_push(source_dir, 'onnxruntime_test_all', '/data/local/tmp/', cwd=cwd)
            adb_push(source_dir, 'onnx_test_runner', '/data/local/tmp/', cwd=cwd)
            adb_shell('cd /data/local/tmp && /data/local/tmp/onnxruntime_test_all')
            if args.use_dnnlibrary:
                adb_shell('cd /data/local/tmp && /data/local/tmp/onnx_test_runner -e nnapi /data/local/tmp/test')
            else:
                adb_shell('cd /data/local/tmp && /data/local/tmp/onnx_test_runner /data/local/tmp/test')
            continue
        if enable_tvm:
          dll_path = os.path.join(build_dir, config, "external", "tvm", config)
        elif enable_tensorrt:
          dll_path = os.path.join(args.tensorrt_home, 'lib')
        else:
          dll_path = None
        if ctest_path is None:
            #Get the "Google Test Adapter" for vstest
            if not os.path.exists(os.path.join(cwd,'googletestadapter.0.17.1')):
                run_subprocess(['nuget.exe', 'restore', os.path.join(source_dir, 'packages.config'), '-ConfigFile',os.path.join(source_dir, 'NuGet.config'),'-PackagesDirectory',cwd])
            cwd2=os.path.join(cwd,config)
            executables = ['onnxruntime_test_all.exe']
            if args.build_shared_lib:
                executables.append('onnxruntime_shared_lib_test.exe')
            run_subprocess(['vstest.console.exe', '--parallel', '--TestAdapterPath:..\\googletestadapter.0.17.1\\build\\_common', '/Logger:trx','/Enablecodecoverage','/Platform:x64',"/Settings:%s" % os.path.join(source_dir, 'cmake\\codeconv.runsettings')] + executables,
                       cwd=cwd2, dll_path=dll_path)
        else:
            run_subprocess([ctest_path, "--build-config", config, "--verbose"],
                       cwd=cwd, dll_path=dll_path)

        if enable_python_tests:
            # Disable python tests for TensorRT because many tests are not supported yet
            if enable_tensorrt :
                return
            if is_windows():
                cwd = os.path.join(cwd, config)

            run_subprocess([sys.executable, 'onnxruntime_test_python.py'], cwd=cwd, dll_path=dll_path)

            try:
                import onnx
                import scipy  # gen_test_models.py used by onnx_test has a dependency on scipy
                onnx_test = True
            except ImportError as error:
                log.exception(error)
                log.warning("onnx or scipy is not installed. The ONNX tests will be skipped.")
                onnx_test = False

            if onnx_test:
                run_subprocess([sys.executable, 'onnxruntime_test_python_backend.py'], cwd=cwd, dll_path=dll_path)
                run_subprocess([sys.executable, os.path.join(source_dir,'onnxruntime','test','onnx','gen_test_models.py'),
                                '--output_dir','test_models'], cwd=cwd)
                run_subprocess([os.path.join(cwd,'onnx_test_runner'), 'test_models'], cwd=cwd)
                if config != 'Debug':
                    run_subprocess([sys.executable, 'onnx_backend_test_series.py'], cwd=cwd, dll_path=dll_path)

            if not args.skip_keras_test:
                try:
                    import onnxmltools
                    import keras
                    onnxml_test = True
                except ImportError:
                    log.warning("onnxmltools and keras are not installed. The keras tests will be skipped.")
                    onnxml_test = False
                if onnxml_test:
                    run_subprocess([sys.executable, 'onnxruntime_test_python_keras.py'], cwd=cwd, dll_path=dll_path)

def run_onnx_tests(build_dir, configs, onnx_test_data_dir, provider, enable_multi_device_test, enable_parallel_executor_test, num_parallel_models, num_parallel_tests=0):
    for config in configs:
        cwd = get_config_build_dir(build_dir, config)
        if is_windows():
           exe = os.path.join(cwd, config, 'onnx_test_runner')
           model_dir = os.path.join(cwd, "models")
        else:
           exe = os.path.join(cwd, 'onnx_test_runner')
           model_dir = os.path.join(build_dir, "models")
        cmd = []
        if provider:
          cmd += ["-e", provider]

        if num_parallel_tests != 0:
          cmd += ['-c', str(num_parallel_tests)]

        if num_parallel_models > 0:
          cmd += ["-j", str(num_parallel_models)]

        if enable_multi_device_test:
          cmd += ['-d', '1']

        if config != 'Debug' and os.path.exists(model_dir):
          cmd.append(model_dir)
        if os.path.exists(onnx_test_data_dir):
          cmd.append(onnx_test_data_dir)

        if config == 'Debug' and provider == 'nuphar':
          return

        run_subprocess([exe] + cmd, cwd=cwd)
        if enable_parallel_executor_test:
          run_subprocess([exe,'-x'] + cmd, cwd=cwd)

# tensorrt function to run onnx test and model test.
def tensorrt_run_onnx_tests(args, build_dir, configs, onnx_test_data_dir, provider, num_parallel_models, num_parallel_tests=0):
    dll_path = os.path.join(args.tensorrt_home, 'lib')
    for config in configs:
        cwd = get_config_build_dir(build_dir, config)
        if is_windows():
           exe = os.path.join(cwd, config, 'onnx_test_runner')
           model_dir = os.path.join(cwd, "models")
        else:
           exe = os.path.join(cwd, 'onnx_test_runner')
           model_dir = os.path.join(build_dir, "models")

        cmd_base = []
        if provider:
          cmd_base += ["-e", provider]

        if num_parallel_tests != 0:
          cmd_base += ['-c', str(num_parallel_tests)]

        if num_parallel_models > 0:
          cmd_base += ["-j", str(num_parallel_models)]

        #onnx test
        if os.path.exists(onnx_test_data_dir):
          onnx_test_cmd = cmd_base + [onnx_test_data_dir]
          run_subprocess([exe] + onnx_test_cmd, cwd=cwd, dll_path=dll_path)

        # model test
        # TensorRT can run most of the model tests, but only part of them is enabled here to save CI build time.
        if config != 'Debug' and os.path.exists(model_dir):
          model_dir_opset8 = os.path.join(model_dir, "opset8")
          model_dir_opset8 = glob.glob(os.path.join(model_dir_opset8, "test_*"))
          model_dir_opset10 = os.path.join(model_dir, "opset10")
          model_dir_opset10 = glob.glob(os.path.join(model_dir_opset10, "tf_inception_v1"))
          for dir_path in itertools.chain(model_dir_opset8, model_dir_opset10):
            model_test_cmd = cmd_base + [dir_path]
            run_subprocess([exe] + model_test_cmd, cwd=cwd, dll_path=dll_path)

# dnnl temporary function for running onnx tests and model tests separately.
def dnnl_run_onnx_tests(build_dir, configs, onnx_test_data_dir):
    for config in configs:
        cwd = get_config_build_dir(build_dir, config)
        if is_windows():
           exe = os.path.join(cwd, config, 'onnx_test_runner')
           model_dir = os.path.join(cwd, "models")
        else:
           exe = os.path.join(cwd, 'onnx_test_runner')
           model_dir = os.path.join(build_dir, "models")
        cmd_base = ['-e', 'dnnl', '-c', '1', '-j', '1']
        if os.path.exists(onnx_test_data_dir):
          onnxdata_cmd = cmd_base + [onnx_test_data_dir]
          # /data/onnx
          run_subprocess([exe] + onnxdata_cmd, cwd=cwd)
          run_subprocess([exe,'-x'] + onnxdata_cmd, cwd=cwd)

        if config != 'Debug' and os.path.exists(model_dir):
          opset7_model_dir = os.path.join(model_dir, 'opset7')
          opset7_cmd = cmd_base + [opset7_model_dir]
          opset8_model_dir = os.path.join(model_dir, 'opset8')
          opset8_cmd = cmd_base + [opset8_model_dir]
          opset9_model_dir = os.path.join(model_dir, 'opset9')
          opset9_cmd = cmd_base + [opset9_model_dir]
          opset10_model_dir = os.path.join(model_dir, 'opset10')
          opset10_cmd = cmd_base + [opset10_model_dir]
          run_subprocess([exe] + opset7_cmd, cwd=cwd)
          run_subprocess([exe] + opset8_cmd, cwd=cwd)
          run_subprocess([exe] + opset9_cmd, cwd=cwd)
          run_subprocess([exe] + opset10_cmd, cwd=cwd)

          # temporarily disable -x invocations on Windows as they
          # are causing instability in CI
          if not is_windows():
            run_subprocess([exe, '-x'] + opset7_cmd, cwd=cwd)
            run_subprocess([exe, '-x'] + opset8_cmd, cwd=cwd)
            run_subprocess([exe, '-x'] + opset9_cmd, cwd=cwd)
            run_subprocess([exe, '-x'] + opset10_cmd, cwd=cwd)


# nuphar temporary function for running python tests separately as it requires ONNX 1.5.0
def nuphar_run_python_tests(build_dir, configs):
    for config in configs:
        if config == 'Debug':
            continue
        cwd = get_config_build_dir(build_dir, config)
        if is_windows():
            cwd = os.path.join(cwd, config)
        dll_path = os.path.join(build_dir, config, "external", "tvm", config)
        # install onnx for shape inference in testing Nuphar scripts
        # this needs to happen after onnx_test_data preparation which uses onnx 1.3.0
        run_subprocess([sys.executable, '-m', 'pip', 'install', '--user', 'onnx==1.5.0'])
        run_subprocess([sys.executable, 'onnxruntime_test_python_nuphar.py'], cwd=cwd, dll_path=dll_path)


def build_python_wheel(source_dir, build_dir, configs, use_cuda, use_ngraph, use_dnnl, use_tensorrt, use_openvino, use_nuphar, nightly_build = False):
    for config in configs:
        cwd = get_config_build_dir(build_dir, config)
        if is_windows():
            cwd = os.path.join(cwd, config)
        args = [sys.executable, os.path.join(source_dir, 'setup.py'), 'bdist_wheel']
        if nightly_build:
            args.append('--nightly_build')
        if use_tensorrt:
            args.append('--use_tensorrt')
        elif use_cuda:
            args.append('--use_cuda')
        elif use_ngraph:
            args.append('--use_ngraph')
        elif use_dnnl:
            args.append('--use_dnnl')
        elif use_openvino:
            args.append('--use_openvino')
        elif use_nuphar:
            args.append('--use_nuphar')
        run_subprocess(args, cwd=cwd)

def build_protoc_for_host(cmake_path, source_dir, build_dir, args):
    if (args.arm or args.arm64) and not is_windows():
        raise BuildError('Currently only support building protoc for Windows host while cross-compiling for ARM/ARM64 arch')

    log.info("Building protoc for host to be used in cross-compiled build process")
    protoc_build_dir = os.path.join(os.getcwd(), build_dir, 'host_protoc')
    os.makedirs(protoc_build_dir, exist_ok=True)
    # Generate step
    cmd_args = [cmake_path,
                os.path.join(source_dir, 'cmake', 'external', 'protobuf', 'cmake'),
                '-Dprotobuf_BUILD_TESTS=OFF',
                '-Dprotobuf_WITH_ZLIB_DEFAULT=OFF',
                '-Dprotobuf_BUILD_SHARED_LIBS=OFF']
    if is_windows():
        cmd_args += ['-T',
                'host=x64',
                '-G',
                args.cmake_generator]
    run_subprocess(cmd_args, cwd= protoc_build_dir)
    # Build step
    cmd_args = [cmake_path,
                "--build", protoc_build_dir,
                "--config", "Release",
                "--target", "protoc"]
    run_subprocess(cmd_args)

    # Absolute protoc path is needed for cmake
    expected_protoc_path = os.path.join(protoc_build_dir, 'Release', 'protoc.exe') if is_windows() else os.path.join(protoc_build_dir, 'protoc')
    if not os.path.exists(expected_protoc_path):
        raise BuildError("Couldn't build protoc for host. Failing build.")

    return expected_protoc_path

def generate_documentation(source_dir, build_dir, configs):
    operator_doc_path = os.path.join(source_dir, 'docs', 'ContribOperators.md')
    opkernel_doc_path = os.path.join(source_dir, 'docs', 'OperatorKernels.md')
    for config in configs:
        #copy the gen_doc.py
        shutil.copy(os.path.join(source_dir,'tools','python','gen_doc.py'),
                    os.path.join(build_dir,config, config))
        shutil.copy(os.path.join(source_dir,'tools','python','gen_opkernel_doc.py'),
                    os.path.join(build_dir,config, config))

        run_subprocess([
                        sys.executable,
                        'gen_doc.py',
                        '--output_path', operator_doc_path
                    ],
                    cwd = os.path.join(build_dir,config, config))

        run_subprocess([
                        sys.executable,
                        'gen_opkernel_doc.py',
                        '--output_path', opkernel_doc_path
                    ],
                    cwd = os.path.join(build_dir,config, config))

    docdiff = ''
    try:
        docdiff = subprocess.check_output(['git', 'diff', opkernel_doc_path])
    except subprocess.CalledProcessError:
        print('git diff returned non-zero error code')
    if len(docdiff) > 0:
        # Show warning instead of throwing exception, because it is dependent on build configuration for including execution propviders
        log.warning('The updated opkernel document file '+str(opkernel_doc_path)+' is different from the checked in version. Consider regenrating the file with CPU, DNNL and CUDA providers enabled.')
        log.debug('diff:\n'+str(docdiff))

    docdiff = ''
    try:
        docdiff = subprocess.check_output(['git', 'diff', operator_doc_path])
    except subprocess.CalledProcessError:
        print('git diff returned non-zero error code')
    if len(docdiff) > 0:
        raise BuildError('The updated operator document file '+str(operator_doc_path)+' must be checked in.\n diff:\n'+str(docdiff))


def main():
    args = parse_arguments()

    cmake_extra_defines = args.cmake_extra_defines if args.cmake_extra_defines else []

    cross_compiling = args.arm or args.arm64 or args.android

    # if there was no explicit argument saying what to do, default to update, build and test (for native builds).
    if (args.update == False and args.clean == False and args.build == False and args.test == False):
        log.debug("Defaulting to running update, build [and test for native builds].")
        args.update = True
        args.build = True
        if cross_compiling:
            args.test = args.android_abi == 'x86_64'
        else:
            args.test = True

    if args.skip_tests:
        args.test = False

    if args.use_tensorrt:
        args.use_cuda = True

    if args.build_wheel:
        args.enable_pybind = True

    if args.build_csharp or args.build_java:
        args.build_shared_lib = True

    # Disabling unit tests for VAD-F as FPGA only supports models with NCHW layout
    if args.use_openvino == "VAD-F_FP32":
        args.test = False

    configs = set(args.config)

    # setup paths and directories
    cmake_path = resolve_executable_path(args.cmake_path)
    ctest_path = None if args.use_vstest else resolve_executable_path(args.ctest_path)
    build_dir = args.build_dir
    script_dir = os.path.realpath(os.path.dirname(__file__))
    source_dir = os.path.normpath(os.path.join(script_dir, "..", ".."))

    # if using cuda, setup cuda paths and env vars
    cuda_home, cudnn_home = setup_cuda_vars(args)

    # if using tensorrt, setup tensorrt paths
    tensorrt_home = setup_tensorrt_vars(args)

    os.makedirs(build_dir, exist_ok=True)

    log.info("Build started")
    if (args.update):
        cmake_extra_args = []
        path_to_protoc_exe = None
        if(is_windows()):
          if (args.x86):
            cmake_extra_args = ['-A','Win32','-T','host=x64','-G', args.cmake_generator]
          elif (args.arm or args.arm64):
            # Cross-compiling for ARM(64) architecture
            # First build protoc for host to use during cross-compilation
            path_to_protoc_exe = build_protoc_for_host(cmake_path, source_dir, build_dir, args)
            if args.arm:
                cmake_extra_args = ['-A', 'ARM']
            else:
                cmake_extra_args = ['-A', 'ARM64']
            cmake_extra_args += ['-G', args.cmake_generator]
            # Cannot test on host build machine for cross-compiled builds (Override any user-defined behaviour for test if any)
            if args.test:
                log.info("Cannot test on host build machine for cross-compiled ARM(64) builds. Will skip test running after build.")
                args.test = False
          else:
            if args.msvc_toolset == '14.16' and args.cmake_generator == 'Visual Studio 16 2019':
                #CUDA 10.0 requires _MSC_VER >= 1700 and _MSC_VER < 1920, aka Visual Studio version in [2012, 2019)
                #In VS2019, we have to use Side-by-side minor version MSVC toolsets from Visual Studio 2017
                #14.16 is MSVC version
                #141 is MSVC Toolset Version
                #Cuda VS extension should be installed to C:\Program Files (x86)\Microsoft Visual Studio\2019\Enterprise\MSBuild\Microsoft\VC\v160\BuildCustomizations
                toolset = 'v141,host=x64,version=' + args.msvc_toolset
            elif args.msvc_toolset:
                toolset = 'host=x64,version=' + args.msvc_toolset
            else:
                toolset = 'host=x64'
            if (args.cuda_version):
                toolset += ',cuda=' + args.cuda_version

            cmake_extra_args = ['-A','x64','-T', toolset, '-G', args.cmake_generator]
        if args.android:
            # Cross-compiling for Android
            path_to_protoc_exe = build_protoc_for_host(cmake_path, source_dir, build_dir, args)
        if is_ubuntu_1604():
            if (args.arm or args.arm64):
                raise BuildError("Only Windows ARM(64) cross-compiled builds supported currently through this script")
            install_ubuntu_deps(args)
            if not is_docker():
                install_python_deps()
        if (args.enable_pybind and is_windows()):
            install_python_deps(args.numpy_version)
        if (not args.skip_submodule_sync):
            update_submodules(source_dir)

        if args.enable_onnx_tests:
            setup_test_data(build_dir, configs)

        if args.path_to_protoc_exe:
            path_to_protoc_exe = args.path_to_protoc_exe

        generate_build_tree(cmake_path, source_dir, build_dir, cuda_home, cudnn_home, tensorrt_home, path_to_protoc_exe, configs, cmake_extra_defines,
                            args, cmake_extra_args)

    if (args.clean):
        clean_targets(cmake_path, build_dir, configs)

    # if using DML, perform initial nuget package restore
    setup_dml_build(args, cmake_path, build_dir, configs)

    if (args.build):
        build_targets(args, cmake_path, build_dir, configs, args.parallel)

    if args.test :
        run_onnxruntime_tests(args, source_dir, ctest_path, build_dir, configs,
                              args.enable_pybind and not args.skip_onnx_tests,
                              args.use_tvm, args.use_tensorrt)
        # run the onnx model tests if requested explicitly.
        if args.enable_onnx_tests and not args.skip_onnx_tests:
            # directory from ONNX submodule with ONNX test data
            onnx_test_data_dir = '/data/onnx'
            if is_windows() or not os.path.exists(onnx_test_data_dir):
                onnx_test_data_dir = os.path.join(source_dir, "cmake", "external", "onnx", "onnx", "backend", "test", "data")

            if args.use_tensorrt:
              # Disable some onnx unit tests that TensorRT doesn't supported yet
              if not is_windows():
                trt_onnx_test_data_dir = os.path.join(source_dir, "cmake", "external", "onnx", "onnx", "backend", "test", "data", "simple")
              else:
                trt_onnx_test_data_dir = ""
              tensorrt_run_onnx_tests(args, build_dir, configs, trt_onnx_test_data_dir, "tensorrt",1)

            if args.use_cuda and not args.use_tensorrt:
              run_onnx_tests(build_dir, configs, onnx_test_data_dir, 'cuda', args.enable_multi_device_test, False, 2)

            if args.use_ngraph:
              run_onnx_tests(build_dir, configs, onnx_test_data_dir, 'ngraph', args.enable_multi_device_test, True, 1)

            if args.use_openvino:
              run_onnx_tests(build_dir, configs, onnx_test_data_dir, 'openvino', args.enable_multi_device_test, False, 1, 1)
              # TODO: parallel executor test fails on MacOS
            if args.use_nuphar:
              run_onnx_tests(build_dir, configs, onnx_test_data_dir, 'nuphar', args.enable_multi_device_test, False, 1, 1)

            if args.use_dml:
              run_onnx_tests(build_dir, configs, onnx_test_data_dir, 'dml', args.enable_multi_device_test, False, 1)

            # Run some models are disabled to keep memory utilization under control
            if args.use_dnnl:
              dnnl_run_onnx_tests(build_dir, configs, onnx_test_data_dir)

            if args.use_tensorrt:
              tensorrt_run_onnx_tests(args, build_dir, configs, onnx_test_data_dir, None,1)
            else:
              run_onnx_tests(build_dir, configs, onnx_test_data_dir, None, args.enable_multi_device_test, False,
                1 if args.x86 or platform.system() == 'Darwin' else 0,
                1 if args.x86 or platform.system() == 'Darwin' else 0)

        # run nuphar python tests last, as it installs ONNX 1.5.0
        if args.enable_pybind and not args.skip_onnx_tests and args.use_nuphar:
            nuphar_run_python_tests(build_dir, configs)

    if args.build:
        if args.build_wheel:
            nightly_build = bool(os.getenv('NIGHTLY_BUILD') == '1')
            build_python_wheel(source_dir, build_dir, configs, args.use_cuda, args.use_ngraph, args.use_dnnl, args.use_tensorrt, args.use_openvino, args.use_nuphar, nightly_build)

    if args.gen_doc and (args.build or args.test):
        generate_documentation(source_dir, build_dir, configs)

    log.info("Build complete")

if __name__ == "__main__":
    try:
        sys.exit(main())
    except BaseError as e:
        log.error(str(e))
        sys.exit(1)<|MERGE_RESOLUTION|>--- conflicted
+++ resolved
@@ -396,18 +396,10 @@
     if build_number and source_version:
         build_matches = re.fullmatch(r"(\d\d)(\d\d)(\d\d)(\d\d)\.(\d+)", build_number)
         if build_matches:
-<<<<<<< HEAD
-            YY = build_matches.group(1)
-            MM = build_matches.group(2)
-            DD = build_matches.group(3)
-            HH = build_matches.group(4)
-
-=======
             YY = build_matches.group(2)
             MM = build_matches.group(3)
             DD = build_matches.group(4)
-            
->>>>>>> 0a1257e4
+
             # Get ORT major and minor number
             with open(os.path.join(source_dir, 'VERSION_NUMBER')) as f:
                 first_line = f.readline()
