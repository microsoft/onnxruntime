#!/usr/bin/env python3
# Copyright (c) Microsoft Corporation. All rights reserved.
# Licensed under the MIT License.

import argparse
import fileinput
import getpass
import glob
import logging
import multiprocessing
import os
import platform
import re
import shutil
import subprocess
import sys
import hashlib
import itertools
from os.path import expanduser

logging.basicConfig(format="%(asctime)s %(name)s [%(levelname)s] - %(message)s", level=logging.DEBUG)
log = logging.getLogger("Build")

class BaseError(Exception):
    """Base class for errors originating from build.py."""
    pass

class BuildError(BaseError):
    """Error from running build steps."""
    def __init__(self, *messages):
        super().__init__("\n".join(messages))

class UsageError(BaseError):
    """Usage related error."""
    def __init__(self, message):
        super().__init__(message)

def parse_arguments():
    parser = argparse.ArgumentParser(description="ONNXRuntime CI build driver.",
                                     usage='''
Default behavior is --update --build --test for native architecture builds.
Default behavior is --update --build for cross-compiled builds.

The Update phase will update git submodules, and run cmake to generate makefiles.
The Build phase will build all projects.
The Test phase will run tests such as unit tests and ONNX tests.

Use the individual flags to only run the specified stages.
                                     ''')
    # Main arguments
    parser.add_argument("--build_dir", required=True, help="Path to the build directory.")
    parser.add_argument("--config", nargs="+", default=["Debug"],
                        choices=["Debug", "MinSizeRel", "Release", "RelWithDebInfo"],
                        help="Configuration(s) to build.")
    parser.add_argument("--update", action='store_true', help="Update makefiles.")
    parser.add_argument("--build", action='store_true', help="Build.")
    parser.add_argument("--clean", action='store_true', help="Run 'cmake --build --target clean' for the selected config/s.")
    parser.add_argument("--parallel", action='store_true', help='''Use parallel build.
    The build setup doesn't get all dependencies right, so --parallel only works if you're just rebuilding ONNXRuntime code.
    If you've done an update that fetched external dependencies you have to build without --parallel the first time.
    Once that's done, run with "--build --parallel --test" to just build in parallel and run tests.''')
<<<<<<< HEAD
    parser.add_argument("--test", action='store_true', help="Run unit tests.")
    parser.add_argument("--skip_tests", action='store_true', help="Skip all tests.")
=======
    parser.add_argument("--test", action='store_true', help="Run tests.")

    # Test options
    parser.add_argument("--ctest_label_regex",
                        help="Only run CTest tests with a label matching the pattern (passed to ctest --label-regex).")
    parser.add_argument("--enable_training_e2e_tests", action="store_true",
                        help="Enable the training end-to-end tests.")
    parser.add_argument("--training_e2e_test_data_path",
                        help="Path to training end-to-end test data directory.")
>>>>>>> 9ae60038

    # enable ONNX tests
    parser.add_argument("--enable_onnx_tests", action='store_true',
                        help='''When running the Test phase, run onnx_test_running against available test data directories.''')
    parser.add_argument("--path_to_protoc_exe", help="Path to protoc exe. ")
    parser.add_argument("--test_data_url", help="Test data URL.")
    parser.add_argument("--test_data_checksum", help="Test data checksum (MD5 digest).")

    # generate documentaiton
    parser.add_argument("--gen_doc", action='store_true', help="Generate documentation on contrib ops")

    # CUDA related
    parser.add_argument("--use_cuda", action='store_true', help="Enable CUDA.")
    parser.add_argument("--cuda_version", help="The version of CUDA toolkit to use. Auto-detect if not specified. e.g. 9.0")
    parser.add_argument("--cuda_home", help="Path to CUDA home."
                                            "Read from CUDA_HOME environment variable if --use_cuda is true and --cuda_home is not specified.")
    parser.add_argument("--cudnn_home", help="Path to CUDNN home. "
                                             "Read from CUDNN_HOME environment variable if --use_cuda is true and --cudnn_home is not specified.")

    # Python bindings
    parser.add_argument("--enable_pybind", action='store_true', help="Enable Python Bindings.")
    parser.add_argument("--build_wheel", action='store_true', help="Build Python Wheel. ")
    parser.add_argument("--numpy_version", help="Installs a specific version of numpy "
                        "before building the python binding.")
    parser.add_argument("--skip-keras-test", action='store_true', help="Skip tests with Keras if keras is installed")

    # C-Sharp bindings
    parser.add_argument("--build_csharp", action='store_true', help="Build C#.Net DLL and NuGet package")

    # Java bindings
    parser.add_argument("--build_java", action='store_true', help="Build Java bindings.")

    # Build a shared lib
    parser.add_argument("--build_shared_lib", action='store_true', help="Build a shared library for the ONNXRuntime.")

    # Build ONNX Runtime server
    parser.add_argument("--build_server", action='store_true', help="Build server application for the ONNXRuntime.")
    parser.add_argument("--enable_server_tests", action='store_true', help="Run server application tests.")
    parser.add_argument("--enable_server_model_tests", action='store_true', help="Run server model tests.")

    # Build options
    parser.add_argument("--cmake_extra_defines", nargs="+",
                        help="Extra definitions to pass to CMake during build system generation. " +
                             "These are just CMake -D options without the leading -D.")
    parser.add_argument("--x86", action='store_true',
                        help="Create x86 makefiles. Requires --update and no existing cache CMake setup. Delete CMakeCache.txt if needed")
    parser.add_argument("--arm", action='store_true',
                        help="Create ARM makefiles. Requires --update and no existing cache CMake setup. Delete CMakeCache.txt if needed")
    parser.add_argument("--arm64", action='store_true',
                        help="Create ARM64 makefiles. Requires --update and no existing cache CMake setup. Delete CMakeCache.txt if needed")
    parser.add_argument("--msvc_toolset", help="MSVC toolset to use. e.g. 14.11")
    parser.add_argument("--android", action='store_true', help='Build for Android')
    parser.add_argument("--android_abi", type=str, default='arm64-v8a',
            help='')
    parser.add_argument("--android_api", type=int, default=27,
            help='Android API Level, e.g. 21')
    parser.add_argument("--android_ndk_path", default="", help="Path to the Android NDK")

    # Arguments needed by CI
    parser.add_argument("--cmake_path", default="cmake", help="Path to the CMake program.")
    parser.add_argument("--ctest_path", default="ctest", help="Path to the CTest program.")
    parser.add_argument("--skip_submodule_sync", action='store_true', help="Don't do a 'git submodule update'. Makes the Update phase faster.")

    parser.add_argument("--use_jemalloc", action='store_true', help="Use jemalloc.")
    parser.add_argument("--use_mimalloc", action='store_true', help="Use mimalloc.")
    parser.add_argument("--use_openblas", action='store_true', help="Build with OpenBLAS.")
    parser.add_argument("--use_dnnl", action='store_true', help="Build with DNNL.")
    parser.add_argument("--use_mklml", action='store_true', help="Build with MKLML.")
    parser.add_argument("--use_gemmlowp", action='store_true', help="Build with gemmlowp for quantized gemm.")
    parser.add_argument("--use_automl", action='store_true', help="Build with AutoML support.")
    parser.add_argument("--use_ngraph", action='store_true', help="Build with nGraph.")
    parser.add_argument("--use_openvino", nargs="?", const="CPU_FP32",
                        choices=["CPU_FP32","GPU_FP32","GPU_FP16","VAD-M_FP16","MYRIAD_FP16","VAD-F_FP32"], help="Build with OpenVINO for specific hardware.")
    parser.add_argument("--use_dnnlibrary", action='store_true', help="Build with DNNLibrary.")
    parser.add_argument("--use_nsync", action='store_true', help="Build with NSYNC.")
    parser.add_argument("--use_preinstalled_eigen", action='store_true', help="Use pre-installed eigen.")
    parser.add_argument("--eigen_path", help="Path to pre-installed eigen.")
    parser.add_argument("--use_tvm", action="store_true", help="Build with tvm")
    parser.add_argument("--use_openmp", action='store_true', help="Build with OpenMP.")
    parser.add_argument("--use_llvm", action="store_true", help="Build tvm with llvm")
    parser.add_argument("--use_eigenthreadpool", action="store_true", help="Build with eigenthreadpool")
    parser.add_argument("--enable_msinternal", action="store_true", help="Enable for Microsoft internal builds only.")
    parser.add_argument("--llvm_path", help="Path to llvm dir")
    parser.add_argument("--use_brainslice", action="store_true", help="Build with brain slice")
    parser.add_argument("--brain_slice_package_path", help="Path to brain slice packages")
    parser.add_argument("--brain_slice_package_name", help="Name of brain slice packages")
    parser.add_argument("--brain_slice_client_package_name", help="Name of brainslice client package")
    parser.add_argument("--use_nuphar", action='store_true', help="Build with nuphar")
    parser.add_argument("--use_tensorrt", action='store_true', help="Build with TensorRT")
    parser.add_argument("--tensorrt_home", help="Path to TensorRT installation dir")
    parser.add_argument("--use_full_protobuf", action='store_true', help="Use the full protobuf library")
    parser.add_argument("--disable_contrib_ops", action='store_true', help="Disable contrib ops (reduces binary size)")
    parser.add_argument("--use_horovod", action='store_true', help="Enable Horovod.")
    parser.add_argument("--use_nccl", action='store_true', help="Build with NCCL for distributed training.")
    parser.add_argument("--skip_onnx_tests", action='store_true', help="Explicitly disable all onnx related tests. Note: Use --skip_tests to skip all tests.")
    parser.add_argument("--enable_msvc_static_runtime", action='store_true', help="Enable static linking of MSVC runtimes.")
    parser.add_argument("--enable_language_interop_ops", action='store_true', help="Enable operator implemented in language other than cpp")
    parser.add_argument("--cmake_generator", choices=['Visual Studio 15 2017', 'Visual Studio 16 2019'],
                        default='Visual Studio 15 2017', help="Specify the generator that CMake invokes. This is only supported on Windows")
<<<<<<< HEAD
    parser.add_argument("--enable_multi_device_test", action='store_true', help="Test with multi-device. Mostly used for multi-device GPU")
    parser.add_argument("--use_dml", action='store_true', help="Build with DirectML.")
    parser.add_argument("--use_telemetry", action='store_true', help="Only official builds can set this flag to enable telemetry.")
=======

>>>>>>> 9ae60038
    return parser.parse_args()

def resolve_executable_path(command_or_path):
    """Returns the absolute path of an executable."""
    executable_path = shutil.which(command_or_path)
    if executable_path is None:
        raise BuildError("Failed to resolve executable path for '{}'.".format(command_or_path))
    return os.path.realpath(executable_path)

def is_windows():
    return sys.platform.startswith("win")

def is_ubuntu_1604():
    return platform.linux_distribution()[0] == 'Ubuntu' and platform.linux_distribution()[1] == '16.04'

def get_config_build_dir(build_dir, config):
    # build directory per configuration
    return os.path.join(build_dir, config)

def run_subprocess(args, cwd=None, capture=False, dll_path=None, shell=False, env={}):
    log.debug("Running subprocess in '{0}'\n{1}".format(cwd or os.getcwd(), args))
    my_env = os.environ.copy()
    if dll_path:
        if is_windows():
            my_env["PATH"] = dll_path + os.pathsep + my_env["PATH"]
        else:
            if "LD_LIBRARY_PATH" in my_env:
                my_env["LD_LIBRARY_PATH"] += os.pathsep + dll_path
            else:
                my_env["LD_LIBRARY_PATH"] = dll_path

    stdout, stderr = (subprocess.PIPE, subprocess.STDOUT) if capture else (None, None)
    my_env.update(env)
    completed_process = subprocess.run(args, cwd=cwd, check=True, stdout=stdout, stderr=stderr, env=my_env, shell=shell)
    log.debug("Subprocess completed. Return code=" + str(completed_process.returncode))
    return completed_process

def update_submodules(source_dir):
    run_subprocess(["git", "submodule", "sync", "--recursive"], cwd=source_dir)
    run_subprocess(["git", "submodule", "update", "--init", "--recursive"], cwd=source_dir)

def is_docker():
    path = '/proc/self/cgroup'
    return (
        os.path.exists('/.dockerenv') or
        os.path.isfile(path) and any('docker' in line for line in open(path))
    )

def is_sudo():
    return 'SUDO_UID' in os.environ.keys()

def install_apt_package(package):
    have = package in str(run_subprocess(["apt", "list", "--installed", package], capture=True).stdout)
    if not have:
        if is_sudo():
            run_subprocess(['apt-get', 'install', '-y', package])
        else:
            raise BuildError(package + " APT package missing. Please re-run this script using sudo to install.")

def install_ubuntu_deps(args):
    'Check if the necessary Ubuntu dependencies are installed. Not required on docker. Provide help output if missing.'

    # check we need the packages first
    if not (args.enable_pybind or args.use_openblas):
        return

    # not needed on docker as packages are pre-installed
    if not is_docker():
        try:
            if args.enable_pybind:
                install_apt_package("python3")

            if args.use_openblas:
                install_apt_package("libopenblas-dev")

        except Exception as e:
            raise BuildError("Error setting up required APT packages. {}".format(str(e)))

def install_python_deps(numpy_version=""):
    dep_packages = ['setuptools', 'wheel', 'pytest']
    dep_packages.append('numpy=={}'.format(numpy_version) if numpy_version else 'numpy>=1.15.0')
    dep_packages.append('sympy>=1.1')
    dep_packages.append('packaging')
    run_subprocess([sys.executable, '-m', 'pip', 'install', '--trusted-host', 'files.pythonhosted.org'] + dep_packages)

def check_md5(filename, expected_md5):
    if not os.path.exists(filename):
        return False
    hash_md5 = hashlib.md5()
    BLOCKSIZE = 1024*64
    with open(filename, "rb") as f:
        buf = f.read(BLOCKSIZE)
        while len(buf) > 0:
            hash_md5.update(buf)
            buf = f.read(BLOCKSIZE)
    hex = hash_md5.hexdigest()
    if hex != expected_md5:
        log.info('md5 mismatch, expect %s, got %s' % (expected_md5, hex))
        os.remove(filename)
        return False
    return True



def setup_test_data(build_dir, configs):
    # create a shortcut for test models if there is a 'models' folder in build_dir
    if is_windows():
        src_model_dir = os.path.join(build_dir, 'models')
        for config in configs:
            config_build_dir = get_config_build_dir(build_dir, config)
            os.makedirs(config_build_dir, exist_ok=True)
            dest_model_dir = os.path.join(config_build_dir, 'models')
            if os.path.exists(src_model_dir) and not os.path.exists(dest_model_dir):
                log.debug("creating shortcut %s -> %s"  % (src_model_dir, dest_model_dir))
                run_subprocess(['mklink', '/D', '/J', dest_model_dir, src_model_dir], shell=True)

def generate_build_tree(cmake_path, source_dir, build_dir, cuda_home, cudnn_home, tensorrt_home, path_to_protoc_exe, configs, cmake_extra_defines, args, cmake_extra_args):
    log.info("Generating CMake build tree")
    cmake_dir = os.path.join(source_dir, "cmake")
    # TODO: fix jemalloc build so it does not conflict with onnxruntime shared lib builds. (e.g. onnxuntime_pybind)
    # for now, disable jemalloc if pybind is also enabled.
    cmake_args = [cmake_path, cmake_dir,
                 "-Donnxruntime_RUN_ONNX_TESTS=" + ("ON" if args.enable_onnx_tests else "OFF"),
                 "-Donnxruntime_GENERATE_TEST_REPORTS=ON",
                 "-Donnxruntime_DEV_MODE=" + ("OFF" if args.android else "ON"),
                 "-DPYTHON_EXECUTABLE=" + sys.executable,
                 "-Donnxruntime_USE_CUDA=" + ("ON" if args.use_cuda else "OFF"),
                 "-Donnxruntime_USE_NSYNC=" + ("OFF" if is_windows() or not args.use_nsync else "ON"),
                 "-Donnxruntime_CUDNN_HOME=" + (cudnn_home if args.use_cuda else ""),
                 "-Donnxruntime_USE_AUTOML=" + ("ON" if args.use_automl else "OFF"),
                 "-Donnxruntime_CUDA_HOME=" + (cuda_home if args.use_cuda else ""),
                 "-Donnxruntime_USE_JEMALLOC=" + ("ON" if args.use_jemalloc else "OFF"),
                 "-Donnxruntime_USE_MIMALLOC=" + ("ON" if args.use_mimalloc else "OFF"),
                 "-Donnxruntime_ENABLE_PYTHON=" + ("ON" if args.enable_pybind else "OFF"),
                 "-Donnxruntime_BUILD_CSHARP=" + ("ON" if args.build_csharp else "OFF"),
                 "-Donnxruntime_BUILD_JAVA=" + ("ON" if args.build_java else "OFF"),
                 "-Donnxruntime_BUILD_SHARED_LIB=" + ("ON" if args.build_shared_lib or args.build_server else "OFF"),
                 "-Donnxruntime_USE_EIGEN_FOR_BLAS=" + ("OFF" if args.use_openblas else "ON"),
                 "-Donnxruntime_USE_OPENBLAS=" + ("ON" if args.use_openblas else "OFF"),
                 "-Donnxruntime_USE_DNNL=" + ("ON" if args.use_dnnl else "OFF"),
                 "-Donnxruntime_USE_MKLML=" + ("ON" if args.use_mklml else "OFF"),
                 "-Donnxruntime_USE_GEMMLOWP=" + ("ON" if args.use_gemmlowp else "OFF"),
                 "-Donnxruntime_USE_NGRAPH=" + ("ON" if args.use_ngraph else "OFF"),
                 "-Donnxruntime_USE_OPENVINO=" + ("ON" if args.use_openvino else "OFF"),
                 "-Donnxruntime_USE_OPENVINO_MYRIAD=" + ("ON" if args.use_openvino == "MYRIAD_FP16" else "OFF"),
                 "-Donnxruntime_USE_OPENVINO_GPU_FP32=" + ("ON" if args.use_openvino == "GPU_FP32" else "OFF"),
                 "-Donnxruntime_USE_OPENVINO_GPU_FP16=" + ("ON" if args.use_openvino == "GPU_FP16" else "OFF"),
                 "-Donnxruntime_USE_OPENVINO_CPU_FP32=" + ("ON" if args.use_openvino == "CPU_FP32" else "OFF"),
                 "-Donnxruntime_USE_OPENVINO_VAD_M=" + ("ON" if args.use_openvino == "VAD-M_FP16" else "OFF"),
                 "-Donnxruntime_USE_OPENVINO_VAD_F=" + ("ON" if args.use_openvino == "VAD-F_FP32" else "OFF"),
                 "-Donnxruntime_USE_NNAPI=" + ("ON" if args.use_dnnlibrary else "OFF"),
                 "-Donnxruntime_USE_OPENMP=" + ("ON" if args.use_openmp and not args.use_dnnlibrary and not args.use_mklml and not args.use_ngraph else "OFF"),
                 "-Donnxruntime_USE_TVM=" + ("ON" if args.use_tvm else "OFF"),
                 "-Donnxruntime_USE_LLVM=" + ("ON" if args.use_llvm else "OFF"),
                 "-Donnxruntime_ENABLE_MICROSOFT_INTERNAL=" + ("ON" if args.enable_msinternal else "OFF"),
                 "-Donnxruntime_USE_BRAINSLICE=" + ("ON" if args.use_brainslice else "OFF"),
                 "-Donnxruntime_USE_NUPHAR=" + ("ON" if args.use_nuphar else "OFF"),
                 "-Donnxruntime_USE_EIGEN_THREADPOOL=" + ("ON" if args.use_eigenthreadpool else "OFF"),
                 "-Donnxruntime_ENABLE_TRAINING=" + ("ON"),
                 "-Donnxruntime_ENABLE_TRAINING_E2E_TESTS=" + ("ON" if args.enable_training_e2e_tests else "OFF"),
                 "-Donnxruntime_USE_TENSORRT=" + ("ON" if args.use_tensorrt else "OFF"),
                 "-Donnxruntime_TENSORRT_HOME=" + (tensorrt_home if args.use_tensorrt else ""),
                  # By default - we currently support only cross compiling for ARM/ARM64 (no native compilation supported through this script)
                 "-Donnxruntime_CROSS_COMPILING=" + ("ON" if args.arm64 or args.arm else "OFF"),
                 "-Donnxruntime_BUILD_SERVER=" + ("ON" if args.build_server else "OFF"),
                 "-Donnxruntime_BUILD_x86=" + ("ON" if args.x86 else "OFF"),
                  # nGraph and TensorRT providers currently only supports full_protobuf option.
                 "-Donnxruntime_USE_FULL_PROTOBUF=" + ("ON" if args.use_full_protobuf or args.use_ngraph or args.use_tensorrt or args.build_server or args.gen_doc else "OFF"),
                 "-Donnxruntime_DISABLE_CONTRIB_OPS=" + ("ON" if args.disable_contrib_ops else "OFF"),
                 "-Donnxruntime_USE_HOROVOD=" + ("ON" if args.use_horovod else "OFF"),
                 "-Donnxruntime_USE_NCCL=" + ("ON" if args.use_nccl else "OFF"),
                 "-Donnxruntime_MSVC_STATIC_RUNTIME=" + ("ON" if args.enable_msvc_static_runtime else "OFF"),
                 # enable pyop if it is nightly build
                 "-Donnxruntime_ENABLE_LANGUAGE_INTEROP_OPS=" + ("ON" if args.enable_language_interop_ops or (args.config != 'Debug' and bool(os.getenv('NIGHTLY_BUILD') == '1')) else "OFF"),
                 "-Donnxruntime_USE_DML=" + ("ON" if args.use_dml else "OFF"),
                 "-Donnxruntime_USE_TELEMETRY=" + ("ON" if args.use_telemetry else "OFF"),
                 ]

    # temp turn on only for linux gpu build
    if not is_windows():
        if args.use_cuda:
            if "-Donnxruntime_USE_HOROVOD=OFF" in cmake_args:
               cmake_args.remove("-Donnxruntime_USE_HOROVOD=OFF")
            if "-Donnxruntime_USE_NCCL=OFF" in cmake_args:
               cmake_args.remove("-Donnxruntime_USE_NCCL=OFF")
            cmake_args += [
                "-Donnxruntime_USE_HOROVOD=ON",
                "-Donnxruntime_USE_NCCL=ON",
                "-Donnxruntime_USE_FULL_PROTOBUF=ON"]



    if args.use_brainslice:
        bs_pkg_name = args.brain_slice_package_name.split('.', 1)
        bs_shared_lib_name = '.'.join((bs_pkg_name[0], 'redist', bs_pkg_name[1]))
        cmake_args += [
            "-Donnxruntime_BRAINSLICE_LIB_PATH=%s/%s" % (args.brain_slice_package_path, args.brain_slice_package_name),
            "-Donnxruntime_BS_CLIENT_PACKAGE=%s/%s" % (args.brain_slice_package_path, args.brain_slice_client_package_name),
            "-Donnxruntime_BRAINSLICE_dynamic_lib_PATH=%s/%s" % (args.brain_slice_package_path, bs_shared_lib_name)]

    if args.use_llvm:
        cmake_args += ["-DLLVM_DIR=%s" % args.llvm_path]

    if args.use_cuda and not is_windows():
        nvml_stub_path = cuda_home + "/lib64/stubs"
        cmake_args += ["-DCUDA_CUDA_LIBRARY=" + nvml_stub_path]

    if args.use_preinstalled_eigen:
        cmake_args += ["-Donnxruntime_USE_PREINSTALLED_EIGEN=ON",
                       "-Deigen_SOURCE_PATH=" + args.eigen_path]

    if args.android:
        cmake_args += ["-DCMAKE_TOOLCHAIN_FILE=" + args.android_ndk_path + "/build/cmake/android.toolchain.cmake",
                "-DANDROID_PLATFORM=android-" + str(args.android_api),
                "-DANDROID_ABI=" + str(args.android_abi)]

    if path_to_protoc_exe:
        cmake_args += ["-DONNX_CUSTOM_PROTOC_EXECUTABLE=%s" % path_to_protoc_exe]

    if args.gen_doc:
        cmake_args += ["-Donnxruntime_PYBIND_EXPORT_OPSCHEMA=ON"]
    else:
        cmake_args += ["-Donnxruntime_PYBIND_EXPORT_OPSCHEMA=OFF"]

    if args.training_e2e_test_data_path is not None:
        cmake_args += ["-Donnxruntime_TRAINING_E2E_TEST_DATA_ROOT={}".format(
            os.path.abspath(args.training_e2e_test_data_path))]

    cmake_args += ["-D{}".format(define) for define in cmake_extra_defines]

    if is_windows():
        cmake_args += cmake_extra_args

    for config in configs:
        config_build_dir = get_config_build_dir(build_dir, config)
        os.makedirs(config_build_dir, exist_ok=True)

        if args.use_tvm:
            os.environ["PATH"] = os.path.join(config_build_dir, "external", "tvm", config) + os.pathsep + os.environ["PATH"]

        run_subprocess(cmake_args  + ["-DCMAKE_BUILD_TYPE={}".format(config)], cwd=config_build_dir)


def clean_targets(cmake_path, build_dir, configs):
    for config in configs:
        log.info("Cleaning targets for %s configuration", config)
        build_dir2 = get_config_build_dir(build_dir, config)
        cmd_args = [cmake_path,
                    "--build", build_dir2,
                    "--config", config,
                    "--target", "clean"]

        run_subprocess(cmd_args)

def build_targets(cmake_path, build_dir, configs, parallel):
    for config in configs:
        log.info("Building targets for %s configuration", config)
        build_dir2 = get_config_build_dir(build_dir, config)
        cmd_args = [cmake_path,
                    "--build", build_dir2,
                    "--config", config]

        build_tool_args = []
        if parallel:
            num_cores = str(multiprocessing.cpu_count())
            if is_windows():
                build_tool_args += [
                    "/maxcpucount:" + num_cores,
                    # if nodeReuse is true, msbuild processes will stay around for a bit after the build completes
                    "/nodeReuse:False",
                    ]
            else:
                build_tool_args += ["-j" + num_cores]

        if (build_tool_args):
            cmd_args += [ "--" ]
            cmd_args += build_tool_args

        run_subprocess(cmd_args)

def add_dir_if_exists(dir, dir_list):
    if (os.path.isdir(dir)):
        dir_list.append(dir)

def setup_cuda_vars(args):

    cuda_home = ""
    cudnn_home = ""

    if (args.use_cuda):
        cuda_home = args.cuda_home if args.cuda_home else os.getenv("CUDA_HOME")
        cudnn_home = args.cudnn_home if args.cudnn_home else os.getenv("CUDNN_HOME")

        cuda_home_valid = (cuda_home != None and os.path.exists(cuda_home))
        cudnn_home_valid = (cudnn_home != None and os.path.exists(cudnn_home))

        if (not cuda_home_valid or not cudnn_home_valid):
            raise BuildError("cuda_home and cudnn_home paths must be specified and valid.",
                             "cuda_home='{}' valid={}. cudnn_home='{}' valid={}"
                             .format(cuda_home, cuda_home_valid, cudnn_home, cudnn_home_valid))

        if (is_windows()):
            # Validate that the cudnn_home is pointing at the right level
            if (not os.path.exists(os.path.join(cudnn_home, "bin"))):
                raise BuildError("cudnn_home path should include the 'cuda' folder, and must contain the CUDNN 'bin' directory.",
                                 "cudnn_home='{}'".format(cudnn_home))

            os.environ["CUDA_PATH"] = cuda_home
            os.environ["CUDA_TOOLKIT_ROOT_DIR"] = cuda_home

            cuda_bin_path = os.path.join(cuda_home, 'bin')
            os.environ["CUDA_BIN_PATH"] = cuda_bin_path
            os.environ["PATH"] += os.pathsep + cuda_bin_path + os.pathsep + os.path.join(cudnn_home, 'bin')
            # Add version specific CUDA_PATH_Vx_y value as the Visual Studio build files require that
            version_file = os.path.join(cuda_home, 'version.txt')
            if not os.path.exists(version_file):
                raise BuildError("No version file found in CUDA install directory. Looked for " + version_file)

            cuda_major_version = "unknown"

            with open(version_file) as f:
                # First line of version file should have something like 'CUDA Version 9.2.148'
                first_line = f.readline()
                m = re.match(r"CUDA Version (\d+).(\d+)", first_line)
                if not m:
                    raise BuildError("Couldn't read version from first line of " + version_file)

                cuda_major_version = m.group(1)
                minor = m.group(2)
                os.environ["CUDA_PATH_V{}_{}".format(cuda_major_version, minor)] = cuda_home

            vc_ver_str = os.getenv("VCToolsVersion") or ""
            vc_ver = vc_ver_str.split(".")
            if len(vc_ver) != 3:
                log.warning("Unable to automatically verify VS 2017 toolset is compatible with CUDA. Will attempt to use.")
                log.warning("Failed to get valid Visual C++ Tools version from VCToolsVersion environment variable value of '" + vc_ver_str + "'")
                log.warning("VCToolsVersion is set in a VS 2017 Developer Command shell, or by running \"%VS2017INSTALLDIR%\\VC\\Auxiliary\\Build\\vcvars64.bat\"")
                log.warning("See build.md in the root ONNXRuntime directory for instructions on installing the Visual C++ 2017 14.11 toolset if needed.")

            elif cuda_major_version == "9" and vc_ver[0] == "14" and int(vc_ver[1]) > 11:
                raise BuildError("Visual C++ Tools version not supported by CUDA v9. You must setup the environment to use the 14.11 toolset.",
                                 "Current version is {}. CUDA 9.2 requires version 14.11.*".format(vc_ver_str),
                                 "If necessary manually install the 14.11 toolset using the Visual Studio 2017 updater.",
                                 "See 'Windows CUDA Build' in build.md in the root directory of this repository.")

            # TODO: check if cuda_version >=10.1, when cuda is enabled and VS version >=2019

    return cuda_home, cudnn_home

def setup_tensorrt_vars(args):

    tensorrt_home = ""

    if (args.use_tensorrt):
        tensorrt_home = args.tensorrt_home if args.tensorrt_home else os.getenv("TENSORRT_HOME")

        tensorrt_home_valid = (tensorrt_home != None and os.path.exists(tensorrt_home))

        if (not tensorrt_home_valid):
            raise BuildError("tensorrt_home paths must be specified and valid.",
                             "tensorrt_home='{}' valid={}."
                             .format(tensorrt_home, tensorrt_home_valid))

        # Set maximum workspace size in byte for TensorRT (1GB = 1073741824 bytes)
        os.environ["ORT_TENSORRT_MAX_WORKSPACE_SIZE"] = "1073741824"

        # Set maximum number of iterations to detect unsupported nodes and partition the models for TensorRT
        os.environ["ORT_TENSORRT_MAX_PARTITION_ITERATIONS"] = "1000"

        # Set minimum subgraph node size in graph partitioning for TensorRT
        os.environ["ORT_TENSORRT_MIN_SUBGRAPH_SIZE"] = "1"

    return tensorrt_home

def setup_dml_build(args, cmake_path, build_dir, configs):
    if (args.use_dml):
        for config in configs:
            # Run the RESTORE_PACKAGES target to perform the initial NuGet setup
            cmd_args = [cmake_path,
                        "--build", get_config_build_dir(build_dir, config),
                        "--config", config,
                        "--target", "RESTORE_PACKAGES"]
            run_subprocess(cmd_args)


def adb_push(source_dir, src, dest, **kwargs):
    return run_subprocess([os.path.join(source_dir, 'tools', 'ci_build', 'github', 'android', 'adb-push.sh'), src, dest], **kwargs)

def adb_shell(*args, **kwargs):
    return run_subprocess(['adb', 'shell', *args], **kwargs)

def run_onnxruntime_tests(args, source_dir, ctest_path, build_dir, configs, enable_python_tests, enable_tvm = False, enable_tensorrt = False, enable_ngraph = False, enable_nnapi=False):
    for config in configs:
        log.info("Running tests for %s configuration", config)
        cwd = get_config_build_dir(build_dir, config)
        android_x86_64 = args.android_abi == 'x86_64'
        if android_x86_64:
            run_subprocess(os.path.join(source_dir, 'tools', 'ci_build', 'github', 'android', 'start_android_emulator.sh'))
            adb_push(source_dir, 'testdata', '/data/local/tmp/', cwd=cwd)
            adb_push(source_dir, os.path.join(source_dir, 'cmake', 'external', 'onnx', 'onnx', 'backend', 'test'), '/data/local/tmp/', cwd=cwd)
            adb_push(source_dir, 'onnxruntime_test_all', '/data/local/tmp/', cwd=cwd)
            adb_push(source_dir, 'onnx_test_runner', '/data/local/tmp/', cwd=cwd)
            adb_shell('cd /data/local/tmp && /data/local/tmp/onnxruntime_test_all')
            if args.use_dnnlibrary:
                adb_shell('cd /data/local/tmp && /data/local/tmp/onnx_test_runner -e nnapi /data/local/tmp/test')
            else:
                adb_shell('cd /data/local/tmp && /data/local/tmp/onnx_test_runner /data/local/tmp/test')
            continue
        if enable_tvm:
          dll_path = os.path.join(build_dir, config, "external", "tvm", config)
        elif enable_tensorrt:
          dll_path = os.path.join(args.tensorrt_home, 'lib')
        else:
          dll_path = None

        ctest_cmd = [ctest_path, "--build-config", config, "--verbose"]
        if args.ctest_label_regex is not None:
          ctest_cmd += ["--label-regex", args.ctest_label_regex]

        run_subprocess(ctest_cmd, cwd=cwd, dll_path=dll_path)

        if enable_python_tests:
            # Disable python tests for TensorRT because many tests are not supported yet
            if enable_tensorrt :
                return
            if is_windows():
                cwd = os.path.join(cwd, config)

            run_subprocess([sys.executable, 'onnxruntime_test_python.py'], cwd=cwd, dll_path=dll_path)

            try:
                import onnx
                import scipy  # gen_test_models.py used by onnx_test has a dependency on scipy
                onnx_test = True
            except ImportError as error:
                log.exception(error)
                log.warning("onnx or scipy is not installed. The ONNX tests will be skipped.")
                onnx_test = False

            if onnx_test:
                run_subprocess([sys.executable, 'onnxruntime_test_python_backend.py'], cwd=cwd, dll_path=dll_path)
                run_subprocess([sys.executable, os.path.join(source_dir,'onnxruntime','test','onnx','gen_test_models.py'),
                                '--output_dir','test_models'], cwd=cwd)
                run_subprocess([os.path.join(cwd,'onnx_test_runner'), 'test_models'], cwd=cwd)
                if config != 'Debug':
                    run_subprocess([sys.executable, 'onnx_backend_test_series.py'], cwd=cwd, dll_path=dll_path)

            if not args.skip_keras_test:
                try:
                    import onnxmltools
                    import keras
                    onnxml_test = True
                except ImportError:
                    log.warning("onnxmltools and keras are not installed. The keras tests will be skipped.")
                    onnxml_test = False
                if onnxml_test:
                    run_subprocess([sys.executable, 'onnxruntime_test_python_keras.py'], cwd=cwd, dll_path=dll_path)

def run_onnx_tests(build_dir, configs, onnx_test_data_dir, provider, enable_multi_device_test, enable_parallel_executor_test, num_parallel_models, num_parallel_tests=0):
    for config in configs:
        cwd = get_config_build_dir(build_dir, config)
        if is_windows():
           exe = os.path.join(cwd, config, 'onnx_test_runner')
           model_dir = os.path.join(cwd, "models")
        else:
           exe = os.path.join(cwd, 'onnx_test_runner')
           model_dir = os.path.join(build_dir, "models")
        cmd = []
        if provider:
          cmd += ["-e", provider]

        if num_parallel_tests != 0:
          cmd += ['-c', str(num_parallel_tests)]

        if num_parallel_models > 0:
          cmd += ["-j", str(num_parallel_models)]

        if enable_multi_device_test:
          cmd += ['-d', '1']

        if config != 'Debug' and os.path.exists(model_dir):
          cmd.append(model_dir)
        if os.path.exists(onnx_test_data_dir):
          cmd.append(onnx_test_data_dir)

        if config == 'Debug' and provider == 'nuphar':
          return

        run_subprocess([exe] + cmd, cwd=cwd)
        if enable_parallel_executor_test:
          run_subprocess([exe,'-x'] + cmd, cwd=cwd)

# tensorrt function to run onnx test and model test.
def tensorrt_run_onnx_tests(build_dir, configs, onnx_test_data_dir):
    for config in configs:
        cwd = get_config_build_dir(build_dir, config)
        if is_windows():
           exe = os.path.join(cwd, config, 'onnx_test_runner')
           model_dir = os.path.join(cwd, "models")
        else:
           exe = os.path.join(cwd, 'onnx_test_runner')
           model_dir = os.path.join(build_dir, "models")
        cmd_base = ['-e', 'tensorrt', '-j', '1']

        #onnx test
        if os.path.exists(onnx_test_data_dir):
          onnx_test_cmd = cmd_base + [onnx_test_data_dir]
          run_subprocess([exe] + onnx_test_cmd, cwd=cwd)

        # model test
        # TensorRT can run most of the model tests, but only part of them is enabled here to save CI build time.
        if config != 'Debug' and os.path.exists(model_dir):
          model_dir_opset8 = os.path.join(model_dir, "opset8")
          model_dir_opset8 = glob.glob(os.path.join(model_dir_opset8, "test_*"))
          model_dir_opset10 = os.path.join(model_dir, "opset10")
          model_dir_opset10 = glob.glob(os.path.join(model_dir_opset10, "tf_inception_v1"))
          for dir_path in itertools.chain(model_dir_opset8, model_dir_opset10):
            model_test_cmd = cmd_base + [dir_path]
            run_subprocess([exe] + model_test_cmd, cwd=cwd)

# dnnl temporary function for running onnx tests and model tests separately.
def dnnl_run_onnx_tests(build_dir, configs, onnx_test_data_dir):
    for config in configs:
        cwd = get_config_build_dir(build_dir, config)
        if is_windows():
           exe = os.path.join(cwd, config, 'onnx_test_runner')
           model_dir = os.path.join(cwd, "models")
        else:
           exe = os.path.join(cwd, 'onnx_test_runner')
           model_dir = os.path.join(build_dir, "models")
        cmd_base = ['-e', 'dnnl', '-c', '1', '-j', '1']
        if os.path.exists(onnx_test_data_dir):
          onnxdata_cmd = cmd_base + [onnx_test_data_dir]
          # /data/onnx
          run_subprocess([exe] + onnxdata_cmd, cwd=cwd)
          run_subprocess([exe,'-x'] + onnxdata_cmd, cwd=cwd)

        if config != 'Debug' and os.path.exists(model_dir):
          opset7_model_dir = os.path.join(model_dir, 'opset7')
          opset7_cmd = cmd_base + [opset7_model_dir]
          opset8_model_dir = os.path.join(model_dir, 'opset8')
          opset8_cmd = cmd_base + [opset8_model_dir]
          opset9_model_dir = os.path.join(model_dir, 'opset9')
          opset9_cmd = cmd_base + [opset9_model_dir]
          opset10_model_dir = os.path.join(model_dir, 'opset10')
          opset10_cmd = cmd_base + [opset10_model_dir]
          run_subprocess([exe] + opset7_cmd, cwd=cwd)
          run_subprocess([exe] + opset8_cmd, cwd=cwd)
          run_subprocess([exe] + opset9_cmd, cwd=cwd)
          run_subprocess([exe] + opset10_cmd, cwd=cwd)

          # temporarily disable -x invocations on Windows as they
          # are causing instability in CI
          if not is_windows():
            run_subprocess([exe, '-x'] + opset7_cmd, cwd=cwd)
            run_subprocess([exe, '-x'] + opset8_cmd, cwd=cwd)
            run_subprocess([exe, '-x'] + opset9_cmd, cwd=cwd)
            run_subprocess([exe, '-x'] + opset10_cmd, cwd=cwd)


# nuphar temporary function for running python tests separately as it requires ONNX 1.5.0
def nuphar_run_python_tests(build_dir, configs):
    for config in configs:
        if config == 'Debug':
            continue
        cwd = get_config_build_dir(build_dir, config)
        if is_windows():
            cwd = os.path.join(cwd, config)
        dll_path = os.path.join(build_dir, config, "external", "tvm", config)
        # install onnx for shape inference in testing Nuphar scripts
        # this needs to happen after onnx_test_data preparation which uses onnx 1.3.0
        run_subprocess([sys.executable, '-m', 'pip', 'install', '--user', 'onnx==1.5.0'])
        run_subprocess([sys.executable, 'onnxruntime_test_python_nuphar.py'], cwd=cwd, dll_path=dll_path)


def split_server_binary_and_symbol(build_dir, configs):
    if is_windows():
        # TODO: Windows support
        pass
    else:
        for config in configs:
            if config == 'RelWithDebInfo':
                config_build_dir = get_config_build_dir(build_dir, config)
                run_subprocess(['objcopy', '--only-keep-debug', 'onnxruntime_server', 'onnxruntime_server.symbol'], cwd=config_build_dir)
                run_subprocess(['strip', '--strip-debug', '--strip-unneeded', 'onnxruntime_server'], cwd=config_build_dir)
                run_subprocess(['objcopy', '--add-gnu-debuglink=onnxruntime_server.symbol', 'onnxruntime_server'], cwd=config_build_dir)
                libonnx = glob.glob(os.path.join(config_build_dir, "libonnxruntime.so.*"))
                if len(libonnx) != 1 :
                    raise ValueError("Too many libonxruntime.so.*")
                libonnx = libonnx[0]
                run_subprocess(['objcopy', '--only-keep-debug', libonnx, libonnx+'.symbol'], cwd=config_build_dir)
                run_subprocess(['strip', '--strip-debug', libonnx], cwd=config_build_dir)
                run_subprocess(['objcopy', '--add-gnu-debuglink={}.symbol'.format(libonnx), libonnx], cwd=config_build_dir)


def run_server_tests(build_dir, configs):
    pip_freeze_result = run_subprocess([sys.executable, '-m', 'pip', 'freeze'], capture=True).stdout
    installed_packages = [r.decode().split('==')[0] for r in pip_freeze_result.split()]
    if not (('requests' in installed_packages) and ('protobuf' in installed_packages) and ('numpy' in installed_packages) and ('grpcio' in installed_packages)):
        if hasattr(sys, 'real_prefix'):
            # In virtualenv
            run_subprocess([sys.executable, '-m', 'pip', 'install', '--trusted-host', 'files.pythonhosted.org', 'requests', 'protobuf', 'numpy', 'grpcio'])
        else:
            # Outside virtualenv
            run_subprocess([sys.executable, '-m', 'pip', 'install', '--user', '--trusted-host', 'files.pythonhosted.org', 'requests', 'protobuf', 'numpy', 'grpcio'])
    for config in configs:
        config_build_dir = get_config_build_dir(build_dir, config)
        if is_windows():
            server_app_path = os.path.join(config_build_dir, config, 'onnxruntime_server.exe')
            python_package_path = os.path.join(config_build_dir, config)
        else:
            server_app_path = os.path.join(config_build_dir, 'onnxruntime_server')
            python_package_path = config_build_dir
        server_test_folder = os.path.join(config_build_dir, 'server_test')
        server_test_model_folder = os.path.join(build_dir, 'models', 'opset8', 'test_mnist')
        server_test_data_folder = os.path.join(config_build_dir, 'testdata', 'server')
        run_subprocess([sys.executable, 'test_main.py', server_app_path, server_test_model_folder, server_test_data_folder, python_package_path, server_test_folder], cwd=server_test_folder, dll_path=None)


def run_server_model_tests(build_dir, configs):
    for config in configs:
        config_build_dir = get_config_build_dir(build_dir, config)
        server_test_folder = os.path.join(config_build_dir, 'server_test')
        server_test_data_folder = os.path.join(config_build_dir, 'server_test_data')

        if is_windows():
            server_app_path = os.path.join(config_build_dir, config, 'onnxruntime_server.exe')
            test_raw_data_folder = os.path.join(config_build_dir, 'models')
            python_package_path = os.path.join(config_build_dir, config)
        else:
            server_app_path = os.path.join(config_build_dir, 'onnxruntime_server')
            test_raw_data_folder = os.path.join(build_dir, 'models')
            python_package_path = config_build_dir

        run_subprocess([sys.executable, 'model_zoo_data_prep.py', test_raw_data_folder, server_test_data_folder, python_package_path, server_test_folder], cwd=server_test_folder, dll_path=None)
        run_subprocess([sys.executable, 'model_zoo_tests.py', server_app_path, test_raw_data_folder, server_test_data_folder, python_package_path, server_test_folder], cwd=server_test_folder, dll_path=None)


def build_python_wheel(source_dir, build_dir, configs, use_cuda, use_ngraph, use_tensorrt, use_openvino, use_nuphar, nightly_build = False):
    for config in configs:
        cwd = get_config_build_dir(build_dir, config)
        if is_windows():
            cwd = os.path.join(cwd, config)
        args = [sys.executable, os.path.join(source_dir, 'setup.py'), 'bdist_wheel']
        if nightly_build:
            args.append('--nightly_build')
        if use_tensorrt:
            args.append('--use_tensorrt')
        elif use_cuda:
            args.append('--use_cuda')
        elif use_ngraph:
            args.append('--use_ngraph')
        elif use_openvino:
            args.append('--use_openvino')
        elif use_nuphar:
            args.append('--use_nuphar')
        run_subprocess(args, cwd=cwd)

def build_protoc_for_host(cmake_path, source_dir, build_dir, args):
    if (args.arm or args.arm64) and not is_windows():
        raise BuildError('Currently only support building protoc for Windows host while cross-compiling for ARM/ARM64 arch')

    log.info("Building protoc for host to be used in cross-compiled build process")
    protoc_build_dir = os.path.join(os.getcwd(), build_dir, 'host_protoc')
    os.makedirs(protoc_build_dir, exist_ok=True)
    # Generate step
    cmd_args = [cmake_path,
                os.path.join(source_dir, 'cmake', 'external', 'protobuf', 'cmake'),
                '-Dprotobuf_BUILD_TESTS=OFF',
                '-Dprotobuf_WITH_ZLIB_DEFAULT=OFF',
                '-Dprotobuf_BUILD_SHARED_LIBS=OFF']
    if is_windows():
        cmd_args += ['-T',
                'host=x64',
                '-G',
                args.cmake_generator]
    run_subprocess(cmd_args, cwd= protoc_build_dir)
    # Build step
    cmd_args = [cmake_path,
                "--build", protoc_build_dir,
                "--config", "Release",
                "--target", "protoc"]
    run_subprocess(cmd_args)

    # Absolute protoc path is needed for cmake
    expected_protoc_path = os.path.join(protoc_build_dir, 'Release', 'protoc.exe') if is_windows() else os.path.join(protoc_build_dir, 'protoc')
    if not os.path.exists(expected_protoc_path):
        raise BuildError("Couldn't build protoc for host. Failing build.")

    return expected_protoc_path

def generate_documentation(source_dir, build_dir, configs):
    operator_doc_path = os.path.join(source_dir, 'docs', 'ContribOperators.md')
    opkernel_doc_path = os.path.join(source_dir, 'docs', 'OperatorKernels.md')
    for config in configs:
        #copy the gen_doc.py
        shutil.copy(os.path.join(source_dir,'tools','python','gen_doc.py'),
                    os.path.join(build_dir,config, config))
        shutil.copy(os.path.join(source_dir,'tools','python','gen_opkernel_doc.py'),
                    os.path.join(build_dir,config, config))

        run_subprocess([
                        sys.executable,
                        'gen_doc.py',
                        '--output_path', operator_doc_path
                    ],
                    cwd = os.path.join(build_dir,config, config))

        run_subprocess([
                        sys.executable,
                        'gen_opkernel_doc.py',
                        '--output_path', opkernel_doc_path
                    ],
                    cwd = os.path.join(build_dir,config, config))

    docdiff = ''
    try:
        docdiff = subprocess.check_output(['git', 'diff', opkernel_doc_path])
    except subprocess.CalledProcessError:
        print('git diff returned non-zero error code')
    if len(docdiff) > 0:
        # Show warning instead of throwing exception, because it is dependent on build configuration for including execution propviders
<<<<<<< HEAD
        log.warning('The updated opkernel document file '+str(opkernel_doc_path)+' is different from the checked in version. Consider regenrating the file with CPU, DNNL and CUDA providers enabled.')
=======
        log.warning('The updated opkernel document file '+str(opkernel_doc_path)+' is different from the checked in version. Consider regenrating the file with CPU, MKLDNN and CUDA providers enabled.')
>>>>>>> 9ae60038
        log.debug('diff:\n'+str(docdiff))

    docdiff = ''
    try:
        docdiff = subprocess.check_output(['git', 'diff', operator_doc_path])
    except subprocess.CalledProcessError:
        print('git diff returned non-zero error code')
    if len(docdiff) > 0:
        raise BuildError('The updated operator document file '+str(operator_doc_path)+' must be checked in.\n diff:\n'+str(docdiff))


def main():
    args = parse_arguments()

    cmake_extra_defines = args.cmake_extra_defines if args.cmake_extra_defines else []

    cross_compiling = args.arm or args.arm64 or args.android

    # if there was no explicit argument saying what to do, default to update, build and test (for native builds).
    if (args.update == False and args.clean == False and args.build == False and args.test == False):
        log.debug("Defaulting to running update, build [and test for native builds].")
        args.update = True
        args.build = True
        if cross_compiling:
            args.test = args.android_abi == 'x86_64'
        else:
            args.test = True

    if args.skip_tests:
        args.test = False

    if args.use_tensorrt:
        args.use_cuda = True

    if args.build_wheel or args.enable_server_model_tests:
        args.enable_pybind = True

    if args.build_csharp or args.build_java:
        args.build_shared_lib = True

    # Disabling unit tests for VAD-F as FPGA only supports models with NCHW layout
    if args.use_openvino == "VAD-F_FP32":
        args.test = False

    configs = set(args.config)

    # setup paths and directories
    cmake_path = resolve_executable_path(args.cmake_path)
    ctest_path = resolve_executable_path(args.ctest_path)
    build_dir = args.build_dir
    script_dir = os.path.realpath(os.path.dirname(__file__))
    source_dir = os.path.normpath(os.path.join(script_dir, "..", ".."))

    # if using cuda, setup cuda paths and env vars
    cuda_home, cudnn_home = setup_cuda_vars(args)

    # if using tensorrt, setup tensorrt paths
    tensorrt_home = setup_tensorrt_vars(args)

    os.makedirs(build_dir, exist_ok=True)

    log.info("Build started")
    if (args.update):
        cmake_extra_args = []
        path_to_protoc_exe = None
        if(is_windows()):
          if (args.x86):
            cmake_extra_args = ['-A','Win32','-T','host=x64','-G', args.cmake_generator]
          elif (args.arm or args.arm64):
            # Cross-compiling for ARM(64) architecture
            # First build protoc for host to use during cross-compilation
            path_to_protoc_exe = build_protoc_for_host(cmake_path, source_dir, build_dir, args)
            if args.arm:
                cmake_extra_args = ['-A', 'ARM']
            else:
                cmake_extra_args = ['-A', 'ARM64']
            cmake_extra_args += ['-G', args.cmake_generator]
            # Cannot test on host build machine for cross-compiled builds (Override any user-defined behaviour for test if any)
            if args.test:
                log.info("Cannot test on host build machine for cross-compiled ARM(64) builds. Will skip test running after build.")
                args.test = False
          else:
            toolset = 'host=x64'
            if (args.msvc_toolset):
                toolset += ',version=' + args.msvc_toolset
            if (args.cuda_version):
                toolset += ',cuda=' + args.cuda_version

            cmake_extra_args = ['-A','x64','-T', toolset, '-G', args.cmake_generator]
        if args.android:
            # Cross-compiling for Android
            path_to_protoc_exe = build_protoc_for_host(cmake_path, source_dir, build_dir, args)
        if is_ubuntu_1604():
            if (args.arm or args.arm64):
                raise BuildError("Only Windows ARM(64) cross-compiled builds supported currently through this script")
            install_ubuntu_deps(args)
            if not is_docker():
                install_python_deps()
        if (args.enable_pybind and is_windows()):
            install_python_deps(args.numpy_version)
        if (not args.skip_submodule_sync):
            update_submodules(source_dir)

        if args.enable_onnx_tests:
            setup_test_data(build_dir, configs)

        if args.path_to_protoc_exe:
            path_to_protoc_exe = args.path_to_protoc_exe

        generate_build_tree(cmake_path, source_dir, build_dir, cuda_home, cudnn_home, tensorrt_home, path_to_protoc_exe, configs, cmake_extra_defines,
                            args, cmake_extra_args)

    if (args.clean):
        clean_targets(cmake_path, build_dir, configs)

    # if using DML, perform initial nuget package restore
    setup_dml_build(args, cmake_path, build_dir, configs)

    if (args.build):
        build_targets(cmake_path, build_dir, configs, args.parallel)

    if args.test :
        run_onnxruntime_tests(args, source_dir, ctest_path, build_dir, configs,
                              args.enable_pybind and not args.skip_onnx_tests,
                              args.use_tvm, args.use_tensorrt, args.use_ngraph,
                              args.use_dnnlibrary)
        # run the onnx model tests if requested explicitly.
        if args.enable_onnx_tests and not args.skip_onnx_tests:
            # directory from ONNX submodule with ONNX test data
            onnx_test_data_dir = '/data/onnx'
            if is_windows() or not os.path.exists(onnx_test_data_dir):
                onnx_test_data_dir = os.path.join(source_dir, "cmake", "external", "onnx", "onnx", "backend", "test", "data")

            if args.use_tensorrt:
              # Disable some onnx unit tests that TensorRT doesn't supported yet
              if not is_windows():
                onnx_test_data_dir = os.path.join(source_dir, "cmake", "external", "onnx", "onnx", "backend", "test", "data", "simple")
                tensorrt_run_onnx_tests(build_dir, configs, onnx_test_data_dir)
              else:
                tensorrt_run_onnx_tests(build_dir, configs, "")

            if args.use_cuda:
              run_onnx_tests(build_dir, configs, onnx_test_data_dir, 'cuda', args.enable_multi_device_test, False, 2)

            if args.use_ngraph:
              run_onnx_tests(build_dir, configs, onnx_test_data_dir, 'ngraph', args.enable_multi_device_test, True, 1)

            if args.use_openvino:
              run_onnx_tests(build_dir, configs, onnx_test_data_dir, 'openvino', args.enable_multi_device_test, False, 1, 1)
              # TODO: parallel executor test fails on MacOS
            if args.use_nuphar:
              run_onnx_tests(build_dir, configs, onnx_test_data_dir, 'nuphar', args.enable_multi_device_test, False, 1, 1)

            if args.use_dml:
              run_onnx_tests(build_dir, configs, onnx_test_data_dir, 'dml', args.enable_multi_device_test, False, 1)

            # Run some models are disabled to keep memory utilization under control
            if args.use_dnnl:
              dnnl_run_onnx_tests(build_dir, configs, onnx_test_data_dir)

            run_onnx_tests(build_dir, configs, onnx_test_data_dir, None, args.enable_multi_device_test, False,
              1 if args.x86 or platform.system() == 'Darwin' else 0,
              1 if args.x86 or platform.system() == 'Darwin' else 0)

        # run nuphar python tests last, as it installs ONNX 1.5.0
        if args.enable_pybind and not args.skip_onnx_tests and args.use_nuphar:
            nuphar_run_python_tests(build_dir, configs)

    if args.build_server:
        split_server_binary_and_symbol(build_dir, configs)
        if args.enable_server_tests:
            run_server_tests(build_dir, configs)
        if args.enable_server_model_tests:
            run_server_model_tests(build_dir, configs)

    if args.build:
        if args.build_wheel:
            nightly_build = bool(os.getenv('NIGHTLY_BUILD') == '1')
            build_python_wheel(source_dir, build_dir, configs, args.use_cuda, args.use_ngraph, args.use_tensorrt, args.use_openvino, args.use_nuphar, nightly_build)

    if args.gen_doc and (args.build or args.test):
        generate_documentation(source_dir, build_dir, configs)

    log.info("Build complete")

if __name__ == "__main__":
    try:
        sys.exit(main())
    except BaseError as e:
        log.error(str(e))
        sys.exit(1)<|MERGE_RESOLUTION|>--- conflicted
+++ resolved
@@ -59,11 +59,8 @@
     The build setup doesn't get all dependencies right, so --parallel only works if you're just rebuilding ONNXRuntime code.
     If you've done an update that fetched external dependencies you have to build without --parallel the first time.
     Once that's done, run with "--build --parallel --test" to just build in parallel and run tests.''')
-<<<<<<< HEAD
     parser.add_argument("--test", action='store_true', help="Run unit tests.")
     parser.add_argument("--skip_tests", action='store_true', help="Skip all tests.")
-=======
-    parser.add_argument("--test", action='store_true', help="Run tests.")
 
     # Test options
     parser.add_argument("--ctest_label_regex",
@@ -72,7 +69,6 @@
                         help="Enable the training end-to-end tests.")
     parser.add_argument("--training_e2e_test_data_path",
                         help="Path to training end-to-end test data directory.")
->>>>>>> 9ae60038
 
     # enable ONNX tests
     parser.add_argument("--enable_onnx_tests", action='store_true',
@@ -172,13 +168,9 @@
     parser.add_argument("--enable_language_interop_ops", action='store_true', help="Enable operator implemented in language other than cpp")
     parser.add_argument("--cmake_generator", choices=['Visual Studio 15 2017', 'Visual Studio 16 2019'],
                         default='Visual Studio 15 2017', help="Specify the generator that CMake invokes. This is only supported on Windows")
-<<<<<<< HEAD
     parser.add_argument("--enable_multi_device_test", action='store_true', help="Test with multi-device. Mostly used for multi-device GPU")
     parser.add_argument("--use_dml", action='store_true', help="Build with DirectML.")
     parser.add_argument("--use_telemetry", action='store_true', help="Only official builds can set this flag to enable telemetry.")
-=======
-
->>>>>>> 9ae60038
     return parser.parse_args()
 
 def resolve_executable_path(command_or_path):
@@ -901,11 +893,7 @@
         print('git diff returned non-zero error code')
     if len(docdiff) > 0:
         # Show warning instead of throwing exception, because it is dependent on build configuration for including execution propviders
-<<<<<<< HEAD
         log.warning('The updated opkernel document file '+str(opkernel_doc_path)+' is different from the checked in version. Consider regenrating the file with CPU, DNNL and CUDA providers enabled.')
-=======
-        log.warning('The updated opkernel document file '+str(opkernel_doc_path)+' is different from the checked in version. Consider regenrating the file with CPU, MKLDNN and CUDA providers enabled.')
->>>>>>> 9ae60038
         log.debug('diff:\n'+str(docdiff))
 
     docdiff = ''
