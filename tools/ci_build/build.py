--- conflicted
+++ resolved
@@ -370,13 +370,9 @@
                  "-Donnxruntime_USE_FULL_PROTOBUF=" + ("ON" if args.use_full_protobuf or args.use_ngraph or args.use_tensorrt or args.build_server or args.gen_doc else "OFF"),
                  "-Donnxruntime_DISABLE_CONTRIB_OPS=" + ("ON" if args.disable_contrib_ops else "OFF"),
                  "-Donnxruntime_MSVC_STATIC_RUNTIME=" + ("ON" if args.enable_msvc_static_runtime else "OFF"),
-<<<<<<< HEAD
-                 "-Donnxruntime_ENABLE_LANGUAGE_INTEROP_OPS=" + ("ON" if args.enable_language_interop_ops else "OFF"),
-                 "-Donnxruntime_USE_DML=" + ("ON" if args.use_dml else "OFF"),
-=======
                  # enable pyop if it is nightly build
                  "-Donnxruntime_ENABLE_LANGUAGE_INTEROP_OPS=" + ("ON" if args.enable_language_interop_ops or (args.config != 'Debug' and bool(os.getenv('NIGHTLY_BUILD') == '1')) else "OFF"),
->>>>>>> b82de794
+                 "-Donnxruntime_USE_DML=" + ("ON" if args.use_dml else "OFF"),
                  ]
     if args.use_brainslice:
         bs_pkg_name = args.brain_slice_package_name.split('.', 1)
