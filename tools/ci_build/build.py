--- conflicted
+++ resolved
@@ -585,7 +585,6 @@
         cmake_args += ["-Donnxruntime_WINML_NAMESPACE_OVERRIDE="
                        + args.winml_root_namespace_override]
 
-<<<<<<< HEAD
     # temp turn on only for linux gpu build
     if not is_windows():
         if args.use_cuda:
@@ -595,10 +594,7 @@
                 "-Donnxruntime_USE_HOROVOD=ON",
                 "-Donnxruntime_USE_FULL_PROTOBUF=ON"]
 
-    # nGraph and TensorRT providers currently only supports
-=======
     # nGraph, TensorRT and OpenVINO providers currently only supports
->>>>>>> 3aafcbbb
     # full_protobuf option.
     if (args.use_full_protobuf or args.use_ngraph or args.use_tensorrt or
             args.use_openvino or args.gen_doc):
