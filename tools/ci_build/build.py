#!/usr/bin/env python3
# Copyright (c) Microsoft Corporation. All rights reserved.
# Licensed under the MIT License.

import argparse
import glob
import os
import re
import shutil
import subprocess
import sys
import hashlib
from logger import get_logger
from amd_hipify import amd_hipify


SCRIPT_DIR = os.path.dirname(os.path.realpath(__file__))
REPO_DIR = os.path.normpath(os.path.join(SCRIPT_DIR, "..", ".."))

sys.path.append(os.path.join(REPO_DIR, "tools", "python"))


from util import run  # noqa: E402


log = get_logger("build")


class BaseError(Exception):
    """Base class for errors originating from build.py."""
    pass


class BuildError(BaseError):
    """Error from running build steps."""

    def __init__(self, *messages):
        super().__init__("\n".join(messages))


class UsageError(BaseError):
    """Usage related error."""

    def __init__(self, message):
        super().__init__(message)


def _check_python_version():
    # According to the BUILD.md, python 3.5+ is required:
    # Python 2 is definitely not supported and it should be safer to consider
    # it won't run with python 4:
    if sys.version_info[0] != 3:
        raise BuildError(
            "Bad python major version: expecting python 3, found version "
            "'{}'".format(sys.version))
    if sys.version_info[1] < 5:
        raise BuildError(
            "Bad python minor version: expecting python 3.5+, found version "
            "'{}'".format(sys.version))


_check_python_version()


def _openvino_verify_device_type(device_read):
    choices = ["CPU_FP32", "GPU_FP32", "GPU_FP16", "VAD-M_FP16", "MYRIAD_FP16", "VAD-F_FP32"]
    status_hetero = True
    res = False
    if (device_read in choices):
        res = True
    elif (device_read.startswith("HETERO:") or device_read.startswith("MULTI:")):
        res = True
        comma_separated_devices = device_read.split(":")
        comma_separated_devices = comma_separated_devices[1].split(',')
        if (len(comma_separated_devices) < 2):
            print("Atleast two devices required in Hetero Mode")
            status_hetero = False
        dev_options = ["CPU", "GPU", "MYRIAD", "FPGA", "HDDL"]
        for dev in comma_separated_devices:
            if (dev not in dev_options):
                status_hetero = False
                break

    def invalid_hetero_build():
        print("\n" + "If trying to build Hetero or Multi, specifiy the supported devices along with it." + + "\n")
        print("specify the keyword HETERO or MULTI followed by the devices ")
        print("in the order of priority you want to build" + "\n")
        print("The different hardware devices that can be added in HETERO or MULTI")
        print("are ['CPU','GPU','MYRIAD','FPGA','HDDL']" + "\n")
        print("An example of how to specify the hetero build type. Ex: HETERO:GPU,CPU" + "\n")
        print("An example of how to specify the MULTI build type. Ex: MULTI:MYRIAD,CPU" + "\n")
        sys.exit("Wrong Build Type selected")

    if (res is False):
        print("\n" + "You have selcted wrong configuration for the build.")
        print("pick the build type for specific Hardware Device from following options: ", choices)
        print("\n")
        if not (device_read.startswith("HETERO:") or device_read.startswith("MULTI:")):
            invalid_hetero_build()
        sys.exit("Wrong Build Type selected")

    if (status_hetero is False):
        invalid_hetero_build()

    return device_read


def parse_arguments():
    parser = argparse.ArgumentParser(
        description="ONNXRuntime CI build driver.",
        usage="""  # noqa
        Default behavior is --update --build --test for native architecture builds.
        Default behavior is --update --build for cross-compiled builds.

        The Update phase will update git submodules, and run cmake to generate makefiles.
        The Build phase will build all projects.
        The Test phase will run all unit tests, and optionally the ONNX tests.

        Use the individual flags to only run the specified stages.
        """)
    # Main arguments
    parser.add_argument(
        "--build_dir", required=True, help="Path to the build directory.")
    parser.add_argument(
        "--config", nargs="+", default=["Debug"],
        choices=["Debug", "MinSizeRel", "Release", "RelWithDebInfo"],
        help="Configuration(s) to build.")
    parser.add_argument(
        "--update", action='store_true', help="Update makefiles.")
    parser.add_argument("--build", action='store_true', help="Build.")
    parser.add_argument(
        "--clean", action='store_true',
        help="Run 'cmake --build --target clean' for the selected config/s.")
    parser.add_argument(
        "--parallel", nargs='?', const='0', default='1', type=int,
        help="Use parallel build. The optional value specifies the maximum number of parallel jobs. "
             "If the optional value is 0 or unspecified, it is interpreted as the number of CPUs.")
    parser.add_argument("--test", action='store_true', help="Run unit tests.")
    parser.add_argument(
        "--skip_tests", action='store_true', help="Skip all tests.")

    # Training options
    parser.add_argument(
        "--enable_nvtx_profile", action='store_true', help="Enable NVTX profile in ORT.")
    parser.add_argument(
        "--enable_training", action='store_true', help="Enable training in ORT.")
    parser.add_argument(
        "--enable_training_python_frontend_e2e_tests", action="store_true",
        help="Enable the pytorch frontend training tests.")
    parser.add_argument(
        "--enable_training_pipeline_e2e_tests", action="store_true",
        help="Enable the pipeline c++ e2e tests.")
    parser.add_argument(
        "--use_horovod", action='store_true', help="Enable Horovod.")
    parser.add_argument(
        "--disable_nccl", action='store_true', help="Disable Nccl.")
    parser.add_argument(
        "--mpi_home", help="Path to MPI installation dir")
    parser.add_argument(
        "--nccl_home", help="Path to NCCL installation dir")

    # enable ONNX tests
    parser.add_argument(
        "--enable_onnx_tests", action='store_true',
        help="""When running the Test phase, run onnx_test_running against
        available test data directories.""")
    parser.add_argument("--path_to_protoc_exe", help="Path to protoc exe.")
    parser.add_argument(
        "--fuzz_testing", action='store_true', help="Enable Fuzz testing of the onnxruntime.")
    parser.add_argument(
        "--enable_symbolic_shape_infer_tests", action='store_true',
        help="""When running the Test phase, run symbolic shape inference against
        available test data directories.""")

    # generate documentaiton
    parser.add_argument(
        "--gen_doc", action='store_true',
        help="Generate documentation on contrib ops")

    # CUDA related
    parser.add_argument("--use_cuda", action='store_true', help="Enable CUDA.")
    parser.add_argument(
        "--cuda_version", help="The version of CUDA toolkit to use. "
        "Auto-detect if not specified. e.g. 9.0")
    parser.add_argument(
        "--cuda_home", help="Path to CUDA home."
        "Read from CUDA_HOME environment variable if --use_cuda is true and "
        "--cuda_home is not specified.")
    parser.add_argument(
        "--cudnn_home", help="Path to CUDNN home. "
        "Read from CUDNN_HOME environment variable if --use_cuda is true and "
        "--cudnn_home is not specified.")

    # Python bindings
    parser.add_argument(
        "--enable_pybind", action='store_true', help="Enable Python Bindings.")
    parser.add_argument(
        "--build_wheel", action='store_true', help="Build Python Wheel.")
    parser.add_argument(
        "--wheel_name_suffix", help="Suffix to append to created wheel names. "
        "This value is currently only used for nightly builds.")
    parser.add_argument(
        "--numpy_version", help="Installs a specific version of numpy "
        "before building the python binding.")
    parser.add_argument(
        "--skip-keras-test", action='store_true',
        help="Skip tests with Keras if keras is installed")

    # C-Sharp bindings
    parser.add_argument(
        "--build_csharp", action='store_true',
        help="Build C#.Net DLL and NuGet package. This should be only used in CI pipelines. "
        "For building C# bindings and packaging them into nuget package use --build_nuget arg.")

    parser.add_argument(
        "--build_nuget", action='store_true',
        help="Build C#.Net DLL and NuGet package on the local machine. "
        "Currently only Windows and Linux platforms are supported.")

    # Java bindings
    parser.add_argument(
        "--build_java", action='store_true', help="Build Java bindings.")

    # Node.js binding
    parser.add_argument(
        "--build_nodejs", action='store_true',
        help="Build Node.js binding and NPM package.")

    # Build a shared lib
    parser.add_argument(
        "--build_shared_lib", action='store_true',
        help="Build a shared library for the ONNXRuntime.")

    # Build options
    parser.add_argument(
        "--cmake_extra_defines", nargs="+",
        help="Extra definitions to pass to CMake during build system "
        "generation. These are just CMake -D options without the leading -D.")
    parser.add_argument(
        "--target",
        help="Build a specific target, e.g. winml_dll")
    parser.add_argument(
        "--x86", action='store_true',
        help="Create x86 makefiles. Requires --update and no existing cache "
        "CMake setup. Delete CMakeCache.txt if needed")
    parser.add_argument(
        "--arm", action='store_true',
        help="Create ARM makefiles. Requires --update and no existing cache "
        "CMake setup. Delete CMakeCache.txt if needed")
    parser.add_argument(
        "--arm64", action='store_true',
        help="Create ARM64 makefiles. Requires --update and no existing cache "
        "CMake setup. Delete CMakeCache.txt if needed")
    parser.add_argument(
        "--msvc_toolset", help="MSVC toolset to use. e.g. 14.11")
    parser.add_argument("--android", action='store_true', help='Build for Android')
    parser.add_argument(
        "--android_abi", default="arm64-v8a",
        choices=["armeabi-v7a", "arm64-v8a", "x86", "x86_64"],
        help="Specify the target Android Application Binary Interface (ABI)")
    parser.add_argument("--android_api", type=int, default=27, help='Android API Level, e.g. 21')
    parser.add_argument("--android_sdk_path", type=str, help='Path to the Android SDK')
    parser.add_argument("--android_ndk_path", default="", help="Path to the Android NDK")
    parser.add_argument("--android_cpp_shared", action="store_true",
                        help="Build with shared libc++ instead of the default static libc++.")
    parser.add_argument("--test_binary_size", action="store_true",
                        help="If enabled, build will fail when the built binary size is larger than the threshold. "
                        "This only applies to Android Minimal build for now.")

    parser.add_argument("--ios", action='store_true', help="build for ios")
    parser.add_argument(
        "--ios_sysroot", default="",
        help="Specify the location name of the macOS platform SDK to be used")
    parser.add_argument(
        "--ios_toolchain_dir", default="",
        help="Path to ios toolchain binaries")
    parser.add_argument(
        "--ios_toolchain_file", default="",
        help="Path to ios toolchain file, "
        "or cmake/onnxruntime_ios.toolchain.cmake will be used")
    parser.add_argument(
        "--xcode_code_signing_team_id", default="",
        help="The development team ID used for code signing in Xcode")
    parser.add_argument(
        "--use_xcode", action='store_true',
        help="Use Xcode as cmake generator, this is only supported on MacOS.")
    parser.add_argument(
        "--osx_arch", default="arm64", choices=["arm64", "x86_64"],
        help="Specify the Target specific architectures for macOS and iOS, This is only supported on MacOS")
    parser.add_argument(
        "--apple_deploy_target", type=str,
        help="Specify the minimum version of the target platform "
        "(e.g. macOS or iOS)"
        "This is only supported on MacOS")

    # Arguments needed by CI
    parser.add_argument(
        "--cmake_path", default="cmake", help="Path to the CMake program.")
    parser.add_argument(
        "--ctest_path", default="ctest", help="Path to the CTest program.")
    parser.add_argument(
        "--skip_submodule_sync", action='store_true', help="Don't do a "
        "'git submodule update'. Makes the Update phase faster.")
    parser.add_argument(
        "--use_vstest", action='store_true',
        help="Use use_vstest for running unitests.")
    parser.add_argument(
        "--use_jemalloc", action='store_true', help="Use jemalloc.")
    parser.add_argument(
        "--use_mimalloc", default=['none'],
        choices=['none', 'stl', 'arena', 'all'], help="Use mimalloc.")
    parser.add_argument(
        "--use_openblas", action='store_true', help="Build with OpenBLAS.")
    parser.add_argument(
        "--use_dnnl", action='store_true', help="Build with DNNL.")
    parser.add_argument(
        "--dnnl_gpu_runtime", action='store', default='', type=str.lower,
        help="e.g. --dnnl_gpu_runtime ocl")
    parser.add_argument(
        "--dnnl_opencl_root", action='store', default='',
        help="Path to OpenCL SDK. "
        "e.g. --dnnl_opencl_root \"C:/Program Files (x86)/IntelSWTools/sw_dev_tools/OpenCL/sdk\"")
    parser.add_argument(
        "--use_mklml", action='store_true', help="Build with MKLML.")
    parser.add_argument(
        "--use_featurizers", action='store_true',
        help="Build with ML Featurizer support.")
    parser.add_argument(
        "--use_ngraph", action='store_true', help="Build with nGraph.")
    parser.add_argument(
        "--use_openvino", nargs="?", const="CPU_FP32",
        type=_openvino_verify_device_type,
        help="Build with OpenVINO for specific hardware.")
    parser.add_argument(
        "--use_nnapi", action='store_true', help="Build with NNAPI support.")
    parser.add_argument(
        "--nnapi_min_api", type=int,
        help="Minimum Android API level to enable NNAPI, should be no less than 27")
    parser.add_argument(
        "--use_rknpu", action='store_true', help="Build with RKNPU.")
    parser.add_argument(
        "--use_preinstalled_eigen", action='store_true',
        help="Use pre-installed Eigen.")
    parser.add_argument("--eigen_path", help="Path to pre-installed Eigen.")
    parser.add_argument(
        "--use_openmp", action='store_true', help="Build with OpenMP")
    parser.add_argument(
        "--enable_msinternal", action="store_true",
        help="Enable for Microsoft internal builds only.")
    parser.add_argument("--llvm_path", help="Path to llvm dir")
    parser.add_argument(
        "--use_vitisai", action='store_true', help="Build with Vitis-AI")
    parser.add_argument(
        "--use_nuphar", action='store_true', help="Build with nuphar")
    parser.add_argument(
        "--use_tensorrt", action='store_true', help="Build with TensorRT")
    parser.add_argument(
        "--tensorrt_home", help="Path to TensorRT installation dir")
    parser.add_argument(
        "--use_migraphx", action='store_true', help="Build with MIGraphX")
    parser.add_argument(
        "--migraphx_home", help="Path to MIGraphX installation dir")
    parser.add_argument(
        "--use_full_protobuf", action='store_true',
        help="Use the full protobuf library")

    parser.add_argument(
        "--skip_onnx_tests", action='store_true', help="Explicitly disable "
        "all onnx related tests. Note: Use --skip_tests to skip all tests.")
    parser.add_argument(
        "--skip_winml_tests", action='store_true',
        help="Explicitly disable all WinML related tests")
    parser.add_argument(
        "--skip_nodejs_tests", action='store_true',
        help="Explicitly disable all Node.js binding tests")
    parser.add_argument(
        "--enable_msvc_static_runtime", action='store_true',
        help="Enable static linking of MSVC runtimes.")
    parser.add_argument(
        "--enable_language_interop_ops", action='store_true',
        help="Enable operator implemented in language other than cpp")
    parser.add_argument(
        "--cmake_generator",
        choices=['Visual Studio 15 2017', 'Visual Studio 16 2019', 'Ninja'],
        default='Visual Studio 15 2017' if is_windows() else None,
        help="Specify the generator that CMake invokes. "
        "This is only supported on Windows")
    parser.add_argument(
        "--enable_multi_device_test", action='store_true',
        help="Test with multi-device. Mostly used for multi-device GPU")
    parser.add_argument(
        "--use_dml", action='store_true', help="Build with DirectML.")
    parser.add_argument(
        "--use_winml", action='store_true', help="Build with WinML.")
    parser.add_argument(
        "--winml_root_namespace_override", type=str,
        help="Specify the namespace that WinML builds into.")
    parser.add_argument(
        "--use_telemetry", action='store_true',
        help="Only official builds can set this flag to enable telemetry.")
    parser.add_argument(
        "--enable_wcos", action='store_true',
        help="Build for Windows Core OS.")
    parser.add_argument(
        "--enable_windows_store", action='store_true',
        help="Build for Windows Store")
    parser.add_argument(
        "--enable_lto", action='store_true',
        help="Enable Link Time Optimization")
    parser.add_argument(
        "--use_acl", nargs="?", const="ACL_1905",
        choices=["ACL_1902", "ACL_1905", "ACL_1908", "ACL_2002"],
        help="Build with ACL for ARM architectures.")
    parser.add_argument(
        "--acl_home", help="Path to ACL home dir")
    parser.add_argument(
        "--acl_libs", help="Path to ACL libraries")
    parser.add_argument(
        "--use_armnn", action='store_true',
        help="Enable ArmNN Execution Provider.")
    parser.add_argument(
        "--armnn_relu", action='store_true',
        help="Use the Relu operator implementation from the ArmNN EP.")
    parser.add_argument(
        "--armnn_bn", action='store_true',
        help="Use the Batch Normalization operator implementation from the ArmNN EP.")
    parser.add_argument(
        "--armnn_home", help="Path to ArmNN home dir")
    parser.add_argument(
        "--armnn_libs", help="Path to ArmNN libraries")
    parser.add_argument(
        "--build_micro_benchmarks", action='store_true',
        help="Build ONNXRuntime micro-benchmarks.")

    # options to reduce binary size
    parser.add_argument("--minimal_build", action='store',
                        const='on', default='off', nargs='?', type=str.lower,
                        help="Create a build that only supports ORT format models. "
                        "See /docs/ONNX_Runtime_Format_Model_Usage.md for more information. "
                        "RTTI is automatically disabled in a minimal build. "
                        "To enable execution providers that compile kernels at runtime (e.g. NNAPI) pass 'extended' "
                        "as a parameter. e.g. '--minimal_build extended'.")
    parser.add_argument("--include_ops_by_model", type=str, help="include ops from model(s) under designated path.")
    parser.add_argument("--include_ops_by_config", type=str,
                        help="include ops from config file. "
                        "See /docs/Reduced_Operator_Kernel_build.md for more information.")

    parser.add_argument("--disable_contrib_ops", action='store_true',
                        help="Disable contrib ops (reduces binary size)")
    parser.add_argument("--disable_ml_ops", action='store_true',
                        help="Disable traditional ML ops (reduces binary size)")
    parser.add_argument("--disable_rtti", action='store_true', help="Disable RTTI (reduces binary size)")
    parser.add_argument("--disable_exceptions", action='store_true',
                        help="Disable exceptions to reduce binary size. Requires --minimal_build.")
    parser.add_argument("--disable_ort_format_load", action='store_true',
                        help='Disable support for loading ORT format models in a non-minimal build.')

    parser.add_argument("--use_rocm", action='store_true', help="Build with ROCm")
    parser.add_argument("--rocm_home", help="Path to ROCm installation dir")
    return parser.parse_args()


def resolve_executable_path(command_or_path):
    """Returns the absolute path of an executable."""
    executable_path = shutil.which(command_or_path)
    if executable_path is None:
        raise BuildError("Failed to resolve executable path for "
                         "'{}'.".format(command_or_path))
    return os.path.realpath(executable_path)


def is_windows():
    return sys.platform.startswith("win")


def is_macOS():
    return sys.platform.startswith("darwin")


def is_linux():
    return sys.platform.startswith("linux")


def get_linux_distro():
    try:
        with open('/etc/os-release', 'r') as f:
            dist_info = dict(
                line.strip().split('=', 1) for line in f.readlines())
        return dist_info.get('NAME', '').strip('"'), dist_info.get(
            'VERSION', '').strip('"')
    except (IOError, ValueError):
        return '', ''


def is_ubuntu_1604():
    dist, ver = get_linux_distro()
    return dist == 'Ubuntu' and ver.startswith('16.04')


def get_config_build_dir(build_dir, config):
    # build directory per configuration
    return os.path.join(build_dir, config)


def run_subprocess(args, cwd=None, capture=False, dll_path=None,
                   shell=False, env={}):
    if isinstance(args, str):
        raise ValueError("args should be a sequence of strings, not a string")

    my_env = os.environ.copy()
    if dll_path:
        if is_windows():
            my_env["PATH"] = dll_path + os.pathsep + my_env["PATH"]
        else:
            if "LD_LIBRARY_PATH" in my_env:
                my_env["LD_LIBRARY_PATH"] += os.pathsep + dll_path
            else:
                my_env["LD_LIBRARY_PATH"] = dll_path

    my_env.update(env)

    return run(*args, cwd=cwd, capture=capture, shell=shell, env=my_env)


def update_submodules(source_dir):
    run_subprocess(["git", "submodule", "sync", "--recursive"], cwd=source_dir)
    run_subprocess(["git", "submodule", "update", "--init", "--recursive"],
                   cwd=source_dir)


def is_docker():
    path = '/proc/self/cgroup'
    return (
        os.path.exists('/.dockerenv') or
        os.path.isfile(path) and any('docker' in line for line in open(path))
    )


def is_sudo():
    return 'SUDO_UID' in os.environ.keys()


def install_apt_package(package):
    have = package in str(run_subprocess(
        ["apt", "list", "--installed", package], capture=True).stdout)
    if not have:
        if is_sudo():
            run_subprocess(['apt-get', 'install', '-y', package])
        else:
            raise BuildError(package + " APT package missing. Please re-run "
                             "this script using sudo to install.")


def install_ubuntu_deps(args):
    """Check if the necessary Ubuntu dependencies are installed.
    Not required on docker. Provide help output if missing."""

    # check we need the packages first
    if not (args.enable_pybind or args.use_openblas):
        return

    # not needed on docker as packages are pre-installed
    if not is_docker():
        try:
            if args.enable_pybind:
                install_apt_package("python3")

            if args.use_openblas:
                install_apt_package("libopenblas-dev")

        except Exception as e:
            raise BuildError("Error setting up required APT packages. "
                             "{}".format(str(e)))


def install_python_deps(numpy_version=""):
    dep_packages = ['setuptools', 'wheel', 'pytest']
    dep_packages.append('numpy=={}'.format(numpy_version) if numpy_version
                        else 'numpy>=1.16.6')
    dep_packages.append('sympy>=1.1')
    dep_packages.append('packaging')
    dep_packages.append('cerberus')
    run_subprocess([sys.executable, '-m', 'pip', 'install', '--trusted-host',
                    'files.pythonhosted.org'] + dep_packages)


# We need to install Torch to test certain functionalities of the ORT Python package
def install_torch():
    # Command works for both Windows
    run_subprocess([sys.executable, '-m', 'pip', 'install', '--trusted-host',
                    'files.pythonhosted.org', 'torch===1.5.1+cu101', 'torchvision===0.6.1+cu101',
                    '-f', 'https://download.pytorch.org/whl/torch_stable.html'])


def check_md5(filename, expected_md5):
    if not os.path.exists(filename):
        return False
    hash_md5 = hashlib.md5()
    BLOCKSIZE = 1024*64
    with open(filename, "rb") as f:
        buf = f.read(BLOCKSIZE)
        while len(buf) > 0:
            hash_md5.update(buf)
            buf = f.read(BLOCKSIZE)
    hex = hash_md5.hexdigest()
    if hex != expected_md5:
        log.info('md5 mismatch, expect %s, got %s' % (expected_md5, hex))
        os.remove(filename)
        return False
    return True


def setup_test_data(build_dir, configs):
    # create a shortcut for test models if there is a 'models'
    # folder in build_dir
    if is_windows():
        src_model_dir = os.path.join(build_dir, 'models')
        if os.path.exists('C:\\local\\models') and not os.path.exists(
                src_model_dir):
            log.debug("creating shortcut %s -> %s" % (
                'C:\\local\\models', src_model_dir))
            run_subprocess(['mklink', '/D', '/J', src_model_dir,
                            'C:\\local\\models'], shell=True)
        for config in configs:
            config_build_dir = get_config_build_dir(build_dir, config)
            os.makedirs(config_build_dir, exist_ok=True)
            dest_model_dir = os.path.join(config_build_dir, 'models')
            if os.path.exists('C:\\local\\models') and not os.path.exists(
                    dest_model_dir):
                log.debug("creating shortcut %s -> %s" % (
                    'C:\\local\\models', dest_model_dir))
                run_subprocess(['mklink', '/D', '/J', dest_model_dir,
                                'C:\\local\\models'], shell=True)
            elif os.path.exists(src_model_dir) and not os.path.exists(
                    dest_model_dir):
                log.debug("creating shortcut %s -> %s" % (
                    src_model_dir, dest_model_dir))
                run_subprocess(['mklink', '/D', '/J', dest_model_dir,
                                src_model_dir], shell=True)


def use_dev_mode(args):
    if args.use_acl:
        return 'OFF'
    if args.use_armnn:
        return 'OFF'
    if args.ios and is_macOS():
        return 'OFF'
    return 'ON'


def generate_build_tree(cmake_path, source_dir, build_dir, cuda_home, cudnn_home, rocm_home,
                        mpi_home, nccl_home, tensorrt_home, migraphx_home, acl_home, acl_libs, armnn_home, armnn_libs,
                        path_to_protoc_exe, configs, cmake_extra_defines, args, cmake_extra_args):
    log.info("Generating CMake build tree")
    cmake_dir = os.path.join(source_dir, "cmake")
    # TODO: fix jemalloc build so it does not conflict with onnxruntime
    # shared lib builds. (e.g. onnxuntime_pybind)
    # for now, disable jemalloc if pybind is also enabled.
    cmake_args = [
        cmake_path, cmake_dir,
        "-Donnxruntime_RUN_ONNX_TESTS=" + (
            "ON" if args.enable_onnx_tests else "OFF"),
        "-Donnxruntime_BUILD_WINML_TESTS=" + (
            "OFF" if args.skip_winml_tests else "ON"),
        "-Donnxruntime_GENERATE_TEST_REPORTS=ON",
        "-Donnxruntime_DEV_MODE=" + use_dev_mode(args),
        "-DPYTHON_EXECUTABLE=" + sys.executable,
        "-Donnxruntime_USE_CUDA=" + ("ON" if args.use_cuda else "OFF"),
        "-Donnxruntime_CUDNN_HOME=" + (cudnn_home if args.use_cuda else ""),
        "-Donnxruntime_USE_FEATURIZERS=" + (
            "ON" if args.use_featurizers else "OFF"),
        "-Donnxruntime_CUDA_HOME=" + (cuda_home if args.use_cuda else ""),
        "-Donnxruntime_USE_JEMALLOC=" + ("ON" if args.use_jemalloc else "OFF"),
        "-Donnxruntime_USE_MIMALLOC_STL_ALLOCATOR=" + (
            "ON" if args.use_mimalloc == "stl" or
            args.use_mimalloc == "all" else "OFF"),
        "-Donnxruntime_USE_MIMALLOC_ARENA_ALLOCATOR=" + (
            "ON" if args.use_mimalloc == "arena" or
            args.use_mimalloc == "all" else "OFF"),
        "-Donnxruntime_ENABLE_PYTHON=" + (
            "ON" if args.enable_pybind else "OFF"),
        "-Donnxruntime_BUILD_CSHARP=" + ("ON" if args.build_csharp else "OFF"),
        "-Donnxruntime_BUILD_JAVA=" + ("ON" if args.build_java else "OFF"),
        "-Donnxruntime_BUILD_NODEJS=" + ("ON" if args.build_nodejs else "OFF"),
        "-Donnxruntime_BUILD_SHARED_LIB=" + (
            "ON" if args.build_shared_lib else "OFF"),
        "-Donnxruntime_USE_EIGEN_FOR_BLAS=" + (
            "OFF" if args.use_openblas else "ON"),
        "-Donnxruntime_USE_OPENBLAS=" + ("ON" if args.use_openblas else "OFF"),
        "-Donnxruntime_USE_DNNL=" + ("ON" if args.use_dnnl else "OFF"),
        "-Donnxruntime_DNNL_GPU_RUNTIME=" + (args.dnnl_gpu_runtime if args.use_dnnl else ""),
        "-Donnxruntime_DNNL_OPENCL_ROOT=" + (args.dnnl_opencl_root if args.use_dnnl else ""),
        "-Donnxruntime_USE_MKLML=" + ("ON" if args.use_mklml else "OFF"),
        "-Donnxruntime_USE_NGRAPH=" + ("ON" if args.use_ngraph else "OFF"),
        "-Donnxruntime_USE_NNAPI_BUILTIN=" + ("ON" if args.use_nnapi else "OFF"),
        "-Donnxruntime_USE_RKNPU=" + ("ON" if args.use_rknpu else "OFF"),
        "-Donnxruntime_USE_OPENMP=" + (
            "ON" if args.use_openmp and not (
                args.use_nnapi or (args.use_mklml and (is_macOS() or is_windows())) or args.use_ngraph or
                args.android or (args.ios and is_macOS())
                or args.use_rknpu)
            else "OFF"),
        "-Donnxruntime_USE_TVM=" + ("ON" if args.use_nuphar else "OFF"),
        "-Donnxruntime_USE_LLVM=" + ("ON" if args.use_nuphar else "OFF"),
        "-Donnxruntime_ENABLE_MICROSOFT_INTERNAL=" + (
            "ON" if args.enable_msinternal else "OFF"),
        "-Donnxruntime_USE_VITISAI=" + ("ON" if args.use_vitisai else "OFF"),
        "-Donnxruntime_USE_NUPHAR=" + ("ON" if args.use_nuphar else "OFF"),
        "-Donnxruntime_USE_TENSORRT=" + ("ON" if args.use_tensorrt else "OFF"),
        "-Donnxruntime_TENSORRT_HOME=" + (
            tensorrt_home if args.use_tensorrt else ""),
        # set vars for migraphx
        "-Donnxruntime_USE_MIGRAPHX=" + ("ON" if args.use_migraphx else "OFF"),
        "-Donnxruntime_MIGRAPHX_HOME=" + (migraphx_home if args.use_migraphx else ""),
        # By default - we currently support only cross compiling for
        # ARM/ARM64 (no native compilation supported through this
        # script).
        "-Donnxruntime_CROSS_COMPILING=" + (
            "ON" if args.arm64 or args.arm else "OFF"),
        "-Donnxruntime_DISABLE_CONTRIB_OPS=" + ("ON" if args.disable_contrib_ops else "OFF"),
        "-Donnxruntime_DISABLE_ML_OPS=" + ("ON" if args.disable_ml_ops else "OFF"),
        "-Donnxruntime_DISABLE_RTTI=" + ("ON" if args.disable_rtti else "OFF"),
        "-Donnxruntime_DISABLE_EXCEPTIONS=" + ("ON" if args.disable_exceptions else "OFF"),
        "-Donnxruntime_DISABLE_ORT_FORMAT_LOAD=" + ("ON" if args.disable_ort_format_load else "OFF"),
        "-Donnxruntime_MINIMAL_BUILD=" + ("ON" if args.minimal_build != 'off' else "OFF"),
        "-Donnxruntime_EXTENDED_MINIMAL_BUILD=" + ("ON" if args.minimal_build == 'extended' else "OFF"),
        "-Donnxruntime_REDUCED_OPS_BUILD=" + (
            "ON" if args.include_ops_by_config or args.include_ops_by_model else "OFF"),
        "-Donnxruntime_MSVC_STATIC_RUNTIME=" + (
            "ON" if args.enable_msvc_static_runtime else "OFF"),
        # enable pyop if it is nightly build
        "-Donnxruntime_ENABLE_LANGUAGE_INTEROP_OPS=" + (
            "ON" if args.enable_language_interop_ops else "OFF"),
        "-Donnxruntime_USE_DML=" + ("ON" if args.use_dml else "OFF"),
        "-Donnxruntime_USE_WINML=" + ("ON" if args.use_winml else "OFF"),
        "-Donnxruntime_USE_TELEMETRY=" + (
            "ON" if args.use_telemetry else "OFF"),
        "-Donnxruntime_ENABLE_LTO=" + ("ON" if args.enable_lto else "OFF"),
        "-Donnxruntime_USE_ACL=" + ("ON" if args.use_acl else "OFF"),
        "-Donnxruntime_USE_ACL_1902=" + (
            "ON" if args.use_acl == "ACL_1902" else "OFF"),
        "-Donnxruntime_USE_ACL_1905=" + (
            "ON" if args.use_acl == "ACL_1905" else "OFF"),
        "-Donnxruntime_USE_ACL_1908=" + (
            "ON" if args.use_acl == "ACL_1908" else "OFF"),
        "-Donnxruntime_USE_ACL_2002=" + (
            "ON" if args.use_acl == "ACL_2002" else "OFF"),
        "-Donnxruntime_USE_ARMNN=" + (
            "ON" if args.use_armnn else "OFF"),
        "-Donnxruntime_ARMNN_RELU_USE_CPU=" + (
            "OFF" if args.armnn_relu else "ON"),
        "-Donnxruntime_ARMNN_BN_USE_CPU=" + (
            "OFF" if args.armnn_bn else "ON"),
        # Training related flags
        "-Donnxruntime_ENABLE_NVTX_PROFILE=" + (
            "ON" if args.enable_nvtx_profile else "OFF"),
        "-Donnxruntime_ENABLE_TRAINING=" + (
            "ON" if args.enable_training else "OFF"),
        "-Donnxruntime_USE_HOROVOD=" + (
            "ON" if args.use_horovod else "OFF"),
        "-Donnxruntime_USE_NCCL=" + (
            "OFF" if args.disable_nccl else "ON"),
        "-Donnxruntime_BUILD_BENCHMARKS=" + (
            "ON" if args.build_micro_benchmarks else "OFF"),
        "-Donnxruntime_USE_ROCM=" + ("ON" if args.use_rocm else "OFF"),
        "-Donnxruntime_ROCM_HOME=" + (rocm_home if args.use_rocm else ""),
    ]

    if acl_home and os.path.exists(acl_home):
        cmake_args += ["-Donnxruntime_ACL_HOME=" + acl_home]

    if acl_libs and os.path.exists(acl_libs):
        cmake_args += ["-Donnxruntime_ACL_LIBS=" + acl_libs]

    if armnn_home and os.path.exists(armnn_home):
        cmake_args += ["-Donnxruntime_ARMNN_HOME=" + armnn_home]

    if armnn_libs and os.path.exists(armnn_libs):
        cmake_args += ["-Donnxruntime_ARMNN_LIBS=" + armnn_libs]

    if mpi_home and os.path.exists(mpi_home):
        cmake_args += ["-Donnxruntime_MPI_HOME=" + mpi_home]

    if nccl_home and os.path.exists(nccl_home):
        cmake_args += ["-Donnxruntime_NCCL_HOME=" + nccl_home]

    if args.winml_root_namespace_override:
        cmake_args += ["-Donnxruntime_WINML_NAMESPACE_OVERRIDE=" +
                       args.winml_root_namespace_override]
    if args.use_openvino:
        cmake_args += ["-Donnxruntime_USE_OPENVINO=ON",
                       "-Donnxruntime_USE_OPENVINO_MYRIAD=" + (
                           "ON" if args.use_openvino == "MYRIAD_FP16" else "OFF"),
                       "-Donnxruntime_USE_OPENVINO_GPU_FP32=" + (
                           "ON" if args.use_openvino == "GPU_FP32" else "OFF"),
                       "-Donnxruntime_USE_OPENVINO_GPU_FP16=" + (
                           "ON" if args.use_openvino == "GPU_FP16" else "OFF"),
                       "-Donnxruntime_USE_OPENVINO_CPU_FP32=" + (
                           "ON" if args.use_openvino == "CPU_FP32" else "OFF"),
                       "-Donnxruntime_USE_OPENVINO_VAD_M=" + (
                           "ON" if args.use_openvino == "VAD-M_FP16" else "OFF"),
                       "-Donnxruntime_USE_OPENVINO_VAD_F=" + (
                           "ON" if args.use_openvino == "VAD-F_FP32" else "OFF"),
                       "-Donnxruntime_USE_OPENVINO_HETERO=" + (
                           "ON" if args.use_openvino.startswith("HETERO") else "OFF"),
                       "-Donnxruntime_USE_OPENVINO_DEVICE=" + (args.use_openvino),
                       "-Donnxruntime_USE_OPENVINO_MULTI=" + (
                           "ON" if args.use_openvino.startswith("MULTI") else "OFF"),
                       "-Donnxruntime_USE_OPENVINO_BINARY=" + (
                           "ON" if args.use_openvino else "OFF")]
    # temp turn on only for linux gpu build
    if not is_windows():
        if args.use_cuda:
            cmake_args += [
                "-Donnxruntime_USE_FULL_PROTOBUF=ON"]

    # nGraph, TensorRT and OpenVINO providers currently only supports
    # full_protobuf option.
    if (args.use_full_protobuf or args.use_ngraph or args.use_tensorrt or
            args.use_openvino or args.use_vitisai or args.gen_doc):
        cmake_args += [
            "-Donnxruntime_USE_FULL_PROTOBUF=ON",
            "-DProtobuf_USE_STATIC_LIBS=ON"
        ]

    if args.use_nuphar and args.llvm_path is not None:
        cmake_args += ["-DLLVM_DIR=%s" % args.llvm_path]

    if args.use_cuda and not is_windows():
        nvml_stub_path = cuda_home + "/lib64/stubs"
        cmake_args += ["-DCUDA_CUDA_LIBRARY=" + nvml_stub_path]

    if args.use_preinstalled_eigen:
        cmake_args += ["-Donnxruntime_USE_PREINSTALLED_EIGEN=ON",
                       "-Deigen_SOURCE_PATH=" + args.eigen_path]

    if args.nnapi_min_api:
        cmake_args += ["-Donnxruntime_NNAPI_MIN_API=" + str(args.nnapi_min_api)]

    if args.android:
        cmake_args += [
            "-DCMAKE_TOOLCHAIN_FILE=" + args.android_ndk_path + "/build/cmake/android.toolchain.cmake",
            "-DANDROID_PLATFORM=android-" + str(args.android_api),
            "-DANDROID_ABI=" + str(args.android_abi)
        ]

        if args.android_cpp_shared:
            cmake_args += ["-DANDROID_STL=c++_shared"]

    if args.ios:
        if is_macOS():
            needed_args = [
                args.use_xcode,
                args.ios_sysroot,
                args.apple_deploy_target,
            ]
            arg_names = [
                "--use_xcode            " +
                "<need use xcode to cross build iOS on MacOS>",
                "--ios_sysroot          " +
                "<the location or name of the macOS platform SDK>",
                "--apple_deploy_target  " +
                "<the minimum version of the target platform>",
            ]
            if not all(needed_args):
                raise BuildError(
                    "iOS build on MacOS canceled due to missing arguments: " +
                    ', '.join(
                        val for val, cond in zip(arg_names, needed_args)
                        if not cond))
            cmake_args += [
                "-DCMAKE_SYSTEM_NAME=iOS",
                "-Donnxruntime_BUILD_SHARED_LIB=ON",
                "-DCMAKE_OSX_SYSROOT=" + args.ios_sysroot,
                "-DCMAKE_OSX_ARCHITECTURES=" + args.osx_arch,
                "-DCMAKE_OSX_DEPLOYMENT_TARGET=" + args.apple_deploy_target,
                # we do not need protoc binary for ios cross build
                "-Dprotobuf_BUILD_PROTOC_BINARIES=OFF",
                "-DCMAKE_TOOLCHAIN_FILE=" + (
                    args.ios_toolchain_file if args.ios_toolchain_file
                    else "../cmake/onnxruntime_ios.toolchain.cmake")
            ]
            # Code sign the binaries, if the code signing development team id is provided
            if args.xcode_code_signing_team_id:
                cmake_args += ["-DCMAKE_XCODE_ATTRIBUTE_DEVELOPMENT_TEAM=" + args.xcode_code_signing_team_id]
        else:
            # TODO: the cross compiling on Linux is not officially supported by Apple
            #   and is already broken with the latest codebase, so it should be removed.
            # We are cross compiling on Linux
            needed_args = [
                args.ios_sysroot,
                args.arm64 or args.arm,
                args.ios_toolchain_dir
            ]
            arg_names = [
                "--ios_sysroot <path to sysroot>",
                "--arm or --arm64",
                "--ios_toolchain_dir <path to toolchain>"
            ]
            if not all(needed_args):
                raise BuildError(
                    "iOS build canceled due to missing arguments: " +
                    ', '.join(
                        val for val, cond in zip(arg_names, needed_args)
                        if not cond))
            compilers = sorted(
                glob.glob(args.ios_toolchain_dir + "/bin/*-clang*"))
            os.environ["PATH"] = os.path.join(
                args.ios_toolchain_dir, "bin") + os.pathsep + os.environ.get(
                    "PATH", "")
            os.environ["LD_LIBRARY_PATH"] = os.path.join(
                args.ios_toolchain_dir, "/lib") + os.pathsep + os.environ.get(
                    "LD_LIBRARY_PATH", "")
            if len(compilers) != 2:
                raise BuildError(
                    "error identifying compilers in ios_toolchain_dir")
            cmake_args += [
                "-DCMAKE_OSX_ARCHITECTURES=" +
                ("arm64" if args.arm64 else "arm"),
                "-DCMAKE_SYSTEM_NAME=iOSCross",
                "-Donnxruntime_BUILD_UNIT_TESTS=OFF",
                "-DCMAKE_OSX_SYSROOT=" + args.ios_sysroot,
                "-DCMAKE_C_COMPILER=" + compilers[0],
                "-DCMAKE_CXX_COMPILER=" + compilers[1]
            ]

    if path_to_protoc_exe:
        cmake_args += [
            "-DONNX_CUSTOM_PROTOC_EXECUTABLE=%s" % path_to_protoc_exe]

    if args.fuzz_testing:
        if not (args.build_shared_lib and
                is_windows() and
                args.cmake_generator == 'Visual Studio 16 2019' and
                args.use_full_protobuf):
            raise BuildError(
                "Fuzz test has only be tested with build shared libs option using MSVC on windows")
        cmake_args += [
            "-Donnxruntime_BUILD_UNIT_TESTS=ON",
            "-Donnxruntime_FUZZ_TEST=ON",
            "-Donnxruntime_USE_FULL_PROTOBUF=ON"]

    if args.gen_doc:
        cmake_args += ["-Donnxruntime_PYBIND_EXPORT_OPSCHEMA=ON"]
    else:
        cmake_args += ["-Donnxruntime_PYBIND_EXPORT_OPSCHEMA=OFF"]

    cmake_args += ["-D{}".format(define) for define in cmake_extra_defines]

    cmake_args += cmake_extra_args

    # ADO pipelines will store the pipeline build number
    # (e.g. 191101-2300.1.master) and source version in environment
    # variables. If present, use these values to define the
    # WinML/ORT DLL versions.
    build_number = os.getenv('Build_BuildNumber')
    source_version = os.getenv('Build_SourceVersion')
    if build_number and source_version:
        build_matches = re.fullmatch(
            r"(\d\d)(\d\d)(\d\d)(\d\d)\.(\d+)", build_number)
        if build_matches:
            YY = build_matches.group(2)
            MM = build_matches.group(3)
            DD = build_matches.group(4)

            # Get ORT major and minor number
            with open(os.path.join(source_dir, 'VERSION_NUMBER')) as f:
                first_line = f.readline()
                ort_version_matches = re.match(r"(\d+).(\d+)", first_line)
                if not ort_version_matches:
                    raise BuildError("Couldn't read version from VERSION_FILE")
                ort_major = ort_version_matches.group(1)
                ort_minor = ort_version_matches.group(2)
                # Example (BuildNumber: 191101-2300.1.master,
                # SourceVersion: 0bce7ae6755c792eda558e5d27ded701707dc404)
                # MajorPart = 1
                # MinorPart = 0
                # BuildPart = 1911
                # PrivatePart = 123
                # String = 191101-2300.1.master.0bce7ae
                cmake_args += [
                    "-DVERSION_MAJOR_PART={}".format(ort_major),
                    "-DVERSION_MINOR_PART={}".format(ort_minor),
                    "-DVERSION_BUILD_PART={}".format(YY),
                    "-DVERSION_PRIVATE_PART={}{}".format(MM, DD),
                    "-DVERSION_STRING={}.{}.{}.{}".format(
                        ort_major, ort_minor, build_number,
                        source_version[0:7])
                ]

    for config in configs:
        config_build_dir = get_config_build_dir(build_dir, config)
        os.makedirs(config_build_dir, exist_ok=True)
        if args.use_nuphar:
            os.environ["PATH"] = os.path.join(
                config_build_dir, "external", "tvm",
                config) + os.pathsep + os.path.dirname(sys.executable) + os.pathsep + os.environ["PATH"]

        run_subprocess(
            cmake_args + [
                "-Donnxruntime_ENABLE_MEMLEAK_CHECKER=" +
                ("ON" if config.lower() == 'debug' and not args.use_nuphar and not
                 args.use_ngraph and not args.use_openvino and not
                 args.enable_msvc_static_runtime
                 else "OFF"), "-DCMAKE_BUILD_TYPE={}".format(config)],
            cwd=config_build_dir)


def clean_targets(cmake_path, build_dir, configs):
    for config in configs:
        log.info("Cleaning targets for %s configuration", config)
        build_dir2 = get_config_build_dir(build_dir, config)
        cmd_args = [cmake_path,
                    "--build", build_dir2,
                    "--config", config,
                    "--target", "clean"]

        run_subprocess(cmd_args)


def build_targets(args, cmake_path, build_dir, configs, num_parallel_jobs, target=None):
    for config in configs:
        log.info("Building targets for %s configuration", config)
        build_dir2 = get_config_build_dir(build_dir, config)
        cmd_args = [cmake_path,
                    "--build", build_dir2,
                    "--config", config]
        if target:
            cmd_args.extend(['--target', target])

        build_tool_args = []
        if num_parallel_jobs != 1:
            if is_windows() and args.cmake_generator != 'Ninja':
                build_tool_args += [
                    "/maxcpucount:{}".format(num_parallel_jobs),
                    # if nodeReuse is true, msbuild processes will stay around for a bit after the build completes
                    "/nodeReuse:False",
                ]
            elif (is_macOS() and args.use_xcode):
                # CMake will generate correct build tool args for Xcode
                cmd_args += ["--parallel", str(num_parallel_jobs)]
            else:
                build_tool_args += ["-j{}".format(num_parallel_jobs)]

        if build_tool_args:
            cmd_args += ["--"]
            cmd_args += build_tool_args

        env = {}
        if args.android:
            env['ANDROID_SDK_ROOT'] = args.android_sdk_path

        run_subprocess(cmd_args, env=env)


def add_dir_if_exists(directory, dir_list):
    if os.path.isdir(directory):
        dir_list.append(directory)


def setup_cuda_vars(args):
    cuda_home = ""
    cudnn_home = ""

    if args.use_cuda:
        cuda_home = args.cuda_home if args.cuda_home else os.getenv(
            "CUDA_HOME")
        cudnn_home = args.cudnn_home if args.cudnn_home else os.getenv(
            "CUDNN_HOME")

        cuda_home_valid = (cuda_home is not None and os.path.exists(cuda_home))
        cudnn_home_valid = (cudnn_home is not None and os.path.exists(
            cudnn_home))

        if not cuda_home_valid or not cudnn_home_valid:
            raise BuildError(
                "cuda_home and cudnn_home paths must be specified and valid.",
                "cuda_home='{}' valid={}. cudnn_home='{}' valid={}"
                .format(
                    cuda_home, cuda_home_valid, cudnn_home, cudnn_home_valid))

    return cuda_home, cudnn_home


def setup_tensorrt_vars(args):
    tensorrt_home = ""
    if args.use_tensorrt:
        tensorrt_home = (args.tensorrt_home if args.tensorrt_home
                         else os.getenv("TENSORRT_HOME"))
        tensorrt_home_valid = (tensorrt_home is not None and
                               os.path.exists(tensorrt_home))
        if not tensorrt_home_valid:
            raise BuildError(
                "tensorrt_home paths must be specified and valid.",
                "tensorrt_home='{}' valid={}."
                .format(tensorrt_home, tensorrt_home_valid))

        # Set maximum workspace size in byte for
        # TensorRT (1GB = 1073741824 bytes).
        os.environ["ORT_TENSORRT_MAX_WORKSPACE_SIZE"] = "1073741824"

        # Set maximum number of iterations to detect unsupported nodes
        # and partition the models for TensorRT.
        os.environ["ORT_TENSORRT_MAX_PARTITION_ITERATIONS"] = "1000"

        # Set minimum subgraph node size in graph partitioning
        # for TensorRT.
        os.environ["ORT_TENSORRT_MIN_SUBGRAPH_SIZE"] = "1"

        # Set FP16 flag
        os.environ["ORT_TENSORRT_FP16_ENABLE"] = "0"

    return tensorrt_home


def setup_migraphx_vars(args):

    migraphx_home = None

    if (args.use_migraphx):
        print("migraphx_home = {}".format(args.migraphx_home))
        migraphx_home = args.migraphx_home or os.getenv("MIGRAPHX_HOME") or None

        migraphx_home_not_valid = (migraphx_home and not os.path.exists(migraphx_home))

        if (migraphx_home_not_valid):
            raise BuildError("migraphx_home paths must be specified and valid.",
                             "migraphx_home='{}' valid={}."
                             .format(migraphx_home, migraphx_home_not_valid))
    return migraphx_home or ''


def setup_dml_build(args, cmake_path, build_dir, configs):
    if args.use_dml:
        for config in configs:
            # Run the RESTORE_PACKAGES target to perform the initial
            # NuGet setup.
            cmd_args = [cmake_path,
                        "--build", get_config_build_dir(build_dir, config),
                        "--config", config,
                        "--target", "RESTORE_PACKAGES"]
            run_subprocess(cmd_args)


def setup_rocm_build(args, configs):

    rocm_home = None

    if (args.use_rocm):
        print("rocm_home = {}".format(args.rocm_home))
        rocm_home = args.rocm_home or None

        rocm_home_not_valid = (rocm_home and not os.path.exists(rocm_home))

        if (rocm_home_not_valid):
            raise BuildError("rocm_home paths must be specified and valid.",
                             "rocm_home='{}' valid={}."
                             .format(rocm_home, rocm_home_not_valid))

        for config in configs:
            amd_hipify(get_config_build_dir(args.build_dir, config))
    return rocm_home or ''


def adb_push(src, dest, **kwargs):
    return run_subprocess(['adb', 'push', src, dest], **kwargs)


def adb_shell(*args, **kwargs):
    return run_subprocess(['adb', 'shell', *args], **kwargs)


def run_android_tests(args, source_dir, config, cwd):
    if args.android_abi == 'x86_64':
        run_subprocess([os.path.join(
            source_dir, 'tools', 'ci_build', 'github', 'android',
            'start_android_emulator.sh')])
        adb_push('testdata', '/data/local/tmp/', cwd=cwd)
        adb_push(
            os.path.join(source_dir, 'cmake', 'external', 'onnx', 'onnx', 'backend', 'test'),
            '/data/local/tmp/', cwd=cwd)
        adb_push('onnxruntime_test_all', '/data/local/tmp/', cwd=cwd)
        adb_push('onnx_test_runner', '/data/local/tmp/', cwd=cwd)
        adb_shell('cd /data/local/tmp && /data/local/tmp/onnxruntime_test_all')
        if args.use_nnapi:
            adb_shell('cd /data/local/tmp && /data/local/tmp/onnx_test_runner -e nnapi /data/local/tmp/test')
        else:
            adb_shell('cd /data/local/tmp && /data/local/tmp/onnx_test_runner /data/local/tmp/test')
        # run shared_lib_test if necessary
        if args.build_shared_lib:
            adb_push('libonnxruntime.so', '/data/local/tmp/', cwd=cwd)
            adb_push('onnxruntime_shared_lib_test', '/data/local/tmp/', cwd=cwd)
            adb_shell(
                'cd /data/local/tmp && ' +
                'export LD_LIBRARY_PATH=$LD_LIBRARY_PATH:/data/local/tmp && ' +
                '/data/local/tmp/onnxruntime_shared_lib_test')
    elif args.android_abi == 'arm64-v8a':
        # For Android arm64 abi we are only verify the size of the binary generated by minimal build config
        # Will fail the build if the shared_lib size is larger than the threshold
        if args.minimal_build and config == 'MinSizeRel' and args.build_shared_lib and args.test_binary_size:
            # set current size limit to 1165KB which is 110K large than 1.5.2 release.
            bin_size_threshold = 1165000
            bin_actual_size = os.path.getsize(os.path.join(cwd, 'libonnxruntime.so'))
            log.info('Android arm64 minsizerel libonnxruntime.so size [' + str(bin_actual_size) + 'B]')
            # Write the binary size to a file for uploading later
            with open(os.path.join(cwd, 'binary_size_data.txt'), 'w') as file:
                file.writelines([
                    'os,arch,build_config,size\n',
                    'android,arm64-v8a,minimal-baseline,' + str(bin_actual_size) + '\n'
                ])
            if bin_actual_size > bin_size_threshold:
                raise BuildError('Android arm64 minsizerel libonnxruntime.so size [' + str(bin_actual_size) +
                                 'B] is bigger than threshold [' + str(bin_size_threshold) + 'B]')


def run_ios_tests(args, source_dir, config, cwd):
    cpr = run_subprocess(["xcodebuild", "test", "-project", "./onnxruntime.xcodeproj",
                          "-configuration", config,
                          "-scheme",  "onnxruntime_test_all_xc", "-destination",
                          "platform=iOS Simulator,OS=latest,name=iPhone SE (2nd generation)"], cwd=cwd)
    if cpr.returncode == 0:
        cpr = run_subprocess(["xcodebuild", "test", "-project", "./onnxruntime.xcodeproj",
                              "-configuration", config,
                              "-scheme",  "onnxruntime_shared_lib_test_xc", "-destination",
                              "platform=iOS Simulator,OS=latest,name=iPhone SE (2nd generation)"], cwd=cwd)
    cpr.check_returncode()


def run_orttraining_test_orttrainer_frontend_separately(cwd):
    class TestNameCollecterPlugin:
        def __init__(self):
            self.collected = set()

        def pytest_collection_modifyitems(self, items):
            for item in items:
                print('item.name: ', item.name)
                test_name = item.name
                start = test_name.find('[')
                if start > 0:
                    test_name = test_name[:start]
                self.collected.add(test_name)

    import pytest

    plugin = TestNameCollecterPlugin()
    test_script_filename = os.path.join(cwd, "orttraining_test_orttrainer_frontend.py")
    pytest.main(['--collect-only', test_script_filename], plugins=[plugin])

    for test_name in plugin.collected:
        run_subprocess([
            sys.executable, '-m', 'pytest',
            'orttraining_test_orttrainer_frontend.py', '-v', '-k', test_name], cwd=cwd)


def run_training_python_frontend_tests(cwd):
    run_subprocess([sys.executable, 'onnxruntime_test_ort_trainer.py'], cwd=cwd)
    run_subprocess([sys.executable, 'onnxruntime_test_training_unit_tests.py'], cwd=cwd)
    run_subprocess([
        sys.executable, 'orttraining_test_transformers.py',
        'BertModelTest.test_for_pretraining_full_precision_list_input'], cwd=cwd)
    run_subprocess([
        sys.executable, 'orttraining_test_transformers.py',
        'BertModelTest.test_for_pretraining_full_precision_dict_input'], cwd=cwd)
    run_subprocess([
        sys.executable, 'orttraining_test_transformers.py',
        'BertModelTest.test_for_pretraining_full_precision_list_and_dict_input'], cwd=cwd)

    # TODO: use run_orttraining_test_orttrainer_frontend_separately to work around a sporadic segfault.
    # shall revert to run_subprocess call once the segfault issue is resolved.
    run_orttraining_test_orttrainer_frontend_separately(cwd)
    # run_subprocess([sys.executable, '-m', 'pytest', '-sv', 'orttraining_test_orttrainer_frontend.py'], cwd=cwd)

    run_subprocess([sys.executable, '-m', 'pytest', '-sv', 'orttraining_test_orttrainer_bert_toy_onnx.py'], cwd=cwd)


def run_training_python_frontend_e2e_tests(cwd):
    # frontend tests are to be added here:
    log.info("Running python frontend e2e tests.")

    run_subprocess(
        [sys.executable, 'orttraining_run_frontend_batch_size_test.py', '-v'],
        cwd=cwd, env={'CUDA_VISIBLE_DEVICES': '0'})

    import torch
    ngpus = torch.cuda.device_count()
    if ngpus > 1:
        bert_pretrain_script = 'orttraining_run_bert_pretrain.py'
        # TODO: this test will be replaced with convergence test ported from backend
        log.debug('RUN: mpirun -n {} ''-x' 'NCCL_DEBUG=INFO'' {} {} {}'.format(
            ngpus, sys.executable, bert_pretrain_script, 'ORTBertPretrainTest.test_pretrain_convergence'))
        run_subprocess([
            'mpirun', '-n', str(ngpus), '-x', 'NCCL_DEBUG=INFO', sys.executable,
            bert_pretrain_script, 'ORTBertPretrainTest.test_pretrain_convergence'], cwd=cwd)

        log.debug('RUN: mpirun -n {} {} orttraining_run_glue.py'.format(ngpus, sys.executable))
        run_subprocess([
            'mpirun', '-n', str(ngpus), '-x', 'NCCL_DEBUG=INFO', sys.executable, 'orttraining_run_glue.py'], cwd=cwd)

    # with orttraining_run_glue.py.
    # 1. we like to force to use single GPU (with CUDA_VISIBLE_DEVICES)
    #   for fine-tune tests.
    # 2. need to run test separately (not to mix between fp16
    #   and full precision runs. this need to be investigated).
    run_subprocess(
        [sys.executable, 'orttraining_run_glue.py', 'ORTGlueTest.test_bert_with_mrpc', '-v'],
        cwd=cwd, env={'CUDA_VISIBLE_DEVICES': '0'})

    run_subprocess(
        [sys.executable, 'orttraining_run_glue.py', 'ORTGlueTest.test_bert_fp16_with_mrpc', '-v'],
        cwd=cwd, env={'CUDA_VISIBLE_DEVICES': '0'})

    run_subprocess(
        [sys.executable, 'orttraining_run_glue.py', 'ORTGlueTest.test_roberta_with_mrpc', '-v'],
        cwd=cwd, env={'CUDA_VISIBLE_DEVICES': '0'})

    run_subprocess(
        [sys.executable, 'orttraining_run_glue.py', 'ORTGlueTest.test_roberta_fp16_with_mrpc', '-v'],
        cwd=cwd, env={'CUDA_VISIBLE_DEVICES': '0'})

    run_subprocess(
        [sys.executable, 'orttraining_run_multiple_choice.py', 'ORTMultipleChoiceTest.test_bert_fp16_with_swag', '-v'],
        cwd=cwd, env={'CUDA_VISIBLE_DEVICES': '0'})

    run_subprocess([sys.executable, 'onnxruntime_test_ort_trainer_with_mixed_precision.py'], cwd=cwd)

    run_subprocess([
        sys.executable, 'orttraining_test_transformers.py',
        'BertModelTest.test_for_pretraining_mixed_precision'], cwd=cwd)

    # this test is not stable. it occasionally causes segfault due to its session creation/release pattern.
    # need to skip to unblock release
    # run_subprocess([
    #     sys.executable, 'orttraining_test_transformers.py',
    #     'BertModelTest.test_for_pretraining_mixed_precision_with_gradient_accumulation'], cwd=cwd)


def run_training_pipeline_e2e_tests(cwd):
    # pipeline tests are to be added here:
    log.info("Running pipeline e2e tests.")

    import torch
    ngpus = torch.cuda.device_count()

    command = ['./onnxruntime_training_bert',
               '--ort_log_severity', '1',
               '--optimizer=Lamb',
               '--learning_rate=3e-3',
               '--max_seq_length=128',
               '--max_predictions_per_seq=20',
               '--warmup_ratio=0.2843',
               '--warmup_mode=Poly',
               '--model_name', '/bert_ort/bert_models/nv/bert-large/' +
               'bert-large-uncased_L_24_H_1024_A_16_V_30528_S_512_Dp_0.1_optimized_layer_norm_opset12',
               '--train_data_dir', '/bert_data/128/books_wiki_en_corpus/train',
               '--test_data_dir', '/bert_data/128/books_wiki_en_corpus/test',
               '--display_loss_steps', '1',
               '--use_nccl',
               '--use_mixed_precision',
               '--allreduce_in_fp16',
               '--gradient_accumulation_steps', '48',
               '--num_train_steps', '96',
               '--train_batch_size', '50']

    # TODO: currently the CI machine only has 4 GPUs for parallel tests.
    # Fill in more pipeline partition options when the machine has different GPUs counts.
    if ngpus != 4:
        return

    # Test 4-way pipeline parallel
    pp_command = ['mpirun', '-n', str(ngpus)] + command + ['--pipeline_parallel_size', '4', '--cut_group_info',
                                                           '1149:407-1219/1341/1463/1585/1707/1829,' +
                                                           '1881:407-1951/2073/2195/2317/2439/2561,' +
                                                           '2613:407-2683/2805/2927/3049/3171/3293']
    command_str = ', '.join(pp_command)
    log.debug('RUN: ' + command_str)
    run_subprocess(pp_command, cwd=cwd)

    # Test 2-way data parallel + 2-way pipeline parallel
    pp_dp_command = ['mpirun', '-n', str(ngpus)]
    pp_dp_command = pp_dp_command + command
    pp_dp_command = pp_dp_command + ['--data_parallel_size', '2', '--pipeline_parallel_size',
                                     '2', '--cut_group_info',
                                     '1881:407-1951/2073/2195/2317/2439/2561/2683/2805/2927/3049/3171/3293']
    command_str = ', '.join(pp_dp_command)
    log.debug('RUN: ' + command_str)
    run_subprocess(pp_dp_command, cwd=cwd)


def run_onnxruntime_tests(args, source_dir, ctest_path, build_dir, configs):
    for config in configs:
        log.info("Running tests for %s configuration", config)
        cwd = get_config_build_dir(build_dir, config)

        if args.enable_training and args.use_cuda and args.enable_training_pipeline_e2e_tests:
            # run distributed pipeline test on 4-GPU CI machine.
            run_training_pipeline_e2e_tests(cwd=cwd)
            continue

        if args.android:
            run_android_tests(args, source_dir, config, cwd)
            continue
        elif args.ios:
            run_ios_tests(args, source_dir, config, cwd)
            continue
        dll_path_list = []
        if args.use_nuphar:
            dll_path_list.append(os.path.join(
                build_dir, config, "external", "tvm", config))
        if args.use_tensorrt:
            dll_path_list.append(os.path.join(args.tensorrt_home, 'lib'))
<<<<<<< HEAD
=======
        if args.use_mklml:
            dll_path_list.append(os.path.join(build_dir, config, "mklml", "src", "project_mklml", "lib"))
        if not is_windows():
            # A workaround for making libonnxruntime_providers_shared.so loadable.
            dll_path_list.append(os.path.join(build_dir, config))
>>>>>>> 261462be

        dll_path = None
        if len(dll_path_list) > 0:
            dll_path = os.pathsep.join(dll_path_list)

        if ctest_path is None:
            # Get the "Google Test Adapter" for vstest.
            if not os.path.exists(os.path.join(cwd,
                                               'googletestadapter.0.17.1')):
                run_subprocess(
                    ['nuget.exe', 'restore',
                     os.path.join(source_dir, 'packages.config'),
                     '-ConfigFile', os.path.join(source_dir, 'NuGet.config'),
                     '-PackagesDirectory', cwd])
            cwd2 = os.path.join(cwd, config)
            executables = ['onnxruntime_test_all.exe']
            if args.build_shared_lib:
                executables.append('onnxruntime_shared_lib_test.exe')
                executables.append('onnxruntime_global_thread_pools_test.exe')
            run_subprocess(
                ['vstest.console.exe', '--parallel',
                 '--TestAdapterPath:..\\googletestadapter.0.17.1\\build\\_common',  # noqa
                 '/Logger:trx', '/Enablecodecoverage', '/Platform:x64',
                 "/Settings:%s" % os.path.join(
                     source_dir, 'cmake\\codeconv.runsettings')] + executables,
                cwd=cwd2, dll_path=dll_path)
        else:
            ctest_cmd = [ctest_path, "--build-config", config, "--verbose", "--timeout", "3600"]
            run_subprocess(ctest_cmd, cwd=cwd, dll_path=dll_path)

        if args.enable_pybind:
            # Disable python tests for TensorRT because many tests are
            # not supported yet.
            if args.use_tensorrt:
                return

            # Disable python tests in a reduced build as we don't know which ops have been included and which
            # models can run
            if args.include_ops_by_model or args.include_ops_by_config or args.minimal_build:
                return

            if is_windows():
                cwd = os.path.join(cwd, config)

            run_subprocess([sys.executable, 'onnxruntime_test_python.py'], cwd=cwd, dll_path=dll_path)

            if args.enable_symbolic_shape_infer_tests:
                run_subprocess([sys.executable, 'onnxruntime_test_python_symbolic_shape_infer.py'],
                               cwd=cwd, dll_path=dll_path)

            # For CUDA enabled builds test IOBinding feature
            if args.use_cuda:
                # We need to have Torch installed to test the IOBinding feature
                # which currently uses Torch's allocator to allocate GPU memory for testing
                log.info("Testing IOBinding feature")
                run_subprocess([sys.executable, 'onnxruntime_test_python_iobinding.py'], cwd=cwd, dll_path=dll_path)

            if not args.disable_ml_ops:
                run_subprocess([sys.executable, 'onnxruntime_test_python_mlops.py'], cwd=cwd, dll_path=dll_path)

            if args.enable_training and args.use_cuda:
                # run basic frontend tests
                run_training_python_frontend_tests(cwd=cwd)

            try:
                import onnx  # noqa
                onnx_test = True
            except ImportError as error:
                log.exception(error)
                log.warning("onnx is not installed. The ONNX tests will be skipped.")
                onnx_test = False

            if onnx_test:
                run_subprocess([sys.executable, 'onnxruntime_test_python_backend.py'], cwd=cwd, dll_path=dll_path)

                if not args.disable_ml_ops:
                    run_subprocess([sys.executable, 'onnxruntime_test_python_backend_mlops.py'],
                                   cwd=cwd, dll_path=dll_path)

                run_subprocess([sys.executable,
                                os.path.join(source_dir, 'onnxruntime', 'test', 'onnx', 'gen_test_models.py'),
                                '--output_dir', 'test_models'], cwd=cwd)

                if not args.skip_onnx_tests:
                    run_subprocess([os.path.join(cwd, 'onnx_test_runner'), 'test_models'], cwd=cwd)
                    if config != 'Debug':
                        run_subprocess([sys.executable, 'onnx_backend_test_series.py'], cwd=cwd, dll_path=dll_path)

            if not args.skip_keras_test:
                try:
                    import onnxmltools  # noqa
                    import keras  # noqa
                    onnxml_test = True
                except ImportError:
                    log.warning(
                        "onnxmltools and keras are not installed. "
                        "The keras tests will be skipped.")
                    onnxml_test = False
                if onnxml_test:
                    run_subprocess(
                        [sys.executable, 'onnxruntime_test_python_keras.py'],
                        cwd=cwd, dll_path=dll_path)


def nuphar_run_python_tests(build_dir, configs):
    """nuphar temporary function for running python tests separately
    as it requires ONNX 1.5.0
    """
    for config in configs:
        if config == 'Debug':
            continue
        cwd = get_config_build_dir(build_dir, config)
        if is_windows():
            cwd = os.path.join(cwd, config)
        dll_path = os.path.join(build_dir, config, "external", "tvm", config)
        # install onnx for shape inference in testing Nuphar scripts
        # this needs to happen after onnx_test_data preparation which
        # uses onnx 1.3.0
        run_subprocess(
            [sys.executable, '-m', 'pip', 'install', '--user', 'onnx==1.5.0'])
        run_subprocess(
            [sys.executable, 'onnxruntime_test_python_nuphar.py'],
            cwd=cwd, dll_path=dll_path)


def run_nodejs_tests(nodejs_binding_dir):
    args = ['npm', 'test', '--', '--timeout=2000']
    if is_windows():
        args = ['cmd', '/c'] + args
    run_subprocess(args, cwd=nodejs_binding_dir)


def build_python_wheel(
        source_dir, build_dir, configs, use_cuda, use_ngraph, use_dnnl,
        use_tensorrt, use_openvino, use_nuphar, use_vitisai, use_acl, use_armnn, use_dml,
        wheel_name_suffix, enable_training, nightly_build=False, featurizers_build=False, use_ninja=False):
    for config in configs:
        cwd = get_config_build_dir(build_dir, config)
        if is_windows() and not use_ninja:
            cwd = os.path.join(cwd, config)

        args = [sys.executable, os.path.join(source_dir, 'setup.py'),
                'bdist_wheel']

        # We explicitly override the platform tag in the name of the generated build wheel
        # so that we can install the wheel on Mac OS X versions 10.12+.
        # Without this explicit override, we will something like this while building on MacOS 10.14 -
        # [WARNING] MACOSX_DEPLOYMENT_TARGET is set to a lower value (10.12)
        # than the version on which the Python interpreter was compiled (10.14) and will be ignored.
        # Since we need to support 10.12+, we explicitly override the platform tag.
        # See PR #3626 for more details
        if is_macOS():
            args += ['-p', 'macosx_10_12_x86_64']

        # Any combination of the following arguments can be applied
        if nightly_build:
            args.append('--nightly_build')
        if featurizers_build:
            args.append("--use_featurizers")
        if wheel_name_suffix:
            args.append('--wheel_name_suffix={}'.format(wheel_name_suffix))
        if enable_training:
            args.append("--enable_training")

        # The following arguments are mutually exclusive
        if use_tensorrt:
            args.append('--use_tensorrt')
        elif use_cuda:
            args.append('--use_cuda')
        elif use_ngraph:
            args.append('--use_ngraph')
        elif use_openvino:
            args.append('--use_openvino')
        elif use_dnnl:
            args.append('--use_dnnl')
        elif use_nuphar:
            args.append('--use_nuphar')
        elif use_vitisai:
            args.append('--use_vitisai')
        elif use_acl:
            args.append('--use_acl')
        elif use_armnn:
            args.append('--use_armnn')
        elif use_dml:
            args.append('--use_dml')

        run_subprocess(args, cwd=cwd)


def derive_linux_build_property():
    if is_windows():
        return "/p:IsLinuxBuild=\"false\""
    else:
        return "/p:IsLinuxBuild=\"true\""


def build_nuget_package(source_dir, build_dir, configs, use_cuda, use_openvino, use_tensorrt, use_dnnl, use_mklml):
    if not (is_windows() or is_linux()):
        raise BuildError(
            'Currently csharp builds and nuget package creation is only supportted '
            'on Windows and Linux platforms.')

    csharp_build_dir = os.path.join(source_dir, 'csharp')
    is_linux_build = derive_linux_build_property()

    # derive package name and execution provider based on the build args
    execution_provider = "/p:ExecutionProvider=\"None\""
    package_name = "/p:OrtPackageId=\"Microsoft.ML.OnnxRuntime\""
    if use_openvino:
        execution_provider = "/p:ExecutionProvider=\"openvino\""
        package_name = "/p:OrtPackageId=\"Microsoft.ML.OnnxRuntime.OpenVino\""
    elif use_tensorrt:
        execution_provider = "/p:ExecutionProvider=\"tensorrt\""
        package_name = "/p:OrtPackageId=\"Microsoft.ML.OnnxRuntime.TensorRT\""
    elif use_dnnl:
        execution_provider = "/p:ExecutionProvider=\"dnnl\""
        package_name = "/p:OrtPackageId=\"Microsoft.ML.OnnxRuntime.DNNL\""
    elif use_cuda:
        package_name = "/p:OrtPackageId=\"Microsoft.ML.OnnxRuntime.Gpu\""
    elif use_mklml:
        package_name = "/p:OrtPackageId=\"Microsoft.ML.OnnxRuntime.MKLML\""
    else:
        pass

    # set build directory based on build_dir arg
    native_dir = os.path.normpath(os.path.join(source_dir, build_dir))
    ort_build_dir = "/p:OnnxRuntimeBuildDirectory=\"" + native_dir + "\""

    # dotnet restore
    cmd_args = ["dotnet", "restore", "OnnxRuntime.CSharp.sln", "--configfile", "Nuget.CSharp.config"]
    run_subprocess(cmd_args, cwd=csharp_build_dir)

    # build csharp bindings and create nuget package for each config
    for config in configs:
        if is_linux():
            native_build_dir = os.path.join(native_dir, config)
            cmd_args = ["make", "install", "DESTDIR=.//nuget-staging"]
            run_subprocess(cmd_args, cwd=native_build_dir)

        configuration = "/p:Configuration=\"" + config + "\""

        cmd_args = ["dotnet", "msbuild", "OnnxRuntime.CSharp.sln", configuration, package_name, is_linux_build,
                    ort_build_dir]
        run_subprocess(cmd_args, cwd=csharp_build_dir)

        cmd_args = [
            "dotnet", "msbuild", "OnnxRuntime.CSharp.proj", "/t:CreatePackage",
            package_name, configuration, execution_provider, is_linux_build, ort_build_dir]
        run_subprocess(cmd_args, cwd=csharp_build_dir)


def run_csharp_tests(source_dir, build_dir, use_cuda, use_openvino, use_tensorrt, use_dnnl):
    # Currently only running tests on windows.
    if not is_windows():
        return
    csharp_source_dir = os.path.join(source_dir, 'csharp')
    is_linux_build = derive_linux_build_property()

    # define macros based on build args
    macros = ""
    if use_openvino:
        macros += "USE_OPENVINO;"
    if use_tensorrt:
        macros += "USE_TENSORRT;"
    if use_dnnl:
        macros += "USE_DNNL;"
    if use_cuda:
        macros += "USE_CUDA;"

    define_constants = ""
    if macros != "":
        define_constants = "/p:DefineConstants=\"" + macros + "\""

    # set build directory based on build_dir arg
    native_build_dir = os.path.normpath(os.path.join(source_dir, build_dir))
    ort_build_dir = "/p:OnnxRuntimeBuildDirectory=\"" + native_build_dir + "\""

    # Skip pretrained models test. Only run unit tests as part of the build
    # add "--verbosity", "detailed" to this command if required
    cmd_args = ["dotnet", "test", "test\\Microsoft.ML.OnnxRuntime.Tests\\Microsoft.ML.OnnxRuntime.Tests.csproj",
                "--filter", "FullyQualifiedName!=Microsoft.ML.OnnxRuntime.Tests.InferenceTest.TestPreTrainedModels",
                is_linux_build, define_constants, ort_build_dir]
    run_subprocess(cmd_args, cwd=csharp_source_dir)


def build_protoc_for_host(cmake_path, source_dir, build_dir, args):
    if (args.arm or args.arm64 or args.enable_windows_store) and (not is_windows() and not args.ios):
        raise BuildError(
            'Currently only support building protoc for Windows host while '
            'cross-compiling for ARM/ARM64/Store and linux cross-compiling iOS')

    log.info(
        "Building protoc for host to be used in cross-compiled build process")
    protoc_build_dir = os.path.join(os.getcwd(), build_dir, 'host_protoc')
    os.makedirs(protoc_build_dir, exist_ok=True)
    # Generate step
    cmd_args = [
        cmake_path,
        os.path.join(source_dir, 'cmake', 'external', 'protobuf', 'cmake'),
        '-Dprotobuf_BUILD_TESTS=OFF',
        '-Dprotobuf_WITH_ZLIB_DEFAULT=OFF',
        '-Dprotobuf_BUILD_SHARED_LIBS=OFF'
    ]

    is_ninja = args.cmake_generator == 'Ninja'
    if args.cmake_generator is not None and not (is_macOS() and args.use_xcode):
        cmd_args += ['-G', args.cmake_generator]
    if is_windows():
        if not is_ninja:
            cmd_args += ['-T', 'host=x64']
    elif is_macOS():
        if args.use_xcode:
            cmd_args += ['-G', 'Xcode']
            # CMake < 3.18 has a bug setting system arch to arm64 (if not specified) for Xcode 12,
            # protoc for host should be built using host architecture
            # Explicitly specify the CMAKE_OSX_ARCHITECTURES for x86_64 Mac.
            import platform
            if platform.machine() == 'x86_64':
                cmd_args += ['-DCMAKE_OSX_ARCHITECTURES=x86_64']

    run_subprocess(cmd_args, cwd=protoc_build_dir)
    # Build step
    cmd_args = [cmake_path,
                "--build", protoc_build_dir,
                "--config", "Release",
                "--target", "protoc"]
    run_subprocess(cmd_args)

    # Absolute protoc path is needed for cmake
    config_dir = ''
    suffix = ''

    if (is_windows() and not is_ninja) or (is_macOS() and args.use_xcode):
        config_dir = 'Release'

    if is_windows():
        suffix = '.exe'

    expected_protoc_path = os.path.join(protoc_build_dir, config_dir, 'protoc' + suffix)

    if not os.path.exists(expected_protoc_path):
        raise BuildError("Couldn't find {}. Host build of protoc failed.".format(expected_protoc_path))

    return expected_protoc_path


def generate_documentation(source_dir, build_dir, configs):
    operator_doc_path = os.path.join(source_dir, 'docs', 'ContribOperators.md')
    opkernel_doc_path = os.path.join(source_dir, 'docs', 'OperatorKernels.md')
    for config in configs:
        # Copy the gen_contrib_doc.py.
        shutil.copy(
            os.path.join(source_dir, 'tools', 'python', 'gen_contrib_doc.py'),
            os.path.join(build_dir, config))
        shutil.copy(
            os.path.join(source_dir, 'tools', 'python', 'gen_opkernel_doc.py'),
            os.path.join(build_dir, config))
        run_subprocess(
            [sys.executable,
             'gen_contrib_doc.py',
             '--output_path', operator_doc_path],
            cwd=os.path.join(build_dir, config))
        run_subprocess(
            [sys.executable,
             'gen_opkernel_doc.py',
             '--output_path', opkernel_doc_path],
            cwd=os.path.join(build_dir, config))
    docdiff = ''
    try:
        docdiff = subprocess.check_output(['git', 'diff', opkernel_doc_path])
    except subprocess.CalledProcessError:
        print('git diff returned non-zero error code')
    if len(docdiff) > 0:
        # Show warning instead of throwing exception, because it is
        # dependent on build configuration for including
        # execution propviders
        log.warning(
            'The updated opkernel document file ' + str(opkernel_doc_path) +
            ' is different from the checked in version. Consider '
            'regenerating the file with CPU, DNNL and CUDA providers enabled.')
        log.debug('diff:\n' + str(docdiff))

    docdiff = ''
    try:
        docdiff = subprocess.check_output(['git', 'diff', operator_doc_path])
    except subprocess.CalledProcessError:
        print('git diff returned non-zero error code')
    if len(docdiff) > 0:
        raise BuildError(
            'The updated operator document file ' +
            str(operator_doc_path) + ' must be checked in.\n diff:\n' +
            str(docdiff))


def main():
    args = parse_arguments()
    cmake_extra_defines = (args.cmake_extra_defines
                           if args.cmake_extra_defines else [])
    cross_compiling = args.arm or args.arm64 or args.android

    # If there was no explicit argument saying what to do, default
    # to update, build and test (for native builds).
    if not (args.update or args.clean or args.build or args.test):
        log.debug(
            "Defaulting to running update, build "
            "[and test for native builds].")
        args.update = True
        args.build = True
        if cross_compiling:
            args.test = args.android_abi == 'x86_64' or args.android_abi == 'arm64-v8a'
        else:
            args.test = True

    if args.skip_tests:
        args.test = False

    if args.include_ops_by_model or args.include_ops_by_config:
        from exclude_unused_ops import exclude_unused_ops
        models_path = args.include_ops_by_model if args.include_ops_by_model else ''
        config_path = args.include_ops_by_config if args.include_ops_by_config else ''
        exclude_unused_ops(models_path, config_path, use_cuda=args.use_cuda)

    if args.use_tensorrt:
        args.use_cuda = True

    if args.build_wheel or args.gen_doc:
        args.enable_pybind = True

    if args.build_csharp or args.build_nuget or args.build_java or args.build_nodejs:
        args.build_shared_lib = True

    if args.build_nuget and cross_compiling:
        raise BuildError('Currently nuget package creation is not supported while cross-compiling')

    if args.enable_pybind and args.disable_exceptions:
        raise BuildError('Python bindings require exceptions to be enabled.')

    if args.minimal_build and args.disable_ort_format_load:
        raise BuildError('Minimal build requires loading ORT format models.')

    if args.nnapi_min_api:
        if not args.use_nnapi:
            raise BuildError("Using --nnapi_min_api requires --use_nnapi")
        if args.nnapi_min_api < 27:
            raise BuildError("--nnapi_min_api should be 27+")

    # Disabling unit tests for VAD-F as FPGA only supports
    # models with NCHW layout
    if args.use_openvino == "VAD-F_FP32":
        args.test = False

    configs = set(args.config)

    # setup paths and directories
    cmake_path = resolve_executable_path(args.cmake_path)
    ctest_path = None if args.use_vstest else resolve_executable_path(
        args.ctest_path)
    build_dir = args.build_dir
    script_dir = os.path.realpath(os.path.dirname(__file__))
    source_dir = os.path.normpath(os.path.join(script_dir, "..", ".."))

    # if using cuda, setup cuda paths and env vars
    cuda_home, cudnn_home = setup_cuda_vars(args)

    mpi_home = args.mpi_home
    nccl_home = args.nccl_home

    acl_home = args.acl_home
    acl_libs = args.acl_libs

    armnn_home = args.armnn_home
    armnn_libs = args.armnn_libs

    # if using tensorrt, setup tensorrt paths
    tensorrt_home = setup_tensorrt_vars(args)

    # if using migraphx, setup migraphx paths
    migraphx_home = setup_migraphx_vars(args)

    # if using rocm, setup rocm paths
    rocm_home = setup_rocm_build(args, configs)

    os.makedirs(build_dir, exist_ok=True)

    log.info("Build started")
    if args.update:
        cmake_extra_args = []
        path_to_protoc_exe = args.path_to_protoc_exe
        if not args.skip_submodule_sync:
            update_submodules(source_dir)
        if is_windows():
            if args.cmake_generator == 'Ninja':
                if args.x86 or args.arm or args.arm64:
                    raise BuildError(
                        "To cross-compile with Ninja, load the toolset "
                        "environment for the target processor (e.g. Cross "
                        "Tools Command Prompt for VS)")
                cmake_extra_args = ['-G', args.cmake_generator]
            elif args.x86:
                cmake_extra_args = [
                    '-A', 'Win32', '-T', 'host=x64', '-G', args.cmake_generator
                ]
            elif args.arm or args.arm64:
                # Cross-compiling for ARM(64) architecture
                # First build protoc for host to use during cross-compilation
                if path_to_protoc_exe is None:
                    path_to_protoc_exe = build_protoc_for_host(
                        cmake_path, source_dir, build_dir, args)
                if args.arm:
                    cmake_extra_args = ['-A', 'ARM']
                else:
                    cmake_extra_args = ['-A', 'ARM64']
                cmake_extra_args += ['-G', args.cmake_generator]
                # Cannot test on host build machine for cross-compiled
                # builds (Override any user-defined behaviour for test if any)
                if args.test:
                    log.info(
                        "Cannot test on host build machine for cross-compiled "
                        "ARM(64) builds. Will skip test running after build.")
                    args.test = False
            else:
                if (args.msvc_toolset == '14.16' and
                        args.cmake_generator == 'Visual Studio 16 2019'):
                    # CUDA 10.0 requires _MSC_VER >= 1700 and
                    # _MSC_VER < 1920, aka Visual Studio version
                    # in [2012, 2019). In VS2019, we have to use
                    # Side-by-side minor version MSVC toolsets from
                    # Visual Studio 2017 14.16 is MSVC version
                    # 141 is MSVC Toolset Version
                    # Cuda VS extension should be installed to
                    # C:\Program Files (x86)\Microsoft Visual
                    # Studio\2019\Enterprise\MSBuild\Microsoft\VC\v160\BuildCustomizations  # noqa
                    toolset = 'v141,host=x64,version=' + args.msvc_toolset
                elif args.msvc_toolset:
                    toolset = 'host=x64,version=' + args.msvc_toolset
                else:
                    toolset = 'host=x64'
                if args.cuda_version:
                    toolset += ',cuda=' + args.cuda_version
                cmake_extra_args = [
                    '-A', 'x64', '-T', toolset, '-G', args.cmake_generator
                ]
            if args.enable_windows_store:
                cmake_extra_args.append(
                    '-DCMAKE_TOOLCHAIN_FILE=' + os.path.join(
                        source_dir, 'cmake', 'store_toolchain.cmake'))
            if args.enable_wcos:
                cmake_extra_args.append('-DCMAKE_USER_MAKE_RULES_OVERRIDE=wcos_rules_override.cmake')
        elif args.cmake_generator is not None and not (is_macOS() and args.use_xcode):
            cmake_extra_args += ['-G', args.cmake_generator]
        elif is_macOS() and args.use_xcode:
            cmake_extra_args += ['-G', 'Xcode']

        if (args.android or args.ios or args.enable_windows_store) and args.path_to_protoc_exe is None:
            # Cross-compiling for Android and iOS
            path_to_protoc_exe = build_protoc_for_host(
                cmake_path, source_dir, build_dir, args)

        if is_ubuntu_1604():
            if (args.arm or args.arm64):
                raise BuildError(
                    "Only Windows ARM(64) cross-compiled builds supported "
                    "currently through this script")
            install_ubuntu_deps(args)
            if not is_docker() and not args.use_acl and not args.use_armnn:
                install_python_deps()
        if args.enable_pybind and is_windows():
            install_python_deps(args.numpy_version)
        if args.enable_onnx_tests:
            setup_test_data(build_dir, configs)
        generate_build_tree(
            cmake_path, source_dir, build_dir, cuda_home, cudnn_home, rocm_home, mpi_home, nccl_home,
            tensorrt_home, migraphx_home, acl_home, acl_libs, armnn_home, armnn_libs,
            path_to_protoc_exe, configs, cmake_extra_defines, args, cmake_extra_args)

    if args.clean:
        clean_targets(cmake_path, build_dir, configs)

    # if using DML, perform initial nuget package restore
    setup_dml_build(args, cmake_path, build_dir, configs)

    if args.build:
        if args.parallel < 0:
            raise BuildError("Invalid parallel job count: {}".format(args.parallel))
        num_parallel_jobs = os.cpu_count() if args.parallel == 0 else args.parallel
        build_targets(args, cmake_path, build_dir, configs, num_parallel_jobs, args.target)

    if args.test:
        run_onnxruntime_tests(args, source_dir, ctest_path, build_dir, configs)

        # run nuphar python tests last, as it installs ONNX 1.5.0
        if args.enable_pybind and not args.skip_onnx_tests and args.use_nuphar:
            nuphar_run_python_tests(build_dir, configs)

        # run node.js binding tests
        if args.build_nodejs and not args.skip_nodejs_tests:
            nodejs_binding_dir = os.path.normpath(os.path.join(source_dir, "nodejs"))
            run_nodejs_tests(nodejs_binding_dir)

    if args.build:
        if args.build_wheel:
            nightly_build = bool(os.getenv('NIGHTLY_BUILD') == '1')
            wheel_name_suffix = args.wheel_name_suffix
            if not args.use_openmp and wheel_name_suffix is None:
                wheel_name_suffix = 'noopenmp'

            build_python_wheel(
                source_dir,
                build_dir,
                configs,
                args.use_cuda,
                args.use_ngraph,
                args.use_dnnl,
                args.use_tensorrt,
                args.use_openvino,
                args.use_nuphar,
                args.use_vitisai,
                args.use_acl,
                args.use_armnn,
                args.use_dml,
                wheel_name_suffix,
                args.enable_training,
                nightly_build=nightly_build,
                featurizers_build=args.use_featurizers,
                use_ninja=(args.cmake_generator == 'Ninja')
            )
        if args.build_nuget:
            build_nuget_package(
                source_dir,
                build_dir,
                configs,
                args.use_cuda,
                args.use_openvino,
                args.use_tensorrt,
                args.use_dnnl,
                args.use_mklml
            )

    if args.test and args.build_nuget:
        run_csharp_tests(
            source_dir,
            build_dir,
            args.use_cuda,
            args.use_openvino,
            args.use_tensorrt,
            args.use_dnnl)

    if args.gen_doc and (args.build or args.test):
        generate_documentation(source_dir, build_dir, configs)

    log.info("Build complete")


if __name__ == "__main__":
    try:
        sys.exit(main())
    except BaseError as e:
        log.error(str(e))
        sys.exit(1)<|MERGE_RESOLUTION|>--- conflicted
+++ resolved
@@ -1409,14 +1409,8 @@
                 build_dir, config, "external", "tvm", config))
         if args.use_tensorrt:
             dll_path_list.append(os.path.join(args.tensorrt_home, 'lib'))
-<<<<<<< HEAD
-=======
         if args.use_mklml:
             dll_path_list.append(os.path.join(build_dir, config, "mklml", "src", "project_mklml", "lib"))
-        if not is_windows():
-            # A workaround for making libonnxruntime_providers_shared.so loadable.
-            dll_path_list.append(os.path.join(build_dir, config))
->>>>>>> 261462be
 
         dll_path = None
         if len(dll_path_list) > 0:
