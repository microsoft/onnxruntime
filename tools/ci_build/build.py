--- conflicted
+++ resolved
@@ -2410,22 +2410,14 @@
     if args.update:
         if is_reduced_ops_build(args):
             from reduce_op_kernels import reduce_ops
-<<<<<<< HEAD
             is_extended_minimal_build_or_higher = args.minimal_build is None or "extended" in args.minimal_build
-=======
-
->>>>>>> fdce4fa6
             for config in configs:
                 reduce_ops(
                     config_path=args.include_ops_by_config,
                     build_dir=get_config_build_dir(build_dir, config),
                     enable_type_reduction=args.enable_reduced_operator_type_support,
                     use_cuda=args.use_cuda,
-<<<<<<< HEAD
                     is_extended_minimal_build_or_higher=is_extended_minimal_build_or_higher)
-=======
-                )
->>>>>>> fdce4fa6
 
         cmake_extra_args = []
         path_to_protoc_exe = args.path_to_protoc_exe
