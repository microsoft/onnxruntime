--- conflicted
+++ resolved
@@ -1793,11 +1793,7 @@
         if args.android:
             env["ANDROID_SDK_ROOT"] = args.android_sdk_path
             env["ANDROID_NDK_HOME"] = args.android_ndk_path
-<<<<<<< HEAD
-        # cmd_args += ['--verbose']
-=======
         #cmd_args += ['--verbose']
->>>>>>> 04f04775
         print(cmd_args)
         print(env)
         run_subprocess(cmd_args, env=env)
