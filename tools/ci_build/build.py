--- conflicted
+++ resolved
@@ -472,7 +472,6 @@
     parser.add_argument(
         "--use_vcpkg",
         action="store_true",
-        default="VCPKG_INSTALLATION_ROOT" in os.environ,
         help="Use vcpkg to search dependencies. Requires CMAKE_TOOLCHAIN_FILE for vcpkg.cmake",
     )
 
@@ -1121,10 +1120,7 @@
                 run_subprocess(["git", "clone", "https://github.com/microsoft/vcpkg.git", "--recursive"], cwd=build_dir)
         vcpkg_toolchain_path = os.path.join(vcpkg_installation_root, "scripts", "buildsystems", "vcpkg.cmake")
         add_default_definition(cmake_extra_defines, "CMAKE_TOOLCHAIN_FILE", vcpkg_toolchain_path)
-<<<<<<< HEAD
-=======
         overlay_triplets_dir = None
->>>>>>> 1ce59577
         # The enable_address_sanitizer and use_binskim_compliant_compile_flags flags cannot be both enabled
         if args.enable_address_sanitizer:
             overlay_triplets_dir = os.path.join(source_dir, "cmake", "vcpkg_triplets", "asan")
@@ -1136,14 +1132,9 @@
                 overlay_triplets_dir += "_nortti"
         elif args.disable_rtti:
             overlay_triplets_dir = os.path.join(source_dir, "cmake", "vcpkg_triplets", "nortti")
-<<<<<<< HEAD
-        if overlay_triplets_dir:
-            vcpkg_install_options.append("--overlay-triplets=%s" % overlay_triplets_dir)
-=======
         if overlay_triplets_dir is None:
             overlay_triplets_dir = os.path.join(source_dir, "cmake", "vcpkg_triplets", "default")
         vcpkg_install_options.append(f"--overlay-triplets={overlay_triplets_dir}")
->>>>>>> 1ce59577
 
         # VCPKG_INSTALL_OPTIONS is a CMake list. It must be joined by semicolons
         add_default_definition(cmake_extra_defines, "VCPKG_INSTALL_OPTIONS", ";".join(vcpkg_install_options))
@@ -2614,13 +2605,7 @@
     args = parse_arguments()
 
     print(args)
-    if args.build_wasm:
-        # No custom triplet for the wasm builds yet
-        args.use_vcpkg = False
-    elif args.ios or args.android or args.use_xnnpack:
-        # Not supported yet
-        # XNNPack needs a newer version of cpuinfo
-        args.use_vcpkg = False
+
     if os.getenv("ORT_BUILD_WITH_CACHE") == "1":
         args.use_cache = True
 
