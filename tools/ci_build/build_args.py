--- conflicted
+++ resolved
@@ -651,32 +651,11 @@
     trt_group.add_argument("--use_tensorrt_oss_parser", action="store_true", help="Use TensorRT OSS ONNX parser.")
     trt_group.add_argument("--tensorrt_home", help="Path to TensorRT installation directory.")
 
-<<<<<<< HEAD
-    if is_windows():
-        # --- DirectML ---
-        dml_group = parser.add_argument_group('DirectML Execution Provider (Windows)')
-        dml_group.add_argument("--use_dml", action="store_true", help="Enable DirectML EP (Windows).")
-        dml_group.add_argument(
-            "--dml_path", type=str, default="", help="Path to custom DirectML SDK."
-        )
-        dml_group.add_argument(
-            "--dml_external_project", action="store_true", help="Build DirectML as an external project."
-        )
-=======
     # --- DirectML ---
     dml_group = parser.add_argument_group("DirectML Execution Provider (Windows)")
     dml_group.add_argument("--use_dml", action="store_true", help="Enable DirectML EP (Windows).")
     dml_group.add_argument("--dml_path", type=str, default="", help="Path to custom DirectML SDK.")
     dml_group.add_argument("--dml_external_project", action="store_true", help="Build DirectML as an external project.")
-
-    # --- WinML ---
-    winml_group = parser.add_argument_group("WinML Execution Provider (Windows)")
-    winml_group.add_argument("--use_winml", action="store_true", help="Enable WinML EP (Windows).")
-    winml_group.add_argument(
-        "--winml_root_namespace_override", type=str, help="Override the namespace WinML builds into."
-    )
-    # Note: --skip_winml_tests is handled in add_testing_args
->>>>>>> 34c6a908
 
     # --- NNAPI ---
     nnapi_group = parser.add_argument_group("NNAPI Execution Provider (Android)")
