--- conflicted
+++ resolved
@@ -805,11 +805,17 @@
             + '\\native" />'
         )
 
-<<<<<<< HEAD
+    if is_dml_package:
+        files_list.append(
+            "<file src="
+            + '"'
+            + os.path.join(args.native_build_path, nuget_dependencies["providers_shared_lib"])
+            + runtimes_target
+            + args.target_architecture
+            + '\\native" />'
+        )
+
     if args.execution_provider == "migraphx" or (is_migraphx_win_sub_package and not is_ado_packaging_build):
-=======
-    if is_dml_package:
->>>>>>> 9194cadb
         files_list.append(
             "<file src="
             + '"'
@@ -818,7 +824,6 @@
             + args.target_architecture
             + '\\native" />'
         )
-<<<<<<< HEAD
         files_list.append(
             "<file src="
             + '"'
@@ -827,8 +832,6 @@
             + args.target_architecture
             + '\\native" />'
         )
-=======
->>>>>>> 9194cadb
 
     # process all other library dependencies
     if is_cpu_package or is_cuda_gpu_package or is_migraphx_package or is_dml_package or is_mklml_package:
