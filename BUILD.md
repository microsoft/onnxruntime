# Building ONNX Runtime - Getting Started
*Dockerfiles are available [here](https://github.com/microsoft/onnxruntime/tree/master/tools/ci_build/github/linux/docker) to help you get started.*

*Pre-built packages are available at the locations indicated [here](https://github.com/microsoft/onnxruntime#official-builds).*

## To build the baseline CPU version of ONNX Runtime from source:
1. Checkout the source tree:
   ```
   git clone --recursive https://github.com/Microsoft/onnxruntime
   cd onnxruntime
   ```
2. Install cmake-3.13 or better from https://cmake.org/download/.

**On Windows:**

3. (optional) Install protobuf 3.6.1 from source code (cmake/external/protobuf). CMake flag protobuf\_BUILD\_SHARED\_LIBS must be turned OFF. After the installation, you should have the 'protoc' executable in your PATH.
4. (optional) Install onnx from source code (cmake/external/onnx)
    ```
    export ONNX_ML=1
    python3 setup.py bdist_wheel
    pip3 install --upgrade dist/*.whl
    ```
5. Run `build.bat --config RelWithDebInfo --build_shared_lib --parallel`. 

*Note: The default Windows CMake Generator is Visual Studio 2017, but you can also use the newer Visual Studio 2019 by passing `--cmake_generator "Visual Studio 16 2019"` to build.bat.*

**On Linux:**

3. (optional) Install protobuf 3.6.1 from source code (cmake/external/protobuf). CMake flag protobuf\_BUILD\_SHARED\_LIBS must be turned ON. After the installation, you should have the 'protoc' executable in your PATH. It is recommended to run `ldconfig` to make sure protobuf libraries are found.
4. If you installed your protobuf in a non standard location it would be helpful to set the following env var:`export CMAKE_ARGS="-DONNX_CUSTOM_PROTOC_EXECUTABLE=full path to protoc"` so ONNX build can find it. Also run `ldconfig <protobuf lib folder path>` so the linker can find protobuf libraries.
5. (optional) Install onnx from source code (cmake/external/onnx)
    ```
    export ONNX_ML=1
    python3 setup.py bdist_wheel
    pip3 install --upgrade dist/*.whl
    ```
6. Run `./build.sh --config RelWithDebInfo --build_shared_lib --parallel`.

The build script runs all unit tests by default (for native builds and skips tests by default for cross-compiled builds).

---

# Supported architectures and build environments

## Architectures

|           | x86_32       | x86_64       | ARM32v7      | ARM64        |
|-----------|:------------:|:------------:|:------------:|:------------:|
|Windows    | YES          | YES          |  YES         | YES          |
|Linux      | YES          | YES          |  YES         | YES          |
|Mac OS X   | NO           | YES          |  NO          | NO           |

## Environments

| OS          | Supports CPU | Supports GPU| Notes                              |
|-------------|:------------:|:------------:|------------------------------------|
|Windows 10   | YES          | YES         | VS2019 through the latest VS2015 are supported |
|Windows 10 <br/> Subsystem for Linux | YES         | NO        |         |
|Ubuntu 16.x  | YES          | YES         | Also supported on ARM32v7 (experimental) |

* Red Hat Enterprise Linux and CentOS are not supported.
* Other version of Ubuntu might work but we don't support them officially.
* GCC 4.x and below are not supported.

### OS/Compiler Matrix:

| OS/Compiler | Supports VC  | Supports GCC     |
|-------------|:------------:|:----------------:|
|Windows 10   | YES          | Not tested       |
|Linux        | NO           | YES(gcc>=5.0)    |

ONNX Runtime Python bindings support Python 3.5, 3.6 and 3.7.

---

# Additional Build Instructions
The complete list of build options can be found by running `./build.sh (or ./build.bat) --help`

* [Docker on Linux](#Docker-on-Linux)
* [ONNX Runtime Server (Linux)](#Build-ONNX-Runtime-Server-on-Linux)

**Execution Providers**
* [NVIDIA CUDA](#CUDA)
* [NVIDIA TensorRT](#TensorRT)
* [Intel MKL-DNN/MKL-ML](#MKLDNN-and-MKLML)
* [Intel nGraph](#nGraph)
* [Intel OpenVINO](#openvino)
* [Android NNAPI](#Android)

**Options**
* [OpenMP](#OpenMP)
* [OpenBLAS](#OpenBLAS)

**Architectures**
* [x86](#x86)
* [ARM](#ARM)

---
## Docker on Linux
Install Docker: `https://docs.docker.com/install/`

**CPU**
```
cd tools/ci_build/github/linux/docker
docker build -t onnxruntime_dev --build-arg OS_VERSION=16.04 -f Dockerfile.ubuntu .
docker run --rm -it onnxruntime_dev /bin/bash
```

**GPU**
If you need GPU support, please also install:
1. nvidia driver. Before doing this please add `nomodeset rd.driver.blacklist=nouveau` to your linux [kernel boot parameters](https://www.kernel.org/doc/html/v4.17/admin-guide/kernel-parameters.html).
2. nvidia-docker2: [Install doc](`https://github.com/NVIDIA/nvidia-docker/wiki/Installation-(version-2.0)`)

To test if your nvidia-docker works:
```
docker run --runtime=nvidia --rm nvidia/cuda nvidia-smi
```

Then build a docker image. We provided a sample for use:
```
cd tools/ci_build/github/linux/docker
docker build -t cuda_dev -f Dockerfile.ubuntu_gpu .
```

Then run it
```
./tools/ci_build/github/linux/run_dockerbuild.sh
```

---

## Build ONNX Runtime Server on Linux
Read more about ONNX Runtime Server [here](https://github.com/microsoft/onnxruntime/blob/master/docs/ONNX_Runtime_Server_Usage.md)
1. ONNX Runtime server (and only the server) requires you to have Go installed to build, due to building BoringSSL. 
    See https://golang.org/doc/install for installation instructions.
2. In the ONNX Runtime root folder, run `./build.sh --config RelWithDebInfo --build_server  --use_openmp --parallel`
3. ONNX Runtime Server supports sending log to [rsyslog](https://www.rsyslog.com/) daemon. To enable it, please build with an additional parameter: `--cmake_extra_defines onnxruntime_USE_SYSLOG=1`. The build command will look like this: `./build.sh --config RelWithDebInfo --build_server  --use_openmp --parallel --cmake_extra_defines onnxruntime_USE_SYSLOG=1`

---

## Execution Providers

### CUDA
For Linux, please use [this Dockerfile](https://github.com/microsoft/onnxruntime/blob/master/tools/ci_build/github/linux/docker/Dockerfile.ubuntu_gpu) and refer to instructions above for [building with Docker on Linux](#Docker-on-Linux)

ONNX Runtime supports CUDA builds. You will need to download and install [CUDA](https://developer.nvidia.com/cuda-toolkit) and [cuDNN](https://developer.nvidia.com/cudnn).

ONNX Runtime is built and tested with CUDA 10.0 and cuDNN 7.3 using the Visual Studio 2017 14.11 toolset (i.e. Visual Studio 2017 v15.3). 
CUDA versions from 9.1 up to 10.1, and cuDNN versions from 7.1 up to 7.4 should also work with Visual Studio 2017.

 - The path to the CUDA installation must be provided via the CUDA_PATH environment variable, or the `--cuda_home parameter`.
 - The path to the cuDNN installation (include the `cuda` folder in the path) must be provided via the cuDNN_PATH environment variable, or `--cudnn_home parameter`. The cuDNN path should contain `bin`, `include` and `lib` directories.
 - The path to the cuDNN bin directory must be added to the PATH environment variable so that cudnn64_7.dll is found.

You can build with:

```
./build.sh --use_cuda --cudnn_home /usr --cuda_home /usr/local/cuda (Linux)
./build.bat --use_cuda --cudnn_home <cudnn home path> --cuda_home <cuda home path> (Windows)
```

Depending on compatibility between the CUDA, cuDNN, and Visual Studio 2017 versions you are using, you may need to explicitly install an earlier version of the MSVC toolset.
- CUDA 10.0 is known to work with toolsets from 14.11 up to 14.16 (Visual Studio 2017 15.9), and should continue to work with future Visual Studio versions
  - https://devblogs.microsoft.com/cppblog/cuda-10-is-now-available-with-support-for-the-latest-visual-studio-2017-versions/
- CUDA 9.2 is known to work with the 14.11 MSVC toolset (Visual Studio 15.3 and 15.4)

To install the 14.11 MSVC toolset, see <https://blogs.msdn.microsoft.com/vcblog/2017/11/15/side-by-side-minor-version-msvc-toolsets-in-visual-studio-2017/>

To use the 14.11 toolset with a later version of Visual Studio 2017 you have two options:

1. Setup the Visual Studio environment variables to point to the 14.11 toolset by running vcvarsall.bat, prior to running the build script
   - e.g.  if you have VS2017 Enterprise, an x64 build would use the following command
`"C:\Program Files (x86)\Microsoft Visual Studio\2017\Enterprise\VC\Auxiliary\Build\vcvarsall.bat" amd64 -vcvars_ver=14.11`
   - For convenience, build.amd64.1411.bat will do this and can be used in the same way as build.bat.
     - e.g.` .\build.amd64.1411.bat --use_cuda`

2. Alternatively if you have CMake 3.12 or later you can specify the toolset version via the `--msvc_toolset` build script parameter.
   - e.g. `.\build.bat --msvc_toolset 14.11`

_Side note: If you have multiple versions of CUDA installed on a Windows machine and are building with Visual Studio, CMake will use the build files for the highest version of CUDA it finds in the BuildCustomization folder.
e.g. C:\Program Files (x86)\Microsoft Visual Studio\2017\Enterprise\Common7\IDE\VC\VCTargets\BuildCustomizations\.
If you want to build with an earlier version, you must temporarily remove the 'CUDA x.y.*' files for later versions from this directory._

---

### TensorRT
ONNX Runtime supports the TensorRT execution provider (released as preview). You will need to download and install [CUDA](https://developer.nvidia.com/cuda-toolkit), [cuDNN](https://developer.nvidia.com/cudnn) and [TensorRT](https://developer.nvidia.com/nvidia-tensorrt-download).

The TensorRT execution provider for ONNX Runtime is built and tested with CUDA 9.0/CUDA 10.0, cuDNN 7.1 and TensorRT 5.0.2.6.

 - The path to the CUDA installation must be provided via the CUDA_PATH environment variable, or the `--cuda_home parameter`. The CUDA path should contain `bin`, `include` and `lib` directories.
 - The path to the CUDA `bin` directory must be added to the PATH environment variable so that `nvcc` is found.
 - The path to the cuDNN installation (path to folder that contains libcudnn.so) must be provided via the cuDNN_PATH environment variable, or `--cudnn_home parameter`.
- The path to TensorRT installation must be provided via the `--tensorrt_home parameter`.

You can build from source on Linux by using the following `cmd` from the onnxruntime directory:

```
./build.sh --cudnn_home <path to cuDNN e.g. /usr/lib/x86_64-linux-gnu/> --cuda_home <path to folder for CUDA e.g. /usr/local/cuda> --use_tensorrt --tensorrt_home <path to TensorRT home> (Linux)
```

---

### MKLDNN and MKLML
To build ONNX Runtime with MKL-DNN support, build it with `./build.sh --use_mkldnn`
To build ONNX Runtime using MKL-DNN built with dependency on MKL small libraries, build it with `./build.sh --use_mkldnn --use_mklml`

---

### nGraph
ONNX runtime with nGraph as an execution provider (released as preview) can be built on Linux as follows : `./build.sh --use_ngraph`.  Similarly, on Windows use `.\build.bat --use_ngraph`

---

### OpenVINO

ONNX Runtime supports OpenVINO Execution Provider to enable deep learning inference using Intel<sup>®</sup> OpenVINO<sup>TM</sup> Toolkit. This execution provider supports several Intel hardware device types - CPU, integrated GPU, Intel<sup>®</sup> Movidius<sup>TM</sup> VPUs and Intel<sup>®</sup> Vision accelerator Design with 8 Intel Movidius<sup>TM</sup> MyriadX VPUs.

The OpenVINO Execution Provider can be built using the following commands:

- Currently supports and validated on two versions of OpenVINO: OpenVINO 2018 R5.0.1 and OpenVINO 2019 R1.1(Recommended). Install the OpenVINO release along with its dependencies from ([https://software.intel.com/en-us/openvino-toolkit](https://software.intel.com/en-us/openvino-toolkit)).

- Install the model optimizer prerequisites for ONNX by running
<code><openvino_install_dir>/deployment_tools/model_optimizer/install_prerequisites/install_prerequisites_onnx.sh</code>

- Initialize the OpenVINO environment by running the setupvars.sh in <code>\<openvino\_install\_directory\>\/bin</code> using the below command:

   <code>source setupvars.sh</code>

- To configure Intel<sup>®</sup> Processor Graphics(GPU), please follow the installation steps from (https://docs.openvinotoolkit.org/2019_R1.1/_docs_install_guides_installing_openvino_linux.html#additional-GPU-steps)

- To configure Intel<sup>®</sup> Movidius<sup>TM</sup> USB, please follow the getting started guide from (https://docs.openvinotoolkit.org/2019_R1.1/_docs_install_guides_installing_openvino_linux.html#additional-NCS-steps)

- To configure Intel<sup>®</sup> Vision Accelerator Design based on 8 Movidius<sup>TM</sup> MyriadX VPUs, please follow the configuration guide from (https://docs.openvinotoolkit.org/2019_R1.1/_docs_install_guides_installing_openvino_linux.html#install-VPU)


- Build ONNX Runtime using the below command.

   <code>./build.sh --config RelWithDebInfo --use_openvino <hardware_option>  </code>

   <code>--use_openvino</code>: Builds the OpenVINO Execution Provider in ONNX Runtime.

   <code><hardware_option></code>: Specifies the hardware target for building OpenVINO Execution Provider. Below are the options for different Intel target devices.

| Hardware Option | Target Device |
| --------------- | ------------------------|
| <code>CPU_FP32</code> | Intel<sup>®</sup> CPUs |
| <code>GPU_FP32</code> | Intel<sup>®</sup> Integrated Graphics |
| <code>GPU_FP16</code> | Intel<sup>®</sup> Integrated Graphics with FP16 quantization of models |
| <code>MYRIAD_FP16</code> | Intel<sup>®</sup> Movidius<sup>TM</sup> USB sticks | 
| <code>VAD-M_FP16</code> | Intel<sup>®</sup> Vision Accelerator Design based on 8 Movidius<sup>TM</sup> MyriadX VPUs |

For more information on OpenVINO Execution Provider&#39;s ONNX Layer support, Topology support, and Intel hardware enabled, please refer to the document OpenVINO-ExecutionProvider.md in <code>$onnxruntime_root/docs/execution_providers</code>
 
---

<<<<<<< HEAD
### Nuphar
ONNX Runtime supports Nuphar execution provider (released as preview). It is an execution provider built on top of [TVM](https://github.com/dmlc/tvm) and [LLVM](https://llvm.org). Currently it targets to X64 CPU.

The Nuphar execution provider for ONNX Runtime is built and tested with LLVM 6.0.1. Because of TVM's requirement when building with LLVM, you need to build LLVM from source:

Window with Visual Studio 2017: (Note here builds release flavor. Debug build of LLVM would be needed to build with Debug flavor of ONNX Runtime)
```
REM download llvm source code 6.0.1 and unzip to \llvm\source\path, then install to \llvm\install\path
cd \llvm\source\path
mkdir build
cd build
cmake .. -G "Visual Studio 15 2017 Win64" -DLLVM_TARGETS_TO_BUILD=X86
msbuild llvm.sln /maxcpucount /p:Configuration=Release /p:Platform=x64
cmake -DCMAKE_INSTALL_PREFIX=\llvm\install\path -DBUILD_TYPE=Release -P cmake_install.cmake
```

Linux:
```
# download llvm source code 6.0.1 and unzip to /llvm/source/path, then install to /llvm/install/path
cd /llvm/source/path
mkdir build
cd build
cmake .. -DLLVM_TARGETS_TO_BUILD=X86 -DCMAKE_BUILD_TYPE=Release
cmake --build.
cmake -DCMAKE_INSTALL_PREFIX=/llvm/install/path -DBUILD_TYPE=Release -P cmake_install.cmake
```

Then you can build from source by using following command from the onnxruntime directory:
Windows:
```
build.bat --use_tvm --use_llvm --llvm_path=\llvm\install\path\lib\cmake\llvm --use_mklml --use_nuphar --config=Release
```

Linux:
```
./build.sh --use_tvm --use_llvm --llvm_path=/llvm/install/path/lib/cmake/llvm --use_mklml --use_nuphar --config=Release
```

### OpenBLAS
#### Windows
Instructions how to build OpenBLAS for windows can be found here https://github.com/xianyi/OpenBLAS/wiki/How-to-use-OpenBLAS-in-Microsoft-Visual-Studio#build-openblas-for-universal-windows-platform.
=======
### Android
>>>>>>> 068b5684

#### Cross compiling on Linux

1. Get Android NDK from https://developer.android.com/ndk/downloads. Please unzip it after downloading.

2. Get a pre-compiled protoc:

   You may get it from https://github.com/protocolbuffers/protobuf/releases/download/v3.6.1/protoc-3.6.1-linux-x86_64.zip. Please unzip it after downloading.

3. Denote the unzip destination in step 1 as $ANDROID_NDK, append `-DCMAKE_TOOLCHAIN_FILE=$ANDROID_NDK/build/cmake/android.toolchain.cmake -DANDROID_ABI=arm64-v8a -DONNX_CUSTOM_PROTOC_EXECUTABLE=path/to/protoc` to your cmake args, run cmake and make to build it.

Note: For 32-bit devices, replace `-DANDROID_ABI=arm64-v8a` to `-DANDROID_ABI=armeabi-v7a`.

---

## Options
### OpenMP
```
./build.sh --use_openmp (for Linux)
./build.bat --use_openmp (for Windows)
```

---

### OpenBLAS
**Windows**
Instructions how to build OpenBLAS for windows can be found here https://github.com/xianyi/OpenBLAS/wiki/How-to-use-OpenBLAS-in-Microsoft-Visual-Studio#build-openblas-for-universal-windows-platform.

Once you have the OpenBLAS binaries, build ONNX Runtime with `./build.bat --use_openblas`

**Linux**
For Linux (e.g. Ubuntu 16.04), install libopenblas-dev package
`sudo apt-get install libopenblas-dev` and build with `./build.sh --use_openblas`

--- 

## Architectures
### x86
 - For Windows, just add --x86 argument when launching build.bat
 - For Linux, it must be built out of a x86 os, --x86 argument also needs be specified to build.sh

---

### ARM
We have experimental support for Linux ARM builds. Windows on ARM is well tested.

#### Cross compiling for ARM with Docker (Linux/Windows - FASTER, RECOMMENDED)
This method allows you to compile using a desktop or cloud VM. This is much faster than compiling natively and avoids out-of-memory issues that may be encountered when on lower-powered ARM devices. The resulting ONNX Runtime Python wheel (.whl) file is then deployed to an ARM device where it can be invoked in Python 3 scripts.

The Dockerfile used in these instructions specifically targets Raspberry Pi 3/3+ running Raspbian Stretch. The same approach should work for other ARM devices, but may require some changes to the Dockerfile such as choosing a different base image (Line 0: `FROM ...`).

1. Install DockerCE on your development machine by following the instructions [here](https://docs.docker.com/install/)
2. Create an empty local directory
    ```bash
    mkdir onnx-build
    cd onnx-build
    ```
3. Save the Dockerfile to your new directory
    - [Dockerfile.arm32v7](https://github.com/Microsoft/onnxruntime/blob/master/dockerfiles/Dockerfile.arm32v7)
4. Run docker build

    This will build all the dependencies first, then build ONNX Runtime and its Python bindings. This will take several hours.
    ```bash
    docker build -t onnxruntime-arm32v7 -f Dockerfile.arm32v7 .
    ```
5. Note the full path of the `.whl` file

    - Reported at the end of the build, after the `# Build Output` line.
    - It should follow the format `onnxruntime-0.3.0-cp35-cp35m-linux_armv7l.whl`, but version number may have changed. You'll use this path to extract the wheel file later.
6. Check that the build succeeded

    Upon completion, you should see an image tagged `onnxruntime-arm32v7` in your list of docker images:
    ```bash
    docker images
    ```
7. Extract the Python wheel file from the docker image

    (Update the path/version of the `.whl` file with the one noted in step 5)
    ```bash
    docker create -ti --name onnxruntime_temp onnxruntime-arm32v7 bash
    docker cp onnxruntime_temp:/code/onnxruntime/build/Linux/MinSizeRel/dist/onnxruntime-0.3.0-cp35-cp35m-linux_armv7l.whl .
    docker rm -fv onnxruntime_temp
    ```
    This will save a copy of the wheel file, `onnxruntime-0.3.0-cp35-cp35m-linux_armv7l.whl`, to your working directory on your host machine.
8. Copy the wheel file (`onnxruntime-0.3.0-cp35-cp35m-linux_armv7l.whl`) to your Raspberry Pi or other ARM device
9. On device, install the ONNX Runtime wheel file
    ```bash
    sudo apt-get update
    sudo apt-get install -y python3 python3-pip
    pip3 install numpy

    # Install ONNX Runtime
    # Important: Update path/version to match the name and location of your .whl file
    pip3 install onnxruntime-0.3.0-cp35-cp35m-linux_armv7l.whl
    ```
10. Test installation by following the instructions [here](https://microsoft.github.io/onnxruntime/)

#### Cross compiling on Linux (without Docker)
1. Get the corresponding toolchain. For example, if your device is Raspberry Pi and the device os is Ubuntu 16.04, you may use gcc-linaro-6.3.1 from [https://releases.linaro.org/components/toolchain/binaries](https://releases.linaro.org/components/toolchain/binaries)
2. Setup env vars
    ```bash
       export PATH=/opt/gcc-linaro-6.3.1-2017.05-x86_64_arm-linux-gnueabihf/bin:$PATH
       export CC=arm-linux-gnueabihf-gcc
       export CXX=arm-linux-gnueabihf-g++
    ```
3. Get a pre-compiled protoc:

   You may get it from https://github.com/protocolbuffers/protobuf/releases/download/v3.6.1/protoc-3.6.1-linux-x86_64.zip . Please unzip it after downloading.
4. (optional) Setup sysroot for enabling python extension. (TODO: will add details later)
5. Save the following content as tool.cmake
    ```
    set(CMAKE_SYSTEM_NAME Linux)
    set(CMAKE_SYSTEM_PROCESSOR arm)
    set(CMAKE_CXX_COMPILER arm-linux-gnueabihf-c++)
    set(CMAKE_C_COMPILER arm-linux-gnueabihf-gcc)
    set(CMAKE_FIND_ROOT_PATH_MODE_PROGRAM NEVER)
    set(CMAKE_FIND_ROOT_PATH_MODE_LIBRARY ONLY)
    set(CMAKE_FIND_ROOT_PATH_MODE_INCLUDE ONLY)
    set(CMAKE_FIND_ROOT_PATH_MODE_PACKAGE ONLY)
    ```
6. Append `-DONNX_CUSTOM_PROTOC_EXECUTABLE=/path/to/protoc -DCMAKE_TOOLCHAIN_FILE=path/to/tool.cmake` to your cmake args, run cmake and make to build it.

#### Native compiling on Linux ARM device (SLOWER)
Docker build runs on a Raspberry Pi 3B with Raspbian Stretch Lite OS (Desktop version will run out memory when linking the .so file) will take 8-9 hours in total.
```bash
sudo apt-get update
sudo apt-get install -y \
    sudo \
    build-essential \
    curl \
    libcurl4-openssl-dev \
    libssl-dev \
    wget \
    python3 \
    python3-pip \
    python3-dev \
    git \
    tar

pip3 install --upgrade pip
pip3 install --upgrade setuptools
pip3 install --upgrade wheel
pip3 install numpy

# Build the latest cmake
mkdir /code
cd /code
wget https://cmake.org/files/v3.12/cmake-3.12.3.tar.gz;
tar zxf cmake-3.12.3.tar.gz

cd /code/cmake-3.12.3
./configure --system-curl
make
sudo make install

# Prepare onnxruntime Repo
cd /code
git clone --recursive https://github.com/Microsoft/onnxruntime

# Start the basic build
cd /code/onnxruntime
./build.sh --config MinSizeRel --arm --update --build

# Build Shared Library
./build.sh --config MinSizeRel --arm --build_shared_lib

# Build Python Bindings and Wheel
./build.sh --config MinSizeRel --arm --enable_pybind --build_wheel

# Build Output
ls -l /code/onnxruntime/build/Linux/MinSizeRel/*.so
ls -l /code/onnxruntime/build/Linux/MinSizeRel/dist/*.whl
```

#### Cross compiling on Windows
**Using Visual C++ compilers**
1. Download and install Visual C++ compilers and libraries for ARM(64).
   If you have Visual Studio installed, please use the Visual Studio Installer (look under the section `Individual components` after choosing to `modify` Visual Studio) to download and install the corresponding ARM(64) compilers and libraries.

2. Use `build.bat` and specify `--arm` or `--arm64` as the build option to start building. Preferably use `Developer Command Prompt for VS` or make sure all the installed cross-compilers are findable from the command prompt being used to build using the PATH environmant variable.
<|MERGE_RESOLUTION|>--- conflicted
+++ resolved
@@ -254,51 +254,7 @@
  
 ---
 
-<<<<<<< HEAD
-### Nuphar
-ONNX Runtime supports Nuphar execution provider (released as preview). It is an execution provider built on top of [TVM](https://github.com/dmlc/tvm) and [LLVM](https://llvm.org). Currently it targets to X64 CPU.
-
-The Nuphar execution provider for ONNX Runtime is built and tested with LLVM 6.0.1. Because of TVM's requirement when building with LLVM, you need to build LLVM from source:
-
-Window with Visual Studio 2017: (Note here builds release flavor. Debug build of LLVM would be needed to build with Debug flavor of ONNX Runtime)
-```
-REM download llvm source code 6.0.1 and unzip to \llvm\source\path, then install to \llvm\install\path
-cd \llvm\source\path
-mkdir build
-cd build
-cmake .. -G "Visual Studio 15 2017 Win64" -DLLVM_TARGETS_TO_BUILD=X86
-msbuild llvm.sln /maxcpucount /p:Configuration=Release /p:Platform=x64
-cmake -DCMAKE_INSTALL_PREFIX=\llvm\install\path -DBUILD_TYPE=Release -P cmake_install.cmake
-```
-
-Linux:
-```
-# download llvm source code 6.0.1 and unzip to /llvm/source/path, then install to /llvm/install/path
-cd /llvm/source/path
-mkdir build
-cd build
-cmake .. -DLLVM_TARGETS_TO_BUILD=X86 -DCMAKE_BUILD_TYPE=Release
-cmake --build.
-cmake -DCMAKE_INSTALL_PREFIX=/llvm/install/path -DBUILD_TYPE=Release -P cmake_install.cmake
-```
-
-Then you can build from source by using following command from the onnxruntime directory:
-Windows:
-```
-build.bat --use_tvm --use_llvm --llvm_path=\llvm\install\path\lib\cmake\llvm --use_mklml --use_nuphar --config=Release
-```
-
-Linux:
-```
-./build.sh --use_tvm --use_llvm --llvm_path=/llvm/install/path/lib/cmake/llvm --use_mklml --use_nuphar --config=Release
-```
-
-### OpenBLAS
-#### Windows
-Instructions how to build OpenBLAS for windows can be found here https://github.com/xianyi/OpenBLAS/wiki/How-to-use-OpenBLAS-in-Microsoft-Visual-Studio#build-openblas-for-universal-windows-platform.
-=======
 ### Android
->>>>>>> 068b5684
 
 #### Cross compiling on Linux
 
