# Docker Containers for ONNX Runtime

<<<<<<< HEAD
**Dockerfiles**
=======
#### Build Flavors: Dockerfiles
>>>>>>> 6b6d0aa8

- CPU [Dockerfile](Dockerfile.source), [Instructions](#cpu)
- CUDA + CUDNN: [Dockerfile](Dockerfile.cuda), [Instructions](#cuda)
- nGraph: [Dockerfile](Dockerfile.ngraph), [Instructions](#ngraph)
- TensorRT: [Dockerfile](Dockerfile.tensorrt), [Instructions](#tensorrt)
- OpenVINO: [Dockerfile](Dockerfile.openvino), [Instructions](#openvino)
- Nuphar: [Dockerfile](Dockerfile.nuphar), [Instructions](#nuphar)
- ARM 32v7: [Dockerfile](Dockerfile.arm32v7), [Instructions](#arm-32v7)
- ONNX-Ecosystem (CPU + Converters): [Dockerfile](https://github.com/onnx/onnx-docker/blob/master/onnx-ecosystem/Dockerfile), [Instructions](https://github.com/onnx/onnx-docker/tree/master/onnx-ecosystem)
- ONNX Runtime Server: [Dockerfile](Dockerfile.server), [Instructions](#onnx-runtimeserver)

**Published Microsoft Container Registry (MCR) Images**

Use `docker pull` with any of the images and tags below to pull an image and try for yourself. Note that the CPU, CUDA, and TensorRT images include additional dependencies like miniconda for compatibility with AzureML image deployment.

**Example**: Run `docker pull mcr.microsoft.com/azureml/onnxruntime:latest-cuda` to pull the latest released docker image with ONNX Runtime GPU, CUDA, and CUDNN support.

| Build Flavor      | Base Image                            | ONNX Runtime Docker Image tags                   | Latest                  |
|-------------------|---------------------------------------|--------------------------------------------------|-------------------------|
| Source (CPU)      | mcr.microsoft.com/azureml/onnxruntime | :v0.4.0, :v0.5.0                                 | :latest                 |
| CUDA (GPU)        | mcr.microsoft.com/azureml/onnxruntime | :v0.4.0-cuda10.0-cudnn7, :v0.5.0-cuda10.1-cudnn7 | :latest-cuda            |
| TensorRT (x86)    | mcr.microsoft.com/azureml/onnxruntime | :v0.4.0-tensorrt19.03, :v0.5.0-tensorrt19.06     | :latest-tensorrt        |
| OpenVino (VAD-M)  | mcr.microsoft.com/azureml/onnxruntime | :v0.5.0-openvino-r1.1-vadm                       | :latest-openvino-vadm   |
| OpenVino (MYRIAD) | mcr.microsoft.com/azureml/onnxruntime | :v0.5.0-openvino-r1.1-myriad                     | :latest-openvino-myriad |
| Server            | mcr.microsoft.com/onnxruntime/server  | :v0.4.0, :v0.5.0                                 | :latest                 |

---

# Building and using Docker images

## CPU
**Linux 16.04, CPU, Python Bindings**

1. Build the docker image from the Dockerfile in this repository.
  ```
  # If you have a Linux machine, preface this command with "sudo"

  docker build -t onnxruntime-source -f Dockerfile.source .
  ```

2. Run the Docker image

  ```
  # If you have a Linux machine, preface this command with "sudo"

  docker run -it onnxruntime-source
  ```

## CUDA
**Linux 16.04, CUDA 10.0, CuDNN 7**

1. Build the docker image from the Dockerfile in this repository.
  ```
  # If you have a Linux machine, preface this command with "sudo"

  docker build -t onnxruntime-cuda -f Dockerfile.cuda .
  ```

2. Run the Docker image

  ```
  # If you have a Linux machine, preface this command with "sudo"

  docker run -it onnxruntime-cuda
  ```

## nGraph
*Public Preview*

**Linux 16.04, Python Bindings**

1. Build the docker image from the Dockerfile in this repository.
  ```
  # If you have a Linux machine, preface this command with "sudo"

  docker build -t onnxruntime-ngraph -f Dockerfile.ngraph .
  ```

2. Run the Docker image

  ```
  # If you have a Linux machine, preface this command with "sudo"

  docker run -it onnxruntime-ngraph
  ```

## TensorRT
**Linux 16.04, TensorRT 5.0.2**

1. Build the docker image from the Dockerfile in this repository.
  ```
  # If you have a Linux machine, preface this command with "sudo"

  docker build -t onnxruntime-trt -f Dockerfile.tensorrt .
  ```

2. Run the Docker image

  ```
  # If you have a Linux machine, preface this command with "sudo"

  docker run -it onnxruntime-trt
  ```

## OpenVINO
*Public Preview*

**Linux 16.04, Python Bindings**

1. Build the onnxruntime image for one of the accelerators supported below.

   Retrieve your docker image in one of the following ways.

    -  To build your docker image, download the OpenVINO online installer version 2019 R1.1 for Linux from [this link](https://software.intel.com/en-us/openvino-toolkit/choose-download) and copy the OpenVINO tar file to the same directory before building the Docker image. The online installer size is 16MB and the components needed for the accelerators are mentioned in the dockerfile. Providing the docker build argument DEVICE enables the onnxruntime build for that particular device. You can also provide arguments ONNXRUNTIME_REPO and ONNXRUNTIME_BRANCH to test that particular repo and branch. Default repository is http://github.com/microsoft/onnxruntime and default branch is master.
       ```
       docker build -t onnxruntime --build-arg DEVICE=$DEVICE .
       ```
    - Pull the official image from DockerHub.


2. DEVICE: Specifies the hardware target for building OpenVINO Execution Provider. Below are the options for different Intel target devices.

	| Device Option | Target Device |
	| --------- | -------- |
	| <code>CPU_FP32</code> | Intel<sup></sup> CPUs |
	| <code>GPU_FP32</code> |Intel<sup></sup> Integrated Graphics |
	| <code>GPU_FP16</code> | Intel<sup></sup> Integrated Graphics |
	| <code>MYRIAD_FP16</code> | Intel<sup></sup> Movidius<sup>TM</sup> USB sticks |
	| <code>VAD-M_FP16</code> | Intel<sup></sup> Vision Accelerator Design based on Movidius<sup>TM</sup> MyriadX VPUs |

### OpenVINO on CPU

1. Retrieve your docker image in one of the following ways.

   - Build the docker image from the DockerFile in this repository.

     ```
     docker build -t onnxruntime-cpu --build-arg DEVICE=CPU_FP32 --network host .
     ```
   - Pull the official image from DockerHub.
     ```
     # Will be available with next release
     ```
2. Run the docker image
    ```
     docker run -it onnxruntime-cpu
    ```

### OpenVINO on GPU

1. Retrieve your docker image in one of the following ways.
   - Build the docker image from the DockerFile in this repository.
     ```
      docker build -t onnxruntime-gpu --build-arg DEVICE=GPU_FP32 --network host .
     ```
   - Pull the official image from DockerHub.
     ```
       # Will be available with next release
     ```

2. Run the docker image
    ```
    docker run -it --device /dev/dri:/dev/dri onnxruntime-gpu:latest
    ```
### OpenVINO on Myriad VPU Accelerator

1. Retrieve your docker image in one of the following ways.
   - Build the docker image from the DockerFile in this repository.
     ```
      docker build -t onnxruntime-myriad --build-arg DEVICE=MYRIAD_FP16 --network host .
     ```
   - Pull the official image from DockerHub.
     ```
      # Will be available with next release
     ```
2. Install the Myriad rules drivers on the host machine according to the reference in [here](https://docs.openvinotoolkit.org/latest/_docs_install_guides_installing_openvino_linux.html#additional-NCS-steps)
3. Run the docker image by mounting the device drivers
    ```
    docker run -it --network host --privileged -v /dev:/dev  onnxruntime-myriad:latest

    ```

### OpenVINO on VAD-M Accelerator Version

1. Retrieve your docker image in one of the following ways.
   - Build the docker image from the DockerFile in this repository.
     ```
      docker build -t onnxruntime-vadr --build-arg DEVICE=VAD-M_FP16 --network host .
     ```
   - Pull the official image from DockerHub.
     ```
      # Will be available with next release
     ```
2. Install the HDDL drivers on the host machine according to the reference in [here](https://docs.openvinotoolkit.org/latest/_docs_install_guides_installing_openvino_linux_ivad_vpu.html)
3. Run the docker image by mounting the device drivers
    ```
    docker run -it --device --mount type=bind,source=/var/tmp,destination=/var/tmp --device /dev/ion:/dev/ion  onnxruntime-hddl:latest

    ```
## ARM 32v7
*Public Preview*

The Dockerfile used in these instructions specifically targets Raspberry Pi 3/3+ running Raspbian Stretch. The same approach should work for other ARM devices, but may require some changes to the Dockerfile such as choosing a different base image (Line 0: `FROM ...`).

1. Install DockerCE on your development machine by following the instructions [here](https://docs.docker.com/install/)
2. Create an empty local directory
    ```bash
    mkdir onnx-build
    cd onnx-build
    ```
3. Save the Dockerfile to your new directory
    - [Dockerfile.arm32v7](./Dockerfile.arm32v7)
4. Run docker build

    This will build all the dependencies first, then build ONNX Runtime and its Python bindings. This will take several hours.
    ```bash
    docker build -t onnxruntime-arm32v7 -f Dockerfile.arm32v7 .
    ```
5. Note the full path of the `.whl` file

    - Reported at the end of the build, after the `# Build Output` line.
    - It should follow the format `onnxruntime-0.3.0-cp35-cp35m-linux_armv7l.whl`, but version number may have changed. You'll use this path to extract the wheel file later.
6. Check that the build succeeded

    Upon completion, you should see an image tagged `onnxruntime-arm32v7` in your list of docker images:
    ```bash
    docker images
    ```
7. Extract the Python wheel file from the docker image

    (Update the path/version of the `.whl` file with the one noted in step 5)
    ```bash
    docker create -ti --name onnxruntime_temp onnxruntime-arm32v7 bash
    docker cp onnxruntime_temp:/code/onnxruntime/build/Linux/MinSizeRel/dist/onnxruntime-0.3.0-cp35-cp35m-linux_armv7l.whl .
    docker rm -fv onnxruntime_temp
    ```
    This will save a copy of the wheel file, `onnxruntime-0.3.0-cp35-cp35m-linux_armv7l.whl`, to your working directory on your host machine.
8. Copy the wheel file (`onnxruntime-0.3.0-cp35-cp35m-linux_armv7l.whl`) to your Raspberry Pi or other ARM device
9. On device, install the ONNX Runtime wheel file
    ```bash
    sudo apt-get update
    sudo apt-get install -y python3 python3-pip
    pip3 install numpy

    # Install ONNX Runtime
    # Important: Update path/version to match the name and location of your .whl file
    pip3 install onnxruntime-0.3.0-cp35-cp35m-linux_armv7l.whl
    ```
10. Test installation by following the instructions [here](https://microsoft.github.io/onnxruntime/)


## Nuphar
*Public Preview*

**Linux 16.04, Python Bindings**

1. Build the docker image from the Dockerfile in this repository.
  ```
  # If you have a Linux machine, preface this command with "sudo"

  docker build -t onnxruntime-nuphar -f Dockerfile.nuphar .
  ```

2. Run the Docker image

  ```
  # If you have a Linux machine, preface this command with "sudo"

  docker run -it onnxruntime-nuphar
  ```

## ONNX Runtime Server
*Public Preview*

**Linux 16.04**

1. Build the docker image from the Dockerfile in this repository
  ```
  docker build -t {docker_image_name} -f Dockerfile.server .
  ```

2. Run the ONNXRuntime server with the image created in step 1

  ```
  docker run -v {localModelAbsoluteFolder}:{dockerModelAbsoluteFolder} -p {your_local_port}:8001 {imageName} --model_path {dockerModelAbsolutePath}
  ```
3. Send HTTP requests to the container running ONNX Runtime Server

  Send HTTP requests to the docker container through the binding local port. Here is the full [usage document](https://github.com/Microsoft/onnxruntime/blob/master/docs/ONNX_Runtime_Server_Usage.md).
  ```
  curl  -X POST -d "@request.json" -H "Content-Type: application/json" http://0.0.0.0:{your_local_port}/v1/models/mymodel/versions/3:predict  
  ```<|MERGE_RESOLUTION|>--- conflicted
+++ resolved
@@ -1,10 +1,7 @@
 # Docker Containers for ONNX Runtime
 
-<<<<<<< HEAD
 **Dockerfiles**
-=======
-#### Build Flavors: Dockerfiles
->>>>>>> 6b6d0aa8
+
 
 - CPU [Dockerfile](Dockerfile.source), [Instructions](#cpu)
 - CUDA + CUDNN: [Dockerfile](Dockerfile.cuda), [Instructions](#cuda)
