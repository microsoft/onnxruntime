---
title: Phi-3 for Android
description: Develop an Android generative AI application with ONNX Runtime
has_children: false
parent: Tutorials
grand_parent: Generate API (Preview)
nav_order: 1
---

# Build an Android generative AI application
<<<<<<< HEAD
This is a [Phi-3](https://huggingface.co/microsoft/Phi-3-mini-4k-instruct) Android example application using [ONNX Runtime mobile](https://onnxruntime.ai/docs/tutorials/mobile/) and [ONNX Runtime Generate() API](https://github.com/microsoft/onnxruntime-genai) with support for efficiently running generative AI models. This tutorial will walk you through how to build and run the Phi-3 app on your own mobile device so you can get started incorporating Phi-3 into your own mobile developments.  
=======
This is a basic [Phi-3](https://huggingface.co/microsoft/Phi-3-mini-4k-instruct) Android example application using [ONNX Runtime mobile](https://onnxruntime.ai/docs/tutorials/mobile/) and [ONNX Runtime Generate() API](https://github.com/microsoft/onnxruntime-genai) with support for efficiently running generative AI models. This tutorial will walk you through how to download and run the Phi-3 App on your own mobile device so you can get started incorporating Phi-3 into your own mobile developments.  
>>>>>>> 7c1f236f

## Model Capabilities
[Phi-3 Mini-4k-Instruct](https://huggingface.co/microsoft/Phi-3-mini-4k-instruct) is a small language model used for language understanding, math, code, long context, logical reasoning, and more showcasing a robust and state-of-the-art performance among models with less than 13 billion parameters.

## Important Features

### Java API
This app uses the [generate() Java API](https://github.com/microsoft/onnxruntime-genai/tree/main/src/java/src/main/java/ai/onnxruntime/genai) GenAIException, Generator, GeneratorParams, Model, and TokenizerStream classes ([documentation](https://onnxruntime.ai/docs/genai/api/java.html)). The [generate() C API](https://onnxruntime.ai/docs/genai/api/c.html), [generate() C# API](https://onnxruntime.ai/docs/genai/api/csharp.html), and [generate() Python API](https://onnxruntime.ai/docs/genai/api/python.html) are also available.

### Model Download
<<<<<<< HEAD
This app downloads the [Phi-3-mini-4k-instruct](https://huggingface.co/microsoft/Phi-3-mini-4k-instruct) model from Hugging Face. To use a different model, such as the [Phi-3-mini-128k-instruct](https://huggingface.co/microsoft/Phi-3-mini-128k-instruct/tree/main), change the path links to refer to your chosen model. If using a model with imaging capabilities, use the [MultiModalProcessor class]() in place of the [Tokenizer class]() and update the prompt template accordingly.
=======
This app downloads the [Phi-3](https://huggingface.co/microsoft/Phi-3-mini-4k-instruct) model through Hugging Face. To use a different model, change the path links to refer to your chosen model.
>>>>>>> 7c1f236f
```java
final String baseUrl = "https://huggingface.co/microsoft/Phi-3-mini-4k-instruct-onnx/resolve/main/cpu_and_mobile/cpu-int4-rtn-block-32-acc-level-4/";
List<String> files = Arrays.asList(
    "added_tokens.json",
    "config.json",
    "configuration_phi3.py",
    "genai_config.json",
    "phi3-mini-4k-instruct-cpu-int4-rtn-block-32-acc-level-4.onnx",
    "phi3-mini-4k-instruct-cpu-int4-rtn-block-32-acc-level-4.onnx.data",
    "special_tokens_map.json",
    "tokenizer.json",
    "tokenizer.model",
    "tokenizer_config.json");
```
The model files will only need to be downloaded once. While editing your app and running new versions, the downloads will skip since all files already exist.
```java
if (urlFilePairs.isEmpty()) {
    // Display a message using Toast
    Toast.makeText(this, "All files already exist. Skipping download.", Toast.LENGTH_SHORT).show();
    Log.d(TAG, "All files already exist. Skipping download.");
    model = new Model(getFilesDir().getPath());
    tokenizer = model.createTokenizer();
    return;
}
```
### Status while model is downloading
Downloading the packages for the app on your mobile device takes ~10-15 minutes depending on which device you are using. The progress bar indicates what percent of the downloads are completed. 
```java
public void onProgress(long lastBytesRead, long bytesRead, long bytesTotal) {
    long lastPctDone = 100 * lastBytesRead / bytesTotal;
    long pctDone = 100 * bytesRead / bytesTotal;
    if (pctDone > lastPctDone) {}
        Log.d(TAG, "Downloading files: " + pctDone + "%");
        runOnUiThread(() -> {
            progressText.setText("Downloading: " + pctDone + "%");
        });
    }
}
```
Because the app is initialized when downloads start, the 'send' button for prompts is disabled until downloads are complete to prevent crashing.
```java
if (model == null) {
    // if the edit text is empty display a toast message.
    Toast.makeText(MainActivity.this, "Model not loaded yet, please wait...", Toast.LENGTH_SHORT).show();
    return;
}
```

### Prompt Template
On its own, this model's answers can be very long. To format the AI assistant's answers, you can adjust the prompt template. 
```java
String promptQuestion = userMsgEdt.getText().toString();
String promptQuestion_formatted = "<system>You are a helpful AI assistant. Answer in two paragraphs or less<|end|><|user|>"+promptQuestion+"<|end|>\n<assistant|>";
Log.i("GenAI: prompt question", promptQuestion_formatted);
```
You can also include limits such as a max_length or length_penalty to your liking. 
```java
generatorParams.setSearchOption("length_penalty", 1000);
generatorParams.setSearchOption("max_length", 500);
```
NOTE: Including a max_length will cut off the assistant's answer once reaching the maximum number of tokens rather than formatting a complete response.

## Run the App

### Download Android Studio
You will be using [Android Studio](https://developer.android.com/studio) to run the app.

### Download the App
Clone the [ONNX Runtime Inference Examples](https://github.com/microsoft/onnxruntime-inference-examples/tree/c29d8edd6d010a2649d69f84f54539f1062d776d) repository.

### Enable Developer Mode on Mobile
On your Android Mobile device, go to "Settings > About Phone > Software information" and tap the "Build Number" tile repeatedly until you see the message “You are now in developer mode”. In "Developer Options", turn on Wireless or USB debugging.

### Open Project in Android Studio
Open the Phi-3 mobile app in Android Studio (onnxruntime-inference-examples/mobile/examples/phi-3/android/app).

### Connect Device
To run the app on a device, follow the instructions from the Running Devices tab on the right side panel. You can connect through Wi-Fi or USB.
![WiFi Instructions](../../../images/phi3_MobileTutorial_RunDevice.png)
#### Pair over Wi-Fi
![WiFi Instructions](../../../images/phi3_MobileTutorial_WiFi.png)

### Manage Devices
You can manage/change devices and device model through the Device Manager tab on the right side panel.
![WiFi Instructions](../../../images/phi3_MobileTutorial_DeviceManager.png)

### Downloading the App
Once your device is connected, run the app by using the play button on the top panel. Downloading all packages will take ~10-15 minutes. If you submit a prompt before downloads are complete, you will encounter an error message. Once completed, the logcat (the cat tab on the bottom left panel) will display an "All downloads complete" message.

![WiFi Instructions](../../../images/phi3_MobileTutorial_Error.png)

### Ask questions
Now that the app is downloaded, you can start asking questions!
![Example Prompt 1](../../../images/phi3_MobileTutorial_ex1.png)
![Example Prompt 2](../../../images/phi3_MobileTutorial_ex2.png)
![Example Prompt 3](../../../images/phi3_MobileTutorial_ex3.png)<|MERGE_RESOLUTION|>--- conflicted
+++ resolved
@@ -1,5 +1,6 @@
 ---
 title: Phi-3 for Android
+description: Develop an Android generative AI application with ONNX Runtime
 description: Develop an Android generative AI application with ONNX Runtime
 has_children: false
 parent: Tutorials
@@ -8,11 +9,7 @@
 ---
 
 # Build an Android generative AI application
-<<<<<<< HEAD
 This is a [Phi-3](https://huggingface.co/microsoft/Phi-3-mini-4k-instruct) Android example application using [ONNX Runtime mobile](https://onnxruntime.ai/docs/tutorials/mobile/) and [ONNX Runtime Generate() API](https://github.com/microsoft/onnxruntime-genai) with support for efficiently running generative AI models. This tutorial will walk you through how to build and run the Phi-3 app on your own mobile device so you can get started incorporating Phi-3 into your own mobile developments.  
-=======
-This is a basic [Phi-3](https://huggingface.co/microsoft/Phi-3-mini-4k-instruct) Android example application using [ONNX Runtime mobile](https://onnxruntime.ai/docs/tutorials/mobile/) and [ONNX Runtime Generate() API](https://github.com/microsoft/onnxruntime-genai) with support for efficiently running generative AI models. This tutorial will walk you through how to download and run the Phi-3 App on your own mobile device so you can get started incorporating Phi-3 into your own mobile developments.  
->>>>>>> 7c1f236f
 
 ## Model Capabilities
 [Phi-3 Mini-4k-Instruct](https://huggingface.co/microsoft/Phi-3-mini-4k-instruct) is a small language model used for language understanding, math, code, long context, logical reasoning, and more showcasing a robust and state-of-the-art performance among models with less than 13 billion parameters.
@@ -23,11 +20,7 @@
 This app uses the [generate() Java API](https://github.com/microsoft/onnxruntime-genai/tree/main/src/java/src/main/java/ai/onnxruntime/genai) GenAIException, Generator, GeneratorParams, Model, and TokenizerStream classes ([documentation](https://onnxruntime.ai/docs/genai/api/java.html)). The [generate() C API](https://onnxruntime.ai/docs/genai/api/c.html), [generate() C# API](https://onnxruntime.ai/docs/genai/api/csharp.html), and [generate() Python API](https://onnxruntime.ai/docs/genai/api/python.html) are also available.
 
 ### Model Download
-<<<<<<< HEAD
 This app downloads the [Phi-3-mini-4k-instruct](https://huggingface.co/microsoft/Phi-3-mini-4k-instruct) model from Hugging Face. To use a different model, such as the [Phi-3-mini-128k-instruct](https://huggingface.co/microsoft/Phi-3-mini-128k-instruct/tree/main), change the path links to refer to your chosen model. If using a model with imaging capabilities, use the [MultiModalProcessor class]() in place of the [Tokenizer class]() and update the prompt template accordingly.
-=======
-This app downloads the [Phi-3](https://huggingface.co/microsoft/Phi-3-mini-4k-instruct) model through Hugging Face. To use a different model, change the path links to refer to your chosen model.
->>>>>>> 7c1f236f
 ```java
 final String baseUrl = "https://huggingface.co/microsoft/Phi-3-mini-4k-instruct-onnx/resolve/main/cpu_and_mobile/cpu-int4-rtn-block-32-acc-level-4/";
 List<String> files = Arrays.asList(
