---
title: Device tensors
description: Custom device memory usage to reduce copies
parent: Performance
nav_order: 6
---
# Using device tensors in ONNX Runtime

Using device tensors can be a crucial part in building efficient AI pipelines, especially on heterogenous memory systems.
A typical example of such systems is any PC with a dedicated GPU.
While a [recent GPU](https://www.techpowerup.com/gpu-specs/geforce-rtx-4090.c3889) itself has a memory bandwidth of about 1TB/s, the interconnect [PCI 4.0 x16](https://en.wikipedia.org/wiki/PCI_Express) to the CPU can often be the limiting factor with only ~32GB/s.
Therefore it is often best to keep data local to the GPU as much as possible or hide slow memory traffic behind computation as the GPU is able to execute compute and PCI memory traffic simultaneously.

A typical use case for these scenarios where memory is already local to the inference device would be a GPU accelerated video processing of an encoded video stream which can be decoded with GPU decoders.
Another common case are iterative networks like diffusion networks or large language models for which intermediate tensors do not have to be copied back to CPU.
Tile based inference for high resolution images is another use-case where custom memory management is important to reduce GPU idle times during PCI copies. Rather than doing sequential processing of each tile it is possible to overlap PCI copies and processing on the GPU and pipeline work in that matter.

<img src="../../images/pipeline_pci_processing.png" alt="Image of sequential PCI->Processing->PCI and another image of it being interleaved."/>

## CUDA

CUDA in ONNX Runtime has two custom memory types.
`"CudaPinned"` and `"Cuda"` memory where [CUDA pinned](https://developer.nvidia.com/blog/how-optimize-data-transfers-cuda-cc/) is actually CPU memory which is directly accessible by the GPU allowing for fully asynchronous up and download of memory using [`cudaMemcpyAsync`](https://docs.nvidia.com/cuda/cuda-runtime-api/group__CUDART__MEMORY.html#group__CUDART__MEMORY_1g85073372f776b4c4d5f89f7124b7bf79).
Normal CPU tensors only allow for a synchronous downloads from GPU to CPU while CPU to GPU copies can always be executed asynchronous.

Allocating a tensor using the `Ort::Sessions`'s allocator is very straight forward using the [C++ API](https://onnxruntime.ai/docs/api/c/struct_ort_1_1_value.html#a5d35080239ae47cdbc9e505666dc32ec) which directly maps to the C API.
```c++
Ort::Session session(ort_env, model_path_cstr, session_options);
Ort::MemoryInfo memory_info_cuda("Cuda", OrtArenaAllocator, /*device_id*/0,
                                 OrtMemTypeDefault);
Ort::Allocator gpu_allocator(session, memory_info_cuda);
auto ort_value = Ort::Value::CreateTensor(
        gpu_allocator, shape.data(), shape.size(),
        ONNX_TENSOR_ELEMENT_DATA_TYPE_FLOAT16);
```

External allocated data can also be wrapped to an `Ort::Value` without copying it:
```c++
Ort::MemoryInfo memory_info_cuda("Cuda", OrtArenaAllocator, device_id,
                                 OrtMemTypeDefault);
std::array<int64_t, 4> shape{1, 4, 64, 64};
size_t cuda_buffer_size = 4 * 64 * 64 * sizeof(float);
void *cuda_resource;
CUDA_CHECK(cudaMalloc(&cuda_resource, cuda_buffer_size));
auto ort_value = Ort::Value::CreateTensor(
    memory_info_cuda, cuda_resource, cuda_buffer_size,
    shape.data(), shape.size(),
    ONNX_TENSOR_ELEMENT_DATA_TYPE_FLOAT);
```

These allocated tensors can then be used as [I/O Binding](../performance/tune-performance/iobinding.md) to eliminate copy ops on the network and move the responsibility to the user.
With such IO bindings more performance tunings are possible:
- due to the fixed tensor address, a CUDA graph can be captured to reduce CUDA launch latency on CPU
<<<<<<< HEAD
- due to either having fully asynchronous downloads to pinned memory or eliminating memory copies by using device local tensor, CUDA can run [fully asynchronous via a run option](../execution-providers/CUDA-ExecutionProvider.md#performance-tuning) on its given stream
=======
- due to either having fully asynchronous downloads to pinned memory or eliminating memory copies by using device local tensor, CUDA can run [fully asynchronous via a run option](../execution-providers/CUDA-ExecutionProvider.md#performance-tuning) on its given stream.
>>>>>>> 82bb41a9

To set the custom compute stream for CUDA, refer to the V2 option API exposing the `Ort[CUDA|TensorRT]ProviderOptionsV2*`opaque struct pointer and the function `Update[CUDA|TensorRT]ProviderOptionsWithValue(options, "user_compute_stream", cuda_stream);` to set it's stream member.
More details can be found in each execution provider doc.

If you want to verify your optimizations Nsight System helps to correlate CPU API and GPU execution of CUDA operations.
This will allow to verify as well if the desired synchronizations were made and no async operation falls back to synchronous execution.
It is also used in [this](https://www.nvidia.com/gtc/session-catalog/?search=S62336#/session/1695978753458001R4wk) GTC talk explaining optimal usage of device tensors.

### Python API

The Python API supports the same performance opportunities as the above mentioned C++ API.
[Device tensors](https://onnxruntime.ai/docs/api/python/api_summary.html#data-on-device) can be allocated as shown here.
Besides this the `user_compute_stream` can be set through this [API](https://onnxruntime.ai/docs/api/python/api_summary.html#onnxruntime.InferenceSession.set_providers)

```python
sess = onnxruntime.InferenceSession("model.onnx", providers=["TensorrtExecutionProvider"])
option = {}
s = torch.cuda.Stream()
option["user_compute_stream"] = str(s.cuda_stream)                    
sess.set_providers(["TensorrtExecutionProvider"], [option])
```

Enabling asynchronous execution in python is possible through the same [run option](https://onnxruntime.ai/docs/api/python/api_summary.html#runoptions) as on the C++ API.

## DirectML

Achieving the same behavior is possible through DirectX resources.
To run asynchronous processing, it is crucial to do the same management of execution streams as needed with CUDA.
For DirectX, this means managing the device and its command queue, which is possible through the C API.
Details of how to set the compute command queue are documented with the usage of [`SessionOptionsAppendExecutionProvider_DML1`](../execution-providers/DirectML-ExecutionProvider.md#usage).

If separate command queues are used for copy and compute, it is possible to overlap PCI copies and execution as well as make execution asynchronous.

```c++
#include <onnxruntime/dml_provider_factory.h>
Ort::MemoryInfo memory_info_dml("DML", OrtDeviceAllocator, device_id,
                                OrtMemTypeDefault);

std::array<int64_t, 4> shape{1, 4, 64, 64};
void *dml_resource;
size_t d3d_buffer_size = 4 * 64 * 64 * sizeof(float);
const OrtDmlApi *ort_dml_api;
Ort::ThrowOnError(Ort::GetApi().GetExecutionProviderApi(
                  "DML", ORT_API_VERSION, reinterpret_cast<const void **>(&ort_dml_api)));

// Create d3d_buffer using D3D12 APIs
Microsoft::WRL::ComPtr<ID3D12Resource> d3d_buffer = ...;

// Create the dml resource from the D3D resource.
ort_dml_api->CreateGPUAllocationFromD3DResource(d3d_buffer.Get(), &dml_resource);


Ort::Value ort_value(Ort::Value::CreateTensor(memory_info_dml, dml_resource,
                     d3d_buffer_size, shape.data(), shape.size(),
                     ONNX_TENSOR_ELEMENT_DATA_TYPE_FLOAT));
```

A [single file sample](https://github.com/ankan-ban/HelloOrtDml/blob/main/Main.cpp) can be found on github which shows how to manage and create copy and execution command queues.

### Python API

Although allocating DirectX inputs from Python might not be a major use case, the API is available. This can prove to be very beneficial, especially for intermediate network caches, such as key-value caching in large language models (LLMs).

```python
import onnxruntime as ort
import numpy as np

session = ort.InferenceSession("model.onnx",
                               providers=["DmlExecutionProvider"])

cpu_array = np.zeros((1, 4, 512, 512), dtype=np.float32)
dml_array = ort.OrtValue.ortvalue_from_numpy(cpu_array, "dml")

binding = session.io_binding()
binding.bind_ortvalue_input("data", dml_array)
binding.bind_output("out", "dml")
# if the output dims are known we can also bind a preallocated value
# binding.bind_ortvalue_output("out", dml_array_out)

session.run_with_iobinding(binding)
```<|MERGE_RESOLUTION|>--- conflicted
+++ resolved
@@ -51,11 +51,7 @@
 These allocated tensors can then be used as [I/O Binding](../performance/tune-performance/iobinding.md) to eliminate copy ops on the network and move the responsibility to the user.
 With such IO bindings more performance tunings are possible:
 - due to the fixed tensor address, a CUDA graph can be captured to reduce CUDA launch latency on CPU
-<<<<<<< HEAD
 - due to either having fully asynchronous downloads to pinned memory or eliminating memory copies by using device local tensor, CUDA can run [fully asynchronous via a run option](../execution-providers/CUDA-ExecutionProvider.md#performance-tuning) on its given stream
-=======
-- due to either having fully asynchronous downloads to pinned memory or eliminating memory copies by using device local tensor, CUDA can run [fully asynchronous via a run option](../execution-providers/CUDA-ExecutionProvider.md#performance-tuning) on its given stream.
->>>>>>> 82bb41a9
 
 To set the custom compute stream for CUDA, refer to the V2 option API exposing the `Ort[CUDA|TensorRT]ProviderOptionsV2*`opaque struct pointer and the function `Update[CUDA|TensorRT]ProviderOptionsWithValue(options, "user_compute_stream", cuda_stream);` to set it's stream member.
 More details can be found in each execution provider doc.
