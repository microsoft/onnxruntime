--- conflicted
+++ resolved
@@ -63,9 +63,9 @@
 # run Nuphar inference again with cached JIT dll
 ```
 
-<<<<<<< HEAD
+
 ## Debugging
-=======
+
 ### NGEMM
 NGEMM (Nuphar GEMM) is an optimized low-precision GEMM implementation based on compiler techniques.
 Please refer to our paper for more details of NGEMM: ["NGEMM: Optimizing GEMM for Deep Learning via Compiler-based Techniques"](https://arxiv.org/abs/1910.00178).
@@ -82,8 +82,7 @@
     This enviornment variable is to control the loop permutation in GEMM.
     The default is to not apply any loop permutation. Other options are "inner/outer/all",referring to apply permutations to only inner tile loops / only outer loops / both inner and outer loops, respectively.
 
-### Debugging
->>>>>>> a00ca56a
+
 There are several [environment variables](../../onnxruntime/core/codegen/common/settings.h) to dump debug information during code generation, plus [some more environment variables](../../onnxruntime/core/providers/nuphar/common/nuphar_settings.h) to dump/control the Nuphar execution provider. You can set environment variables prior to inference to dump debug info to the console. To list some most useful ones:
 * CODEGEN_DUMP_LOWER
 
