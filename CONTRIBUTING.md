--- conflicted
+++ resolved
@@ -25,14 +25,10 @@
 The ONNX Runtime team will review the proposal and either approve or close the issue based on whether it broadly aligns with the [Onnx Runtime Roadmap - High Level Goals section](./docs/Roadmap.md) and contribution guidelines.
 
 4. **API Review**  
-<<<<<<< HEAD
-If the feature adds new APIs then we'll start an API review.
-All new public APIs must be reviewed before merging.  
+
+If the feature adds new APIs then we'll start an API review. All new public APIs must be reviewed before merging. 
 For making changes to the C API refer to guidance [here](./docs/C_API_Guidelines.md).
-For making changes to the WinRT API someone from the ONNX Runtime team will work with you.
-=======
-If the feature adds new APIs then we'll start an API review. All new public APIs must be reviewed before merging. For making changes to the C API refer to guidance [here](onnxruntime/core/session/onnxruntime_c_api.cc#L1326). For making changes to the Windows Machine Learning WinRT API, please label your request as *api:WinML*, and someone from the Windows ML team will work with you. 
->>>>>>> 8bae883d
+For making changes to the Windows Machine Learning WinRT API, please label your request as *api:WinML*, and someone from the Windows ML team will work with you. 
 
 5. **Implementation**
 * A feature can be implemented by you, the ONNX Runtime team, or other community members.  Code contributions are greatly appreciated: feel free to work on any reviewed feature you proposed, or choose one in the backlog and send us a PR. If you are new to the project and want to work on an existing issue, we recommend starting with issues that are tagged with “good first issue”. Please let us know in the issue comments if you are actively working on implementing a feature so we can ensure it's assigned to you.  
