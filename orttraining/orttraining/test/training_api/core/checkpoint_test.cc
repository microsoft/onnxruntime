// Copyright (c) Microsoft Corporation. All rights reserved.
// Licensed under the MIT License.

#include <unordered_map>
#include <vector>

#include "gtest/gtest.h"

#include "core/common/common.h"
#include "core/common/logging/logging.h"
#include "core/common/logging/sinks/clog_sink.h"
#include "core/framework/framework_common.h"
#include "core/framework/data_transfer.h"
#include "core/framework/ort_value.h"
#include "core/framework/tensor.h"
#include "core/framework/tensorprotoutils.h"
#include "core/graph/graph_viewer.h"
#include "core/graph/model.h"
#include "core/platform/path_lib.h"

#include "orttraining/core/framework/checkpoint_common.h"
#include "orttraining/training_api/module.h"
#include "orttraining/training_api/optimizer.h"
#include "orttraining/training_api/checkpoint_property.h"
#include "orttraining/training_api/checkpoint.h"
#include "orttraining/training_api/lr_scheduler.h"

#include "test/test_environment.h"
#include "test/util/include/asserts.h"
#include "test/util/include/temp_dir.h"
#include "test/util/include/test_environment.h"
#include "orttraining/test/training_api/common/synthetic_data_loader.h"
#include "orttraining/test/training_api/core/data_utils.h"
#include "default_providers.h"

using onnxruntime::test::TemporaryDirectory;
using namespace onnxruntime::training::api;

namespace onnxruntime::training::test {

#define MODEL_FOLDER ORT_TSTR("testdata/")

/**
 * Load ONNX model from file path, save into ORT checkpoint files,
 * Then load it into ORT, compare with the initial parameter values.
 */
TEST(CheckpointApiTest, SaveOnnxModelAsCheckpoint_ThenLoad_CPU) {
  /// Phase 1 - Test Preparation
  /// Prepare the data and dest folder for saving checkpoint.
  /// Also cooked the data for test result comparison.

  // Model path and trainable parameter name definitions.
  auto model_uri = MODEL_FOLDER "transform/computation_reduction/gathernd/e2e.onnx";
  std::vector<std::string> expected_trainable_param_names{
      "bert.encoder.layer.2.output.LayerNorm.weight",
      "bert.encoder.layer.2.output.LayerNorm.bias",
      "add1_initializerr",
      "cls.predictions.transform.LayerNorm.weight",
      "cls.predictions.transform.LayerNorm.bias",
      "bert.embeddings.word_embeddings.weight_transposed",
      "cls.predictions.bias",
  };

  // Extract a weight value baseline to compare.
  // expected_trainable_param_name_to_ort_value is used to compare with the values after restoring from checkpoint.
  auto logger_ptr = std::make_unique<logging::Logger>(logging::LoggingManager::DefaultLogger());
  std::shared_ptr<Model> p_model;
  ORT_ENFORCE(Model::Load(model_uri, p_model, nullptr, *logger_ptr).IsOK());
  Graph& graph = p_model->MainGraph();

  std::vector<ONNX_NAMESPACE::TensorProto> trainable_param_values;
  trainable_param_values.reserve(expected_trainable_param_names.size());
  std::vector<ONNX_NAMESPACE::TensorProto> non_trainable_param_values;
  const auto& initializer_tensors = graph.GetAllInitializedTensors();
  for (const auto& [initializer_name, tensor_proto] : initializer_tensors) {
    if (std::find(expected_trainable_param_names.begin(), expected_trainable_param_names.end(), initializer_name) !=
        expected_trainable_param_names.end()) {
      trainable_param_values.emplace_back(static_cast<ONNX_NAMESPACE::TensorProto>(*tensor_proto));
    } else {
      non_trainable_param_values.emplace_back(static_cast<ONNX_NAMESPACE::TensorProto>(*tensor_proto));
    }
  }

  std::unordered_map<std::string, OrtValue> expected_trainable_param_name_to_ort_value;
  ORT_ENFORCE(CreateOrtValuesFromTensorProtos(trainable_param_values, expected_trainable_param_name_to_ort_value)
                  .IsOK());

  // Remove the temporary directory if it already exists.
  auto ckpt_test_root_dir = ORT_TSTR("checkpointing_api_test_dir");
  TemporaryDirectory tmp_dir{ckpt_test_root_dir};

  /// Phase 2 - Run save checkpoint APIs.
  /// And check the result checkpoint files.

  // Call Save APIs.
  PathString checkpoint_path{
      ConcatPathComponent(tmp_dir.Path(), ORT_TSTR("e2e_ckpt_save_cpu"))};
  ASSERT_STATUS_OK(SaveCheckpoint(trainable_param_values, non_trainable_param_values, checkpoint_path));

  /// Phase 3 - Run load checkpoint APIs.
  /// And check the result comparable with initial parameter values.

  // Call Load APIs
  CheckpointState checkpoint_state_to_load;
  ASSERT_STATUS_OK(LoadCheckpoint(checkpoint_path, checkpoint_state_to_load));
  ModuleCheckpointState module_state = checkpoint_state_to_load.module_checkpoint_state;
  const auto& param_states = module_state.named_parameters;
  std::unordered_map<std::string, OrtValue> restored_param_name_to_ort_values;
  std::vector<std::string> restored_trainable_param_names;
  for (auto it = param_states.begin(); it != param_states.end(); ++it) {
    restored_param_name_to_ort_values.insert({it->first, it->second->Data()});
    if (it->second->RequiresGrad()) {
      restored_trainable_param_names.emplace_back(it->first);
    }
  }

  // Check loaded parameter's values are same with original ones.
  ASSERT_EQ(expected_trainable_param_name_to_ort_value.size(), restored_trainable_param_names.size());
  ASSERT_EQ(expected_trainable_param_name_to_ort_value.size(), 7);
  ASSERT_EQ(restored_param_name_to_ort_values.size(), 9);

  std::sort(expected_trainable_param_names.begin(), expected_trainable_param_names.end());
  std::sort(restored_trainable_param_names.begin(), restored_trainable_param_names.end());
  ASSERT_EQ(expected_trainable_param_names, restored_trainable_param_names);

  for (const auto& name : restored_trainable_param_names) {
    const auto& restored_ort_value = restored_param_name_to_ort_values[name];
    const auto& expected_ort_value = expected_trainable_param_name_to_ort_value.at(name);

    ASSERT_TRUE(restored_ort_value.IsTensor() && expected_ort_value.IsTensor());
    const Tensor& restored_tensor = restored_ort_value.Get<Tensor>();
    const Tensor& expected_tensor = expected_ort_value.Get<Tensor>();
    ASSERT_EQ(expected_tensor.DataType(), restored_tensor.DataType());
    ASSERT_EQ(expected_tensor.SizeInBytes(), restored_tensor.SizeInBytes());
    ASSERT_EQ(expected_tensor.DataType(), restored_tensor.DataType());

    ASSERT_EQ(std::memcmp(expected_tensor.DataRaw(), restored_tensor.DataRaw(), expected_tensor.SizeInBytes()), 0);
  }
}

/**
 * Load ONNX model from file path, save into ORT checkpoint files,
 * Then load it into a bytes buffer and then load the buffer to a checkpoint, compare with the initial parameter values.
 */
TEST(CheckpointApiTest, SaveOnnxModelAsCheckpointThenLoadFromBufferCPU) {
  /// Phase 1 - Test Preparation
  /// Prepare the data and dest folder for saving checkpoint.
  /// Also cooked the data for test result comparison.

  // Model path and trainable parameter name definitions.
  auto model_uri = MODEL_FOLDER "transform/computation_reduction/gathernd/e2e.onnx";
  std::vector<std::string> expected_trainable_param_names{
      "bert.encoder.layer.2.output.LayerNorm.weight",
      "bert.encoder.layer.2.output.LayerNorm.bias",
      "add1_initializerr",
      "cls.predictions.transform.LayerNorm.weight",
      "cls.predictions.transform.LayerNorm.bias",
      "bert.embeddings.word_embeddings.weight_transposed",
      "cls.predictions.bias",
  };

  // Extract a weight value baseline to compare.
  // expected_trainable_param_name_to_ort_value is used to compare with the values after restoring from checkpoint.
  auto logger_ptr = std::make_unique<logging::Logger>(logging::LoggingManager::DefaultLogger());
  std::shared_ptr<Model> p_model;
  ORT_ENFORCE(Model::Load(model_uri, p_model, nullptr, *logger_ptr).IsOK());
  Graph& graph = p_model->MainGraph();

  std::vector<ONNX_NAMESPACE::TensorProto> trainable_param_values;
  trainable_param_values.reserve(expected_trainable_param_names.size());
  std::vector<ONNX_NAMESPACE::TensorProto> non_trainable_param_values;
  const auto& initializer_tensors = graph.GetAllInitializedTensors();
  for (const auto& [initializer_name, tensor_proto] : initializer_tensors) {
    if (std::find(expected_trainable_param_names.begin(), expected_trainable_param_names.end(), initializer_name) !=
        expected_trainable_param_names.end()) {
      trainable_param_values.emplace_back(static_cast<ONNX_NAMESPACE::TensorProto>(*tensor_proto));
    } else {
      non_trainable_param_values.emplace_back(static_cast<ONNX_NAMESPACE::TensorProto>(*tensor_proto));
    }
  }

  std::unordered_map<std::string, OrtValue> expected_trainable_param_name_to_ort_value;
  ORT_ENFORCE(CreateOrtValuesFromTensorProtos(trainable_param_values, expected_trainable_param_name_to_ort_value)
                  .IsOK());

  // Remove the temporary directory if it already exists.
  auto ckpt_test_root_dir = ORT_TSTR("checkpointing_api_test_dir");
  TemporaryDirectory tmp_dir{ckpt_test_root_dir};

  /// Phase 2 - Run save checkpoint APIs.
  /// And check the result checkpoint files.

  // Call Save APIs.
  PathString checkpoint_path{
      ConcatPathComponent(tmp_dir.Path(), ORT_TSTR("e2e_ckpt_save_cpu"))};
  ASSERT_STATUS_OK(SaveCheckpoint(trainable_param_values, non_trainable_param_values, checkpoint_path));

  /// Phase 3 - Run load checkpoint APIs.
  /// And check the result comparable with initial parameter values.

  // Call Load APIs
  size_t num_bytes = 0;
  ASSERT_STATUS_OK(Env::Default().GetFileLength(checkpoint_path.c_str(), num_bytes));
  std::vector<uint8_t> checkpoint_bytes(num_bytes);

  std::ifstream bytes_stream(checkpoint_path, std::ifstream::in | std::ifstream::binary);
  bytes_stream.read(reinterpret_cast<char*>(checkpoint_bytes.data()), num_bytes);

  ASSERT_TRUE(bytes_stream);

  CheckpointState checkpoint_state_to_load;
  ASSERT_STATUS_OK(LoadCheckpointFromBuffer(checkpoint_bytes, checkpoint_state_to_load));
  ModuleCheckpointState module_state = checkpoint_state_to_load.module_checkpoint_state;
  const auto& param_states = module_state.named_parameters;
  std::unordered_map<std::string, OrtValue> restored_param_name_to_ort_values;
  std::vector<std::string> restored_trainable_param_names;
  for (auto it = param_states.begin(); it != param_states.end(); ++it) {
    restored_param_name_to_ort_values.insert({it->first, it->second->Data()});
    if (it->second->RequiresGrad()) {
      restored_trainable_param_names.emplace_back(it->first);
    }
  }

  // Check loaded parameter's values are same with original ones.
  ASSERT_EQ(expected_trainable_param_name_to_ort_value.size(), restored_trainable_param_names.size());
  ASSERT_EQ(expected_trainable_param_name_to_ort_value.size(), 7);
  ASSERT_EQ(restored_param_name_to_ort_values.size(), 9);

  std::sort(expected_trainable_param_names.begin(), expected_trainable_param_names.end());
  std::sort(restored_trainable_param_names.begin(), restored_trainable_param_names.end());
  ASSERT_EQ(expected_trainable_param_names, restored_trainable_param_names);

  for (const auto& name : restored_trainable_param_names) {
    const auto& restored_ort_value = restored_param_name_to_ort_values[name];
    const auto& expected_ort_value = expected_trainable_param_name_to_ort_value.at(name);

    ASSERT_TRUE(restored_ort_value.IsTensor() && expected_ort_value.IsTensor());
    const Tensor& restored_tensor = restored_ort_value.Get<Tensor>();
    const Tensor& expected_tensor = expected_ort_value.Get<Tensor>();
    ASSERT_EQ(expected_tensor.DataType(), restored_tensor.DataType());
    ASSERT_EQ(expected_tensor.SizeInBytes(), restored_tensor.SizeInBytes());
    ASSERT_EQ(expected_tensor.DataType(), restored_tensor.DataType());

    ASSERT_EQ(std::memcmp(expected_tensor.DataRaw(), restored_tensor.DataRaw(), expected_tensor.SizeInBytes()), 0);
  }
}

/**
 * Load ONNX model with parameters set to 0 from file path, Load Checkpoint weights into the Model,
 * Then compare the new weights to 0 to make sure they were changed after loading checkpoint to model.
 */
TEST(CheckpointApiTest, LoadCheckpointToModel) {
  // Phase 1: Load a Model with weights set to zero.
  auto model_uri = MODEL_FOLDER "training_api/zero_model.onnx";
  ONNX_NAMESPACE::ModelProto p_model;
  ASSERT_STATUS_OK(Model::Load(model_uri, p_model));
  // Phase 2: Load the checkpoint weights into the Model.
  // Call Load APIs
  auto checkpoint_uri = MODEL_FOLDER "training_api/checkpoint.ckpt";
  ASSERT_STATUS_OK(LoadCheckpointToModel(checkpoint_uri, p_model));

  // Phase 3: Make sure the Model's weights are not equal to zero after loading the new ones.
  // Load imported initializers into the Model
  for (auto& init : p_model.graph().initializer()) {
    // Convert the tensor bytes to a float vector to compare.
    ASSERT_TRUE(init.has_raw_data());
    size_t len = init.raw_data().size() / sizeof(float);
    InlinedVector<float> float_values(len);
    std::copy(init.raw_data().data(), init.raw_data().data() + init.raw_data().size(), reinterpret_cast<char*>(&float_values.front()));

    // Make sure the weights are no longer a zero.
    for (size_t i = 0; i < len; i++) {
      ASSERT_NE(float_values[i], 0.0f);
    }
  }
}

/**
 * Create Module passing in checkpoint state,
 * Create Optimizer passing in checkpoint state.
 * Save Optimizer states into ORT checkpoint files,
 * Then load it into ORT, compare with the initial optimizer states values.
 */
TEST(CheckpointApiTest, SaveOptimizerStateAsCheckpoint_ThenLoad) {
  /// Phase 1 - Test Preparation
  /// Prepare the data and dest folder for saving checkpoint.
  /// Also cooked the data for test result comparison.
  auto model_uri = "testdata/training_api/training_model.onnx";
  auto optim_uri = "testdata/training_api/adamw.onnx";

  // Generate randomized weight values using synthetic data generator.
  constexpr int64_t fc2_weight_dim_in = 10, fc2_weight_dim_out = 500,
                    fc1_weight_dim_in = 500, fc1_weight_dim_out = 784;
  const std::vector<int64_t> fc1_weight_shape{fc1_weight_dim_in, fc1_weight_dim_out};
  const std::vector<int64_t> fc1_bias_shape{fc1_weight_dim_in};
  const std::vector<int64_t> fc2_weight_shape{fc2_weight_dim_in, fc2_weight_dim_out};
  const std::vector<int64_t> fc2_bias_shape{fc2_weight_dim_in};

  onnxruntime::training::test::training_api::SyntheticDataLoader data_loader;
  auto sample = onnxruntime::training::test::training_api::SyntheticSampleBatch();
  sample.AddFloatInput(fc1_weight_shape);
  sample.AddFloatInput(fc1_bias_shape);
  sample.AddFloatInput(fc2_weight_shape);
  sample.AddFloatInput(fc2_bias_shape);
  data_loader.AddSyntheticSampleBatch(std::move(sample));

  std::vector<Ort::Value> all_weights_values;
  data_loader.GetNextSampleBatch(all_weights_values);
  ASSERT_EQ(all_weights_values.size(), 4);
  NameMLValMap name_to_ort_value{
      {"fc1.weight", *all_weights_values[0]},
      {"fc1.bias", *all_weights_values[1]},
      {"fc2.weight", *all_weights_values[2]},
      {"fc2.bias", *all_weights_values[3]},
  };

  // Module/Optimizer creation and trainable parameter name definitions.
  std::unordered_map<std::string, std::shared_ptr<Parameter>> named_parameters;
  for (auto it = name_to_ort_value.begin(); it != name_to_ort_value.end(); ++it) {
    auto param = std::make_shared<Parameter>(it->first, it->second, true /*is_trainable*/);
    named_parameters.insert({it->first, param});
  }

  auto state = CheckpointState();
  state.module_checkpoint_state.named_parameters = named_parameters;

  onnxruntime::SessionOptions session_option;
  std::unique_ptr<Environment> env;
  ORT_THROW_IF_ERROR(Environment::Create(nullptr, env));
<<<<<<< HEAD

  std::vector<std::shared_ptr<IExecutionProvider>> cuda_provider{onnxruntime::test::DefaultCudaExecutionProvider()};

  auto model_identifier = ModelIdentifiers(onnxruntime::ToUTF8String(model_uri),
                                           std::nullopt,
                                           std::optional<std::string>(onnxruntime::ToUTF8String(optim_uri)));
  auto model = std::make_unique<Module>(model_identifier, &state, session_option,
                                        *env, cuda_provider);
  auto optimizer = std::make_unique<Optimizer>(model_identifier, &state, session_option,
                                               *env, cuda_provider);
=======
  std::vector<std::shared_ptr<IExecutionProvider>> providers;
#if defined(USE_CUDA)
  providers.push_back(onnxruntime::test::DefaultCudaExecutionProvider());
#endif
  auto model = std::make_unique<Module>(model_uri, &state, session_option,
                                        *env, providers);
  auto optimizer = std::make_unique<Optimizer>(optim_uri, &state, session_option,
                                               *env, providers);
>>>>>>> 68a670c7

  // Remove the temporary directory if it already exists.
  auto ckpt_test_root_dir = ORT_TSTR("checkpointing_api_test_dir");
  TemporaryDirectory tmp_dir{ckpt_test_root_dir};

  // Call Save APIs.
  PathString checkpoint_path{
      ConcatPathComponent(tmp_dir.Path(), ORT_TSTR("e2e_ckpt_save_cpu"))};
  ASSERT_STATUS_OK(SaveCheckpoint(state, checkpoint_path, true));

  /// Phase 2 - Run load checkpoint APIs.
  /// Validate the result matches with initial optimizer state values.

  // Call Load APIs
  CheckpointState checkpoint_state_to_load;
  ASSERT_STATUS_OK(LoadCheckpoint(checkpoint_path, checkpoint_state_to_load));
  OptimizerCheckpointState optimizer_state = checkpoint_state_to_load.optimizer_checkpoint_state;
  InlinedHashMap<std::string, std::shared_ptr<GroupOptimizerState>>&
      group_optimizer_states = optimizer_state.group_named_optimizer_states;

  ASSERT_EQ(group_optimizer_states.size(), 1);
  ASSERT_EQ(group_optimizer_states.begin()->first, "group0");

  InlinedHashMap<std::string, ParameterOptimizerState>&
      param_named_optimizer_states = group_optimizer_states["group0"]->param_named_optimizer_states;

  ASSERT_EQ(param_named_optimizer_states.size(), named_parameters.size());

  for (auto it = param_named_optimizer_states.begin(); it != param_named_optimizer_states.end(); ++it) {
    ASSERT_TRUE(named_parameters.find(it->first) != named_parameters.end());
    for (auto& [momentum_name, restored_ort_value] : it->second) {
      ASSERT_TRUE(momentum_name == "momentum0" || momentum_name == "momentum1");
      const OrtValue& param_ort_value = name_to_ort_value[it->first];
      ASSERT_TRUE(restored_ort_value.IsTensor() && param_ort_value.IsTensor());
      const Tensor& restored_tensor = restored_ort_value.Get<Tensor>();
      const Tensor& param_tensor = param_ort_value.Get<Tensor>();

      ASSERT_EQ(param_tensor.DataType(), restored_tensor.DataType());
      ASSERT_EQ(param_tensor.SizeInBytes(), restored_tensor.SizeInBytes());

      std::vector<float> state_vect;
      CpuOrtValueToVec(restored_ort_value, state_vect);
      for (size_t i = 0; i < state_vect.size(); i++) {
        ASSERT_EQ(state_vect[i], 0.0f);
      }
    }
  }
}

/**
 * Create PropertyBag with sets of properties,
 * Save properties into ORT checkpoint files,
 * Then load it into ORT, compare with the initial properties' values.
 */
TEST(CheckpointApiTest, SaveCustomPropertyAsCheckpoint_ThenLoad_CPU) {
  /// Phase 1 - Test Preparation
  /// Prepare the data and dest folder for saving checkpoint.

  CheckpointState checkpoint_state;
  PropertyBag& property_bag = checkpoint_state.property_bag;

  float f_data = 0.5f;
  std::string f_property_name("float_number");
  property_bag.AddProperty(f_property_name, f_data);

  int64_t i_data = 400;
  std::string i_property_name("dataset_epoch_index");
  property_bag.AddProperty(i_property_name, i_data);

  std::string s_data("/data/path/train.bin");
  std::string s_property_name("train_data_path");
  property_bag.AddProperty(s_property_name, s_data);

  // Remove the temporary directory if it already exists.
  auto ckpt_test_root_dir = ORT_TSTR("checkpointing_api_test_dir");
  TemporaryDirectory tmp_dir{ckpt_test_root_dir};

  /// Phase 2 - Call save checkpoint APIs.
  /// And check the result checkpoint files.

  // Call Save APIs.
  PathString checkpoint_path{
      ConcatPathComponent(tmp_dir.Path(), ORT_TSTR("e2e_ckpt_save_cpu"))};
  ASSERT_STATUS_OK(SaveCheckpoint(checkpoint_state, checkpoint_path, false));

  // Call Load APIs
  CheckpointState checkpoint_state_to_load;
  ASSERT_STATUS_OK(LoadCheckpoint(checkpoint_path, checkpoint_state_to_load));
  PropertyBag& restored_property_bag = checkpoint_state_to_load.property_bag;
  ASSERT_EQ(restored_property_bag.size(), 3);
  float restored_f_data = restored_property_bag.GetProperty<float>(f_property_name);
  ASSERT_FLOAT_EQ(f_data, restored_f_data);
  int64_t restored_i_data = restored_property_bag.GetProperty<int64_t>(i_property_name);
  ASSERT_EQ(i_data, restored_i_data);
  std::string restored_s_data = restored_property_bag.GetProperty<std::string>(s_property_name);
  ASSERT_EQ(s_data, restored_s_data);
}
}  // namespace onnxruntime::training::test<|MERGE_RESOLUTION|>--- conflicted
+++ resolved
@@ -327,18 +327,6 @@
   onnxruntime::SessionOptions session_option;
   std::unique_ptr<Environment> env;
   ORT_THROW_IF_ERROR(Environment::Create(nullptr, env));
-<<<<<<< HEAD
-
-  std::vector<std::shared_ptr<IExecutionProvider>> cuda_provider{onnxruntime::test::DefaultCudaExecutionProvider()};
-
-  auto model_identifier = ModelIdentifiers(onnxruntime::ToUTF8String(model_uri),
-                                           std::nullopt,
-                                           std::optional<std::string>(onnxruntime::ToUTF8String(optim_uri)));
-  auto model = std::make_unique<Module>(model_identifier, &state, session_option,
-                                        *env, cuda_provider);
-  auto optimizer = std::make_unique<Optimizer>(model_identifier, &state, session_option,
-                                               *env, cuda_provider);
-=======
   std::vector<std::shared_ptr<IExecutionProvider>> providers;
 #if defined(USE_CUDA)
   providers.push_back(onnxruntime::test::DefaultCudaExecutionProvider());
@@ -347,7 +335,6 @@
                                         *env, providers);
   auto optimizer = std::make_unique<Optimizer>(optim_uri, &state, session_option,
                                                *env, providers);
->>>>>>> 68a670c7
 
   // Remove the temporary directory if it already exists.
   auto ckpt_test_root_dir = ORT_TSTR("checkpointing_api_test_dir");
