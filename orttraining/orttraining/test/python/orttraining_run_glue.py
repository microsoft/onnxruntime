--- conflicted
+++ resolved
@@ -102,18 +102,21 @@
             expected_acc_and_f1 = 0.8762126578380043
             expected_loss = 0.42737212419217707
         elif self.local_rank == 0:
-            expected_acc = 0.8308823529411765
-            expected_f1 = 0.881646655231561
-            expected_acc_and_f1 = 0.8562645040863688
-            expected_loss = 0.42491564023144107
-
-<<<<<<< HEAD
-        results = self.run_glue(model_name="bert-base-cased", task_name="MRPC", fp16=False)
+            expected_acc = 0.8431372549019608
+            expected_f1 = 0.8904109589041096
+            expected_acc_and_f1 = 0.8667741069030352
+            expected_loss = 0.4239199038083647
+        
+        if self.local_rank == -1:
+            # not parallel case, we can run both new and old api tests
+            for use_new_api in [True, False]:
+                results = self.run_glue(model_name="bert-base-cased", task_name="MRPC", fp16=False, use_new_api=use_new_api)
+        else:
+            # with parallel training, TrainingArguments can only be created once (due to its cached _setup_devices)
+            # thus we can only choose one test case to run.
+            results = self.run_glue(model_name="bert-base-cased", task_name="MRPC", fp16=False, use_new_api=True)
+
         if self.local_rank in [-1, 0]:
-=======
-        for use_new_api in [True, False]:
-            results = self.run_glue(model_name="bert-base-cased", task_name="MRPC", fp16=False, use_new_api=use_new_api)
->>>>>>> 25cc6158
             assert_allclose(results['acc'], expected_acc, rtol=self.rtol)
             assert_allclose(results['f1'], expected_f1, rtol=self.rtol)
             assert_allclose(results['acc_and_f1'], expected_acc_and_f1, rtol=self.rtol)
@@ -134,6 +137,14 @@
 
     def model_to_desc(self, model_name, model):
         if model_name.startswith('bert') or model_name.startswith('xlnet'):
+            new_model_desc = {
+                'inputs': [
+                    ('input_ids', ['batch', 'max_seq_len_in_batch'],),
+                    ('attention_mask', ['batch', 'max_seq_len_in_batch'],),
+                    ('token_type_ids', ['batch', 'max_seq_len_in_batch'],),
+                    ('labels', ['batch', ],)],
+                'outputs': [('loss', [], True),
+                            ('logits', ['batch', 2])]}
             model_desc = ModelDescription([
                 IODescription('input_ids', ['batch', 'max_seq_len_in_batch'], torch.int64, num_classes=model.config.vocab_size),
                 IODescription('attention_mask', ['batch', 'max_seq_len_in_batch'], torch.int64, num_classes=2),
@@ -142,6 +153,13 @@
                 IODescription('loss', [], torch.float32),
                 IODescription('logits', ['batch', 2], torch.float32)])
         elif model_name.startswith('roberta'):
+            new_model_desc = {
+                'inputs': [
+                    ('input_ids', ['batch', 'max_seq_len_in_batch'],),
+                    ('attention_mask', ['batch', 'max_seq_len_in_batch'],),
+                    ('labels', ['batch', ],)],
+                'outputs': [('loss', [], True),
+                            ('logits', ['batch', 2])]}
             model_desc = ModelDescription([
                 IODescription('input_ids', ['batch', 'max_seq_len_in_batch'], torch.int64, num_classes=model.config.vocab_size),
                 IODescription('attention_mask', ['batch', 'max_seq_len_in_batch'], torch.int64, num_classes=2),
@@ -151,7 +169,7 @@
         else:
             raise RuntimeError("unsupported base model name {}.".format(model_name))
 
-        return model_desc
+        return model_desc, new_model_desc
 
     def run_glue(self, model_name, task_name, fp16, use_new_api):
         model_args = ModelArguments(model_name_or_path=model_name, cache_dir=self.cache_dir)
@@ -229,11 +247,12 @@
                 preds = np.squeeze(p.predictions)
             return glue_compute_metrics(data_args.task_name, preds, p.label_ids)
 
-        model_desc = self.model_to_desc(model_name, model)
+        model_desc, new_model_desc = self.model_to_desc(model_name, model)
         # Initialize the ORTTrainer within ORTTransformerTrainer
         trainer = ORTTransformerTrainer(
             model=model,
             model_desc=model_desc,
+            new_model_desc=new_model_desc,
             args=training_args,
             train_dataset=train_dataset,
             eval_dataset=eval_dataset,
