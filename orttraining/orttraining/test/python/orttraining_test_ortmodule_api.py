# Copyright (c) Microsoft Corporation. All rights reserved.
# Licensed under the MIT License.
# orttraining_test_ortmodule_api.py

import math
import random
import copy
import torch
from transformers import AutoConfig, BertForSequenceClassification, Trainer
from transformers.modeling_outputs import SequenceClassifierOutput
import pytest
from time import sleep
import warnings
from unittest.mock import patch
from collections import OrderedDict
from collections import namedtuple
from inspect import signature
import tempfile
import os

from onnxruntime.training.ortmodule import ORTModule, _utils, _io, DebugOptions, LogLevel, _fallback
import _test_helpers

# Import autocasting libs
from torch.cuda import amp

# PyTorch model definitions for tests

class NeuralNetSinglePositionalArgument(torch.nn.Module):
    def __init__(self, input_size, hidden_size, num_classes):
        super(NeuralNetSinglePositionalArgument, self).__init__()

        self.fc1 = torch.nn.Linear(input_size, hidden_size)
        self.relu = torch.nn.ReLU()
        self.fc2 = torch.nn.Linear(hidden_size, num_classes)

    def forward(self, input1):
        out = self.fc1(input1)
        out = self.relu(out)
        out = self.fc2(out)
        return out

class NeuralNetMultiplePositionalArgumentsMultiOutputsWithoutDependency(torch.nn.Module):
    def __init__(self, input_size, hidden_size, num_classes):
        super(NeuralNetMultiplePositionalArgumentsMultiOutputsWithoutDependency, self).__init__()

        self.fc1 = torch.nn.Linear(input_size, hidden_size)
        self.fc2 = torch.nn.Linear(input_size, hidden_size)
        self.softmax1 = torch.nn.Softmax(dim=1)
        self.softmax2 = torch.nn.Softmax(dim=1)
        self.relu1 = torch.nn.ReLU()
        self.relu2 = torch.nn.ReLU()

    def forward(self, input1, input2):
        model_input = input1 + input2
        out1 = self.fc1(model_input)
        out2 = self.fc2(model_input)
        out1 = self.softmax1(out1)
        out2 = self.softmax2(out2)
        out1 = self.relu1(out1)
        out2 = self.relu2(out2)
        return out1, out2

class NeuralNetMultiplePositionalArgumentsMultiOutputsWithDependency(torch.nn.Module):
    def __init__(self, input_size, hidden_size, num_classes):
        super(NeuralNetMultiplePositionalArgumentsMultiOutputsWithDependency, self).__init__()

        self.fc1 = torch.nn.Linear(input_size, hidden_size)
        self.softmax = torch.nn.Softmax(dim=1)
        self.fc2 = torch.nn.Linear(hidden_size, num_classes)

    def forward(self, input1, input2):
        model_input = input1 + input2
        out1 = self.fc1(model_input)
        out1 = self.softmax(out1)
        # TODO: Using relu here will cause the forward prediction error
        # ORT's Relu output is sharing the same buffer as input,
        # and this buffer is returned as ORTModule's output to Pytorch
        out2 = self.fc2(out1)
        return out1, out2

class NeuralNetMultiplePositionalArguments(torch.nn.Module):
    def __init__(self, input_size, hidden_size, num_classes):
        super(NeuralNetMultiplePositionalArguments, self).__init__()

        self.fc1 = torch.nn.Linear(input_size, hidden_size)
        self.relu = torch.nn.ReLU()
        self.fc2 = torch.nn.Linear(hidden_size, num_classes)

    def forward(self, input1, input2):
        model_input = input1 + input2
        out = self.fc1(model_input)
        out = self.relu(out)
        out = self.fc2(out)
        return out

class NeuralNetMultiplePositionalArgumentsVarKeyword(torch.nn.Module):
    def __init__(self, input_size, hidden_size, num_classes):
        super(NeuralNetMultiplePositionalArgumentsVarKeyword, self).__init__()

        self.fc1 = torch.nn.Linear(input_size, hidden_size)
        self.relu = torch.nn.ReLU()
        self.fc2 = torch.nn.Linear(hidden_size, num_classes)

    def forward(self, input1, input2, **kwargs):
        model_input = input1 + input2
        out = self.fc1(model_input)
        out = self.relu(out)
        out = self.fc2(out)
        return out

class NeuralNetPositionalArguments(torch.nn.Module):
    def __init__(self, input_size, hidden_size, num_classes):
        super(NeuralNetPositionalArguments, self).__init__()

        self.fc1 = torch.nn.Linear(input_size, hidden_size)
        self.relu = torch.nn.ReLU()
        self.fc2 = torch.nn.Linear(hidden_size, num_classes)

    def forward(self, *model_inputs):
        model_input = torch.sum(torch.stack(model_inputs), dim=0)
        out = self.fc1(model_input)
        out = self.relu(out)
        out = self.fc2(out)
        return out

class NeuralNetKeywordArguments(torch.nn.Module):
    def __init__(self, input_size, hidden_size, num_classes):
        super(NeuralNetKeywordArguments, self).__init__()

        self.fc1 = torch.nn.Linear(input_size, hidden_size)
        self.relu = torch.nn.ReLU()
        self.fc2 = torch.nn.Linear(hidden_size, num_classes)

    def forward(self, x=None, y=None, z=None):
        model_input = torch.sum(torch.stack([x, y, z]), dim=0)
        out = self.fc1(model_input)
        out = self.relu(out)
        out = self.fc2(out)
        return out

class NeuralNetPositionalAndKeywordArguments(torch.nn.Module):
    def __init__(self, input_size, hidden_size, num_classes):
        super(NeuralNetPositionalAndKeywordArguments, self).__init__()

        self.fc1 = torch.nn.Linear(input_size, hidden_size)
        self.relu = torch.nn.ReLU()
        self.fc2 = torch.nn.Linear(hidden_size, num_classes)

    def forward(self, model_input, x=None, y=None, z=None):
        model_input = model_input + torch.sum(torch.stack([x, y, z]), dim=0)
        out = self.fc1(model_input)
        out = self.relu(out)
        out = self.fc2(out)
        return out

class NeuralNetSimplePositionalAndKeywordArguments(torch.nn.Module):
    def __init__(self):
        super(NeuralNetSimplePositionalAndKeywordArguments, self).__init__()
        self.a = torch.nn.Parameter(torch.FloatTensor([-1., 1.]))
    def forward(self, x, y=None, z=None):
        if z is not None:
            return torch.mean(self.a) + x + 4 * z
        if y is not None:
            return torch.mean(self.a) + 3 * y
        return torch.mean(self.a) + x

class NeuralNetNonDifferentiableOutput(torch.nn.Module):
    def __init__(self, input_size, hidden_size, num_classes):
        super(NeuralNetNonDifferentiableOutput, self).__init__()
        self.fc1 = torch.nn.Linear(input_size, hidden_size)
        self.relu = torch.nn.ReLU()
        self.fc2 = torch.nn.Linear(hidden_size, num_classes)

    def forward(self, input1):
        out = self.fc1(input1)
        out1 = self.relu(out)
        out2 = self.fc2(out1)
        mask1 = torch.gt(out1, 0.01)
        mask1 = mask1.long()    # TODO: Casting from bool to float or int will cause the UT failure
                                # True is casted to 1065353216 for Cast(from=bool, to=int), whereas pytorch would give 1
                                # True is casted to -1 for Cast(from=bool, to=float), where as pytorch would give 1.0f
        mask2 = torch.lt(out2, 0.02)
        mask2 = mask2.long()

        return out1, mask1, out2, mask2     # intentionally place the non-differentiable output in the middle

class NeuralNetChainedLayersWithNonDifferentiableOutput(torch.nn.Module):
    def __init__(self, input_size, hidden_size, num_classes):
        super(NeuralNetChainedLayersWithNonDifferentiableOutput, self).__init__()
        self.fc1 = torch.nn.Linear(input_size, hidden_size)
        self.relu = torch.nn.ReLU()
        self.fc2 = torch.nn.Linear(hidden_size, num_classes)

    def forward(self, input1, mask1):
        out = self.fc1(input1)
        out1 = self.relu(out)
        out2 = self.fc2(out1)
        # this will trigger torch to set requires_grad = True for mask tensor
        mask = mask1

        return out2, mask

class NeuralNetPartialNoGradModel(torch.nn.Module):
    def __init__(self, input_size, hidden_size, num_classes):
        super(NeuralNetPartialNoGradModel, self).__init__()

        self.fc1 = torch.nn.Linear(input_size, hidden_size).requires_grad_(False)
        self.relu = torch.nn.ReLU()
        self.fc2 = torch.nn.Linear(hidden_size, num_classes)

    def forward(self, model_input):
        out = self.relu(self.fc1(model_input))
        out = self.fc2(out)
        return out

class UnusedEndParameterNet(torch.nn.Module):
    def __init__(self, input_size, hidden_size1, hidden_size2, num_classes):
        super(UnusedEndParameterNet, self).__init__()

        self.fc1 = torch.nn.Linear(input_size, hidden_size1)
        self.relu = torch.nn.ReLU()
        # fc2 is an unused initializer (which is in the end of initializer list)
        # which will be dropped after export
        self.fc2 = torch.nn.Linear(hidden_size1, hidden_size2)
        self.register_buffer("buffer", torch.ones(hidden_size1))

    def forward(self, input1):
        out = self.fc1(input1)
        out = self.relu(out)
        out = out + self.buffer
        return out

class UnusedBeginParameterNet(torch.nn.Module):
    def __init__(self, input_size, hidden_size1, hidden_size2, num_classes):
        super(UnusedBeginParameterNet, self).__init__()

        # fc1 is an unused initializer (which is in the begining of initializer list)
        # which will be dropped after export
        self.fc1 = torch.nn.Linear(input_size, hidden_size1)
        self.relu = torch.nn.ReLU()
        self.fc2 = torch.nn.Linear(input_size, hidden_size2)
        self.register_buffer("buffer", torch.ones(hidden_size2))

    def forward(self, input1):
        out = self.fc2(input1)
        out = self.relu(out)
        out = out + self.buffer
        return out

class UnusedMiddleParameterNet(torch.nn.Module):
    def __init__(self, input_size, hidden_size1, hidden_size2, num_classes):
        super(UnusedMiddleParameterNet, self).__init__()

        self.fc1 = torch.nn.Linear(input_size, hidden_size1)
        self.relu = torch.nn.ReLU()
        # fc2 is an unused initializer (which is in the middle of initializer list)
        # which will be dropped after export
        self.fc2 = torch.nn.Linear(hidden_size1, hidden_size2)
        self.fc3 = torch.nn.Linear(hidden_size1, num_classes)
        self.register_buffer("buffer", torch.ones(num_classes))

    def forward(self, input1):
        out = self.fc1(input1)
        out = self.relu(out)
        out = self.fc3(out)
        out = out + self.buffer
        return out

class StatelessModel(torch.nn.Module):
    def __init__(self):
        super(StatelessModel, self).__init__()

    def forward(self, x):
        return x

class NeuralNetCustomClassOutput(torch.nn.Module):
    class CustomClass(object):
        def __init__(self, out1, out2, out3):
            self.out1 = out1
            self.out2 = out2
            self.out3 = out3

    def __init__(self, input_size, hidden_size, num_classes):
        super(NeuralNetCustomClassOutput, self).__init__()

        self.fc1_1 = torch.nn.Linear(input_size, hidden_size)
        self.relu1 = torch.nn.ReLU()
        self.fc1_2 = torch.nn.Linear(hidden_size, num_classes)

        self.fc2_1 = torch.nn.Linear(input_size, hidden_size)
        self.relu2 = torch.nn.ReLU()
        self.fc2_2 = torch.nn.Linear(hidden_size, num_classes)

        self.fc3_1 = torch.nn.Linear(input_size, hidden_size)
        self.relu3 = torch.nn.ReLU()
        self.fc3_2 = torch.nn.Linear(hidden_size, num_classes)

    def forward(self, input1, input2, input3):
        out1 = self.fc1_2(self.relu1(self.fc1_1(input1)))
        out2 = self.fc2_2(self.relu2(self.fc2_1(input2)))
        out3 = self.fc3_2(self.relu3(self.fc3_1(input3)))
        return NeuralNetCustomClassOutput.CustomClass(out1, out2, out3)

class MyStrNet(torch.nn.Module):
    def forward(self, x, my_str):
        if my_str.lower() == 'hello':
            print('hi')
        return x

# TODO: This is a workaround for the problem that pytest is still cleaning up the previous test
# while the next task already start.
@pytest.fixture(autouse=True)
def run_before_tests():
    # wait for 50ms before starting the next test
    sleep(0.05)

def _get_bert_for_sequence_classification_model(device, output_attentions = False, \
    output_hidden_states = False, return_dict = True, hidden_dropout_prob = 0.1, attention_probs_dropout_prob = 0.1):
    """Returns the BertForSequenceClassification pretrained model"""

    config = AutoConfig.from_pretrained(
            "bert-base-uncased",
            num_labels=2,
            num_hidden_layers=1,
            output_attentions = output_attentions,
            output_hidden_states = output_hidden_states,
            hidden_dropout_prob = hidden_dropout_prob,
            attention_probs_dropout_prob = attention_probs_dropout_prob,
    )
    config.return_dict = return_dict

    model = BertForSequenceClassification.from_pretrained(
        "bert-base-uncased",
        config=config,
    ).to(device)

    return model

def _get_bert_for_sequence_classification_sample_data(device):
    """Returns sample data to be used with BertForSequenceClassification model"""

    input_ids = torch.randint(0, 100, (32, 64), dtype=torch.long, device=device)
    input_mask = torch.randint(0, 100, (32, 64), dtype=torch.long, device=device)
    labels = torch.randint(0, 1, (32,), dtype=torch.long, device=device)

    return input_ids, input_mask, labels

def _get_bert_for_sequence_classification_sample_data_with_random_shapes(device):
    """Returns sample data with random shape to be used with BertForSequenceClassification model"""

    x = random.randint(1,100)
    y = random.randint(1,100)
    input_ids = torch.randint(0, 100, (x, y), dtype=torch.long, device=device)
    input_mask = torch.randint(0, 100, (x, y), dtype=torch.long, device=device)
    labels = torch.randint(0, 1, (x,), dtype=torch.long, device=device)

    return input_ids, input_mask, labels

# ORTModule-API tests

def test_forward_call_single_positional_argument():
    device = 'cuda'

    N, D_in, H, D_out = 64, 784, 500, 10
    model = NeuralNetSinglePositionalArgument(D_in, H, D_out).to(device)
    ort_model = ORTModule(model)
    # Check that the original forward signature is preserved.
    assert signature(model.forward) == signature(ort_model.forward)
    x = torch.randn(N, D_in, device=device)
    # Make sure model runs without any exception
    prediction = ort_model(x)
    assert prediction is not None
    prediction = prediction.sum()
    prediction.backward()

def test_forward_call_multiple_positional_arguments():
    device = 'cuda'

    N, D_in, H, D_out = 64, 784, 500, 10
    model = NeuralNetMultiplePositionalArguments(input_size=D_in, hidden_size=H, num_classes=D_out).to(device)
    ort_model = ORTModule(model)
    # Check that the original forward signature is preserved.
    assert signature(model.forward) == signature(ort_model.forward)
    x = torch.randn(N, D_in, device=device)
    y = torch.randn(N, D_in, device=device)

    # Make sure model runs without any exception
    prediction = ort_model(x, y)
    assert prediction is not None
    prediction = prediction.sum()
    prediction.backward()

def test_forward_call_positional_arguments():
    device = 'cuda'

    N, D_in, H, D_out = 64, 784, 500, 10
    model = NeuralNetPositionalArguments(input_size=D_in, hidden_size=H, num_classes=D_out).to(device)
    model = ORTModule(model)
    args = [torch.randn(N, D_in, device=device), torch.randn(N, D_in, device=device), torch.randn(N, D_in, device=device)]

    # Make sure model runs without any exception
    prediction = model(*args)
    assert prediction is not None
    prediction = prediction.sum()
    prediction.backward()

def test_forward_call_keyword_arguments():
    device = 'cuda'

    N, D_in, H, D_out = 64, 784, 500, 10
    model = NeuralNetKeywordArguments(D_in, H, D_out).to(device)
    model = ORTModule(model)
    x = torch.randn(N, D_in, device=device)
    y = torch.randn(N, D_in, device=device)
    z = torch.randn(N, D_in, device=device)

    # Make sure model runs without any exception
    prediction = model(x, y, z)
    assert prediction is not None
    prediction = prediction.sum()
    prediction.backward()

def test_forward_call_positional_and_keyword_arguments():
    device = 'cuda'

    N, D_in, H, D_out = 64, 784, 500, 10
    model = NeuralNetPositionalAndKeywordArguments(D_in, H, D_out).to(device)
    model = ORTModule(model)
    a = torch.randn(N, D_in, device=device)
    x = torch.randn(N, D_in, device=device)
    y = torch.randn(N, D_in, device=device)
    z = torch.randn(N, D_in, device=device)

    # Make sure model runs without any exception
    prediction = model(a, x, y, z)
    assert prediction is not None
    prediction = prediction.sum()
    prediction.backward()

@pytest.mark.parametrize("forward_statement", [
    "model(one)",
    "model(x=one)",
    "model(one, None, None)",
    "model(one, None, z=None)",
    "model(one, None)",
    "model(x=one, y=one)",
    "model(y=one, x=one)",
    "model(y=one, z=None, x=one)",
    "model(one, None, z=one)",
    "model(x=one, z=one)",
    "model(one, z=one)",
    "model(one, z=one, y=one)",
    "model(one, one, one)",
    "model(one, None, one)",
    "model(z=one, x=one, y=one)",
    "model(z=one, x=one, y=None)"
])
def test_compare_pytorch_forward_call_positional_and_keyword_arguments(forward_statement):
    one = torch.FloatTensor([1])

    model = NeuralNetSimplePositionalAndKeywordArguments()
    pytorch_result = eval(forward_statement + ".item()")

    model = NeuralNetSimplePositionalAndKeywordArguments()
    model = ORTModule(model)
    ortmodule_result = eval(forward_statement + ".item()")
    ortmodule_result_again = eval(forward_statement + ".item()")
    assert ortmodule_result == ortmodule_result_again
    assert pytorch_result == ortmodule_result

    prediction = eval(forward_statement).sum()
    prediction.backward()

def test_torch_nn_module_cuda_method():
    original_device = 'cpu'
    to_device = 'cuda'

    N, D_in, H, D_out = 64, 784, 500, 10
    model = NeuralNetSinglePositionalArgument(D_in, H, D_out)
    model = ORTModule(model)
    for _, parameter_value in model.named_parameters():
        assert parameter_value.device.type == original_device

    x = torch.randn(N, D_in, device=to_device)
    model = model.cuda()
    model(x)

    for _, parameter_value in model.named_parameters():
        assert parameter_value.device.type == to_device

@pytest.mark.parametrize("set_gpu_on_original_module", [True, False])
def test_torch_nn_module_cpu_method(set_gpu_on_original_module):
    original_device = 'cuda'
    to_device = 'cpu'

    N, D_in, H, D_out = 64, 784, 500, 10
    if set_gpu_on_original_module:
        model = NeuralNetSinglePositionalArgument(D_in, H, D_out).to(original_device)
        model = ORTModule(model)
    else:
        model = NeuralNetSinglePositionalArgument(D_in, H, D_out)
        model = ORTModule(model).to(original_device)
    for _, parameter_value in model.named_parameters():
        assert parameter_value.device.type == original_device

    x = torch.randn(N, D_in, device=to_device)
    model = model.cpu()
    model(x)
    for _, parameter_value in model.named_parameters():
        assert parameter_value.device.type == to_device

@pytest.mark.parametrize("original_device", ['cpu', 'cuda'])
@pytest.mark.parametrize("to_argument", ['cpu', 'cuda', 'cuda:0', torch.device('cpu'), torch.device('cuda')])
def test_torch_nn_module_to_api(original_device, to_argument):
    N, D_in, H, D_out = 64, 784, 500, 10
    model = NeuralNetSinglePositionalArgument(D_in, H, D_out).to(original_device)
    model = ORTModule(model)
    x = torch.randn(N, D_in, device=original_device)
    for _, parameter_value in model.named_parameters():
        assert parameter_value.device.type == original_device

    model = model.to(to_argument)
    x = x.to(to_argument)
    model(x)
    assert _utils.get_device_str(model._torch_module._execution_manager(model._is_training())._device) == \
        _utils.get_device_str(torch.device(to_argument))

def test_model_without_device():
    # Model doesn't have device (CPU is assumed)
    N, D_in, H, D_out = 64, 784, 500, 10
    model = NeuralNetSinglePositionalArgument(D_in, H, D_out)
    model = ORTModule(model)

    # User input is on GPU
    input_device='cuda'
    x = torch.randn(N, D_in).to(input_device)

    # ORTModule and PyTorch does not move model to where user input is hosted
    with pytest.raises(RuntimeError) as type_error:
        model(x)
    assert \
        ("Tensor for argument #1 'self' is on CPU, but expected them to be on GPU (while checking arguments for addmm)" in str(type_error.value)) \
        or ("Expected all tensors to be on the same device, but found at least two devices, cpu and cuda:0!" in str(type_error.value))

def test_model_and_input_without_device():
    N, D_in, H, D_out = 64, 784, 500, 10
    model = NeuralNetSinglePositionalArgument(D_in, H, D_out)
    model = ORTModule(model)
    x = torch.randn(N, D_in)

    # CPU is assumed for both model and user input
    out = model(x)
    out is not None

def test_model_with_different_devices_same_session():
    N, D_in, H, D_out = 64, 784, 500, 10
    model = NeuralNetSinglePositionalArgument(D_in, H, D_out)
    model = ORTModule(model)

    for i in range(5):
        if i % 2 == 0:
            device = 'cpu'
        else:
            device = 'cuda'

        model.to(device)
        x = torch.randn(N, D_in, device=device)
        y = model(x)

@pytest.mark.parametrize("device", ['cuda', 'cpu'])
def test_input_requires_grad_saved(device):
    N, D_in, H, D_out = 32, 784, 500, 10
    model = NeuralNetSinglePositionalArgument(D_in, H, D_out).to(device)
    model = ORTModule(model)
    x = torch.randn(N, D_in, device=device, requires_grad=True) + 1
    model(x)
    assert model._torch_module._execution_manager(model._is_training())._input_info.require_grad_names == ['input1']

@pytest.mark.parametrize("device", ['cuda', 'cpu'])
def test_input_requires_grad_backward_creates_input_grad(device):
    N, D_in, H, D_out = 32, 784, 500, 10
    model = NeuralNetSinglePositionalArgument(D_in, H, D_out).to(device)
    model = ORTModule(model)
    x = torch.randn(N, D_in, device=device, requires_grad=True)
    assert x.grad is None
    prediction = model(x)
    s = prediction.sum()
    s.backward()
    assert x.grad is not None

def test_gradient_correctness():
    device = 'cuda'
    N, D_in, H, D_out = 32, 128, 500, 10
    pt_model = NeuralNetSinglePositionalArgument(D_in, H, D_out).to(device)
    ort_model = ORTModule(copy.deepcopy(pt_model))

    def run_step(model, x):
        prediction = model(x)
        loss = prediction.sum()
        loss.backward()
        return prediction

    for step in range(10):
        x = torch.randn(N, D_in, device=device)
        pt_prediction = run_step(pt_model, x)
        ort_prediction = run_step(ort_model, x)

        _test_helpers.assert_values_are_close(ort_prediction, pt_prediction)
        _test_helpers.assert_gradients_match_and_reset_gradient(ort_model, pt_model)

@pytest.mark.parametrize("use_fp16", [False, True])
@pytest.mark.parametrize("input_requires_grad", [False, True])
def test_gradient_correctness_conv1d(use_fp16, input_requires_grad):
    class NeuralNetConv1D(torch.nn.Module):
        def __init__(self, in_channels, out_channels, kernel_size, padding=0, groups=1):
            super(NeuralNetConv1D, self).__init__()
            self.conv1 = torch.nn.Conv1d(in_channels, out_channels, kernel_size, padding=padding, groups=groups)
            self.conv2 = torch.nn.Conv1d(in_channels, out_channels, kernel_size, padding=padding, groups=groups)

        def forward(self, input):
            out = self.conv1(input.permute(0, 2, 1).contiguous())
            out = self.conv2(out).permute(0, 2, 1).contiguous()
            return out

    # ConvGrad hasn't been tested on device with arch lower than 7.0
    if torch.cuda.get_device_capability()[0] < 7:
        return

    device = 'cuda'
    N, seq_len, C_in, C_out, kernel_size = 32, 128, 1536, 1536, 3
    pt_model = NeuralNetConv1D(C_in, C_out, kernel_size, padding=1).to(device)
    ort_model = ORTModule(copy.deepcopy(pt_model))

    def run_step(model, x):
        with amp.autocast(use_fp16):
            prediction = model(x)
            loss = prediction.sum()
        loss.backward()
        return prediction

    for _ in range(10):
        x = torch.randn(N, seq_len, C_in, device=device, requires_grad=input_requires_grad)
        pt_prediction = run_step(pt_model, x)
        ort_prediction = run_step(ort_model, x)

<<<<<<< HEAD
        # PyTorch's Conv/GonvGrad uses HEURISTIC mode to search algo while ORT uses EXHAUSTIVE mode by default.
        # While different algo types generate slightly different results, especially for FP16,
        # so relax the tolerance for comparison, especially for FP16 run and gradient comparison.
=======
>>>>>>> 89656bb7
        if use_fp16:
            _test_helpers.assert_values_are_close(ort_prediction, pt_prediction, atol=1e-3, rtol=1e-3)
            _test_helpers.assert_gradients_match_and_reset_gradient(ort_model, pt_model, rtol=5e-1, atol=4e-1)
        else:
            _test_helpers.assert_values_are_close(ort_prediction, pt_prediction, atol=1e-5)
            _test_helpers.assert_gradients_match_and_reset_gradient(ort_model, pt_model, rtol=5e-2, atol=4e-2)

@pytest.mark.parametrize("device", ['cuda', 'cpu'])
@pytest.mark.parametrize("padding_idx", [None, 1])
def test_gradient_correctness_embedding(device, padding_idx):
    class NeuralNetEmbedding(torch.nn.Module):
        def __init__(self, num_embeddings, embedding_dim, hidden_size):
            super(NeuralNetEmbedding, self).__init__()
            self.embedding = torch.nn.Embedding(num_embeddings, embedding_dim, padding_idx=padding_idx)
            self.linear = torch.nn.Linear(embedding_dim, hidden_size)

        def forward(self, input):
            return self.linear(self.embedding(input))

    N, num_embeddings, embedding_dim, hidden_size = 64, 32, 128, 128
    pt_model = NeuralNetEmbedding(num_embeddings, embedding_dim, hidden_size).to(device)
    ort_model = ORTModule(copy.deepcopy(pt_model))

    def run_step(model, input):
        prediction = model(input)
        loss = prediction.sum()
        loss.backward()
        return prediction

    for _ in range(10):
        input = torch.randint(high=num_embeddings, size=(N,), dtype=torch.int64, device=device)
        pt_prediction = run_step(pt_model, input)
        ort_prediction = run_step(ort_model, input)

        _test_helpers.assert_values_are_close(ort_prediction, pt_prediction)
        _test_helpers.assert_gradients_match_and_reset_gradient(ort_model, pt_model, atol=1e-5)

@pytest.mark.parametrize("use_fp16", [False, True])
def test_gradient_correctness_cross_entropy_loss(use_fp16):
    class NeuralNetCrossEntropyLoss(torch.nn.Module):
        def __init__(self, num_embeddings, embedding_dim):
            super(NeuralNetCrossEntropyLoss, self).__init__()
            self.embedding = torch.nn.Embedding(num_embeddings, embedding_dim, padding_idx=1)

        def forward(self, input, positions):
            output = torch.transpose(self.embedding(input), 0, 1)
            ignored_index = output.size(1)
            loss_fct = torch.nn.CrossEntropyLoss(ignore_index=ignored_index)
            return loss_fct(output, positions)

    device = 'cuda'
    num_embeddings, embedding_dim = 32, 128
    pt_model = NeuralNetCrossEntropyLoss(num_embeddings, embedding_dim).to(device)
    ort_model = ORTModule(copy.deepcopy(pt_model))

    def run_step(model, input, positions):
        with amp.autocast(use_fp16):
            loss = model(input, positions)
        loss.backward()
        return loss

    for _ in range(10):
        N = random.randint(16, 32)
        input = torch.randint(high=num_embeddings, size=(N,), dtype=torch.int64, device=device)
        positions = torch.randint(high=N, size=(embedding_dim,), dtype=torch.int64, device=device)
        pt_prediction = run_step(pt_model, input, positions)
        ort_prediction = run_step(ort_model, input, positions)

        _test_helpers.assert_values_are_close(ort_prediction, pt_prediction)
        _test_helpers.assert_gradients_match_and_reset_gradient(ort_model, pt_model, atol=1e-5)

@pytest.mark.parametrize("pool_type", ['MaxPool', 'AvgPool', 'AdaptiveAvgPool'])
def test_gradient_correctness_pool2d(pool_type):
    class NeuralNetPool2d(torch.nn.Module):
        def __init__(self):
            super(NeuralNetPool2d, self).__init__()
            self.conv = torch.nn.Conv2d(3, 64, kernel_size=7, stride=2, padding=3, bias=False)
            if pool_type == 'MaxPool':
                self.pool = torch.nn.MaxPool2d(kernel_size=3, stride=2, padding=1)
            elif pool_type == 'AvgPool':
                self.pool = torch.nn.AvgPool2d(kernel_size=3, stride=2, padding=1)
            else:
                self.pool = torch.nn.AdaptiveAvgPool2d((5, 7))

        def forward(self, input):
            return self.pool(self.conv(input))

    N, C, H, W = 8, 3, 224, 224
    device = 'cuda'
    pt_model = NeuralNetPool2d().to(device)
    ort_model = ORTModule(copy.deepcopy(pt_model))

    def run_step(model, input):
        prediction = model(input)
        loss = prediction.sum()
        loss.backward()
        return prediction

    for _ in range(10):
        input = torch.randn(N, C, H, W, device=device)
        pt_prediction = run_step(pt_model, input)
        ort_prediction = run_step(ort_model, input)

        _test_helpers.assert_values_are_close(ort_prediction, pt_prediction)
        _test_helpers.assert_gradients_match_and_reset_gradient(ort_model, pt_model, rtol=5e-3, atol=4e-3)

def test_gradient_correctness_argmax_unfold():
    class NeuralNetUnfold(torch.nn.Module):
        def __init__(self, input_size, hidden_size, unfold_dim, unfold_size, unfold_step):
            super(NeuralNetUnfold, self).__init__()
            self.linear= torch.nn.Linear(input_size, hidden_size)
            self.unfold_dim = unfold_dim
            self.unfold_size = unfold_size
            self.unfold_step = unfold_step

        def forward(self, input):
            return self.linear(input.argmax(-1).to(torch.float) * input.argmax().to(torch.float)).unfold(
                dimension=self.unfold_dim, size=self.unfold_size, step=self.unfold_step)

    N, D, H = 16, 256, 128
    device = 'cuda'
    pt_model = NeuralNetUnfold(D, H, 1, 50, 30).to(device)
    ort_model = ORTModule(copy.deepcopy(pt_model))

    def run_step(model, input):
        prediction = model(input)
        loss = prediction.sum()
        loss.backward()
        return prediction

    for _ in range(10):
        input = torch.randint(0, 100, (N, D, H), dtype=torch.uint8, device=device)
        pt_prediction = run_step(pt_model, input)
        ort_prediction = run_step(ort_model, input)

        _test_helpers.assert_values_are_close(ort_prediction, pt_prediction)
        _test_helpers.assert_gradients_match_and_reset_gradient(ort_model, pt_model)

def test_module_with_non_differential_output():
    device = 'cuda'
    N, D_in, H, D_out = 32, 128, 64, 10
    pt_model = NeuralNetNonDifferentiableOutput(D_in, H, D_out).to(device)
    ort_model = ORTModule(copy.deepcopy(pt_model))

    def run_step(model, x):
        prediction1, mask1, prediction2, mask2 = model(x)
        loss = prediction2.sum()
        loss.backward()
        return prediction1, mask1, prediction2, mask2

    for step in range(10):
        x = torch.randn(N, D_in, device=device)
        pt_prediction1, pt_mask1, pt_prediction2, pt_mask2 = run_step(pt_model, x)
        ort_prediction1, ort_mask1, ort_prediction2, ort_mask2 = run_step(ort_model, x)

        # _test_helpers.assert_values_are_close(ort_prediction1, pt_prediction1)   # TODO: this is failing, need to investigate!
                                                                                   # This will be no reproducible if we change the model forward to
                                                                                   # mask1 = torch.gt(out, 0.01)
        _test_helpers.assert_values_are_close(ort_prediction2, pt_prediction2)
        _test_helpers.assert_values_are_close(ort_mask1, pt_mask1)
        _test_helpers.assert_values_are_close(ort_mask2, pt_mask2)
        _test_helpers.assert_gradients_match_and_reset_gradient(ort_model, pt_model)

def test_multiple_chained_ortmodules_with_non_differential_output():
    device = 'cuda'
    N, D_in, H, D_out = 32, 128, 64, 10
    pt_model = NeuralNetChainedLayersWithNonDifferentiableOutput(D_in, H, D_out).to(device)
    ort_model = ORTModule(copy.deepcopy(pt_model))

    pt_model2 = NeuralNetChainedLayersWithNonDifferentiableOutput(D_in, H, D_out).to(device)
    ort_model2 = ORTModule(copy.deepcopy(pt_model2))

    def run_step(layer1, layer2, x, mask1):
        prediction, mask = layer1(x, mask1)
        prediction, mask = layer2(x, mask)
        loss = prediction.sum()
        loss.backward()
        return prediction, mask

    x = torch.randn(N, D_in, device=device)
    mask1 = torch.zeros(1, device=device)

    pt_prediction, pt_mask = run_step(pt_model, pt_model2, x, mask1)
    # ensure no AssertionError message for chained ortmodules, e.g.:
    #       ORT found the 1-th module output 'output-1' is non-differentiable according to the onnx graph.
    #       However, the gradient value is still provided by PyTorch's autograd engine.
    ort_prediction, ort_mask = run_step(ort_model, ort_model2, x, mask1)

    _test_helpers.assert_values_are_close(ort_prediction, pt_prediction)
    _test_helpers.assert_gradients_match_and_reset_gradient(ort_model2, pt_model2)

@pytest.mark.parametrize("loss_with_duplicated_output", [False, True])
def test_duplicated_output(loss_with_duplicated_output):
    class NeuralNet(torch.nn.Module):
        def __init__(self):
            super(NeuralNet, self).__init__()
            self.fc1 = torch.nn.Linear(128, 16)

        def forward(self, input):
            out = self.fc1(input)
            return out, out     # duplicated output

    N, C, H = 8, 4, 128
    device = 'cuda'
    pt_model = NeuralNet().to(device)
    ort_model = ORTModule(copy.deepcopy(pt_model))

    def run_step(model, input):
        out, out_dup = model(input)
        loss = out.sum()
        if loss_with_duplicated_output:
            loss = loss + (2 * out_dup).sum()
        loss.backward()
        return out, out_dup

    for _ in range(10):
        input = torch.randn(N, C, H, device=device)
        pt_prediction1, pt_prediction2 = run_step(pt_model, input)
        ort_prediction1, ort_prediction2 = run_step(ort_model, input)

        _test_helpers.assert_values_are_close(ort_prediction1, pt_prediction1)
        _test_helpers.assert_values_are_close(ort_prediction2, pt_prediction2)
        _test_helpers.assert_gradients_match_and_reset_gradient(ort_model, pt_model, atol=1e-5)

def test_multiple_forward_only_calls():
    device = 'cuda'
    N, D_in, H, D_out = 32, 784, 500, 10
    pt_model = NeuralNetSinglePositionalArgument(D_in, H, D_out).to(device)
    ort_model = ORTModule(copy.deepcopy(pt_model))

    for step in range(10):
        x = torch.randn(N, D_in, device=device, requires_grad=False)
        pt_prediction = pt_model(x)
        ort_prediction = ort_model(x)

        _test_helpers.assert_values_are_close(ort_prediction, pt_prediction)

def test_nesting_forward_backward_calls():
    device = 'cuda'
    N, D_in, H, D_out = 32, 784, 500, 10
    pt_model = NeuralNetSinglePositionalArgument(D_in, H, D_out).to(device)
    ort_model = ORTModule(copy.deepcopy(pt_model))

    # forward1
    ort_x1 = torch.randn(N, D_in, device=device, requires_grad=True)
    pt_x1 = copy.deepcopy(ort_x1)
    ort_prediction1 = ort_model(ort_x1)
    pt_prediction1 = pt_model(pt_x1)
    _test_helpers.assert_values_are_close(ort_prediction1, pt_prediction1)
    ort_loss1 = ort_prediction1.sum()
    pt_loss1 = pt_prediction1.sum()
    # forward2
    ort_x2 = torch.randn(N, D_in, device=device, requires_grad=True)
    pt_x2 = copy.deepcopy(ort_x2)
    ort_prediction2 = ort_model(ort_x2)
    ort_loss2 = ort_prediction2.sum()
    pt_prediction2 = pt_model(pt_x2)
    pt_loss2 = pt_prediction2.sum()
    _test_helpers.assert_values_are_close(ort_prediction2, pt_prediction2)
    # backward2
    ort_loss2.backward()
    pt_loss2.backward()
    _test_helpers.assert_values_are_close(ort_x2.grad, ort_x2.grad)
    _test_helpers.assert_gradients_match_and_reset_gradient(ort_model, pt_model)
    # backward1
    ort_loss1.backward()
    pt_loss1.backward()
    _test_helpers.assert_values_are_close(ort_x1.grad, pt_x1.grad)
    _test_helpers.assert_gradients_match_and_reset_gradient(ort_model, pt_model)

def test_multiple_overlapping_forward_backward_calls():
    device = 'cuda'
    N, D_in, H, D_out = 32, 784, 500, 10
    pt_model = NeuralNetSinglePositionalArgument(D_in, H, D_out).to(device)
    ort_model = ORTModule(copy.deepcopy(pt_model))

    def run_step(model, x1, x2):
        prediction1 = model(x1)
        loss1 = prediction1.sum()

        prediction2 = model(x2)
        loss2 = prediction2.sum()

        loss1.backward()
        loss2.backward()
        return prediction1, prediction2

    for step in range(10):
        pt_x1 = torch.randn(N, D_in, device=device, requires_grad=True)
        pt_x2 = torch.randn(N, D_in, device=device, requires_grad=True)

        ort_x1 = pt_x1.clone().detach()
        ort_x2 = pt_x2.clone().detach()
        ort_x1.requires_grad = True
        ort_x2.requires_grad = True

        pt_prediction1, pt_prediction2 = run_step(pt_model, pt_x1, pt_x2)
        ort_prediction1, ort_prediction2 = run_step(ort_model, ort_x1, ort_x2)

        _test_helpers.assert_values_are_close(ort_prediction1, pt_prediction1)
        _test_helpers.assert_values_are_close(ort_prediction2, pt_prediction2)
        _test_helpers.assert_values_are_close(ort_x1.grad, pt_x1.grad)
        _test_helpers.assert_values_are_close(ort_x2.grad, pt_x2.grad)
        _test_helpers.assert_gradients_match_and_reset_gradient(ort_model, pt_model)

def test_multiple_ortmodules_training():
    device = 'cuda'
    N, D_in, H, D_out = 32, 784, 128, 10
    pt_model1 = NeuralNetSinglePositionalArgument(D_in, H, D_out).to(device)
    pt_model2 = NeuralNetSinglePositionalArgument(D_in, H, D_out).to(device)
    ort_model1 = ORTModule(copy.deepcopy(pt_model1))
    ort_model2 = ORTModule(copy.deepcopy(pt_model2))

    def run_step(model1, model2, x1, x2):
        prediction1 = model1(x1)
        loss1 = prediction1.sum()
        loss1.backward()

        prediction2 = model2(x2)
        loss2 = prediction2.sum()
        loss2.backward()
        return prediction1, prediction2

    for step in range(10):
        x1 = torch.randn(N, D_in, device=device)
        x2 = torch.randn(N, D_in, device=device)
        pt_prediction1, pt_prediction2 = run_step(pt_model1, pt_model2, x1, x2)
        ort_prediction1, ort_prediction2 = run_step(ort_model1, ort_model2, x1, x2)

        _test_helpers.assert_values_are_close(ort_prediction1, pt_prediction1, atol=1e-6)
        _test_helpers.assert_values_are_close(ort_prediction2, pt_prediction2, atol=1e-6)
        _test_helpers.assert_gradients_match_and_reset_gradient(ort_model1, pt_model1)
        _test_helpers.assert_gradients_match_and_reset_gradient(ort_model2, pt_model2)

def test_multiple_ortmodules_common_backbone_training():
    device = 'cuda'
    N, D_in, H, D_out = 32, 64, 128, 64
    pt_model0 = NeuralNetSinglePositionalArgument(D_in, H, D_out).to(device)
    pt_model1 = NeuralNetSinglePositionalArgument(D_in, H, D_out).to(device)
    pt_model2 = NeuralNetSinglePositionalArgument(D_in, H, D_out).to(device)
    # model is the common backbone shared by model1 and model2
    ort_model0 = ORTModule(copy.deepcopy(pt_model0))
    ort_model1 = ORTModule(copy.deepcopy(pt_model1))
    ort_model2 = ORTModule(copy.deepcopy(pt_model2))

    def run_step(backbone_layers, task_layers, x):
        prediction = task_layers(backbone_layers(x))
        loss = prediction.sum()
        loss.backward()
        return prediction

    for step in range(10):
        # Run task 1
        x1 = torch.randn(N, D_in, device=device)
        pt_prediction = run_step(pt_model0, pt_model1, x1)
        ort_prediction = run_step(ort_model0, ort_model1, x1)

        _test_helpers.assert_values_are_close(ort_prediction, pt_prediction)
        _test_helpers.assert_gradients_match_and_reset_gradient(ort_model0, pt_model0, reset_gradient=False)
        _test_helpers.assert_gradients_match_and_reset_gradient(ort_model1, pt_model1)

        # Run task 2
        x2 = torch.randn(N, D_in, device=device)
        pt_prediction = run_step(pt_model0, pt_model2, x1)
        ort_prediction = run_step(ort_model0, ort_model2, x1)

        _test_helpers.assert_values_are_close(ort_prediction, pt_prediction)
        _test_helpers.assert_gradients_match_and_reset_gradient(ort_model0, pt_model0, reset_gradient=True, atol=1e-5)
        _test_helpers.assert_gradients_match_and_reset_gradient(ort_model2, pt_model2)

def test_multiple_chained_ortmodules_training():
    device = 'cuda'
    N, D_in, H, D_out = 32, 128, 500, 128
    pt_model1 = NeuralNetSinglePositionalArgument(D_in, H, D_out).to(device)
    pt_model2 = NeuralNetSinglePositionalArgument(D_in, H, D_out).to(device)
    ort_model1 = ORTModule(copy.deepcopy(pt_model1))
    ort_model2 = ORTModule(copy.deepcopy(pt_model2))

    def run_step(layers1, layers2, x):
        prediction = layers2(layers1(x))
        loss = prediction.sum()
        loss.backward()
        return prediction

    for step in range(10):
        x = torch.randn(N, D_in, device=device, requires_grad=True)
        pt_prediction = run_step(pt_model1, pt_model2, x)
        ort_prediction = run_step(ort_model1, ort_model2, x)

        _test_helpers.assert_values_are_close(ort_prediction, pt_prediction)
        _test_helpers.assert_gradients_match_and_reset_gradient(ort_model1, pt_model1)
        _test_helpers.assert_gradients_match_and_reset_gradient(ort_model2, pt_model2)

def test_mixed_nnmodule_ortmodules_training():
    device = 'cuda'
    N, D_in, H, D_out = 32, 128, 500, 128
    pt_model1 = NeuralNetSinglePositionalArgument(D_in, H, D_out).to(device)
    pt_model2 = NeuralNetSinglePositionalArgument(D_in, H, D_out).to(device)
    pt_model3 = NeuralNetMultiplePositionalArguments(D_in, H, D_out).to(device)
    ort_model1 = ORTModule(copy.deepcopy(pt_model1))
    ort_model2 = copy.deepcopy(pt_model2)   # model2 is intentionally left as nn.module
    ort_model3 = ORTModule(copy.deepcopy(pt_model3))

    def run_step(model1, model2, model3, x1, x2):
        a1 = model1(x1)
        a2 = model2(x2)
        a3 = model3(torch.sin(a1), torch.cos(a2))
        loss = a3.sum()
        loss.backward()
        return a1, a2, a3

    for step in range(10):
        x1 = torch.randn(N, D_in, device=device)
        x2 = torch.randn(N, D_in, device=device)
        pt_p1, pt_p2, pt_p3 = run_step(pt_model1, pt_model2, pt_model3, x1, x2)
        ort_p1, ort_p2, ort_p3 = run_step(ort_model1, ort_model2, ort_model3, x1, x2)

        _test_helpers.assert_values_are_close(ort_p1, pt_p1, atol=1e-06)
        _test_helpers.assert_values_are_close(ort_p2, pt_p2, atol=1e-06)
        _test_helpers.assert_values_are_close(ort_p3, pt_p3, atol=1e-06)
        _test_helpers.assert_gradients_match_and_reset_gradient(ort_model1, pt_model1, atol=2e-6)
        _test_helpers.assert_gradients_match_and_reset_gradient(ort_model2, pt_model2)
        _test_helpers.assert_gradients_match_and_reset_gradient(ort_model3, pt_model3)

def test_identity_elimination():
    class NeuralNetSimpleIdentity(torch.nn.Module):
        def __init__(self, input_size, num_classes):
            super(NeuralNetSimpleIdentity, self).__init__()

            self.fc = torch.nn.Linear(input_size, num_classes)

        # Identity node will be created between ReduceSum and graph output
        # and then eliminated after transformation
        def forward(self, x):
            y = self.fc(x)
            z = y
            return z

    device = 'cuda'
    N, D_in, H, D_out = 64, 784, 500, 10
    model = NeuralNetSimpleIdentity(D_in, D_out).to(device)
    model = ORTModule(model)
    x = torch.randn(N, D_in, device=device)
    output = model(x)

    # Make sure model runs OK
    assert output is not None

def test_ortmodule_inputs_with_dynamic_shape():
    D_in, H, D_out = 784, 500, 10

    pt_model = NeuralNetSinglePositionalArgument(D_in, H, D_out).to('cuda')
    ort_model = ORTModule(copy.deepcopy(pt_model))

    def run_step(model, x):
        p = model(x)
        loss = p.sum()
        loss.backward()
        return p

    for step in range(10):
        N = random.randint(1,100)
        x = torch.randn(N, D_in, device='cuda', requires_grad=True)
        assert x.grad is None

        pt_p = run_step(pt_model, x)
        ort_p = run_step(ort_model, x)

        _test_helpers.assert_values_are_close(ort_p, pt_p, atol=1e-6)    # relaxing tolerance, 1e-7 or less would fail
        _test_helpers.assert_gradients_match_and_reset_gradient(ort_model, pt_model)


def test_bert_inputs_with_dynamic_shape():

    # create pytorch model with dropout disabled
    pt_model = _get_bert_for_sequence_classification_model('cuda',
        hidden_dropout_prob=0.0,
        attention_probs_dropout_prob=0.0)
    ort_model = ORTModule(copy.deepcopy(pt_model))

    def run_step(model, x, y, z):
        outputs = model(x, y, None, None, None, None, z)
        loss = outputs[0]
        loss.backward()
        return outputs[0]

    for step in range(10):
        x, y, z = _get_bert_for_sequence_classification_sample_data_with_random_shapes('cuda')

        pt_p = run_step(pt_model, x, y, z)
        ort_p = run_step(ort_model, x, y, z)

        _test_helpers.assert_values_are_close(ort_p, pt_p, atol=1e-02)      # TODO: this assert is failing with smaller tolerance, need to investigate!!
        # _test_helpers.assert_gradients_match_and_reset_gradient(ort_model, pt_model)  #TODO - enable this check after the investigation


@pytest.mark.parametrize("device", ['cuda', 'cpu'])
def test_changes_input_requires_grad_reinitializes_module_gradient_graph_builder(device):
    N, D_in, H, D_out = 32, 784, 500, 10
    model = NeuralNetSinglePositionalArgument(D_in, H, D_out).to(device)
    model = ORTModule(model)
    x = torch.randn(N, D_in, device=device)
    y = x.clone()
    y.requires_grad_(True)
    output_x = torch.sum(model(x))
    output_x.backward()
    assert x.grad is None
    module_gradient_graph_builder_training = \
        model._torch_module._execution_manager(model._is_training())._graph_builder
    output_y = torch.sum(model(y))
    output_y.backward()
    assert y.grad is not None
    assert module_gradient_graph_builder_training != \
        model._torch_module._execution_manager(model._is_training())._graph_builder

@pytest.mark.parametrize("device", ['cuda'])
def test_input_requires_grad_backward_creates_input_grad_as_required0(device):
    N, D_in, H, D_out = 32, 784, 500, 10
    pt_model = NeuralNetMultiplePositionalArgumentsMultiOutputsWithoutDependency(D_in, H, D_out).to(device)
    ort_model = ORTModule(copy.deepcopy(pt_model))
    pt_x1 = torch.randn(N, D_in, device=device, requires_grad=True)
    pt_x2 = torch.randn(N, D_in, device=device, requires_grad=True)
    ort_x1 = pt_x1.clone().detach()
    ort_x2 = pt_x2.clone().detach()
    ort_x1.requires_grad = True
    ort_x2.requires_grad = True

    def run_step0(model, x1, x2):
        y1, _ = model(x1, x2)
        s1 = y1.sum()
        s1.backward()   # y2's gradient will be materialized to full shape.
        return y1

    pt_y1 = run_step0(pt_model, pt_x1, pt_x2)
    ort_y1 = run_step0(ort_model, ort_x1, ort_x2)

    _test_helpers.assert_values_are_close(pt_y1, ort_y1, atol=1e-06)
    _test_helpers.assert_values_are_close(ort_x1.grad, pt_x1.grad)
    _test_helpers.assert_values_are_close(ort_x2.grad, pt_x2.grad)
    # backward() is from y1, so grad of fc2.weight and fc2.bias will not be calculated.
    _test_helpers.assert_gradients_match_and_reset_gradient(ort_model, pt_model, none_pt_params=['fc2.weight', 'fc2.bias'], reset_gradient=True)

    def run_step1(model, x1, x2):
        _, y2 = model(x1, x2)
        s2 = y2.sum()
        s2.backward()   # y1's gradient will be materialized to full shape.
        return y2

    pt_y2 = run_step1(pt_model, pt_x1, pt_x2)
    ort_y2 = run_step1(ort_model, ort_x1, ort_x2)

    _test_helpers.assert_values_are_close(pt_y2, ort_y2, atol=1e-06)
    _test_helpers.assert_values_are_close(ort_x1.grad, pt_x1.grad)
    _test_helpers.assert_values_are_close(ort_x2.grad, pt_x2.grad)
    # backward() is from y2, so grad of fc1.weight and fc1.bias will not be calculated.
    _test_helpers.assert_gradients_match_and_reset_gradient(ort_model, pt_model, none_pt_params=['fc1.weight', 'fc1.bias'])


@pytest.mark.parametrize("device", ['cuda'])
def test_model_output_with_inplace_update(device):
    class NeuralNetWithGradNeedOutput(torch.nn.Module):
        def __init__(self, input_size, hidden_size):
            super(NeuralNetWithGradNeedOutput, self).__init__()
            self.fc1_1 = torch.nn.Linear(input_size, hidden_size)
            # Softmax's gradient is depending on its output
            self.act = torch.nn.Softmax(dim=1)

        def forward(self, input1):
            out1 = self.act(self.fc1_1(input1))
            return out1

    def run_step(model, x1):
        y1 = model(x1)
        y1.add_(1)  # inplace update to module output
        y1 = y1.sum()
        y1.backward()
        return y1

    N, D_in, H = 32, 784, 500
    pt_model = NeuralNetWithGradNeedOutput(D_in, H).to(device)
    ort_model = ORTModule(copy.deepcopy(pt_model))

    pt_x1 = torch.randn(N, D_in, device=device, requires_grad=True)
    ort_x1 = pt_x1.clone()

    with pytest.raises(Exception) as ex_info:
        pt_y1 = run_step(pt_model, pt_x1)
    assert "modified by an inplace operation" in str(ex_info.value)

    with pytest.raises(Exception) as ex_info:
        ort_y1 = run_step(ort_model, ort_x1)
    assert "modified by an inplace operation" in str(ex_info.value)

@pytest.mark.parametrize("device", ['cuda'])
def test_loss_combines_two_outputs_with_dependency(device):

    def run_step(model, x1, x2):
        y1, y2 = model(x1, x2)
        loss = y1.sum() + y2.sum()
        loss.backward()
        return y1, y2

    N, D_in, H, D_out = 32, 784, 500, 10
    pt_model = NeuralNetMultiplePositionalArgumentsMultiOutputsWithDependency(D_in, H, D_out).to(device)
    ort_model = ORTModule(copy.deepcopy(pt_model))

    pt_x1 = torch.randn(N, D_in, device=device, requires_grad=False)
    pt_x2 = torch.randn(N, D_in, device=device, requires_grad=False)
    ort_x1 = pt_x1.clone()
    ort_x2 = pt_x2.clone()

    # Both y1 and y2's gradients are not None.
    pt_y1, pt_y2 = run_step(pt_model, pt_x1, pt_x2)
    ort_y1, ort_y2 = run_step(ort_model, ort_x1, ort_x2)

    _test_helpers.assert_values_are_close(pt_y1, ort_y1, atol=1e-06)
    _test_helpers.assert_values_are_close(pt_y2, ort_y2, atol=1e-06)
    _test_helpers.assert_gradients_match_and_reset_gradient(ort_model, pt_model)

@pytest.mark.parametrize("x1_requires_grad", [True, False])
@pytest.mark.parametrize("x2_requires_grad", [True, False])
def test_input_requires_grad_backward_creates_input_grad_as_required1(x1_requires_grad, x2_requires_grad):

    def run_step(model, x1, x2):
        y1, y2 = model(x1, x2)
        s = y2.sum()
        s.backward()
        return y1, y2

    N, D_in, H, D_out = 32, 784, 500, 10
    device = 'cuda'
    pt_model = NeuralNetMultiplePositionalArgumentsMultiOutputsWithDependency(D_in, H, D_out).to(device)
    ort_model = ORTModule(copy.deepcopy(pt_model))
    pt_x1 = torch.randn(N, D_in, device=device, requires_grad=x1_requires_grad)
    pt_x2 = torch.randn(N, D_in, device=device, requires_grad=x2_requires_grad)

    ort_x1 = pt_x1.clone().detach()
    ort_x2 = pt_x2.clone().detach()
    ort_x1.requires_grad = x1_requires_grad
    ort_x2.requires_grad = x2_requires_grad

    pt_y1, pt_y2 = run_step(pt_model, pt_x1, pt_x2)
    ort_y1, ort_y2 = run_step(ort_model, ort_x1, ort_x2)

    _test_helpers.assert_values_are_close(ort_y1, pt_y1, atol=1e-06)
    _test_helpers.assert_values_are_close(ort_y2, pt_y2, atol=1e-06)
    assert not x1_requires_grad or ort_x1.grad is not None
    assert not x2_requires_grad or ort_x2.grad is not None
    assert not x1_requires_grad or torch.allclose(ort_x1.grad, pt_x1.grad)
    assert not x2_requires_grad or torch.allclose(ort_x2.grad, pt_x2.grad)
    _test_helpers.assert_gradients_match_and_reset_gradient(ort_model, pt_model)


@pytest.mark.parametrize("device", ['cuda'])
def test_model_with_bypass_input(device):
    class NeuralNetWithBypassInput(torch.nn.Module):
        def __init__(self, input_size, hidden_size, num_classes):
            super(NeuralNetWithBypassInput, self).__init__()

            self.fc1_1 = torch.nn.Linear(input_size, hidden_size)
            self.relu1 = torch.nn.ReLU()
            self.fc1_2 = torch.nn.Linear(hidden_size, num_classes)

        def forward(self, input1, bypass_input):
            out1 = self.fc1_2(self.relu1(self.fc1_1(input1)))
            # use shape from bypass_input
            out1 = out1.view(bypass_input.size()[0], -1)
            return out1, bypass_input

    def run_step(model, x1, x2):
        y1, y2 = model(x1, x2)
        loss = y1.sum() + y2.sum()
        loss.backward()
        return y1, y2

    N, D_in, H, D_out = 32, 784, 500, 10
    pt_model = NeuralNetWithBypassInput(D_in, H, D_out).to(device)
    ort_model = ORTModule(copy.deepcopy(pt_model))

    pt_x1 = torch.randn(N, D_in, device=device, requires_grad=True)
    pt_x2 = torch.randn(N, D_in, device=device, requires_grad=True)
    ort_x1 = pt_x1.clone()
    ort_x2 = pt_x2.clone()

    # Both y1 and y2's gradients are not None.
    pt_y1, pt_y2 = run_step(pt_model, pt_x1, pt_x2)
    ort_y1, ort_y2 = run_step(ort_model, ort_x1, ort_x2)

    _test_helpers.assert_values_are_close(pt_y1, ort_y1, atol=1e-06)
    _test_helpers.assert_values_are_close(pt_y2, ort_y2, atol=1e-06)
    _test_helpers.assert_gradients_match_and_reset_gradient(ort_model, pt_model)

def test_gpu_reserved_memory_with_torch_no_grad():
    device = 'cuda'

    # Create a model and get the memory_reserved when torch.no_grad has been enabled
    # before and after export
    model_with_no_grad = _get_bert_for_sequence_classification_model(device)
    x, y, z = _get_bert_for_sequence_classification_sample_data(device)

    torch.cuda.empty_cache()
    model_with_no_grad = ORTModule(model_with_no_grad)
    model_with_no_grad(x, attention_mask=y, labels=z)
    mem_reserved_after_export_with_torch_no_grad = torch.cuda.memory_reserved(device)
    del model_with_no_grad

    # Create another model and get the memory_reserved when torch.no_grad has not been enabled after export.
    model_without_no_grad = _get_bert_for_sequence_classification_model(device)
    model_without_no_grad = ORTModule(model_without_no_grad)
    mem_reserved_after_export_without_torch_no_grad = 0

    with patch('torch.no_grad'):
        model_without_no_grad(x, attention_mask=y, labels=z)
        mem_reserved_after_export_without_torch_no_grad = torch.cuda.memory_reserved(device)

    assert mem_reserved_after_export_with_torch_no_grad <= mem_reserved_after_export_without_torch_no_grad

@pytest.mark.parametrize("return_type", [dict, OrderedDict, SequenceClassifierOutput])
@pytest.mark.parametrize("device", ['cpu', 'cuda'])
def test_dict_return_value_module(return_type, device):
    class NeuralNetDictOutput(torch.nn.Module):
        def __init__(self, input_size, hidden_size, num_classes):
            super(NeuralNetDictOutput, self).__init__()

            self.fc1_1 = torch.nn.Linear(input_size, hidden_size)
            self.relu1 = torch.nn.ReLU()
            self.fc1_2 = torch.nn.Linear(hidden_size, num_classes)

            self.fc2_1 = torch.nn.Linear(input_size, hidden_size)
            self.relu2 = torch.nn.ReLU()
            self.fc2_2 = torch.nn.Linear(hidden_size, num_classes)

            self.fc3_1 = torch.nn.Linear(input_size, hidden_size)
            self.relu3 = torch.nn.ReLU()
            self.fc3_2 = torch.nn.Linear(hidden_size, num_classes)

        def forward(self, input1, input2, input3):
            out1 = self.fc1_2(self.relu1(self.fc1_1(input1)))
            out2 = self.fc2_2(self.relu2(self.fc2_1(input2)))
            out3 = self.fc3_2(self.relu3(self.fc3_1(input3)))
            return return_type([('loss', out1), ('logits', out2), ('hidden_states', out3)])

    N, D_in, H, D_out = 64, 784, 500, 10
    model = NeuralNetDictOutput(D_in, H, D_out).to(device)
    model = ORTModule(model)
    x = torch.randn(N, D_in, device=device)
    y = torch.randn(N, D_in, device=device)
    z = torch.randn(N, D_in, device=device)

    output = model(x, y, z)
    assert isinstance(output, return_type)
    assert 'loss' in output and 'logits' in output and 'hidden_states' in output

@pytest.mark.parametrize("device", ['cuda', 'cpu'])
def test_dict_of_tuple_return_value_module(device):
    class NeuralNetDictOfTuplesOutput(torch.nn.Module):
        def __init__(self, input_size, hidden_size, num_classes):
            super(NeuralNetDictOfTuplesOutput, self).__init__()

            self.fc1_1 = torch.nn.Linear(input_size, hidden_size)
            self.relu1 = torch.nn.ReLU()
            self.fc1_2 = torch.nn.Linear(hidden_size, num_classes)

            self.fc2_1 = torch.nn.Linear(input_size, hidden_size)
            self.relu2 = torch.nn.ReLU()
            self.fc2_2 = torch.nn.Linear(hidden_size, num_classes)

            self.fc3_1 = torch.nn.Linear(input_size, hidden_size)
            self.relu3 = torch.nn.ReLU()
            self.fc3_2 = torch.nn.Linear(hidden_size, num_classes)

        def forward(self, input1, input2, input3):
            out1 = self.fc1_2(self.relu1(self.fc1_1(input1)))
            out2 = self.fc2_2(self.relu2(self.fc2_1(input2)))
            out3 = self.fc3_2(self.relu3(self.fc3_1(input3)))
            return {'loss': (out1, out2, out3)}

    N, D_in, H, D_out = 64, 784, 500, 10
    model = NeuralNetDictOfTuplesOutput(D_in, H, D_out).to(device)
    model = ORTModule(model)
    x = torch.randn(N, D_in, device=device)
    y = torch.randn(N, D_in, device=device)
    z = torch.randn(N, D_in, device=device)

    output = model(x, y, z)
    assert 'loss' in output
    assert len(output['loss']) == 3

@pytest.mark.parametrize("device", ['cuda', 'cpu'])
def test_tuple_of_tuple_return_value_module(device):
    class NeuralNetTupleOfTuplesOutput(torch.nn.Module):
        def __init__(self, input_size, hidden_size, num_classes):
            super(NeuralNetTupleOfTuplesOutput, self).__init__()

            self.fc1_1 = torch.nn.Linear(input_size, hidden_size)
            self.relu1 = torch.nn.ReLU()
            self.fc1_2 = torch.nn.Linear(hidden_size, num_classes)

            self.fc2_1 = torch.nn.Linear(input_size, hidden_size)
            self.relu2 = torch.nn.ReLU()
            self.fc2_2 = torch.nn.Linear(hidden_size, num_classes)

            self.fc3_1 = torch.nn.Linear(input_size, hidden_size)
            self.relu3 = torch.nn.ReLU()
            self.fc3_2 = torch.nn.Linear(hidden_size, num_classes)

        def forward(self, input1, input2, input3):
            out1 = self.fc1_2(self.relu1(self.fc1_1(input1)))
            out2 = self.fc2_2(self.relu2(self.fc2_1(input2)))
            out3 = self.fc3_2(self.relu3(self.fc3_1(input3)))
            return ((out1, out2), out3)

    N, D_in, H, D_out = 64, 784, 500, 10
    model = NeuralNetTupleOfTuplesOutput(D_in, H, D_out).to(device)
    model = ORTModule(model)
    x = torch.randn(N, D_in, device=device)
    y = torch.randn(N, D_in, device=device)
    z = torch.randn(N, D_in, device=device)

    output = model(x, y, z)
    assert len(output) == 2
    assert isinstance(output[0], tuple)
    assert len(output[0]) == 2
    assert isinstance(output[1], torch.Tensor)

@pytest.mark.parametrize("device", ['cpu', 'cuda'])
def test_named_tuple_return_value_module(device):
    ReturnValue = namedtuple('NamedTupleReturnValue', 'loss logits hidden_states')
    class NeuralNetNamedTupleOutput(torch.nn.Module):
        def __init__(self, input_size, hidden_size, num_classes):
            super(NeuralNetNamedTupleOutput, self).__init__()

            self.fc1_1 = torch.nn.Linear(input_size, hidden_size)
            self.relu1 = torch.nn.ReLU()
            self.fc1_2 = torch.nn.Linear(hidden_size, num_classes)

            self.fc2_1 = torch.nn.Linear(input_size, hidden_size)
            self.relu2 = torch.nn.ReLU()
            self.fc2_2 = torch.nn.Linear(hidden_size, num_classes)

            self.fc3_1 = torch.nn.Linear(input_size, hidden_size)
            self.relu3 = torch.nn.ReLU()
            self.fc3_2 = torch.nn.Linear(hidden_size, num_classes)

        def forward(self, input1, input2, input3):
            out1 = self.fc1_2(self.relu1(self.fc1_1(input1)))
            out2 = self.fc2_2(self.relu2(self.fc2_1(input2)))
            out3 = self.fc3_2(self.relu3(self.fc3_1(input3)))

            return ReturnValue(out1, out2, out3)

    N, D_in, H, D_out = 64, 784, 500, 10
    model = NeuralNetNamedTupleOutput(D_in, H, D_out).to(device)
    model = ORTModule(model)
    x = torch.randn(N, D_in, device=device)
    y = torch.randn(N, D_in, device=device)
    z = torch.randn(N, D_in, device=device)

    output = model(x, y, z)
    assert isinstance(output, tuple)
    assert isinstance(output, ReturnValue)

@pytest.mark.parametrize("device", ['cpu', 'cuda'])
def test_exception_raised_for_custom_class_return_value_module(device):

    N, D_in, H, D_out = 64, 784, 500, 10
    model = NeuralNetCustomClassOutput(D_in, H, D_out).to(device)
    model = ORTModule(model)
    x = torch.randn(N, D_in, device=device)
    y = torch.randn(N, D_in, device=device)
    z = torch.randn(N, D_in, device=device)

    with pytest.raises(_fallback.ORTModuleIOError) as runtime_error:
        model(x, y, z)
    assert 'ORTModule does not support the following model output type' in str(runtime_error.value)

def test_dynamic_axes_config():
    device = 'cuda'

    # Model 1
    N, D_in, H, D_out = 64, 784, 500, 10
    model = NeuralNetSinglePositionalArgument(D_in, H, D_out).to(device)
    model = ORTModule(model)
    x = torch.randn(N, D_in, device=device)
    output = model(x)
    assert output is not None
    assert _test_helpers.is_dynamic_axes(model)
    del model, output

    # Model 2
    model_with_no_grad = _get_bert_for_sequence_classification_model(device)
    model_with_no_grad = ORTModule(model_with_no_grad)
    x, y, z = _get_bert_for_sequence_classification_sample_data(device)
    output = model_with_no_grad(x, attention_mask=y, labels=z)
    assert output is not None
    assert _test_helpers.is_dynamic_axes(model_with_no_grad)

def test_model_with_multiple_devices_cpu_cuda():
    class MultipleDeviceModel(torch.nn.Module):
        def __init__(self):
            super().__init__()
            self.fc1 = torch.nn.Linear(10, 10).cpu()
            self.fc2 = torch.nn.Linear(10, 10).cuda()

        def forward(self, x):
            x = self.fc1(x)
            x = self.fc2(x)
            return x

    pt_model = MultipleDeviceModel()
    x = torch.randn(20, 10)
    with pytest.raises(_fallback.ORTModuleFallbackException) as e:
        ort_model = ORTModule(pt_model)
    assert str(e.value) == 'ORTModule supports a single device per model'

def test_model_with_multiple_devices_to_to():
    class MultipleDeviceModel(torch.nn.Module):
        def __init__(self):
            super().__init__()
            self.fc1 = torch.nn.Linear(10, 10).to('cpu')
            self.fc2 = torch.nn.Linear(10, 10).to('cuda')

        def forward(self, x):
            x = self.fc1(x)
            x = self.fc2(x)
            return x

    pt_model = MultipleDeviceModel()
    x = torch.randn(20, 10)
    with pytest.raises(_fallback.ORTModuleFallbackException) as e:
        ort_model = ORTModule(pt_model)
    assert str(e.value) == 'ORTModule supports a single device per model'

def test_model_with_multiple_devices_to_cpu():
    class MultipleDeviceModel(torch.nn.Module):
        def __init__(self):
            super().__init__()
            self.fc1 = torch.nn.Linear(10, 10).to('cuda')
            self.fc2 = torch.nn.Linear(10, 10).cpu()

        def forward(self, x):
            x = self.fc1(x)
            x = self.fc2(x)
            return x

    pt_model = MultipleDeviceModel()
    x = torch.randn(20, 10)
    with pytest.raises(_fallback.ORTModuleFallbackException) as e:
        ort_model = ORTModule(pt_model)
    assert str(e.value) == 'ORTModule supports a single device per model'

def test_model_with_multiple_devices_to_cuda():
    class MultipleDeviceModel(torch.nn.Module):
        def __init__(self):
            super().__init__()
            self.fc1 = torch.nn.Linear(10, 10).to('cpu')
            self.fc2 = torch.nn.Linear(10, 10).cuda()

        def forward(self, x):
            x = self.fc1(x)
            x = self.fc2(x)
            return x

    pt_model = MultipleDeviceModel()
    x = torch.randn(20, 10)
    with pytest.raises(_fallback.ORTModuleFallbackException) as e:
        ort_model = ORTModule(pt_model)

    assert str(e.value) == 'ORTModule supports a single device per model'

@pytest.mark.parametrize("device", ['cuda', 'cuda:0', 'cuda:1', 'cuda:2'])
def test_model_with_different_cuda_devices(device):

    # Trick to run this test in single GPU machines
    device_id = _utils.get_device_index(device)
    if device_id >= torch.cuda.device_count():
        warnings.warn('Skipping test_model_with_different_cuda_devices(cuda:{})'.format(device_id))
        return

    N, D_in, H, D_out = 64, 784, 500, 10
    model = NeuralNetSinglePositionalArgument(D_in, H, D_out).to(device)
    model = ORTModule(model)
    model.to(device)
    x = torch.randn(N, D_in, device=device)
    model(x)

def test_register_custom_ops_pytorch_exporter_tensor_triu():
    class SimpleTensorTriuModel(torch.nn.Module):
        def __init__(self):
            super().__init__()
            self.fc1 = torch.nn.Linear(10, 10)

        def forward(self, x):
            x = self.fc1(x)
            mask = torch.ones_like(x).triu(diagonal=1)
            x = x * mask
            return x

    model = SimpleTensorTriuModel()
    model = ORTModule(model)
    user_input = torch.ones(1, 10, 10)

    output = model(user_input)
    assert list(output.shape) ==  [1, 10, 10]

def test_register_custom_ops_pytorch_exporter_torch_triu():
    class SimpleTorchTriuModel(torch.nn.Module):
        def __init__(self):
            super().__init__()
            self.fc1 = torch.nn.Linear(10, 10)

        def forward(self, x):
            x = self.fc1(x)
            mask = torch.triu(torch.ones_like(x))
            x = x * mask
            return x

    model = SimpleTorchTriuModel()
    model = ORTModule(model)
    user_input = torch.ones(1, 10, 10)

    output = model(user_input)
    assert list(output.shape) ==  [1, 10, 10]

def test_wrap_ortmodule_and_change_device():
    # Basic Sequencial model wrapping ORTModule
    x = torch.linspace(-math.pi, math.pi, 2000)
    xx = x.unsqueeze(-1).pow(torch.tensor([1, 2, 3]))
    y = torch.sin(x)
    model = torch.nn.Sequential(
        ORTModule(torch.nn.Linear(3, 1)),
        torch.nn.Flatten(0, 1)
    )

    # Changing device for fun
    model = model.cpu()
    xx = xx.cpu()
    y = y.cpu()
    model = model.cuda()
    xx = xx.cuda()
    y = y.cuda()

    # Quick train
    loss_fn = torch.nn.MSELoss(reduction='sum')
    learning_rate = 1e-6
    for t in range(2000):
        y_pred = model(xx)
        loss = loss_fn(y_pred, y)
        model.zero_grad()
        loss.backward()
        with torch.no_grad():
            for param in model.parameters():
                param -= learning_rate * param.grad

    # Checking training finished normally
    assert y_pred is not None and loss is not None

@pytest.mark.parametrize("return_dict", [True, False])
def test_hf_model_output_with_tuples(return_dict):
    device = 'cuda'

    model = _get_bert_for_sequence_classification_model(device, output_attentions=True,
        output_hidden_states=True, return_dict=return_dict)
    x, y, z = _get_bert_for_sequence_classification_sample_data(device)

    model = ORTModule(model)
    output = model(x, attention_mask=y, labels=z)

    if return_dict:
        assert isinstance(output, SequenceClassifierOutput)
        assert 'loss' in output and 'logits' in output and \
            'attentions' in output and 'hidden_states' in output
        assert isinstance(output['loss'], torch.Tensor)
        assert isinstance(output['logits'], torch.Tensor)
        assert isinstance(output['attentions'], tuple)
        assert isinstance(output['hidden_states'], tuple)
    else:
        assert isinstance(output, tuple)
        assert isinstance(output[0], torch.Tensor)
        assert isinstance(output[1], torch.Tensor)
        assert isinstance(output[2], tuple)
        assert isinstance(output[3], tuple)

@pytest.mark.parametrize("device", ['cuda', 'cpu'])
def test_nested_return_value_module(device):
    class NeuralNetNestedOutput(torch.nn.Module):
        def __init__(self, input_size, hidden_size, num_classes):
            super(NeuralNetNestedOutput, self).__init__()

            self.fc1_1 = torch.nn.Linear(input_size, hidden_size)
            self.relu1 = torch.nn.ReLU()
            self.relu = torch.nn.ReLU()
            self.fc1_2 = torch.nn.Linear(hidden_size, num_classes)

            self.fc2_1 = torch.nn.Linear(input_size, hidden_size)
            self.relu2 = torch.nn.ReLU()
            self.fc2_2 = torch.nn.Linear(hidden_size, num_classes)

            self.fc3_1 = torch.nn.Linear(input_size, hidden_size)
            self.relu3 = torch.nn.ReLU()
            self.fc3_2 = torch.nn.Linear(hidden_size, num_classes)

        def forward(self, input1, input2, input3):
            out1 = self.fc1_2(self.relu1(self.fc1_1(input1)))
            out2 = self.fc2_2(self.relu2(self.fc2_1(input2)))
            out3 = self.fc3_2(self.relu(self.relu3(self.fc3_1(input3))))
            return {
                'a': {
                    'b': {
                        'c': out1
                    },
                    'd': (out2, out3)
                }
            }

    N, D_in, H, D_out = 64, 784, 500, 10
    model = NeuralNetNestedOutput(D_in, H, D_out).to(device)
    model = ORTModule(model)

    x = torch.randn(N, D_in, device=device)
    y = torch.randn(N, D_in, device=device)
    z = torch.randn(N, D_in, device=device)

    output = model(x, y, z)
    assert 'a' in output and 'b' in output['a'] and 'c' in output['a']['b']
    assert isinstance(output['a']['b']['c'], torch.Tensor)

    assert 'd' in output['a']
    assert isinstance(output['a']['d'], tuple)
    assert len(output['a']['d']) == 2

@pytest.mark.parametrize("data_device, model_device", (
    ['cuda', 'cpu'],
    ['cpu', 'cuda'])
)
def test_forward_data_and_model_on_different_devices(data_device, model_device):

    N, D_in, H, D_out = 64, 784, 500, 10
    model = NeuralNetSinglePositionalArgument(D_in, H, D_out).to(model_device)
    ort_model = ORTModule(model)
    # When exporting the model, ensure device is same between input data and model (else pytorch will raise while exporting)
    x = torch.randn(N, D_in, device=model_device)
    output = ort_model(x)

    # Now that the model has been exported, feed in data from device other than the model device
    x = torch.randn(N, D_in, device=data_device)
    with pytest.raises(_fallback.ORTModuleDeviceException) as runtime_error:
        ort_model(x)
    assert f"Input argument to forward found on device {torch.device(x.device)}, but expected it to be on module device {ort_model._torch_module._execution_manager(ort_model._is_training())._device}." in str(runtime_error.value)

def test_forward_returns_none_type_as_output():
    class NeuralNetNoneTypeOutput(torch.nn.Module):
        def __init__(self, input_size, num_classes):
            super(NeuralNetNoneTypeOutput, self).__init__()

            self.fc1 = torch.nn.Linear(input_size, num_classes)
            self.relu1 = torch.nn.ReLU()

        def forward(self, input1):
            out1 = self.fc1(input1)
            out1 = self.relu1(out1)
            return {'out': out1, 'none_output': None}

    device = 'cuda'
    N, D_in, H, D_out = 64, 784, 500, 10
    model = NeuralNetNoneTypeOutput(D_in, D_out).to(device)
    model = ORTModule(model)
    x = torch.randn(N, D_in, device=device)
    output = model(x)

    assert output['out'] is not None
    assert output['none_output'] is None

def test_bool_input_and_output():
    class NeuralNetBoolInputOutput(torch.nn.Module):
        def __init__(self, input_size, num_classes):
            super(NeuralNetBoolInputOutput, self).__init__()
            self.fc = torch.nn.Linear(input_size, num_classes)
            self.relu = torch.nn.ReLU()

        def forward(self, condition, x1, x2):
            out1 = self.relu(self.fc(torch.where(condition, x1, x2)))
            out2 = torch.tensor(out1).to(torch.bool)
            return out1, out2

    device = 'cuda'
    N, D_in, D_out = 64, 784, 10
    model = NeuralNetBoolInputOutput(D_in, D_out).to(device)
    model = ORTModule(model)
    condition = torch.randint(2, (N, D_in), dtype=torch.bool, device=device)
    x1 = torch.randn(N, D_in, device=device)
    x2 = torch.randn(N, D_in, device=device)
    y1, y2 = model(condition, x1, x2)

    assert y1 is not None
    assert y2 is not None and y2.dtype == torch.bool

def test_uint8_input_and_output():
    class NeuralNetUInt8InputOutput(torch.nn.Module):
        def __init__(self, input_size, num_classes):
            super(NeuralNetUInt8InputOutput, self).__init__()
            self.fc = torch.nn.Linear(input_size, num_classes)
            self.relu = torch.nn.ReLU()

        def forward(self, mask, x1, x2):
            out1 = self.relu(self.fc(torch.where(mask == 1, x1, x2)))
            out2 = torch.tensor(out1).to(torch.uint8)
            return out1, out2

    device = 'cuda'
    N, D_in, D_out = 64, 784, 10
    model = NeuralNetUInt8InputOutput(D_in, D_out).to(device)
    model = ORTModule(model)
    condition = torch.randint(2, (N, D_in), dtype=torch.uint8, device=device)
    x1 = torch.randn(N, D_in, device=device)
    x2 = torch.randn(N, D_in, device=device)
    y1, y2 = model(condition, x1, x2)

    assert y1 is not None
    assert y2 is not None and y2.dtype == torch.uint8

def test_model_partially_requires_grad():
    device = 'cuda'
    N, D_in, H, D_out = 64, 784, 500, 10
    model = NeuralNetPartialNoGradModel(D_in, H, D_out).to(device)
    model = ORTModule(model)
    x = torch.randn(N, D_in, device=device)

    # Make sure no exception is raised
    output = model(x)

    loss = torch.sum(output)
    loss.backward()

def test_model_wrapped_inside_torch_no_grad():
    device = 'cuda'
    N, D_in, H, D_out = 64, 784, 500, 10
    model = NeuralNetSinglePositionalArgument(D_in, H, D_out).to(device)
    model = ORTModule(model)
    x = torch.randn(N, D_in, device=device)

    # Make sure no exception is raised
    with torch.no_grad():
        output = model(x)

def test_model_initializer_requires_grad_changes_from_one_forward_to_next():
    device = 'cuda'
    N, D_in, H, D_out = 64, 784, 500, 10
    model = NeuralNetPartialNoGradModel(D_in, H, D_out).to(device)
    model.fc1.requires_grad_(True)
    model = ORTModule(model)
    x = torch.randn(N, D_in, device=device)
    assert model.module.fc1.weight.grad is None
    assert model.module.fc1.bias.grad is None

    # Make sure no exception is raised
    output = model(x)
    loss = torch.sum(output)
    loss.backward()
    training_session1 = model._torch_module._execution_manager(model._is_training())._execution_agent
    weight_grad_2 = model.module.fc1.weight.grad
    bias_grad_2 = model.module.fc1.bias.grad
    assert weight_grad_2 is not None
    assert bias_grad_2 is not None

    model.module.fc1.requires_grad_(False)
    output = model(x)
    loss = torch.sum(output)
    loss.backward()
    training_session2 = model._torch_module._execution_manager(model._is_training())._execution_agent
    weight_grad_3 = model.module.fc1.weight.grad
    bias_grad_3 = model.module.fc1.bias.grad

    assert training_session1 != training_session2
    assert torch.equal(weight_grad_2, weight_grad_3)
    assert torch.equal(bias_grad_2, bias_grad_3)

def test_model_with_registered_buffers():
    class NeuralNetWithRegisteredBuffer(torch.nn.Module):
        def __init__(self, input_size, hidden_size, num_classes):
            super(NeuralNetWithRegisteredBuffer, self).__init__()

            self.fc1 = torch.nn.Linear(input_size, hidden_size)
            self.relu = torch.nn.ReLU()
            self.fc2 = torch.nn.Linear(hidden_size, num_classes)
            self.register_buffer("buffer1s", torch.ones(num_classes))
            self.register_buffer("buffer2s", 1+torch.ones(num_classes))

        def forward(self, input1):
            out = self.fc1(input1)
            out = self.relu(out)
            out = self.fc2(out)
            out += self.buffer1s
            out += self.buffer2s
            return out
    device = 'cuda'

    N, D_in, H, D_out = 64, 784, 500, 10
    model = NeuralNetWithRegisteredBuffer(D_in, H, D_out).to(device)
    ort_model = ORTModule(model)
    # Check that the original forward signature is preserved.
    assert signature(model.forward) == signature(ort_model.forward)
    x = torch.randn(N, D_in, device=device)
    # Make sure model runs without any exception
    output = ort_model(x)
    assert output is not None


def test_model_with_unused_registered_buffers():
    class UnusedBufferNet(torch.nn.Module):
        def __init__(self, input_size, hidden_size, num_classes):
            super(UnusedBufferNet, self).__init__()

            self.fc1 = torch.nn.Linear(input_size, hidden_size)
            self.relu = torch.nn.ReLU()
            self.fc2 = torch.nn.Linear(hidden_size, num_classes)
            self.register_buffer("buffer1s", torch.ones(num_classes))
            self.register_buffer("buffer2s", 1+torch.ones(num_classes))
            self.register_buffer("buffer3s", 2+torch.ones(num_classes))

        def forward(self, input1):
            out = self.fc1(input1)
            out = self.relu(out)
            out = self.fc2(out)
            out += self.buffer3s
            return out
    device = 'cuda'

    N, D_in, H, D_out = 64, 784, 500, 10
    model = UnusedBufferNet(D_in, H, D_out).to(device)
    ort_model = ORTModule(model)
    # Check that the original forward signature is preserved.
    assert signature(model.forward) == signature(ort_model.forward)
    x = torch.randn(N, D_in, device=device)
    # Make sure model runs without any exception
    output = ort_model(x)
    assert output is not None


def test_model_with_constant_and_registered_parameters():
    class NeuralNetWithRegisteredParamsWithConstant(torch.nn.Module):
        def __init__(self, input_size, hidden_size, num_classes):
            super(NeuralNetWithRegisteredParamsWithConstant, self).__init__()

            self.fc1 = torch.nn.Linear(input_size, hidden_size)
            self.relu = torch.nn.ReLU()
            self.fc2 = torch.nn.Linear(hidden_size, num_classes)
            self.register_parameter("param1", torch.nn.Parameter(torch.ones(num_classes)))
            self.register_parameter("param2", torch.nn.Parameter(1+torch.ones(num_classes)))

        def forward(self, input1):
            out = self.fc1(input1)
            out = self.relu(out)
            out = self.fc2(out)
            out += self.param1
            out += self.param2
            out += torch.tensor([3.], device=next(self.parameters()).device)
            return out
    device = 'cuda'

    N, D_in, H, D_out = 64, 784, 500, 10
    model = NeuralNetWithRegisteredParamsWithConstant(D_in, H, D_out).to(device)
    ort_model = ORTModule(model)
    # Check that the original forward signature is preserved.
    assert signature(model.forward) == signature(ort_model.forward)
    x = torch.randn(N, D_in, device=device)
    # Make sure model runs without any exception
    output = ort_model(x)
    assert output is not None

def test_state_dict():
    device = 'cuda'
    N, D_in, H, D_out = 64, 784, 500, 10
    pt_model = NeuralNetSinglePositionalArgument(D_in, H, D_out).to(device)
    ort_model = ORTModule(copy.deepcopy(pt_model))
    x = torch.randn(N, D_in, device=device)
    y = x.clone()

    state_dict_ort = ort_model.state_dict()
    state_dict_pt = pt_model.state_dict()
    assert state_dict_pt
    assert len(state_dict_pt.keys()) == len(state_dict_ort.keys())
    for param_name, param_value in state_dict_pt.items():
        assert param_name in state_dict_ort
        assert torch.equal(param_value, state_dict_ort[param_name])

    # Call forward once
    ort_model(x)
    pt_model(x)

    state_dict_ort = ort_model.state_dict()
    state_dict_pt = pt_model.state_dict()
    assert state_dict_pt
    assert len(state_dict_pt.keys()) == len(state_dict_ort.keys())
    for param_name, param_value in state_dict_pt.items():
        assert param_name in state_dict_ort
        assert torch.equal(param_value, state_dict_ort[param_name])

def test_load_state_dict():
    device = 'cuda'
    N, D_in, H, D_out = 64, 784, 500, 10
    pt_model = NeuralNetSinglePositionalArgument(D_in, H, D_out).to(device)
    ort_model = ORTModule(copy.deepcopy(pt_model))
    x = torch.randn(N, D_in, device=device)
    y = x.clone()

    state_dict_pt = pt_model.state_dict()
    list(next(iter(state_dict_pt.items())))[1] += 10
    ort_model.load_state_dict(state_dict_pt)
    state_dict_ort = ort_model.state_dict()

    assert state_dict_pt
    assert len(state_dict_pt.keys()) == len(state_dict_ort.keys())
    for param_name, param_value in state_dict_pt.items():
        assert param_name in state_dict_ort
        assert torch.equal(param_value, state_dict_ort[param_name])

    # Call forward once
    ort_model(x)
    pt_model(x)

    state_dict_pt = pt_model.state_dict()
    ort_model.load_state_dict(state_dict_pt)
    state_dict_ort = ort_model.state_dict()

    assert state_dict_pt
    assert len(state_dict_pt.keys()) == len(state_dict_ort.keys())
    for param_name, param_value in state_dict_pt.items():
        assert param_name in state_dict_ort
        assert torch.equal(param_value, state_dict_ort[param_name])

def test_named_parameters():
    device = 'cuda'
    N, D_in, H, D_out = 64, 784, 500, 10
    pt_model = NeuralNetSinglePositionalArgument(D_in, H, D_out).to(device)
    ort_model = ORTModule(copy.deepcopy(pt_model))
    named_parameters_pt = [name for name, _ in pt_model.named_parameters()]
    named_parameters_ort = [name for name, _ in ort_model.named_parameters()]

    assert len(named_parameters_pt) > 0
    assert named_parameters_pt == named_parameters_ort

def test_parameters():
    device = 'cuda'
    N, D_in, H, D_out = 64, 784, 500, 10
    pt_model = NeuralNetSinglePositionalArgument(D_in, H, D_out).to(device)
    ort_model = ORTModule(copy.deepcopy(pt_model))
    parameters_pt = [param for param in pt_model.parameters()]
    parameters_ort = [param for param in ort_model.parameters()]

    assert len(parameters_pt) > 0
    assert len(parameters_pt) == len(parameters_ort)
    assert all(torch.equal(parameters_pt[i], parameters_ort[i]) for i in range(len(parameters_pt)))

def test_named_buffers():
    device = 'cuda'
    N, D_in, H, D_out = 64, 784, 500, 10
    pt_model = NeuralNetSinglePositionalArgument(D_in, H, D_out).to(device)
    pt_model.register_buffer('sample_buffer_pt', torch.tensor(torch.randn(N, D_in, device=device)))
    ort_model = ORTModule(copy.deepcopy(pt_model))
    named_buffers_pt = [name for name, _ in pt_model.named_buffers()]
    named_buffers_ort = [name for name, _ in ort_model.named_buffers()]

    assert len(named_buffers_pt) > 0
    assert named_buffers_pt == named_buffers_ort

    ort_model.register_buffer('sample_buffer_ort', torch.tensor(torch.randn(N, D_in, device=device)))
    named_buffers_ort = [name for name, _ in ort_model.named_buffers()]
    assert named_buffers_ort == ['sample_buffer_pt', 'sample_buffer_ort']

def test_buffers():
    device = 'cuda'
    N, D_in, H, D_out = 64, 784, 500, 10
    pt_model = NeuralNetSinglePositionalArgument(D_in, H, D_out).to(device)
    pt_model.register_buffer('sample_buffer_pt', torch.tensor(torch.randn(N, D_in, device=device)))
    ort_model = ORTModule(copy.deepcopy(pt_model))
    buffers_pt = [buffer for buffer in pt_model.buffers()]
    buffers_ort = [buffer for buffer in ort_model.buffers()]

    assert len(buffers_pt) > 0
    assert len(buffers_pt) == len(buffers_ort)
    assert all(torch.equal(buffers_pt[i], buffers_ort[i]) for i in range(len(buffers_pt)))

    x = torch.tensor(torch.randn(N, D_in, device=device))
    ort_model.register_buffer('sample_buffer_ort', x)
    buffers_ort = [buffer for buffer in ort_model.buffers()]
    assert len(buffers_ort) == 2
    assert torch.equal(buffers_ort[1], x)

def test_eval_with_dropout():
    class NeuralNetDropout(torch.nn.Module):
        def __init__(self, input_size, hidden_size, num_classes):
            super(NeuralNetDropout, self).__init__()

            self.fc1 = torch.nn.Linear(input_size, hidden_size)
            self.relu = torch.nn.ReLU()
            self.fc2 = torch.nn.Linear(hidden_size, num_classes)
            self.dropout = torch.nn.Dropout()

        def forward(self, input1):
            out = self.fc1(input1)
            out = self.relu(out)
            out = self.fc2(out)
            out = self.dropout(out)
            return out

    device = 'cuda'

    N, D_in, H, D_out = 64, 784, 500, 10
    model = NeuralNetDropout(D_in, H, D_out).to(device)
    model.eval()
    ort_model = ORTModule(copy.deepcopy(model))
    ort_model.eval()

    x = torch.randn(N, D_in, device=device)
    y = x.clone()

    # Make sure model runs without any exception
    output = ort_model(x)
    output_pt = model(y)

    assert output is not None
    assert output_pt is not None
    # Assert that the output from torch is the same as the one from ORTModule
    _test_helpers.assert_values_are_close(output, output_pt)

def test_with_torch_no_grad_context():
    device = 'cuda'

    N, D_in, H, D_out = 64, 784, 500, 10
    model = NeuralNetSinglePositionalArgument(D_in, H, D_out).to(device)
    ort_model = ORTModule(copy.deepcopy(model))

    x = torch.randn(N, D_in, device=device)
    y = x.clone()

    # Make sure model runs without any exception
    output = None
    output_pt = None
    with torch.no_grad():
        output = ort_model(x)
        output_pt = model(y)

    assert output is not None
    assert output_pt is not None
    # Assert that the output from torch is the same as the one from ORTModule
    _test_helpers.assert_values_are_close(output, output_pt)
    assert output.grad is None and output_pt.grad is None

def test_unused_layer():
    class Net(torch.nn.Module):
        def __init__(self, input_size, hidden_size, num_classes):
            super(Net, self).__init__()

            self.fc1 = torch.nn.Linear(input_size, hidden_size)
            self.relu = torch.nn.ReLU()
            self.fc2 = torch.nn.Linear(hidden_size, num_classes)

        def forward(self, input1):
            out = self.fc1(input1)
            out = self.relu(out)
            return out

    device = torch.device('cuda')
    N, D_in, H, D_out = 64, 784, 500, 10
    pt_model = Net(D_in, H, D_out).to(device)
    ort_model = ORTModule(copy.deepcopy(pt_model))

    x = torch.randn(N, D_in, device=device)
    pt_output = pt_model(x)
    ort_output = ort_model(x)
    _test_helpers.assert_values_are_close(pt_output, ort_output)

def test_train_eval_with_various_outputs():
    class Net(torch.nn.Module):
        def __init__(self, input_size, hidden_size, num_classes):
            super(Net, self).__init__()
            self.fc1 = torch.nn.Linear(input_size, hidden_size)
            self.relu = torch.nn.ReLU()

        def forward(self, input1):
            out1 = self.fc1(input1)
            out2 = self.relu(out1)
            # return different number of outputs for train ane eval mode
            if self.training:
                return out1, out2
            else:
                return out2

    def train_step(model, x):
        out1, out2 = model(x)
        loss = out2.sum()
        loss.backward()
        return out1, out2

    device = torch.device('cuda')
    N, D_in, H, D_out = 64, 784, 500, 10
    pt_model = Net(D_in, H, D_out).to(device)
    ort_model = ORTModule(copy.deepcopy(pt_model))

    # train mode
    x = torch.randn(N, D_in, device=device)
    pt_out1, pt_out2 = train_step(pt_model, x)
    ort_out1, ort_out2 = train_step(ort_model, x)

    _test_helpers.assert_values_are_close(pt_out1, ort_out1)
    _test_helpers.assert_values_are_close(pt_out2, ort_out2)
    _test_helpers.assert_gradients_match_and_reset_gradient(ort_model, pt_model)

    # eval mode
    pt_model.eval()
    ort_model.eval()

    x = torch.randn(N, D_in, device=device)
    pt_out = pt_model(x)
    ort_out = ort_model(x)
    _test_helpers.assert_values_are_close(pt_out, ort_out)

def test_forward_dynamic_args():
    device = 'cuda'

    N, D_in, H, D_out = 64, 784, 500, 10
    model = NeuralNetPositionalArguments(input_size=D_in, hidden_size=H, num_classes=D_out).to(device)
    model = ORTModule(model)
    args_size1 = [torch.randn(N, D_in, device=device)]*4
    args_size2 = [torch.randn(N, D_in, device=device)]*3
    args_size3 = [torch.randn(N, D_in, device=device)]*5

    # Make sure model runs without any exception
    for i in range(2):

        # Test both train and inference mode
        if i % 2 == 0:
            model.train()
        else:
            model.eval()

        # Train model with one set of input
        for _ in range(10):
            output = model(*args_size1)
            assert output is not None
        hash_args_size1 = hash(repr(model._torch_module._execution_manager(model._is_training())._input_info.schema))
        assert hash_args_size1 is not None

        # Decrease number of inputs and train some more
        for _ in range(10):
            output = model(*args_size2)
            assert output is not None
        hash_args_size2 = hash(repr(model._torch_module._execution_manager(model._is_training())._input_info.schema))
        assert hash_args_size2 != hash_args_size1

        # Increase number of inputs and train some more
        for _ in range(10):
            output = model(*args_size3)
            assert output is not None
        hash_args_size3 = hash(repr(model._torch_module._execution_manager(model._is_training())._input_info.schema))
        assert hash_args_size3 != hash_args_size2


def test_forward_dynamic_kwargs():
    one = torch.FloatTensor([1])
    model = NeuralNetSimplePositionalAndKeywordArguments()
    model = ORTModule(model)

    # Make sure model runs without any exception
    for i in range(2):

        # Test both train and inference mode
        if i % 2 == 0:
            model.train()
        else:
            model.eval()

        # Train model with positional argument x only
        for _ in range(10):
            output = model(one)
            assert output is not None
        hash_x = hash(repr(model._torch_module._execution_manager(model._is_training())._input_info.schema))
        assert hash_x is not None

        # Train with x and y as inputs
        for _ in range(10):
            output = model(one,y=one)
            assert output is not None
        hash_x_y = hash(repr(model._torch_module._execution_manager(model._is_training())._input_info.schema))
        assert hash_x_y != hash_x

        # Train with x and z as inputs
        for _ in range(10):
            output = model(one,z=one)
            assert output is not None
        hash_x_z = hash(repr(model._torch_module._execution_manager(model._is_training())._input_info.schema))
        assert hash_x_z != hash_x_y

        # Train with x, y and z as inputs
        for _ in range(10):
            output = model(one,y=one, z=one)
            assert output is not None
        hash_x_y_z = hash(repr(model._torch_module._execution_manager(model._is_training())._input_info.schema))
        assert hash_x_y_z != hash_x_z

        # Return to original input with x as input
        for _ in range(10):
            output = model(one)
            assert output is not None
        hash_x2 = hash(repr(model._torch_module._execution_manager(model._is_training())._input_info.schema))
        assert hash_x2 != hash_x_y_z
        assert hash_x2 == hash_x


@pytest.mark.parametrize("forward_statement",
                         [# Only pos_X, pos_X as positionals
                          "model(pos_0, pos_1)",
                          # Only pos_X, pos_X as keywords
                          "model(pos_0=pos_0, pos_1=pos_1)",
                          # pos_X + *args, pos_X as positionals
                          "model(pos_0, pos_1, *args)",
                          # pos_X + kw_X, pos_X as positionals
                          "model(pos_0, pos_1, kw_0=kw_0, kw_1=kw_1)",
                          # pos_X + kw_X,  pos_X as keywords
                          "model(pos_0=pos_0, pos_1=pos_1, kw_0=kw_0, kw_1=kw_1)",
                          # pos_X + kw_X, pos_X as positionals (missing kw_1)
                          "model(pos_0, pos_1, kw_0=kw_0)",
                          # pos_X + kw_X, pos_X as keywords (missing kw_1)
                          "model(pos_0=pos_0, pos_1=pos_1, kw_0=kw_0)",
                          # pos_X + kw_X, pos_X as positionals (missing kw_0)
                          "model(pos_0, pos_1, kw_1=kw_1)",
                          # pos_X + kw_X, pos_X as keywords (missing kw_0)
                          "model(pos_0=pos_0, pos_1=pos_1, kw_1=kw_1)",
                          # pos_X + kwargs, pos_X as positionals
                          "model(pos_0, pos_1, **kwargs)",
                          # pos_X + kwargs, pos_X as keywords
                          "model(pos_0=pos_0, pos_1=pos_1, **kwargs)",
                          # pos_X + *args + kw_X, pos_X as positionals
                          "model(pos_0, pos_1, *args, kw_0=kw_0, kw_1=kw_1)",
                          # pos_X + *args + kw_X, pos_X as positionals (missing kw_0)
                          "model(pos_0, pos_1, *args, kw_1=kw_1)",
                          # pos_X + *args + kw_X, pos_X as positionals (missing kw_1)
                          "model(pos_0, pos_1, *args, kw_0=kw_0)",
                          # pos_X + *args + kwargs, pos_X as positionals
                          "model(pos_0, pos_1, *args, **kwargs)",
                          # pos_X + *args + kw_X + kwargs, pos_X as positionals
                          "model(pos_0, pos_1, *args, kw_0=kw_0, kw_1=kw_1, **kwargs)",
                          # pos_X + *args + kw_X + kwargs, pos_X as positionals (missing kw_0)
                          "model(pos_0, pos_1, *args, kw_1=kw_1, **kwargs)",
                          # pos_X + *args + kw_X + kwargs, pos_X as positionals (missing kw_1)
                          "model(pos_0, pos_1, *args, kw_0=kw_0, **kwargs)",
                          ])
def test_forward_call_kwargs_input(forward_statement):
    class KwargsNet(torch.nn.Module):
        def __init__(self, input_size, hidden_size, num_classes):
            super(KwargsNet, self).__init__()

            self.fc1 = torch.nn.Linear(input_size, hidden_size)
            self.relu = torch.nn.ReLU()
            self.fc2 = torch.nn.Linear(hidden_size, num_classes)

        def forward(self, pos_0, pos_1, *args, kw_0=None, kw_1=None, **kwargs):
            model_input = pos_0 + pos_1
            if args:
                model_input += sum(args)
            if kw_0 is not None:
                model_input += kw_0
            if kw_1 is not None:
                model_input += kw_1
            if kwargs:
                if 'kwargs_0' in kwargs:
                    model_input += kwargs['kwargs_0']
                if 'kwargs_1' in kwargs:
                    model_input += torch.matmul(kwargs['kwargs_0'], kwargs['kwargs_1'])

            out = self.fc1(model_input)
            out = self.relu(out)
            out = self.fc2(out)
            return out

    # Modeling
    device = 'cuda'
    N, D_in, H, D_out = 64, 784, 500, 10
    model = KwargsNet(input_size=D_in, hidden_size=H, num_classes=D_out).to(device)
    model = ORTModule(model)

    # Dummy inputs used
    pos_0 = torch.randn(N, D_in, device=device)
    pos_1 = torch.randn(N, D_in, device=device)
    kw_0 = torch.randn(N, D_in, device=device)
    kw_1 = torch.randn(N, D_in, device=device)
    args = [torch.randn(N, D_in, device=device)]*2
    kwargs = {'kwargs_0' : torch.randn(N, D_in, device=device),
              'kwargs_1' : torch.randn(D_in, D_in, device=device)}

    # Training step
    prediction = eval(forward_statement)
    assert prediction is not None
    prediction = prediction.sum()
    prediction.backward()


def test_repro_iscontiguous():
    class SimpleNet(torch.nn.Module):
        def __init__(self):
            super(SimpleNet, self).__init__()
            self.a = torch.nn.Parameter(torch.FloatTensor([-1., 1.]))
        def forward(self, x):
            result = torch.mean(self.a) + x
            return result

    one = torch.FloatTensor([1])
    model = SimpleNet()
    model = ORTModule(model)
    prediction = model(one)
    prediction = prediction.sum()
    prediction.backward()


def test_forward_call_default_input():
    class UnusedNet(torch.nn.Module):
        def __init__(self):
            super().__init__()
            self.zeros = torch.nn.Parameter(torch.zeros(1,1))

        def forward(self, a, b, c, d, *args, kw_0=None, **kwargs):
            result = a + d + self.zeros.sum()
            if args:
                result += args[-1]
            if kw_0:
                result += kw_0
            if kwargs:
                assert 'kwargs_1' in kwargs
                result += kwargs['kwargs_1']
            return result

    # Modeling
    device = 'cuda'
    model = UnusedNet().to(device)
    model = ORTModule(model)

    # Dummy data
    one = torch.FloatTensor([1]).to(device)
    two = 2*one
    three = 3*one
    four = 4*one
    args = [two]*5
    kw_0 = 6*one
    kwargs = {'kwargs_0': 7*one, 'kwargs_1': 8*one}

    # Make sure model runs without any exception
    for i in range(2):
        # Test both train and inference mode
        if i % 2 == 0:
            model.train()
        else:
            model.eval()

        # Model only uses a,d out of a,b,c,d
        out = model(one, two, three, four)
        assert out.item() == 5.0
        if model._is_training():
            out.sum().backward()

        out = model(one, two, c=three, d=four)
        assert out.item() == 5.0
        if model._is_training():
            out.sum().backward()

        # Model only uses a,d,args[-1] out of a,b,c,d,*args
        out = model(one, two, three, four, *args)
        assert out.item() == 7.0
        if model._is_training():
            out.sum().backward()

        # Model only uses a,d,args[-1],kw_0 out of a,b,c,d,*args,kw_0
        out = model(one, two, three, four, *args, kw_0=kw_0)
        assert out.item() == 13.0
        if model._is_training():
            out.sum().backward()

        # Model only uses a,d,args[-1],kwargs['kwargs_1'] out of a,b,c,d,*args,kw_0,**kwargs
        out = model(one, two, three, four, *args, **kwargs)
        assert out.item() == 15.0
        if model._is_training():
            out.sum().backward()


def test_forward_call_kwargs_input_unexpected_order():
    class OrderlyNet(torch.nn.Module):
        def __init__(self, input_size, hidden_size, num_classes):
            super(OrderlyNet, self).__init__()
            self.fc1 = torch.nn.Linear(input_size, hidden_size)
            self.relu = torch.nn.ReLU()
            self.fc2 = torch.nn.Linear(hidden_size, num_classes)

        def forward(self, input1=None, input2=None):
            assert input1.shape != input2.shape
            input2 = torch.transpose(input2, 0, 1)
            assert input1.shape == input2.shape

            model_input = input1 + input2
            out1 = self.fc1(model_input)
            out1 = self.relu(out1)
            out2 = self.fc2(out1)
            return out1, out2

    device = 'cuda'
    N, D_in, H, D_out = 32, 784, 500, 10
    model = OrderlyNet(D_in, H, D_out).to(device)
    model = ORTModule(model)

    input1 = torch.randn(N, D_in, device=device, requires_grad=False)
    input2 = torch.randn(D_in, N, device=device, requires_grad=False)

    # Make sure model runs without any exception
    for i in range(2):
        # Test both train and inference mode
        if i % 2 == 0:
            model.train()
        else:
            model.eval()

        # Must work because forward() and dict order match
        y1, y2 = model(**{'input1': input1, 'input2': input2})
        assert y1 is not None
        assert y2 is not None
        if model._is_training():
            loss = y1.sum() + y2.sum()
            loss.backward()

        # Must work even when forward() and dict order mismatch
        y1, y2 = model(**{'input2': input2, 'input1': input1})
        assert y1 is not None
        assert y2 is not None
        if model._is_training():
            loss = y1.sum() + y2.sum()
            loss.backward()


def test_forward_call_lots_None():
    class NoneNet(torch.nn.Module):
        def __init__(self):
            super().__init__()
            self.zeros = torch.nn.Parameter(torch.zeros(1,1))

        def forward(self, a, b, c, d, e, f, y=None, z=None):
            assert a is not None
            result = self.zeros.sum() + a
            if b is not None:
                result += b
            if c is not None:
                result += c
            if d is not None:
                result += d
            if e is not None:
                result += e
            if f is not None:
                result += f
            if y is not None:
                result += y
            if z is not None:
                result += z
            return result

    def run_step(expected, a, b, c, d, e, f, y, z):
        # Force model (re)export to validate (un)flattening with new input
        #   This is needed because for a `forward(self, a, b)`, and
        #   input `forward(a,b)` or `forward(**{'a': a, 'b': b})`,
        #   ORTModule produces the same schema, thus not re-exporting
        #   the model when `forward(a,b)` is used after `forward(**{'a': a, 'b': b})`
        #   or vice-versa
        model._torch_module._execution_manager(model._is_training())._onnx_model = None
        out = model(a,b,c,d,e,f,y,z)
        assert out is not None
        assert out.item() == expected
        if model._is_training():
            loss = out.sum()
            loss.backward()

    device = 'cuda'
    model = NoneNet().to(device)
    model = ORTModule(model)

    a = torch.FloatTensor([1]).to(device)*1
    b = torch.FloatTensor([1]).to(device)*10
    c = torch.FloatTensor([1]).to(device)*100
    d = torch.FloatTensor([1]).to(device)*1000
    e = torch.FloatTensor([1]).to(device)*10000
    f = torch.FloatTensor([1]).to(device)*100000
    y = torch.FloatTensor([1]).to(device)*1000000
    z = torch.FloatTensor([1]).to(device)*10000000

    # Make sure model runs without any exception
    for i in range(2):
        # Test both train and inference mode
        if i % 2 == 0:
            model.train()
        else:
            model.eval()

        run_step(a.item() + f.item(),
                 a, None, None, None, None, f, None, None, )
        run_step(a.item() + f.item(),
                 **{'a': a, 'b': None, 'c': None, 'd': None, 'e': None, 'f': f, 'y': None, 'z': None})
        run_step(a.item() + z.item(),
                 a, None, None, None, None, None, None, z)
        run_step(a.item() + z.item(),
                 **{'a': a, 'b': None, 'c': None, 'd': None, 'e': None, 'f': None, 'y': None, 'z': z})
        run_step(a.item() + c.item() + y.item(),
                 a, None, c, None, None, None, y, None)
        run_step(a.item() + c.item() + y.item(),
                 **{'a': a, 'b': None, 'c': c, 'd': None, 'e': None, 'f': None, 'y': y, 'z': None})
        run_step(a.item() + b.item() + c.item() + d.item() + e.item() + f.item() + y.item() + z.item(),
                 a, b, c, d, e, f, y, z)
        run_step(a.item() + b.item() + c.item() + d.item() + e.item() + f.item() + y.item() + z.item(),
                 **{'a': a, 'b': b, 'c': c, 'd': d, 'e': e, 'f': f, 'y': y, 'z': z})

@pytest.mark.parametrize("bool_argument", [True, False])
@pytest.mark.parametrize("int_argument", [100, 100000, 100000000, -100, -100000, -100000000])
@pytest.mark.parametrize("float_argument", [1.23, 11209123.12452, 12093702935.1249863, -1.23, -11209123.12452, -12093702935.1249863])
def test_primitive_inputs(bool_argument, int_argument, float_argument):
    class PrimitiveTypesInputNet(torch.nn.Module):
        def __init__(self, input_size, hidden_size, num_classes):
            super(PrimitiveTypesInputNet, self).__init__()

            self.fc1 = torch.nn.Linear(input_size, hidden_size)
            self.relu = torch.nn.ReLU()
            self.fc2 = torch.nn.Linear(hidden_size, num_classes)

        def forward(self, input1, bool_argument, int_argument, float_argument):
            input1 = input1 + int_argument + float_argument
            if bool_argument:
                out = self.fc1(input1)
                out = self.relu(out)
                out = self.fc2(out)
            else:
                out = self.fc1(input1)
                out = self.fc2(out)
                out = self.relu(out)
            return out

    assert type(bool_argument) is bool
    assert type(int_argument) is int
    assert type(float_argument) is float

    device = 'cuda'
    N, D_in, H, D_out = 32, 784, 500, 10
    pt_model = PrimitiveTypesInputNet(D_in, H, D_out).to(device)
    ort_model = ORTModule(copy.deepcopy(pt_model))

    input1 = torch.randn(N, D_in, device=device)
    pt_out = pt_model(input1, bool_argument, int_argument, float_argument)
    ort_out = ort_model(input1, bool_argument, int_argument, float_argument)
    _test_helpers.assert_values_are_close(pt_out, ort_out)

@pytest.mark.parametrize("bool_arguments", [(True, False), (False, True)])
def test_changing_bool_input_re_exports_model(bool_arguments):
    class PrimitiveTypesInputNet(torch.nn.Module):
        def __init__(self, input_size, hidden_size, num_classes):
            super(PrimitiveTypesInputNet, self).__init__()

            self.fc1 = torch.nn.Linear(input_size, hidden_size)
            self.relu = torch.nn.ReLU()
            self.fc2 = torch.nn.Linear(hidden_size, num_classes)

        def forward(self, input1, bool_argument):
            if bool_argument:
                out = self.fc1(input1)
                out = self.relu(out)
                out = self.fc2(out)
            else:
                out = self.fc1(input1)
                out = self.fc2(out)
                out = self.relu(out)
            return out

    assert type(bool_arguments[0]) is bool
    assert type(bool_arguments[1]) is bool

    device = 'cuda'
    N, D_in, H, D_out = 32, 784, 500, 10
    pt_model = PrimitiveTypesInputNet(D_in, H, D_out).to(device)
    ort_model = ORTModule(pt_model)

    input1 = torch.randn(N, D_in, device=device)
    ort_model(input1, bool_arguments[0])
    exported_model1 = ort_model._torch_module._execution_manager(ort_model._is_training())._onnx_models.exported_model

    ort_model(input1, bool_arguments[1])
    exported_model2 = ort_model._torch_module._execution_manager(ort_model._is_training())._onnx_models.exported_model

    assert exported_model1 != exported_model2

def test_model_with_registered_buffer_and_dropped_parameters():
    class ModelWithBufferAndDroppedParameter(torch.nn.Module):
        def __init__(self, input_size, hidden_size, num_classes):
            super(ModelWithBufferAndDroppedParameter, self).__init__()

            self.fc1 = torch.nn.Linear(input_size, hidden_size)
            self.relu = torch.nn.ReLU()
            self.fc2 = torch.nn.Linear(hidden_size, num_classes)
            self.register_buffer("buffer", torch.ones(num_classes))

        def forward(self, bool_argument, input1):
            if bool_argument:
                out = self.fc1(input1)
                out = self.relu(out)
                out = self.fc2(out)
                out = out + self.buffer
            else:
                out = self.fc1(input1)
                out = self.fc2(out)
                out = self.relu(out)
                out = out + self.buffer
            return out

    device = 'cuda'
    N, D_in, H, D_out = 64, 784, 500, 10
    model = ModelWithBufferAndDroppedParameter(D_in, H, D_out).to(device)
    model = ORTModule(model)

    bool_argument = torch.tensor(True)
    x = torch.randn(N, D_in, device=device)

    # Ensure that no exceptions are raised
    out = model(bool_argument, x)

@pytest.mark.parametrize("model, none_pt_params",
        [(UnusedBeginParameterNet(784, 500, 400, 10), ['fc1.weight', 'fc1.bias']),
         (UnusedMiddleParameterNet(784, 500, 400, 10), ['fc2.weight', 'fc2.bias']),
         (UnusedEndParameterNet(784, 500, 400, 10), ['fc2.weight', 'fc2.bias'])])
def test_unused_parameters(model, none_pt_params):
    device = 'cuda'

    N, D_in, H1, H2, D_out = 64, 784, 500, 400, 10
    model = model.to(device)
    ort_model = ORTModule(copy.deepcopy(model))

    # Make sure model runs without any exception
    for _ in range(5):
        x = torch.randn(N, D_in, device=device)
        y = copy.deepcopy(x)

        out_pt = model(x)
        out_ort = ort_model(y)
        loss_pt = out_pt.sum()
        loss_pt.backward()
        loss_ort = out_ort.sum()
        loss_ort.backward()
        _test_helpers.assert_values_are_close(out_ort, out_pt)
        _test_helpers.assert_gradients_match_and_reset_gradient(ort_model, model,
            none_pt_params=none_pt_params)

    # Also try in eval mode
    model.eval()
    ort_model.eval()

    x = torch.randn(N, D_in, device=device)
    y = copy.deepcopy(x)

    # Make sure model runs without any exception
    out_pt = model(x)
    out_ort = ort_model(y)
    _test_helpers.assert_values_are_close(out_ort, out_pt)

def test_output_order():
    class OutputOrderNet(torch.nn.Module):
        def __init__(self, input_size, hidden_size, num_classes):
            super(OutputOrderNet, self).__init__()

            self.fc1 = torch.nn.Linear(input_size, hidden_size)
            self.fc2 = torch.nn.Linear(input_size, hidden_size)
            self.fc3 = torch.nn.Linear(input_size, hidden_size)
            self.fc4 = torch.nn.Linear(input_size, hidden_size)
            self.fc5 = torch.nn.Linear(input_size, hidden_size)
            self.fc6 = torch.nn.Linear(input_size, hidden_size)
            self.fc7 = torch.nn.Linear(input_size, hidden_size)
            self.fc8 = torch.nn.Linear(input_size, hidden_size)
            self.fc9 = torch.nn.Linear(input_size, hidden_size)
            self.fc10 = torch.nn.Linear(input_size, hidden_size)
            self.fc11 = torch.nn.Linear(input_size, hidden_size)
            self.fc12 = torch.nn.Linear(input_size, hidden_size)

        def forward(self, input1, input2, input3, input4, input5, input6, input7, input8, input9, input10, input11, input12):
            return self.fc1(input1), self.fc2(input2), self.fc3(input3), \
                self.fc4(input4), self.fc5(input5), self.fc6(input6), \
                self.fc7(input7), self.fc8(input8), self.fc9(input9), \
                self.fc10(input10), self.fc11(input11), self.fc12(input12)

    device = 'cuda'
    N, D_in, H, D_out = 64, 784, 500, 10
    model = OutputOrderNet(D_in, H, D_out).to(device)
    ort_model = ORTModule(copy.deepcopy(model))

    x = [torch.randn(N, D_in, device=device) for _ in range(12)]
    y = copy.deepcopy(x)

    out_pt = model(*x)
    out_ort = ort_model(*y)

    assert len(out_pt) == len(out_ort)
    for x, y in zip(out_pt, out_ort):
        _test_helpers.assert_values_are_close(x, y)

@pytest.mark.parametrize("device", ['cuda', 'cpu', None])
def test_stateless_model_specified_device(device):

    N, D_in, H, D_out = 32, 784, 500, 10
    pt_model = StatelessModel().to(device)
    ort_model = ORTModule(copy.deepcopy(pt_model))

    pt_x = torch.randn(N, D_in, device=device)
    ort_x = pt_x.clone()

    pt_y = pt_model(pt_x)
    ort_y = ort_model(ort_x)

    _test_helpers.assert_values_are_close(pt_y, ort_y)

def test_stateless_model_unspecified_device():

    N, D_in, H, D_out = 32, 784, 500, 10
    pt_model = StatelessModel()
    ort_model = ORTModule(copy.deepcopy(pt_model))

    pt_x = torch.randn(N, D_in)
    ort_x = pt_x.clone()

    pt_y = pt_model(pt_x)
    ort_y = ort_model(ort_x)

    _test_helpers.assert_values_are_close(pt_y, ort_y)

@pytest.mark.parametrize("model",
        [(UnusedBeginParameterNet(784, 500, 400, 10)),
         (UnusedMiddleParameterNet(784, 500, 400, 10)),
         (UnusedEndParameterNet(784, 500, 400, 10))])
def test_unused_parameters_does_not_unnecessarily_reinitialize(model):
    device = 'cuda'

    N, D_in, H1, H2, D_out = 64, 784, 500, 400, 10
    model = model.to(device)
    ort_model = ORTModule(copy.deepcopy(model))
    training_manager = ort_model._torch_module._execution_manager(ort_model._is_training())

    x = torch.randn(N, D_in, device=device)
    _ = ort_model(x)

    input_info = _io.parse_inputs_for_onnx_export(training_manager._module_parameters,
                                                  training_manager._onnx_models.exported_model,
                                                  training_manager._input_info.schema,
                                                  x,
                                                  {})

    assert not training_manager._reinitialize_graph_builder(input_info)

def test_load_state_dict_for_wrapped_ortmodule():
    class WrapperModule(torch.nn.Module):
        def __init__(self, ortmodule):
            super(WrapperModule, self).__init__()
            self._ortmodule = ortmodule

        def forward(self, x):
            return self._ortmodule(x)

    device = 'cuda'
    N, D_in, H, D_out = 64, 784, 500, 10
    model = NeuralNetSinglePositionalArgument(D_in, H, D_out).to(device)
    model = ORTModule(copy.deepcopy(model))
    wrapper_module = WrapperModule(model)
    x = torch.randn(N, D_in, device=device)
    _ = wrapper_module(x)

    state_dict1 = wrapper_module.state_dict()
    list(next(iter(state_dict1.items())))[1] += 10
    wrapper_module.load_state_dict(state_dict1)
    state_dict2 = wrapper_module.state_dict()

    assert state_dict1
    assert len(state_dict1.keys()) == len(state_dict2.keys())
    for param_name, param_value in state_dict1.items():
        assert param_name in state_dict2
        assert torch.equal(param_value, state_dict2[param_name])

def test_hf_save_pretrained():
    device = 'cuda'

    model1 = _get_bert_for_sequence_classification_model(device)
    model1 = ORTModule(model1)
    state_dict = model1.state_dict()
    list(next(iter(state_dict.items())))[1] += 100
    model1.load_state_dict(state_dict)

    trainer = Trainer(model=model1)

    # Assert that ORTModule has an attribute called module. This attribute is used
    # for trainer.save_model to reference the underlying HuggingFace PreTrainedModel
    assert hasattr(model1, "module")

    # Create a temporary directory for the checkpoint from save_pretrained
    with tempfile.TemporaryDirectory() as temporary_dir:
        trainer.save_model(temporary_dir)

        # Create a new model and compare all state dictionary values for equality
        # to check if from_pretrained worked.
        config = AutoConfig.from_pretrained(temporary_dir)
        model2 = BertForSequenceClassification.from_pretrained(
            temporary_dir, config=config,
        ).to(device)
        model2 = ORTModule(model2)

        for p1, p2 in zip(model1.parameters(), model2.parameters()):
            assert p1.data.ne(p2.data).sum() == 0

def test_input_with_string_exception():

    model = MyStrNet()
    model = ORTModule(model)
    with pytest.raises(_fallback.ORTModuleIOError) as ex_info:
        _ = model(torch.randn(1, 2), 'hello')
    assert "ORTModule does not support the following model data type <class 'str'>" in str(ex_info.value)

def test_ortmodule_list_input():
    class ListNet(torch.nn.Module):
        def __init__(self):
            super(ListNet, self).__init__()
            self.dummy = torch.nn.Parameter(torch.FloatTensor([0]))

        def forward(self, batch):
            a = batch[0]
            b = batch[1]
            return self.dummy + a + b

    device = 'cuda'
    N, D_in, H, D_out = 64, 784, 500, 10
    pt_model = ListNet().to(device)
    ort_model = ORTModule(copy.deepcopy(pt_model))
    x = [torch.randn(N, D_in, device=device), torch.randn(N, D_in, device=device)]
    y = copy.deepcopy(x)

    _test_helpers.assert_values_are_close(pt_model(x), ort_model(y))

def test_ortmodule_list_input_with_unused_values():
    class ListNet(torch.nn.Module):
        def __init__(self):
            super(ListNet, self).__init__()
            self.dummy = torch.nn.Parameter(torch.FloatTensor([0]))

        def forward(self, batch):
            a = batch[0]
            b = batch[1]
            return self.dummy + b

    device = 'cuda'
    N, D_in, H, D_out = 64, 784, 500, 10
    pt_model = ListNet().to(device)
    ort_model = ORTModule(copy.deepcopy(pt_model))
    x = [torch.randn(N, D_in, device=device), torch.randn(N, D_in, device=device)]
    y = copy.deepcopy(x)

    _test_helpers.assert_values_are_close(pt_model(x), ort_model(y))

def test_ortmodule_list_input_with_none_values():
    class ListNet(torch.nn.Module):
        def __init__(self):
            super(ListNet, self).__init__()
            self.dummy = torch.nn.Parameter(torch.FloatTensor([0]))

        def forward(self, batch):
            a = batch[0] if batch[0] is not None else torch.FloatTensor([2]).cuda()
            b = batch[1]
            return self.dummy + a + b

    device = 'cuda'
    N, D_in, H, D_out = 64, 784, 500, 10
    pt_model = ListNet().to(device)
    ort_model = ORTModule(copy.deepcopy(pt_model))
    x = [None, torch.randn(N, D_in, device=device)]
    y = copy.deepcopy(x)

    _test_helpers.assert_values_are_close(pt_model(x), ort_model(y))

def test_ortmodule_nested_list_input():
    class ListNet(torch.nn.Module):
        def __init__(self):
            super(ListNet, self).__init__()
            self.dummy = torch.nn.Parameter(torch.FloatTensor([0]))

        def forward(self, batch):
            a = batch[0]
            b = batch[1][0]
            c = batch[1][1]
            d = batch[2][0]
            e = batch[2][1][0]
            return self.dummy + a + b + c + d + e

    device = 'cuda'
    N, D_in, H, D_out = 64, 784, 500, 10
    pt_model = ListNet().to(device)
    ort_model = ORTModule(copy.deepcopy(pt_model))
    x = [torch.randn(N, D_in, device=device),
        [torch.randn(N, D_in, device=device), torch.randn(N, D_in, device=device)],
        [torch.randn(N, D_in, device=device), [torch.randn(N, D_in, device=device)]]]
    y = copy.deepcopy(x)

    _test_helpers.assert_values_are_close(pt_model(x), ort_model(y))

@pytest.mark.parametrize("mode", ['training', 'inference'])
def test_debug_options_save_onnx_models_os_environment(mode):

    device = 'cuda'
    N, D_in, H, D_out = 64, 784, 500, 10
    # Create a temporary directory for the onnx_models
    with tempfile.TemporaryDirectory() as temporary_dir:
        os.environ['ORTMODULE_SAVE_ONNX_PATH'] = temporary_dir
        model = NeuralNetSinglePositionalArgument(D_in, H, D_out).to(device)
        ort_model = ORTModule(model, DebugOptions(save_onnx=True, onnx_prefix='my_model'))
        if mode == 'inference':
            ort_model.eval()
        x = torch.randn(N, D_in, device=device)
        _ = ort_model(x)

        # assert that the onnx models have been saved
        assert os.path.exists(os.path.join(temporary_dir, f"my_model_torch_exported_{mode}.onnx"))
        assert os.path.exists(os.path.join(temporary_dir, f"my_model_optimized_{mode}.onnx"))
        del os.environ['ORTMODULE_SAVE_ONNX_PATH']

@pytest.mark.parametrize("mode", ['training', 'inference'])
def test_debug_options_save_onnx_models_cwd(mode):

    device = 'cuda'
    N, D_in, H, D_out = 64, 784, 500, 10
    model = NeuralNetSinglePositionalArgument(D_in, H, D_out).to(device)
    ort_model = ORTModule(model, DebugOptions(save_onnx=True, onnx_prefix='my_cwd_model'))
    if mode == 'inference':
        ort_model.eval()
    x = torch.randn(N, D_in, device=device)
    _ = ort_model(x)

    # assert that the onnx models have been saved
    assert os.path.exists(os.path.join(os.getcwd(), f"my_cwd_model_torch_exported_{mode}.onnx"))
    assert os.path.exists(os.path.join(os.getcwd(), f"my_cwd_model_optimized_{mode}.onnx"))

    os.remove(os.path.join(os.getcwd(), f"my_cwd_model_torch_exported_{mode}.onnx"))
    os.remove(os.path.join(os.getcwd(), f"my_cwd_model_optimized_{mode}.onnx"))

def test_debug_options_save_onnx_models_validate_fail_on_non_writable_dir():

    os.environ['ORTMODULE_SAVE_ONNX_PATH'] = '/non/existent/directory'
    with pytest.raises(Exception) as ex_info:
        _ = DebugOptions(save_onnx=True, onnx_prefix='my_model')
    assert "Directory /non/existent/directory is not writable." in str(ex_info.value)
    del os.environ['ORTMODULE_SAVE_ONNX_PATH']

def test_debug_options_save_onnx_models_validate_fail_on_non_str_prefix():
    prefix = 23
    with pytest.raises(Exception) as ex_info:
        _ = DebugOptions(save_onnx=True, onnx_prefix=prefix)
    assert f"Expected name prefix of type str, got {type(prefix)}." in str(ex_info.value)

def test_debug_options_save_onnx_models_validate_fail_on_no_prefix():
    with pytest.raises(Exception) as ex_info:
        _ = DebugOptions(save_onnx=True)
    assert f"onnx_prefix must be provided when save_onnx is set." in str(ex_info.value)

def test_debug_options_log_level():
    # NOTE: This test will output verbose logging

    device = 'cuda'
    N, D_in, H, D_out = 64, 784, 500, 10
    model = NeuralNetSinglePositionalArgument(D_in, H, D_out).to(device)
    ort_model = ORTModule(model, DebugOptions(log_level=LogLevel.VERBOSE))
    x = torch.randn(N, D_in, device=device)
    _ = ort_model(x)

    # assert that the logging is done in verbose mode
    assert ort_model._torch_module._execution_manager(True)._debug_options.logging.log_level == LogLevel.VERBOSE

def test_debug_options_log_level_os_environment():
    # NOTE: This test will output info logging

    os.environ['ORTMODULE_LOG_LEVEL'] = 'INFO'
    device = 'cuda'
    N, D_in, H, D_out = 64, 784, 500, 10
    model = NeuralNetSinglePositionalArgument(D_in, H, D_out).to(device)
    ort_model = ORTModule(model)
    x = torch.randn(N, D_in, device=device)
    _ = ort_model(x)

    # assert that the logging is done in info mode
    assert ort_model._torch_module._execution_manager(True)._debug_options.logging.log_level == LogLevel.INFO
    del os.environ['ORTMODULE_LOG_LEVEL']

def test_debug_options_log_level_validation_fails_on_type_mismatch():
    log_level = 'some_string'
    with pytest.raises(Exception) as ex_info:
        _ = DebugOptions(log_level=log_level)
    assert f"Expected log_level of type LogLevel, got {type(log_level)}." in str(ex_info.value)

def test_ortmodule_gradient_accumulation_optimization_correctness():
    class NeuralNetWithCast(torch.nn.Module):
        def __init__(self, input_size, hidden_size, num_classes):
            super(NeuralNetWithCast, self).__init__()

            self.fc1 = torch.nn.Linear(input_size, hidden_size)
            self.relu = torch.nn.ReLU()
            self.fc2 = torch.nn.Linear(hidden_size, num_classes)

        def forward(self, input1):
            out = self.fc1(input1)
            out = self.relu(out)
            out = self.fc2(out)
            return out
    device = 'cuda'
    N, D_in, H, D_out = 64, 784, 500, 10
    pt_model = NeuralNetWithCast(D_in, H, D_out).to(device)

    # baseline model with optimization disabled
    tgt_model = ORTModule(pt_model)
    tgt_optimizer = torch.optim.Adam(tgt_model.parameters())

    # model with optimization enabled
    opt_model = ORTModule(copy.deepcopy(pt_model))
    opt_model._torch_module._execution_manager(is_training=True)._enable_grad_acc_optimization = True
    opt_optimizer = torch.optim.Adam(opt_model.parameters())

    def run_step(model, x):
        with amp.autocast():
            prediction = model(x)
            loss = prediction.sum()
        loss.backward()
        return loss.detach()
    
    def run_optim_step(optimizer):
        optimizer.step()
        optimizer.zero_grad()
    
    GA_steps = 2
    tgt_model.zero_grad()
    opt_model.zero_grad()
    
    for step in range(10):
        x = torch.randn(N, D_in, device=device)
        tgt_loss = run_step(tgt_model, x)
        opt_loss = run_step(opt_model, x)

        # assert that loss values match
        _test_helpers.assert_values_are_close(tgt_loss, opt_loss)
        if step % GA_steps == 0:
            run_optim_step(tgt_optimizer)
            run_optim_step(opt_optimizer)

def test_ortmodule_dict_input():
    class DictNet(torch.nn.Module):
        def __init__(self):
            super(DictNet, self).__init__()
            self.dummy = torch.nn.Parameter(torch.FloatTensor([0]))

        def forward(self, batch):
            b = batch['one_value']
            a = batch['two_value']
            return self.dummy + a + b

    device = 'cuda'
    N, D_in, H, D_out = 64, 784, 500, 10
    pt_model = DictNet().to(device)
    ort_model = ORTModule(copy.deepcopy(pt_model))
    x = {'one_value': torch.randn(N, D_in, device=device), 'two_value': torch.randn(N, D_in, device=device)}
    x_copy = copy.deepcopy(x)

    _test_helpers.assert_values_are_close(pt_model(x), ort_model(x_copy))

def test_ortmodule_dict_input_with_unused_values():
    class DictNet(torch.nn.Module):
        def __init__(self):
            super(DictNet, self).__init__()
            self.dummy = torch.nn.Parameter(torch.FloatTensor([0]))

        def forward(self, batch):
            b = batch['b']
            a = batch['a']
            return self.dummy + a

    device = 'cuda'
    N, D_in, H, D_out = 64, 784, 500, 10
    pt_model = DictNet().to(device)
    ort_model = ORTModule(copy.deepcopy(pt_model))
    x = {'a': torch.randn(N, D_in, device=device), 'b': torch.randn(N, D_in, device=device)}
    x_copy = copy.deepcopy(x)

    _test_helpers.assert_values_are_close(pt_model(x), ort_model(x_copy))

def test_ortmodule_dict_input_with_none_values():
    class DictNet(torch.nn.Module):
        def __init__(self):
            super(DictNet, self).__init__()
            self.dummy = torch.nn.Parameter(torch.FloatTensor([0]))

        def forward(self, batch):
            b = batch['b']
            a = batch['a'] if batch['a'] else torch.FloatTensor([2.0]).cuda()
            return self.dummy + a + b

    device = 'cuda'
    N, D_in, H, D_out = 64, 784, 500, 10
    pt_model = DictNet().to(device)
    ort_model = ORTModule(copy.deepcopy(pt_model))
    x = {'a': None, 'b': torch.randn(N, D_in, device=device)}
    x_copy = copy.deepcopy(x)

    _test_helpers.assert_values_are_close(pt_model(x), ort_model(x_copy))

def test_ortmodule_dict_input_with_nested_values():
    class DictNet(torch.nn.Module):
        def __init__(self):
            super(DictNet, self).__init__()
            self.dummy = torch.nn.Parameter(torch.FloatTensor([0]))

        def forward(self, batch):
            a = batch['one_value']
            b = batch['two_value']['three_value']
            c = batch['two_value']['four_value']
            d = batch['five_value']['six_value']
            e = batch['five_value']['seven_value']['eight_value']
            return self.dummy + a + b + c + d + e

    device = 'cuda'
    N, D_in, H, D_out = 64, 784, 500, 10
    pt_model = DictNet().to(device)
    ort_model = ORTModule(copy.deepcopy(pt_model))
    x = {
            'one_value': torch.randn(N, D_in, device=device),
            'two_value': {
                'three_value': torch.randn(N, D_in, device=device),
                'four_value': torch.randn(N, D_in, device=device)
            },
            'five_value': {
                'six_value': torch.randn(N, D_in, device=device),
                'seven_value': {
                    'eight_value': torch.randn(N, D_in, device=device)
                }
            }
        }
    x_copy = copy.deepcopy(x)

    _test_helpers.assert_values_are_close(pt_model(x), ort_model(x_copy))

def test_ortmodule_list_dict_input_with_nested_values():
    class ListDictNet(torch.nn.Module):
        def __init__(self):
            super(ListDictNet, self).__init__()
            self.dummy = torch.nn.Parameter(torch.FloatTensor([3]))

        def forward(self, batch):
            a = batch['one_value'][0]
            b = batch['two_value'][0]
            c = batch['two_value'][1]
            d = batch['three_value'][0]
            e = batch['three_value'][1]['four_value']
            return self.dummy + a + b + c + d + e

    device = 'cuda'
    N, D_in, H, D_out = 64, 784, 500, 10
    pt_model = ListDictNet().to(device)
    ort_model = ORTModule(copy.deepcopy(pt_model))
    x = {
            'one_value': [torch.randn(N, D_in, device=device)],
            'two_value': [torch.randn(N, D_in, device=device), torch.randn(N, D_in, device=device)],
            'three_value': [
                torch.randn(N, D_in, device=device),
                {
                    'four_value': torch.randn(N, D_in, device=device)
                }
            ]
        }
    x_copy = copy.deepcopy(x)

    _test_helpers.assert_values_are_close(pt_model(x), ort_model(x_copy))

def test_ortmodule_list_dict_input_with_kwargs_and_registered_buffer():
    class ListDictKwargsNet(torch.nn.Module):
        def __init__(self, N, D_in):
            super(ListDictKwargsNet, self).__init__()
            self.register_buffer("buffer", torch.ones(N, D_in, device='cuda'))
            self.dummy = torch.nn.Parameter(torch.FloatTensor([3]))

        def forward(self, batch, **kwargs):
            a = batch['one_value'][0]
            b = batch['two_value'][0]
            c = batch['two_value'][1]
            d = batch['three_value'][0]
            e = batch['three_value'][1]['four_value']
            out = self.buffer + self.dummy + a + b + c + d + e
            if kwargs:
                if 'kwargs_0' in kwargs:
                    out += kwargs['kwargs_0']
                if 'kwargs_1' in kwargs:
                    out += torch.matmul(kwargs['kwargs_0'], kwargs['kwargs_1'])

            return out

    device = 'cuda'
    N, D_in, H, D_out = 64, 784, 500, 10
    pt_model = ListDictKwargsNet(N, D_in).to(device)
    ort_model = ORTModule(copy.deepcopy(pt_model), DebugOptions(save_onnx=True, onnx_prefix='kwargsanddict'))
    x = {
            'one_value': [torch.randn(N, D_in, device=device)],
            'two_value': [torch.randn(N, D_in, device=device), torch.randn(N, D_in, device=device)],
            'three_value': [
                torch.randn(N, D_in, device=device),
                {
                    'four_value': torch.randn(N, D_in, device=device)
                }
            ]
        }
    x_copy = copy.deepcopy(x)
    kwargs_input = {'kwargs_0' : torch.randn(N, D_in, device=device),
              'kwargs_1' : torch.randn(D_in, D_in, device=device)}
    kwargs_input_copy = copy.deepcopy(kwargs_input)

    _test_helpers.assert_values_are_close(pt_model(x, **kwargs_input), ort_model(x_copy, **kwargs_input_copy))<|MERGE_RESOLUTION|>--- conflicted
+++ resolved
@@ -644,12 +644,9 @@
         pt_prediction = run_step(pt_model, x)
         ort_prediction = run_step(ort_model, x)
 
-<<<<<<< HEAD
         # PyTorch's Conv/GonvGrad uses HEURISTIC mode to search algo while ORT uses EXHAUSTIVE mode by default.
         # While different algo types generate slightly different results, especially for FP16,
         # so relax the tolerance for comparison, especially for FP16 run and gradient comparison.
-=======
->>>>>>> 89656bb7
         if use_fp16:
             _test_helpers.assert_values_are_close(ort_prediction, pt_prediction, atol=1e-3, rtol=1e-3)
             _test_helpers.assert_gradients_match_and_reset_gradient(ort_model, pt_model, rtol=5e-1, atol=4e-1)
