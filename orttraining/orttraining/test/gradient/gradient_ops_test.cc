--- conflicted
+++ resolved
@@ -22,10 +22,6 @@
 namespace onnxruntime {
 namespace test {
 
-<<<<<<< HEAD
-=======
-#ifndef NDEBUG
->>>>>>> 9fc2b648
 using ONNX_NAMESPACE::MakeAttribute;
 using training::OpDef;
 
