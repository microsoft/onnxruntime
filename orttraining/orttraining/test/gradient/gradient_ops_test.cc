﻿// Copyright (c) Microsoft Corporation. All rights reserved.
// Licensed under the MIT License.

#ifdef NDEBUG  // disable for debug builds because some of these tests are slow

#include <algorithm>
#include <bitset>
#include <cmath>
#include <random>
#include <thread>

#include "gtest/gtest.h"

#include "test/common/tensor_op_test_utils.h"
#include "test/providers/provider_test_utils.h"
#include "test/util/include/test_random_seed.h"
#include "orttraining/test/gradient/gradient_checker.h"
#include "orttraining/test/gradient/gradient_op_test_utils.h"

#include "onnx/defs/attr_proto_util.h"

namespace onnxruntime {
namespace test {

using ONNX_NAMESPACE::MakeAttribute;
using training::OpDef;

static bool IsErrorWithinTolerance(float error, float tolerance) {
  return !std::isnan(error) && !std::isnan(tolerance) && error <= tolerance;
}

#define EXPECT_IS_TINIER_THAN(max_error, tolerance)         \
  EXPECT_TRUE(IsErrorWithinTolerance(max_error, tolerance)) \
      << "max_error: " << max_error                         \
      << "; tolerance: " << tolerance                       \
      << "; ORT test random seed: " << GetTestRandomSeed() << "; "

#define EXPECT_IS_TINY(max_error) \
  EXPECT_IS_TINIER_THAN(max_error, 1.5e-2f)

template <typename T>
void GenerateRandomDataWithOneHot(
    std::vector<std::vector<float>>& x_datas,
    std::vector<TensorShape> input_shapes,
    const std::unordered_set<int>& one_hot_input_indices) {
  for (int i = 0; i < 2; i++) {
    // TODO: Consider varying mean and variance
    float scale = 5.f;
    float mean = 0.f;
    const uint32_t seed = GetTestRandomSeed();

    std::default_random_engine generator{gsl::narrow_cast<decltype(generator)::result_type>(seed)};
    std::normal_distribution<T> distribution{mean, scale};

    auto x_data_length = input_shapes[i].Size();
    x_datas[i].resize(x_data_length);

    if (one_hot_input_indices.count(i) > 0 && input_shapes[i].NumDimensions() > 1) {
      int64_t N = input_shapes[i].SizeToDimension(input_shapes[i].NumDimensions() - 1);
      int64_t D = input_shapes[i][input_shapes[i].NumDimensions() - 1];

      std::fill(x_datas[i].begin(), x_datas[i].end(), (T)0);
      for (int64_t k = 0; k < N; k++)
        x_datas[i][k * D + (seed % D)] = (T)1;
    } else {
      std::generate(x_datas[i].begin(), x_datas[i].end(), [&] { return distribution(generator); });
    }
  }
}

void UnaryOpGradientTest(const std::string& op_type, const std::string& domain = kOnnxDomain, const int opset_version = 9) {
  TensorShape shape({2, 3, 4});
  float max_error;
  float error_tolerance = 1e-3f;
  GradientChecker<float, float, float> gradient_checker;
  OpDef op_def{op_type, domain, opset_version};

  gradient_checker.ComputeGradientError(op_def, {shape}, {shape}, &max_error);

  EXPECT_IS_TINIER_THAN(max_error, error_tolerance);
}

TEST(GradientCheckerTest, ErfGrad) {
  UnaryOpGradientTest("Erf");
}

TEST(GradientCheckerTest, SqrtGrad) {
  TensorShape shape({2, 3, 4});

  std::function<float(float)> transformer = [](float x) { return std::fabs(x) + 1; };
  TensorInfo x_info{shape, true, &transformer};

  float max_error;
  float error_tolerance = 1e-3f;
  GradientChecker<float, float, float> gradient_checker;
  OpDef op_def{"Sqrt"};

  gradient_checker.ComputeGradientError(op_def, {x_info}, {shape}, &max_error);

  EXPECT_IS_TINIER_THAN(max_error, error_tolerance);
}

void TestBroadcastableBinaryOpGrad(const std::string& op_type,
                                   std::function<float(float)>* transformer = nullptr) {
  float max_error;
  GradientChecker<float, float, float> gradient_checker;
  OpDef op_def{op_type};

  //shape(A) = (2, 3, 4, 5), shape(B) = (2, 3, 4, 5), ==> shape(result) = (2, 3, 4, 5)
  {
    TensorInfo A_info{{2, 3, 4, 5}, true, transformer};
    TensorInfo B_info{{2, 3, 4, 5}, true, transformer};
    TensorInfo Y_info{{2, 3, 4, 5}};

    gradient_checker.ComputeGradientError(op_def, {A_info, B_info}, {Y_info}, &max_error);
    EXPECT_IS_TINY(max_error);
  }

  //shape(A) = (2, 3, 4, 5), shape(B) = (,), i.e. B is a scalar ==> shape(result) = (2, 3, 4, 5)
  {
    TensorInfo A_info{{2, 3, 4, 5}, true, transformer};
    TensorInfo B_info{{}, true, transformer};
    TensorInfo Y_info{{2, 3, 4, 5}};

    gradient_checker.ComputeGradientError(op_def, {A_info, B_info}, {Y_info}, &max_error);
    EXPECT_IS_TINY(max_error);
  }

  //shape(A) = (,), shape(B) = (2, 3, 4, 5), i.e. A is a scalar ==> shape(result) = (2, 3, 4, 5)
  {
    TensorInfo A_info{{}, true, transformer};
    TensorInfo B_info{{2, 3, 4, 5}, true, transformer};
    TensorInfo Y_info{{2, 3, 4, 5}};

    gradient_checker.ComputeGradientError(op_def, {A_info, B_info}, {Y_info}, &max_error);
    EXPECT_IS_TINY(max_error);
  }

  //shape(A) = (2, 3, 4, 5), shape(B) = (5,), ==> shape(result) = (2, 3, 4, 5)
  {
    TensorInfo A_info{{2, 3, 4, 5}, true, transformer};
    TensorInfo B_info{{5}, true, transformer};
    TensorInfo Y_info{{2, 3, 4, 5}};

    gradient_checker.ComputeGradientError(op_def, {A_info, B_info}, {Y_info}, &max_error);
    EXPECT_IS_TINY(max_error);
  }

  //shape(A) = (4, 5), shape(B) = (2, 3, 4, 5), ==> shape(result) = (2, 3, 4, 5)
  {
    TensorInfo A_info{{4, 5}, true, transformer};
    TensorInfo B_info{{2, 3, 4, 5}, true, transformer};
    TensorInfo Y_info{{2, 3, 4, 5}};

    gradient_checker.ComputeGradientError(op_def, {A_info, B_info}, {Y_info}, &max_error);
    EXPECT_IS_TINY(max_error);
  }

  //shape(A) = (1, 4, 5), shape(B) = (2, 3, 1, 1), ==> shape(result) = (2, 3, 4, 5)
  {
    TensorInfo A_info{{1, 4, 5}, true, transformer};
    TensorInfo B_info{{2, 3, 1, 1}, true, transformer};
    TensorInfo Y_info{{2, 3, 4, 5}};

    gradient_checker.ComputeGradientError(op_def, {A_info, B_info}, {Y_info}, &max_error);
    EXPECT_IS_TINY(max_error);
  }

  //shape(A) = (3, 4, 5), shape(B) = (2, 1, 1, 1), ==> shape(result) = (2, 3, 4, 5)
  {
    TensorInfo A_info{{3, 4, 5}, true, transformer};
    TensorInfo B_info{{2, 1, 1, 1}, true, transformer};
    TensorInfo Y_info{{2, 3, 4, 5}};

    gradient_checker.ComputeGradientError(op_def, {A_info, B_info}, {Y_info}, &max_error);
    EXPECT_IS_TINY(max_error);
  }

  //shape(A) = (2, 1, 1, 5), shape(B) = (1, 3, 4, 1), ==> shape(result) = (2, 3, 4, 5)
  {
    TensorInfo A_info{{2, 1, 1, 5}, true, transformer};
    TensorInfo B_info{{1, 3, 4, 1}, true, transformer};
    TensorInfo Y_info{{2, 3, 4, 5}};

    gradient_checker.ComputeGradientError(op_def, {A_info, B_info}, {Y_info}, &max_error);
    EXPECT_IS_TINY(max_error);
  }
}

TEST(GradientCheckerTest, AddGrad) {
  TestBroadcastableBinaryOpGrad("Add");
}

TEST(GradientCheckerTest, SubGrad) {
  TestBroadcastableBinaryOpGrad("Sub");
}

TEST(GradientCheckerTest, MulGrad) {
  TestBroadcastableBinaryOpGrad("Mul");
}

#ifdef USE_CUDA
TEST(GradientCheckerTest, DivGrad) {
  std::function<float(float)> transformer = [](float x) { return x > 0 ? x + 0.2f : x - 0.2f; };
  TestBroadcastableBinaryOpGrad("Div", &transformer);
}
#endif

// TODO: Powgrad Test doesn't cover exponent
TEST(GradientCheckerTest, PowGrad) {
  float max_error;
  GradientChecker<float, float, float> gradient_checker;
  OpDef op_def{"Pow"};

  std::function<float(float)> x_transformer = [](float x) { return std::max(-2.f, std::min(2.f, x)); };
  TensorInfo x_info{{2, 3, 4}, true, &x_transformer};
  TensorInfo y_info{2, 3, 4};

  // square
  {
    std::function<float(float)> two = [](float) { return 2.0f; };
    TensorInfo exponent_info{{1}, false, &two};
    gradient_checker.ComputeGradientError(op_def, {x_info, exponent_info}, {y_info}, &max_error);
    EXPECT_IS_TINY(max_error);
  }

  // cube
  {
    std::function<float(float)> three = [](float) { return 3.0f; };
    TensorInfo exponent_info{{1}, false, &three};
    gradient_checker.ComputeGradientError(op_def, {x_info, exponent_info}, {y_info}, &max_error);
    EXPECT_IS_TINIER_THAN(max_error, 1e-1f);
  }
}

TEST(GradientCheckerTest, MatMulGrad) {
  float max_error;
  const float error_tolerance = 1e-1f;
  GradientChecker<float, float, float> gradient_checker;
  OpDef op_def{"MatMul"};

  // 2D x 2D
  {
    gradient_checker.ComputeGradientError(op_def, {{2, 4}, {4, 3}}, {{2, 3}}, &max_error);
    EXPECT_IS_TINIER_THAN(max_error, error_tolerance);
  }

  // 3D x 3D
  {
    gradient_checker.ComputeGradientError(op_def, {{2, 3, 4}, {2, 4, 3}}, {{2, 3, 3}}, &max_error);
    EXPECT_IS_TINIER_THAN(max_error, error_tolerance);
  }

  // 3D x 2D
  {
    gradient_checker.ComputeGradientError(op_def, {{2, 3, 4}, {4, 3}}, {{2, 3, 3}}, &max_error);
    EXPECT_IS_TINIER_THAN(max_error, error_tolerance);
  }

  // 2D x 3D
  {
    gradient_checker.ComputeGradientError(op_def, {{3, 4}, {2, 4, 3}}, {{2, 3, 3}}, &max_error);
    EXPECT_IS_TINIER_THAN(max_error, error_tolerance);
  }

  // 4D x 4D
  {
    gradient_checker.ComputeGradientError(op_def, {{2, 3, 4, 5}, {2, 3, 5, 4}}, {{2, 3, 4, 4}}, &max_error);
    EXPECT_IS_TINIER_THAN(max_error, error_tolerance);
  }

  // 4D x 2D
  {
    gradient_checker.ComputeGradientError(op_def, {{2, 3, 4, 5}, {5, 4}}, {{2, 3, 4, 4}}, &max_error);
    EXPECT_IS_TINIER_THAN(max_error, error_tolerance);
  }

  // 4D x 3D
  {
    gradient_checker.ComputeGradientError(op_def, {{2, 3, 4, 5}, {3, 5, 4}}, {{2, 3, 4, 4}}, &max_error);
    EXPECT_IS_TINIER_THAN(max_error, error_tolerance);
  }

  // 4D x 4D with broadcast
  {
    gradient_checker.ComputeGradientError(op_def, {{2, 1, 4, 5}, {1, 3, 5, 4}}, {{2, 3, 4, 4}}, &max_error);
    EXPECT_IS_TINIER_THAN(max_error, error_tolerance);
  }
}

TEST(GradientCheckerTest, SinGrad) {
  UnaryOpGradientTest("Sin");
}

TEST(GradientCheckerTest, TanhGrad) {
  UnaryOpGradientTest("Tanh");
}

// TODO fix flaky test (https://msdata.visualstudio.com/Vienna/_workitems/edit/596949)
// failing random seed with error_tolerance of 1.5e-2f: 322298223
TEST(GradientCheckerTest, GemmGrad) {
  float max_error;
  const float error_tolerance = 2e-2f;
  GradientChecker<float, float, float> gradient_checker;
  OpDef op_def{"Gemm"};

  // Single Batch with Scalar Bias
  {
    gradient_checker.ComputeGradientError(op_def, {{1, 4}, {4, 3}, {}}, {{1, 3}}, &max_error);
    EXPECT_IS_TINIER_THAN(max_error, error_tolerance);
  }

  // Single Batch with Vector Bias
  {
    gradient_checker.ComputeGradientError(op_def, {{1, 4}, {4, 3}, {3}}, {{1, 3}}, &max_error);
    EXPECT_IS_TINIER_THAN(max_error, error_tolerance);
  }

  // Non-Single Batch with Scalar Bias
  {
    gradient_checker.ComputeGradientError(op_def, {{2, 4}, {4, 3}, {}}, {{2, 3}}, &max_error);
    EXPECT_IS_TINIER_THAN(max_error, error_tolerance);
  }

  // Non-Single Batch with Vector Bias
  {
    gradient_checker.ComputeGradientError(op_def, {{2, 4}, {4, 3}, {3}}, {{2, 3}}, &max_error);
    EXPECT_IS_TINIER_THAN(max_error, error_tolerance);
  }

  // Non-Single Batch with Broadcast Bias
  {
    gradient_checker.ComputeGradientError(op_def, {{2, 4}, {4, 3}, {1, 3}}, {{2, 3}}, &max_error);
    EXPECT_IS_TINIER_THAN(max_error, error_tolerance);
  }

  // Non-Single Batch with Non-BroadcastBias
  {
    gradient_checker.ComputeGradientError(op_def, {{2, 4}, {4, 3}, {2, 3}}, {{2, 3}}, &max_error);
    EXPECT_IS_TINIER_THAN(max_error, error_tolerance);
  }

  // TransA
  {
    gradient_checker.ComputeGradientError(op_def, {{4, 2}, {4, 3}, {3}}, {{2, 3}}, &max_error,
                                          {MakeAttribute("transA", int64_t(1))});
    EXPECT_IS_TINIER_THAN(max_error, error_tolerance);
  }

  // TransB
  {
    gradient_checker.ComputeGradientError(op_def, {{2, 4}, {3, 4}, {3}}, {{2, 3}}, &max_error,
                                          {MakeAttribute("transB", int64_t(1))});
    EXPECT_IS_TINIER_THAN(max_error, error_tolerance);
  }

  // TransA and TransB
  {
    gradient_checker.ComputeGradientError(op_def, {{4, 2}, {3, 4}, {3}}, {{2, 3}}, &max_error,
                                          {MakeAttribute("transA", int64_t(1)),
                                           MakeAttribute("transB", int64_t(1))});
    EXPECT_IS_TINIER_THAN(max_error, error_tolerance);
  }

  // alpha and beta + no_broadcast
  {
    gradient_checker.ComputeGradientError(op_def, {{2, 4}, {4, 3}, {2, 3}}, {{2, 3}}, &max_error,
                                          {MakeAttribute("alpha", 0.7f),
                                           MakeAttribute("beta", 5.0f)});
    EXPECT_IS_TINIER_THAN(max_error, error_tolerance);
  }

  // alpha and beta + broadcast
  {
    gradient_checker.ComputeGradientError(op_def, {{2, 4}, {4, 3}, {3}}, {{2, 3}}, &max_error,
                                          {MakeAttribute("alpha", 0.7f),
                                           MakeAttribute("beta", 5.0f)});
    EXPECT_IS_TINIER_THAN(max_error, error_tolerance);
  }
}

TEST(GradientCheckerTest, ReduceMeanGrad) {
  float max_error;
  GradientChecker<float, float, float> gradient_checker;
  OpDef op_def{"ReduceMean"};

  // default
  {
    gradient_checker.ComputeGradientError(op_def, {{4, 3, 2}}, {{1, 1, 1}}, &max_error);
    EXPECT_IS_TINY(max_error);
  }

  // TODO: Fix forward kernel behavior for default axes
  // default axes, keepdims = 0
  /*
  {
    gradient_checker.ComputeGradientError(op_def, {{4, 3, 2}}, {{}}, &max_error,
                                          {MakeAttribute("keepdims", int64_t(0))});
    EXPECT_IS_TINY(max_error);
  }
  */

  // axes = [0, 1, 2], keepdims = 0
  {
    gradient_checker.ComputeGradientError(op_def, {{4, 3, 2}}, {{}}, &max_error,
                                          {MakeAttribute("axes", std::vector<int64_t>{0, 1, 2}),
                                           MakeAttribute("keepdims", int64_t(0))});
    EXPECT_IS_TINY(max_error);
  }

  // axes = [0, 2], keepdims = 1
  {
    gradient_checker.ComputeGradientError(op_def, {{4, 3, 2}}, {{1, 3, 1}}, &max_error,
                                          {MakeAttribute("axes", std::vector<int64_t>{0, 2})});
    EXPECT_IS_TINY(max_error);
  }

  // axes = [0, 1], keepdims = 0
  {
    gradient_checker.ComputeGradientError(op_def, {{4, 3, 2}}, {{2}}, &max_error,
                                          {MakeAttribute("axes", std::vector<int64_t>{0, 1}),
                                           MakeAttribute("keepdims", int64_t(0))});
    EXPECT_IS_TINY(max_error);
  }

  // axes = [1], keepdims = 1
  {
    gradient_checker.ComputeGradientError(op_def, {{4, 3, 2}}, {{4, 1, 2}}, &max_error,
                                          {MakeAttribute("axes", std::vector<int64_t>{1}),
                                           MakeAttribute("keepdims", int64_t(1))});
    EXPECT_IS_TINY(max_error);
  }

  // axes = [2], keepdims = 0
  {
    gradient_checker.ComputeGradientError(op_def, {{4, 3, 2}}, {{4, 3}}, &max_error,
                                          {MakeAttribute("axes", std::vector<int64_t>{2}),
                                           MakeAttribute("keepdims", int64_t(0))});
    EXPECT_IS_TINY(max_error);
  }

  // axes = [-2], keepdims = 1
  {
    gradient_checker.ComputeGradientError(op_def, {{4, 3, 2}}, {{4, 1, 2}}, &max_error,
                                          {MakeAttribute("axes", std::vector<int64_t>{-2}),
                                           MakeAttribute("keepdims", int64_t(1))});
    EXPECT_IS_TINY(max_error);
  }

  // axes = [-2, -1], keepdims = 0
  {
    gradient_checker.ComputeGradientError(op_def, {{4, 3, 2}}, {{4}}, &max_error,
                                          {MakeAttribute("axes", std::vector<int64_t>{-2, -1}),
                                           MakeAttribute("keepdims", int64_t(0))});
    EXPECT_IS_TINY(max_error);
  }
}

TEST(GradientCheckerTest, ReduceSumGrad) {
  float max_error;
  GradientChecker<float, float, float> gradient_checker;
  OpDef op_def{"ReduceSum"};

  // default
  {
    gradient_checker.ComputeGradientError(op_def, {{4, 3, 2}}, {{1, 1, 1}}, &max_error);
    EXPECT_IS_TINY(max_error);
  }

  // axes = [0, 1, 2], keepdims = 0
  {
    gradient_checker.ComputeGradientError(op_def, {{4, 3, 2}}, {{}}, &max_error,
                                          {MakeAttribute("axes", std::vector<int64_t>{0, 1, 2}),
                                           MakeAttribute("keepdims", int64_t(0))});
    EXPECT_IS_TINY(max_error);
  }

  // axes = [0, 2], keepdims = 1
  {
    gradient_checker.ComputeGradientError(op_def, {{4, 3, 2}}, {{1, 3, 1}}, &max_error,
                                          {MakeAttribute("axes", std::vector<int64_t>{0, 2})});
    EXPECT_IS_TINY(max_error);
  }

  // axes = [0, 1], keepdims = 0
  {
    gradient_checker.ComputeGradientError(op_def, {{4, 3, 2}}, {{2}}, &max_error,
                                          {MakeAttribute("axes", std::vector<int64_t>{0, 1}),
                                           MakeAttribute("keepdims", int64_t(0))});
    EXPECT_IS_TINY(max_error);
  }

  // axes = [1], keepdims = 1
  {
    gradient_checker.ComputeGradientError(op_def, {{4, 3, 2}}, {{4, 1, 2}}, &max_error,
                                          {MakeAttribute("axes", std::vector<int64_t>{1}),
                                           MakeAttribute("keepdims", int64_t(1))});
    EXPECT_IS_TINY(max_error);
  }

  // axes = [2], keepdims = 0
  {
    gradient_checker.ComputeGradientError(op_def, {{4, 3, 2}}, {{4, 3}}, &max_error,
                                          {MakeAttribute("axes", std::vector<int64_t>{2}),
                                           MakeAttribute("keepdims", int64_t(0))});
    EXPECT_IS_TINY(max_error);
  }

  // axes = [-2], keepdims = 1
  {
    gradient_checker.ComputeGradientError(op_def, {{4, 3, 2}}, {{4, 1, 2}}, &max_error,
                                          {MakeAttribute("axes", std::vector<int64_t>{-2}),
                                           MakeAttribute("keepdims", int64_t(1))});
    EXPECT_IS_TINY(max_error);
  }

  // axes = [-1, -3], keepdims = 0
  {
    gradient_checker.ComputeGradientError(op_def, {{4, 3, 2}}, {{3}}, &max_error,
                                          {MakeAttribute("axes", std::vector<int64_t>{-1, -3}),
                                           MakeAttribute("keepdims", int64_t(0))});
    EXPECT_IS_TINY(max_error);
  }
}

#ifndef USE_CUDA
TEST(GradientCheckerTest, CastGrad) {
  // A dummy test that cast float to float
  // TODO: add more test here
  {
    TensorShape shape({2, 3, 4});
    float max_error;
    float error_tolerance = 1e-3f;
    GradientChecker<float, float, float> gradient_checker;
    OpDef op_def{"Cast"};

    gradient_checker.ComputeGradientError(op_def, {shape}, {shape}, &max_error,
                                          {MakeAttribute("to", int64_t(ONNX_TENSOR_ELEMENT_DATA_TYPE_FLOAT))});
    EXPECT_IS_TINIER_THAN(max_error, error_tolerance);
  }
}

TEST(GradientCheckerTest, ReluGrad) {
  UnaryOpGradientTest("Relu");
}

TEST(GradientCheckerTest, SplitGrad) {
  TensorShape shape({9, 5});
  float max_error;
  GradientChecker<float, float, float> gradient_checker;
  OpDef op_def{"Split"};

  gradient_checker.ComputeGradientError(op_def, {shape}, {{3, 5}, {3, 5}, {3, 5}}, &max_error,
                                        {MakeAttribute("axis", int64_t(0))});
  EXPECT_IS_TINY(max_error);
}

template <typename T>
static std::vector<std::vector<T>> GetRandomValuesForMaxPool(const std::vector<TensorInfo>& infos) {
  std::vector<std::vector<T>> datas(infos.size());
  for (size_t i = 0; i < infos.size(); i++) {
    const TensorInfo& info = infos[i];

    // First add an increasing sequence of values with reasonable
    // differences (larger than the Jacobian delta).
    T value = 0;
    for (int64_t n = 0; n < info.shape.Size(); n++) {
      datas[i].push_back(value);
      value += T(1e-2);
    }

    // Next, shuffle the sequence.
    std::random_shuffle(datas[i].begin(), datas[i].end());
  }

  return datas;
}

TEST(GradientCheckerTest, MaxPoolGrad) {
  float max_error;
  GradientChecker<float, float, float> gradient_checker;
  OpDef op_def{"MaxPool"};
  const float error_tolerance = 1e-3f;

  //maxpool_1d_default
  {
    gradient_checker.ComputeGradientError(op_def, {{2, 2, 9}}, {{2, 2, 8}}, &max_error,
                                          GetRandomValuesForMaxPool<float>({{2, 2, 9}}),
                                          {MakeAttribute("kernel_shape", std::vector<int64_t>{2})});
    EXPECT_IS_TINIER_THAN(max_error, error_tolerance);
  }

  //maxpool_2d_default
  {
    gradient_checker.ComputeGradientError(op_def, {{2, 3, 5, 5}}, {{2, 3, 4, 4}}, &max_error,
                                          GetRandomValuesForMaxPool<float>({{2, 3, 5, 5}}),
                                          {MakeAttribute("kernel_shape", std::vector<int64_t>{2, 2}),
                                           MakeAttribute("strides", std::vector<int64_t>{1, 1})});
    EXPECT_IS_TINIER_THAN(max_error, error_tolerance);
  }

  // maxpool_2d_pads
  {
    gradient_checker.ComputeGradientError(op_def, {{1, 1, 5, 5}}, {{1, 1, 7, 7}}, &max_error,
                                          GetRandomValuesForMaxPool<float>({{1, 1, 5, 5}}),
                                          {MakeAttribute("kernel_shape", std::vector<int64_t>{3, 3}),
                                           MakeAttribute("pads", std::vector<int64_t>{2, 2, 2, 2})});
    EXPECT_IS_TINIER_THAN(max_error, error_tolerance);
  }

  //maxpool_2d_strides
  {
    gradient_checker.ComputeGradientError(op_def, {{1, 1, 32, 32}}, {{1, 1, 10, 10}}, &max_error,
                                          GetRandomValuesForMaxPool<float>({{1, 1, 32, 32}}),
                                          {MakeAttribute("kernel_shape", std::vector<int64_t>{5, 5}),
                                           MakeAttribute("strides", std::vector<int64_t>{3, 3})});
    EXPECT_IS_TINIER_THAN(max_error, error_tolerance);
  }

  //maxpool_3d_default
  {
    gradient_checker.ComputeGradientError(op_def, {{2, 1, 3, 3, 3}}, {{2, 1, 2, 2, 2}}, &max_error,
                                          GetRandomValuesForMaxPool<float>({{2, 1, 3, 3, 3}}),
                                          {MakeAttribute("kernel_shape", std::vector<int64_t>{2, 2, 2})});
    EXPECT_IS_TINIER_THAN(max_error, error_tolerance);
  }
}

TEST(GradientCheckerTest, GlobalAveragePoolGrad) {
  float max_error;
  GradientChecker<float, float, float> gradient_checker;
  OpDef op_def{"GlobalAveragePool"};
  const float error_tolerance = 1e-3f;

  //globalaveragepool
  {
    gradient_checker.ComputeGradientError(op_def, {{2, 3, 5, 5}}, {{2, 3, 1, 1}}, &max_error);
    EXPECT_IS_TINIER_THAN(max_error, error_tolerance);
  }

  //globalaveragepool_precomputed
  {
    gradient_checker.ComputeGradientError(op_def, {{2, 1, 3, 3}}, {{2, 1, 1, 1}}, &max_error);
    EXPECT_IS_TINIER_THAN(max_error, error_tolerance);
  }
}

TEST(GradientCheckerTest, ConvGrad) {
  float max_error;
  GradientChecker<float, float, float> gradient_checker;
  OpDef op_def{"Conv"};
  float error_tolerance = 1e-1f;

  //conv
  {
    TensorShape x_shape({2, 1, 5, 5});
    TensorShape w_shape({1, 1, 3, 3});
    TensorShape b_shape({1});
    TensorShape y_shape({2, 1, 5, 5});
    gradient_checker.ComputeGradientError(op_def, {x_shape, w_shape, b_shape}, {y_shape}, &max_error,
                                          {MakeAttribute("kernel_shape", std::vector<int64_t>{3, 3}),
                                           MakeAttribute("pads", std::vector<int64_t>{1, 1, 1, 1})},
                                          // TODO: ConvGrad does not handle the case where W does not have gradient.
                                          // Check for not has_gradient need to be disabled to pass this test.
                                          false);
    EXPECT_IS_TINIER_THAN(max_error, error_tolerance);
  }

  //conv_with_strides
  {
    TensorShape x_shape({2, 1, 7, 5});
    TensorShape w_shape({1, 1, 3, 3});
    TensorShape b_shape({1});
    TensorShape y_shape({2, 1, 4, 3});
    gradient_checker.ComputeGradientError(op_def, {x_shape, w_shape, b_shape}, {y_shape}, &max_error,
                                          {MakeAttribute("kernel_shape", std::vector<int64_t>{3, 3}),
                                           MakeAttribute("pads", std::vector<int64_t>{1, 1, 1, 1}),
                                           MakeAttribute("strides", std::vector<int64_t>{2, 2})},
                                          // TODO: ConvGrad does not handle the case where W does not have gradient.
                                          // Check for not has_gradient need to be disabled to pass this test.
                                          false);
    EXPECT_IS_TINIER_THAN(max_error, error_tolerance);
  }
}

TEST(GradientCheckerTest, ConcatGrad) {
  float max_error;
  GradientChecker<float, float, float> gradient_checker;
  OpDef op_def{"Concat"};

  //concat_1d
  {
    TensorShape x_shape({2});
    TensorShape y_shape({6});
    gradient_checker.ComputeGradientError(op_def, {x_shape, x_shape, x_shape}, {y_shape}, &max_error,
                                          {MakeAttribute("axis", int64_t(0))});
    EXPECT_IS_TINY(max_error);
  }

  //concat_2d
  {
    TensorShape x_shape({2, 2});
    TensorShape y_shape({2, 6});
    gradient_checker.ComputeGradientError(op_def, {x_shape, x_shape, x_shape}, {y_shape}, &max_error,
                                          {MakeAttribute("axis", int64_t(1))});
    EXPECT_IS_TINY(max_error);
  }

  //concat_3d
  {
    TensorShape x_shape({1, 2, 3});
    TensorShape y_shape({1, 2, 9});
    gradient_checker.ComputeGradientError(op_def, {x_shape, x_shape, x_shape}, {y_shape}, &max_error,
                                          {MakeAttribute("axis", int64_t(2))});
    EXPECT_IS_TINY(max_error);
  }

  //concat_different_shape
  {
    TensorShape x1_shape({2, 2});
    TensorShape x2_shape({2, 4});
    TensorShape y_shape({2, 6});
    gradient_checker.ComputeGradientError(op_def, {x1_shape, x2_shape}, {y_shape}, &max_error,
                                          {MakeAttribute("axis", int64_t(1))});
    EXPECT_IS_TINY(max_error);
  }

  //concat_different_shape_and_negative_axis
  {
    TensorShape x1_shape({2, 2});
    TensorShape x2_shape({2, 4});
    TensorShape y_shape({2, 6});
    gradient_checker.ComputeGradientError(op_def, {x1_shape, x2_shape}, {y_shape}, &max_error,
                                          {MakeAttribute("axis", int64_t(-1))});
    EXPECT_IS_TINY(max_error);
  }
}

TEST(GradientCheckerTest, AveragePoolGrad) {
  float max_error;
  GradientChecker<float, float, float> gradient_checker;
  OpDef op_def{"AveragePool"};

  //averagepool - 1D
  {
    gradient_checker.ComputeGradientError(op_def, {{2, 3, 8}}, {{2, 3, 4}}, &max_error,
                                          {MakeAttribute("kernel_shape", std::vector<int64_t>{2}),
                                           MakeAttribute("strides", std::vector<int64_t>{2})});
    EXPECT_IS_TINY(max_error);
  }

  //averagepool - 2D
  {
    gradient_checker.ComputeGradientError(op_def, {{2, 3, 8, 8}}, {{2, 3, 7, 7}}, &max_error,
                                          {MakeAttribute("kernel_shape", std::vector<int64_t>{2, 2}),
                                           MakeAttribute("strides", std::vector<int64_t>{1, 1})});
    EXPECT_IS_TINY(max_error);
  }

  //averagepool - 3D
  {
    gradient_checker.ComputeGradientError(op_def, {{2, 3, 8, 8, 8}}, {{2, 3, 4, 4, 4}}, &max_error,
                                          {MakeAttribute("kernel_shape", std::vector<int64_t>{2, 2, 2}),
                                           MakeAttribute("strides", std::vector<int64_t>{2, 2, 2})});
    EXPECT_IS_TINY(max_error);
  }

  //averagepool - 1D - With padding
  {
    gradient_checker.ComputeGradientError(op_def, {{1, 3, 8}}, {{1, 3, 3}}, &max_error,
                                          {MakeAttribute("kernel_shape", std::vector<int64_t>{3}),
                                           MakeAttribute("strides", std::vector<int64_t>{3}),
                                           MakeAttribute("pads", std::vector<int64_t>{1, 0})});
    EXPECT_IS_TINY(max_error);
  }

  // averagepool - 2D - With padding - include pads
  {
    gradient_checker.ComputeGradientError(op_def, {{1, 3, 7, 8}}, {{1, 3, 3, 4}}, &max_error,
                                          {MakeAttribute("kernel_shape", std::vector<int64_t>{3, 2}),
                                           MakeAttribute("strides", std::vector<int64_t>{3, 2}),
                                           MakeAttribute("pads", std::vector<int64_t>{1, 0, 1, 0}),
                                           MakeAttribute("count_include_pad", int64_t(1))});
    EXPECT_IS_TINY(max_error);
  }

  // averagepool - 2D - With padding - exclude pads
  {
    gradient_checker.ComputeGradientError(op_def, {{1, 3, 7, 7}}, {{1, 3, 3, 3}}, &max_error,
                                          {MakeAttribute("kernel_shape", std::vector<int64_t>{3, 3}),
                                           MakeAttribute("strides", std::vector<int64_t>{3, 3}),
                                           MakeAttribute("pads", std::vector<int64_t>{1, 1, 1, 1})});
    EXPECT_IS_TINY(max_error);
  }

  //averagepool - 3D - With padding
  {
    gradient_checker.ComputeGradientError(op_def, {{1, 3, 8, 8, 8}}, {{1, 3, 3, 3, 3}}, &max_error,
                                          {MakeAttribute("kernel_shape", std::vector<int64_t>{3, 3, 3}),
                                           MakeAttribute("strides", std::vector<int64_t>{3, 3, 3}),
                                           MakeAttribute("pads", std::vector<int64_t>{1, 1, 1, 0, 0, 0})});
    EXPECT_IS_TINY(max_error);
  }

  //averagepool - 3D - With padding- exclude pads
  {
    gradient_checker.ComputeGradientError(op_def, {{1, 4, 7, 7, 7}}, {{1, 4, 3, 3, 3}}, &max_error,
                                          {MakeAttribute("kernel_shape", std::vector<int64_t>{3, 3, 3}),
                                           MakeAttribute("strides", std::vector<int64_t>{3, 3, 3}),
                                           MakeAttribute("pads", std::vector<int64_t>{1, 1, 1, 1, 1, 1}),
                                           MakeAttribute("count_include_pad", int64_t(1))});
    EXPECT_IS_TINY(max_error);
  }
}
#endif

TEST(GradientCheckerTest, TransposeGrad) {
  float max_error;
  GradientChecker<float, float, float> gradient_checker;
  OpDef op_def{"Transpose"};
  float error_tolerance = 1e-3f;

  // default
  {
    TensorShape x_shape({2, 3, 4});
    TensorShape y_shape({4, 3, 2});
    gradient_checker.ComputeGradientError(op_def, {x_shape}, {y_shape}, &max_error);
    EXPECT_IS_TINIER_THAN(max_error, error_tolerance);
  }

  // perm 012
  {
    TensorShape x_shape({2, 3, 4});
    TensorShape y_shape({2, 3, 4});
    std::vector<int64_t> perm{0, 1, 2};
    gradient_checker.ComputeGradientError(op_def, {x_shape}, {y_shape}, &max_error, {MakeAttribute("perm", perm)});
    EXPECT_IS_TINIER_THAN(max_error, error_tolerance);
  }

  // perm 021
  {
    TensorShape x_shape({2, 3, 4});
    TensorShape y_shape({2, 4, 3});
    std::vector<int64_t> perm{0, 2, 1};
    gradient_checker.ComputeGradientError(op_def, {x_shape}, {y_shape}, &max_error, {MakeAttribute("perm", perm)});
    EXPECT_IS_TINIER_THAN(max_error, error_tolerance);
  }

  // perm 102
  {
    TensorShape x_shape({2, 3, 4});
    TensorShape y_shape({3, 2, 4});
    std::vector<int64_t> perm{1, 0, 2};
    gradient_checker.ComputeGradientError(op_def, {x_shape}, {y_shape}, &max_error, {MakeAttribute("perm", perm)});
    EXPECT_IS_TINIER_THAN(max_error, error_tolerance);
  }

  // perm 120
  {
    TensorShape x_shape({2, 3, 4});
    TensorShape y_shape({3, 4, 2});
    std::vector<int64_t> perm{1, 2, 0};
    gradient_checker.ComputeGradientError(op_def, {x_shape}, {y_shape}, &max_error, {MakeAttribute("perm", perm)});
    EXPECT_IS_TINIER_THAN(max_error, error_tolerance);
  }

  // perm 201
  {
    TensorShape x_shape({2, 3, 4});
    TensorShape y_shape({4, 2, 3});
    std::vector<int64_t> perm{2, 0, 1};
    gradient_checker.ComputeGradientError(op_def, {x_shape}, {y_shape}, &max_error, {MakeAttribute("perm", perm)});
    EXPECT_IS_TINIER_THAN(max_error, error_tolerance);
  }

  // perm 210
  {
    TensorShape x_shape({2, 3, 4});
    TensorShape y_shape({4, 3, 2});
    std::vector<int64_t> perm{2, 1, 0};
    gradient_checker.ComputeGradientError(op_def, {x_shape}, {y_shape}, &max_error, {MakeAttribute("perm", perm)});
    EXPECT_IS_TINIER_THAN(max_error, error_tolerance);
  }
}

TEST(GradientCheckerTest, UnsqueezeGrad) {
  float max_error;
  GradientChecker<float, float, float> gradient_checker;
  OpDef op_def{"Unsqueeze"};
  float error_tolerance = 1e-3f;

  {
    TensorShape x_shape({2, 3});
    TensorShape y_shape({1, 2, 3, 1});
    std::vector<int64_t> axes{0, 3};
    gradient_checker.ComputeGradientError(op_def, {x_shape}, {y_shape}, &max_error,
                                          {MakeAttribute("axes", axes)});
    EXPECT_IS_TINIER_THAN(max_error, error_tolerance);
  }

  {
    TensorShape x_shape({2, 3});
    TensorShape y_shape({1, 1, 2, 3});
    std::vector<int64_t> axes{0, 1};
    gradient_checker.ComputeGradientError(op_def, {x_shape}, {y_shape}, &max_error,
                                          {MakeAttribute("axes", axes)});
    EXPECT_IS_TINIER_THAN(max_error, error_tolerance);
  }

  {
    TensorShape x_shape({2, 3});
    TensorShape y_shape({1, 2, 1, 3, 1});
    std::vector<int64_t> axes{0, 2, 4};
    gradient_checker.ComputeGradientError(op_def, {x_shape}, {y_shape}, &max_error,
                                          {MakeAttribute("axes", axes)});
    EXPECT_IS_TINIER_THAN(max_error, error_tolerance);
  }
}

TEST(GradientCheckerTest, SqueezeGrad) {
  float max_error;
  GradientChecker<float, float, float> gradient_checker;
  OpDef op_def{"Squeeze"};
  float error_tolerance = 1e-3f;

  {
    TensorShape x_shape({1, 2, 3, 1});
    TensorShape y_shape({2, 3});
    std::vector<int64_t> axes{0, 3};
    gradient_checker.ComputeGradientError(op_def, {x_shape}, {y_shape}, &max_error,
                                          {MakeAttribute("axes", axes)});
    EXPECT_IS_TINIER_THAN(max_error, error_tolerance);
  }

  {
    TensorShape x_shape({1, 1, 2, 3, 4});
    TensorShape y_shape({2, 3, 4});
    std::vector<int64_t> axes{0, 1};
    gradient_checker.ComputeGradientError(op_def, {x_shape}, {y_shape}, &max_error,
                                          {MakeAttribute("axes", axes)});
    EXPECT_IS_TINIER_THAN(max_error, error_tolerance);
  }

  {
    TensorShape x_shape({1, 2, 1, 3, 1});
    TensorShape y_shape({2, 3});
    std::vector<int64_t> axes{0, 2, 4};
    gradient_checker.ComputeGradientError(op_def, {x_shape}, {y_shape}, &max_error,
                                          {MakeAttribute("axes", axes)});
    EXPECT_IS_TINIER_THAN(max_error, error_tolerance);
  }

  {
    TensorShape x_shape({1, 2, 1, 3, 1});
    TensorShape y_shape({1, 2, 3, 1});
    std::vector<int64_t> axes{2};
    gradient_checker.ComputeGradientError(op_def, {x_shape}, {y_shape}, &max_error,
                                          {MakeAttribute("axes", axes)});
    EXPECT_IS_TINIER_THAN(max_error, error_tolerance);
  }

  /* TODO: enable test with no axis when squeeze kernel is fixed (separate bug filed)
  {
    TensorShape x_shape({1, 2, 1, 3, 1});
    TensorShape y_shape({2, 3});
    gradient_checker.ComputeGradientError(op_def, {x_shape}, {y_shape}, &max_error);
    EXPECT_IS_TINIER_THAN(max_error, error_tolerance);
  }
  */
}

// TODO: Reshape missing

#ifdef USE_CUDA
// TODO fix flaky test (https://msdata.visualstudio.com/Vienna/_workitems/edit/596949)
// failing random seed: 4133818171
TEST(GradientCheckerTest, DISABLED_BatchNormalizationGrad) {
  float max_error;
  GradientChecker<float, float, float> gradient_checker;
  OpDef op_def{"BatchNormalization"};
  float error_tolerance = 1e-2f;
  float epsilon = 1e-05f;
  float momentum = 0.1f;

  // image data example where input dimensions are (N X C X H X W)
  {
    int channel_dim = 3;
    TensorShape in_out_shape({3, channel_dim, 2, 4});
    TensorShape channel_shape({channel_dim});
    // inputs
    TensorInfo x_info{in_out_shape, true};
    TensorInfo scale_info{channel_shape, true};
    TensorInfo bias_info{channel_shape, true};
    TensorInfo mean_info(channel_shape, false);
    TensorInfo var_info(channel_shape, false);
    // outputs
    TensorInfo y_info{in_out_shape, true};
    TensorInfo running_mean_info(channel_shape, false);
    TensorInfo running_var_info(channel_shape, false);
    TensorInfo saved_mean_info(channel_shape, false);
    TensorInfo saved_var_info(channel_shape, false);

    gradient_checker.ComputeGradientError(op_def, {x_info, scale_info, bias_info, mean_info, var_info}, {y_info, running_mean_info, running_var_info, saved_mean_info, saved_var_info}, &max_error,
                                          {MakeAttribute("epsilon", epsilon), MakeAttribute("momentum", momentum)});
    EXPECT_IS_TINIER_THAN(max_error, error_tolerance);
  }

  // channel_size = 1
  {
    int channel_dim = 1;
    TensorShape in_out_shape({3, channel_dim, 2, 4});
    TensorShape channel_shape({channel_dim});
    // inputs
    TensorInfo x_info{in_out_shape, true};
    TensorInfo scale_info{channel_shape, true};
    TensorInfo bias_info{channel_shape, true};
    TensorInfo mean_info(channel_shape, false);
    TensorInfo var_info(channel_shape, false);
    // outputs
    TensorInfo y_info{in_out_shape, true};
    TensorInfo running_mean_info(channel_shape, false);
    TensorInfo running_var_info(channel_shape, false);
    TensorInfo saved_mean_info(channel_shape, false);
    TensorInfo saved_var_info(channel_shape, false);

    gradient_checker.ComputeGradientError(op_def, {x_info, scale_info, bias_info, mean_info, var_info}, {y_info, running_mean_info, running_var_info, saved_mean_info, saved_var_info}, &max_error,
                                          {MakeAttribute("epsilon", epsilon), MakeAttribute("momentum", momentum)});
    EXPECT_IS_TINIER_THAN(max_error, error_tolerance);
  }

  // batch_size (N) = 1
  {
    int channel_dim = 4;
    TensorShape in_out_shape({1, channel_dim, 2});
    TensorShape channel_shape({channel_dim});
    // inputs
    TensorInfo x_info{in_out_shape, true};
    TensorInfo scale_info{channel_shape, true};
    TensorInfo bias_info{channel_shape, true};
    TensorInfo mean_info(channel_shape, false);
    TensorInfo var_info(channel_shape, false);
    // outputs
    TensorInfo y_info{in_out_shape, true};
    TensorInfo running_mean_info(channel_shape, false);
    TensorInfo running_var_info(channel_shape, false);
    TensorInfo saved_mean_info(channel_shape, false);
    TensorInfo saved_var_info(channel_shape, false);

    gradient_checker.ComputeGradientError(op_def, {x_info, scale_info, bias_info, mean_info, var_info}, {y_info, running_mean_info, running_var_info, saved_mean_info, saved_var_info}, &max_error,
                                          {MakeAttribute("epsilon", epsilon), MakeAttribute("momentum", momentum)});
    EXPECT_IS_TINIER_THAN(max_error, error_tolerance);
  }

  // case with epsilon not explicitly provided (default value should be used)
  {
    int channel_dim = 4;
    TensorShape in_out_shape({1, channel_dim, 2});
    TensorShape channel_shape({channel_dim});
    // inputs
    TensorInfo x_info{in_out_shape, true};
    TensorInfo scale_info{channel_shape, true};
    TensorInfo bias_info{channel_shape, true};
    TensorInfo mean_info(channel_shape, false);
    TensorInfo var_info(channel_shape, false);
    // outputs
    TensorInfo y_info{in_out_shape, true};
    TensorInfo running_mean_info(channel_shape, false);
    TensorInfo running_var_info(channel_shape, false);
    TensorInfo saved_mean_info(channel_shape, false);
    TensorInfo saved_var_info(channel_shape, false);

    gradient_checker.ComputeGradientError(op_def, {x_info, scale_info, bias_info, mean_info, var_info}, {y_info, running_mean_info, running_var_info, saved_mean_info, saved_var_info}, &max_error,
                                          {MakeAttribute("momentum", momentum)});
    EXPECT_IS_TINIER_THAN(max_error, error_tolerance);
  }

  // case for larger multi-dimensional X
  {
    int channel_dim = 5;
    TensorShape in_out_shape({6, channel_dim, 1, 3, 2, 4});
    TensorShape channel_shape({channel_dim});
    // inputs
    TensorInfo x_info{in_out_shape, true};
    TensorInfo scale_info{channel_shape, true};
    TensorInfo bias_info{channel_shape, true};
    TensorInfo mean_info(channel_shape, false);
    TensorInfo var_info(channel_shape, false);
    // outputs
    TensorInfo y_info{in_out_shape, true};
    TensorInfo running_mean_info(channel_shape, false);
    TensorInfo running_var_info(channel_shape, false);
    TensorInfo saved_mean_info(channel_shape, false);
    TensorInfo saved_var_info(channel_shape, false);

    gradient_checker.ComputeGradientError(op_def, {x_info, scale_info, bias_info, mean_info, var_info}, {y_info, running_mean_info, running_var_info, saved_mean_info, saved_var_info}, &max_error,
                                          {MakeAttribute("epsilon", epsilon), MakeAttribute("momentum", momentum)});
    EXPECT_IS_TINIER_THAN(max_error, error_tolerance);
  }

  /* // single dimension input where C should be assumed to be 1 (does not seem to be currently supported by op)
  {
    int channel_dim = 1;
    TensorShape in_out_shape({5});
    TensorShape channel_shape({channel_dim});
    // inputs
    TensorInfo x_info{in_out_shape, true};
    TensorInfo scale_info{channel_shape, true};
    TensorInfo bias_info{channel_shape, true};
    TensorInfo mean_info(channel_shape, false);
    TensorInfo var_info(channel_shape, false);
    // outputs
    TensorInfo y_info{in_out_shape, true};
    TensorInfo running_mean_info(channel_shape, false);
    TensorInfo running_var_info(channel_shape, false);
    TensorInfo saved_mean_info(channel_shape, false);
    TensorInfo saved_var_info(channel_shape, false);

    gradient_checker.ComputeGradientError(op_def, {x_info, scale_info, bias_info, mean_info, var_info}, {y_info, running_mean_info, running_var_info, saved_mean_info, saved_var_info}, &max_error,
                                          {MakeAttribute("epsilon", epsilon), MakeAttribute("momentum", momentum)});
    EXPECT_IS_TINIER_THAN(max_error, error_tolerance);
  }
  */
}
#endif

TEST(GradientCheckerTest, SoftMaxGrad) {
  TensorShape shape({3, 4, 5});
  float max_error;
  GradientChecker<float, float, float> gradient_checker;
  OpDef op_def{"Softmax"};

  // default_axis
  {
    gradient_checker.ComputeGradientError(op_def, {shape}, {shape}, &max_error);
    EXPECT_IS_TINY(max_error);
  }

  // axis=0
  {
    gradient_checker.ComputeGradientError(op_def, {shape}, {shape}, &max_error, {MakeAttribute("axis", int64_t(0))});
    EXPECT_IS_TINY(max_error);
  }

  // axis=2
  {
    gradient_checker.ComputeGradientError(op_def, {shape}, {shape}, &max_error, {MakeAttribute("axis", int64_t(2))});
    EXPECT_IS_TINY(max_error);
  }
}

void TestSoftmaxCrossEntropyGrad(const TensorShape& input_shape, const std::string& reduction) {
  float max_error;
  GradientChecker<float, float, float> gradient_checker;
  OpDef op_def{"SoftmaxCrossEntropy", kMSDomain, 1};

  std::vector<std::vector<float>> x_datas(2);
  GenerateRandomDataWithOneHot<float>(x_datas, {input_shape, input_shape}, {1});

  gradient_checker.ComputeGradientError(op_def, {input_shape, {input_shape, false}},
                                        {{1}, {input_shape, false}}, &max_error, x_datas,
                                        {MakeAttribute("reduction", reduction)});
  EXPECT_IS_TINY(max_error);
}
TEST(GradientCheckerTest, SoftmaxCrossEntropyGrad) {
  TestSoftmaxCrossEntropyGrad({5, 11}, "mean");
  TestSoftmaxCrossEntropyGrad({5, 11}, "sum");
  TestSoftmaxCrossEntropyGrad({2, 3, 2, 11}, "mean");
  TestSoftmaxCrossEntropyGrad({2, 3, 2, 11}, "sum");
}

void TestSparseSoftmaxCrossEntropyGrad(const TensorShape& index_shape, const std::string& reduction) {
  float max_error;
  GradientChecker<float, float, float> gradient_checker;
  OpDef op_def{"SparseSoftmaxCrossEntropy"};

  const int64_t D = 7;
  std::function<float(float)> transformer_index = [](float x) { return std::fmod(std::fabs(x) * 5.0f, 7.0f); };
  std::function<float(float)> transformer_weight = [](float x) { return std::fmod(std::fabs(x), 2.0f); };

  // without weight
  {
    std::vector<int64_t> logit_shape(index_shape.GetDims());
    logit_shape.emplace_back(D);

    TensorInfo x_info(logit_shape);
    TensorInfo index_info(index_shape, false, &transformer_index, DataTypeImpl::GetTensorType<int64_t>());

    gradient_checker.ComputeGradientError(op_def, {x_info, index_info},
                                          {{1}, {logit_shape, false}}, &max_error,
                                          {MakeAttribute("reduction", reduction)});
    EXPECT_IS_TINY(max_error);
  }

  // with weight
  {
    std::vector<int64_t> logit_shape(index_shape.GetDims());
    logit_shape.emplace_back(D);

    TensorInfo x_info(logit_shape);
    TensorInfo index_info(index_shape, false, &transformer_index, DataTypeImpl::GetTensorType<int64_t>());
    TensorInfo weight_info(index_shape, false, &transformer_weight);

    gradient_checker.ComputeGradientError(op_def, {x_info, index_info, weight_info},
                                          {{1}, {logit_shape, false}}, &max_error,
                                          {MakeAttribute("reduction", reduction)});
    EXPECT_IS_TINY(max_error);
  }
}

TEST(GradientCheckerTest, SparseSoftmaxCrossEntropyGrad) {
  TestSparseSoftmaxCrossEntropyGrad({5}, "mean");
  TestSparseSoftmaxCrossEntropyGrad({5}, "sum");
  TestSparseSoftmaxCrossEntropyGrad({2, 3, 2}, "mean");
  TestSparseSoftmaxCrossEntropyGrad({2, 3, 2}, "sum");
}

void TestSoftmaxCrossEntropyLossGrad(const TensorShape& index_shape,  //label_shape
                                     const std::string& reduction,
                                     int64_t ignore_index = 0,
                                     int64_t D = 2 /* num_class*/) {
  float max_error;
  bool include_ignore_index = false;
  bool insert_ignore_index = false;
  GradientChecker<float, float, float> gradient_checker;
  OpDef op_def{"SoftmaxCrossEntropyLoss", kOnnxDomain, 12};
  std::function<float(float)> transformer_index = [D, &include_ignore_index, &insert_ignore_index, ignore_index](float x) {
    if (include_ignore_index) {
      if (insert_ignore_index) {
        insert_ignore_index = false;
        return static_cast<float>(ignore_index);
      } else {
        insert_ignore_index = true;
        return std::fmod(std::fabs(x) * 5.0f, D * 1.0f);
      }
    } else {
      return std::fmod(std::fabs(x) * 5.0f, D * 1.0f);
    }
  };

  std::function<float(float)> transformer_weight = [](float x) { return std::fmod(std::fabs(x), 2.0f); };

  // without weight and ignore_index
  {
    std::vector<int64_t> logit_shape(index_shape.GetDims());
    auto it = logit_shape.begin() + 1;
    logit_shape.insert(it, D);
    TensorInfo loss_info = {};
    if (reduction == "none") {
      loss_info = {TensorInfo(index_shape.GetDims())};
    }

    include_ignore_index = true;
    TensorInfo x_info(logit_shape);
    TensorInfo index_info(index_shape, false, &transformer_index, DataTypeImpl::GetTensorType<int64_t>());

    gradient_checker.ComputeGradientError(op_def, {x_info, index_info},
                                          {loss_info, {logit_shape, false}}, &max_error,
                                          {MakeAttribute("reduction", reduction)});
    EXPECT_IS_TINY(max_error);
  }

  // with weight and no ignore_index
  {
    std::vector<int64_t> logit_shape(index_shape.GetDims());
    auto it = logit_shape.begin() + 1;
    logit_shape.insert(it, D);
    TensorInfo loss_info = {};
    if (reduction == "none") {
      loss_info = {TensorInfo(index_shape.GetDims())};
    }

    include_ignore_index = false;
    TensorInfo x_info(logit_shape);
    TensorInfo index_info(index_shape, false, &transformer_index, DataTypeImpl::GetTensorType<int64_t>());
    TensorInfo weight_info({logit_shape[1]}, false, &transformer_weight);

    gradient_checker.ComputeGradientError(op_def, {x_info, index_info, weight_info},
                                          {loss_info, {logit_shape, false}}, &max_error,
                                          {MakeAttribute("reduction", reduction)});
    EXPECT_IS_TINY(max_error);
  }

  // without weight and ignore index
  {
    std::vector<int64_t> logit_shape(index_shape.GetDims());
    auto it = logit_shape.begin() + 1;
    logit_shape.insert(it, D);
    TensorInfo loss_info = {};
    if (reduction == "none") {
      loss_info = {TensorInfo(index_shape.GetDims())};
    }

    include_ignore_index = true;
    TensorInfo x_info(logit_shape);
    TensorInfo index_info(index_shape, false, &transformer_index, DataTypeImpl::GetTensorType<int64_t>());

    gradient_checker.ComputeGradientError(op_def, {x_info, index_info},
                                          {loss_info, {logit_shape, false}}, &max_error,
                                          {MakeAttribute("reduction", reduction), MakeAttribute("ignore_index", ignore_index)});
    EXPECT_IS_TINY(max_error);
  }

  // with weight and ignore_index
  {
    std::vector<int64_t> logit_shape(index_shape.GetDims());
    auto it = logit_shape.begin() + 1;
    logit_shape.insert(it, D);
    TensorInfo loss_info = {};
    if (reduction == "none") {
      loss_info = {TensorInfo(index_shape.GetDims())};
    }

    include_ignore_index = true;
    TensorInfo x_info(logit_shape);
    TensorInfo index_info(index_shape, false, &transformer_index, DataTypeImpl::GetTensorType<int64_t>());
    TensorInfo weight_info({logit_shape[1]}, false, &transformer_weight);

    gradient_checker.ComputeGradientError(op_def, {x_info, index_info, weight_info},
                                          {loss_info, {logit_shape, false}}, &max_error,
                                          {MakeAttribute("reduction", reduction), MakeAttribute("ignore_index", ignore_index)});
    EXPECT_IS_TINY(max_error);
  }
}

// TODO fix flaky test (https://msdata.visualstudio.com/Vienna/_workitems/edit/596949)
// failing random seed: 1
TEST(GradientCheckerTest, DISABLED_SoftmaxCrossEntropyLossGrad) {
  TestSoftmaxCrossEntropyLossGrad({5}, "mean");
  TestSoftmaxCrossEntropyLossGrad({5}, "sum");
  TestSoftmaxCrossEntropyLossGrad({2}, "none");
  TestSoftmaxCrossEntropyLossGrad({2, 3, 2}, "mean");
  TestSoftmaxCrossEntropyLossGrad({2, 3, 2}, "sum");
  TestSoftmaxCrossEntropyLossGrad({2, 3, 2}, "none");
  TestSoftmaxCrossEntropyLossGrad({5}, "mean", -1);
  TestSoftmaxCrossEntropyLossGrad({5}, "sum", -1);
  TestSoftmaxCrossEntropyLossGrad({2}, "none", -1);
  TestSoftmaxCrossEntropyLossGrad({2, 3, 2}, "mean", -1);
  TestSoftmaxCrossEntropyLossGrad({2, 3, 2}, "sum", -1);
  TestSoftmaxCrossEntropyLossGrad({2, 3, 2}, "none", -1);
}

TEST(GradientCheckerTest, GeluGrad) {
  UnaryOpGradientTest("Gelu", kMSDomain, 1);
}

TEST(GradientCheckerTest, FastGeluGrad) {
  UnaryOpGradientTest("FastGelu", kMSDomain, 1);
}

TEST(GradientCheckerTest, GatherGrad) {
  float max_error;
  GradientChecker<float, float, float> gradient_checker;
  OpDef op_def{"Gather"};

  TensorInfo x_info({5, 4, 3, 2});
  std::function<float(float)> transformer = [](float x) { return std::fmod(7 * std::fabs(x), 5.0f); };

  // gather_0 without duplicated indices
  {
    int num_indices = 2;
    TensorInfo indices_info({num_indices}, false, &transformer, DataTypeImpl::GetTensorType<int64_t>());

    TensorShape y_shape{x_info.shape};
    int64_t axis = 0;
    y_shape[axis] = num_indices;

    gradient_checker.ComputeGradientError(op_def, {x_info, indices_info}, {y_shape}, &max_error,
                                          {MakeAttribute("axis", axis)});
    EXPECT_IS_TINY(max_error);
  }

  // gather_0 with duplicated indices
  {
    int num_indices = 10;
    TensorInfo indices_info({num_indices}, false, &transformer, DataTypeImpl::GetTensorType<int64_t>());

    TensorShape y_shape{x_info.shape};
    int64_t axis = 0;
    y_shape[axis] = num_indices;

    gradient_checker.ComputeGradientError(op_def, {x_info, indices_info}, {y_shape}, &max_error,
                                          {MakeAttribute("axis", axis)});
    EXPECT_IS_TINY(max_error);
  }

  // gather_1
  {
    int num_indices = 8;
    std::function<float(float)> transformer2 = [](float x) { return std::fmod(7 * std::fabs(x), 4.0f); };
    TensorInfo indices_info({num_indices}, false, &transformer2, DataTypeImpl::GetTensorType<int64_t>());

    TensorShape y_shape{x_info.shape};
    int64_t axis = 1;
    y_shape[axis] = num_indices;

    gradient_checker.ComputeGradientError(op_def, {x_info, indices_info}, {y_shape}, &max_error,
                                          {MakeAttribute("axis", axis)});
    EXPECT_IS_TINY(max_error);
  }

  // 2D Indices
  {
    TensorInfo indices_info({2, 3}, false, &transformer, DataTypeImpl::GetTensorType<int64_t>());

    TensorShape y_shape{2, 3, 4, 3, 2};

    gradient_checker.ComputeGradientError(op_def, {x_info, indices_info}, {y_shape}, &max_error,
                                          {MakeAttribute("axis", int64_t(0))});
    EXPECT_IS_TINY(max_error);
  }
}

void TestDropoutOp(float ratio, TensorShape& x_shape, bool default_ratio = true) {
  OpTester test("Dropout", 12, kOnnxDomain, false);
  if (default_ratio)
    ratio = 0.5f;
  float input_constant = 3.0f;
  std::vector<float> x_data(x_shape.Size(), input_constant);
  std::vector<float> y_data(x_shape.Size(), 3.0f);

  test.AddInput<float>("x", x_shape.GetDims(), x_data);
  if (!default_ratio)
    test.AddInput<float>("ratio", {}, {ratio});
  test.AddOutput<float>("y", x_shape.GetDims(), y_data);
  test.AddOutput<bool>("mask", x_shape.GetDims(), {true, true, true, true, true, true, true, true, true, true, true, true, true, true, true, true});
  test.Run();

  //Check output
  auto fwd_output = test.GetFetches();
  for (size_t idx = 0; idx < x_data.size() / 8; ++idx) {
    //convert the binary to bool
    if (ratio > 0) {
      std::bitset<8> mask(fwd_output[1].Get<Tensor>().Data<bool>()[idx]);
      for (size_t i = 0; i < 8; ++i) {
        auto output = fwd_output[0].Get<Tensor>().Data<float>()[idx * 8 + i];
        if (mask[i] == 0) {
          EXPECT_EQ(0, output);
        } else {
          EXPECT_IS_TINY(output - input_constant / (1.0f - ratio));
        }
      }
    } else {
      for (size_t i = 0; i < 8; ++i) {
        auto output = fwd_output[0].Get<Tensor>().Data<float>()[idx * 8 + i];
        EXPECT_EQ(output, input_constant);
      }
    }
  }
}

void TestDropoutGradOp(float ratio, TensorShape& x_shape, bool default_ratio = true) {
  OpTester test("DropoutGrad", 1, kMSDomain, true);
  if (default_ratio)
    ratio = 0.5;
  float input_constant = 3;

  std::vector<float> dy_data(x_shape.Size(), input_constant);
  std::vector<float> ratio_data(1, ratio);

  float output_constant = input_constant / (1 - ratio);
  std::vector<float> dx_data({output_constant, output_constant, output_constant, 0,
                              output_constant, 0, output_constant, 0,
                              output_constant, 0, output_constant, 0,
                              output_constant, 0, output_constant, 0});

  test.AddInput<float>("dy", x_shape.GetDims(), dy_data);

  test.AddInput<bool>("mask", x_shape.GetDims(), {true, true, true, false,   //
                                                  true, false, true, false,  //
                                                  true, false, true, false,  //
                                                  true, false, true, false});
  if (!default_ratio) {
    test.AddInput<float>("ratio", {1}, ratio_data);
  }

  test.AddOutput<float>("dx", x_shape.GetDims(), dx_data);

  test.Run();
}

#ifdef USE_CUDA
TEST(GradientCheckerTest, DISABLED_Dropout) {
  {
    //Ratio 0
    TensorShape x_shape({2, 2, 2, 2});
    TestDropoutOp(0.0f, x_shape, false);
  }
  //Ratio 0.2, 3D
  {
    TensorShape x_shape({4, 2, 2});
    TestDropoutOp(0.2f, x_shape, false);
  }
  //Ratio 0.4, 2D
  {
    TensorShape x_shape({4, 4});
    TestDropoutOp(0.4f, x_shape, false);
  }

  //Default ratio, 1D
  {
    TensorShape x_shape({16});
    TestDropoutOp(0.2f, x_shape, true);
  }
}

TEST(GradientCheckerTest, DISABLED_DropoutGrad) {
  {
    //Ratio 0
    TensorShape x_shape({8, 2});
    TestDropoutGradOp(0.0f, x_shape);
  }

  //Ratio 0.2, 1D
  {
    TensorShape x_shape({16});
    TestDropoutGradOp(0.2f, x_shape, false);
  }

  //Ratio 0.3, 2D
  {
    TensorShape x_shape({8, 2});
    TestDropoutGradOp(0.3f, x_shape, false);
  }

  //Ratio 0.4, 3D
  {
    TensorShape x_shape({2, 4, 2});
    TestDropoutGradOp(0.4f, x_shape, false);
  }

  //default Ratio, 4D
  {
    TensorShape x_shape({2, 4, 2});
    TestDropoutGradOp(0.6f, x_shape);
  }
}

TEST(GradientCheckerTest, GatherNDGrad_repeat_float_data) {
  float max_error;
  GradientChecker<float, float, float> gradient_checker;
  OpDef op_def{"GatherND", kOnnxDomain, 12};

  TensorInfo x_info({2, 2}, true);
  TensorInfo indice_info({2, 2}, false, nullptr, DataTypeImpl::GetTensorType<int64_t>());
  std::vector<std::vector<float>> x_datas = {{0, 1, 2, 3}, {1, 1, 1, 1}};

  TensorInfo y_info({2}, true);
  int64_t batch_dims = 0;

  gradient_checker.ComputeGradientError(op_def, {x_info, indice_info}, {y_info}, &max_error, x_datas, {MakeAttribute("batch_dims", batch_dims)});
  EXPECT_IS_TINY(max_error);
}

TEST(GradientCheckerTest, GatherNDGrad_unique_float_data) {
  float max_error;
  GradientChecker<float, float, float> gradient_checker;
  OpDef op_def{"GatherND", kOnnxDomain, 12};

  {
    TensorInfo x_info({2, 2}, true);
    TensorInfo indice_info({2, 2}, false, nullptr, DataTypeImpl::GetTensorType<int64_t>());
    std::vector<std::vector<float>> x_datas = {{0, 1, 2, 3}, {0, 1, 1, 0}};

    TensorInfo y_info({2}, true);
    int64_t batch_dims = 0;

    gradient_checker.ComputeGradientError(op_def, {x_info, indice_info}, {y_info}, &max_error, x_datas, {MakeAttribute("batch_dims", batch_dims)});
    EXPECT_IS_TINY(max_error);
  }

  {
    TensorInfo x_info({2, 2, 3}, true);
    TensorInfo indice_info({2, 1}, false, nullptr, DataTypeImpl::GetTensorType<int64_t>());
    std::vector<std::vector<float>> x_datas = {{0, 1, 2, 3, 4, 5, 6, 7, 8, 9, 10, 11}, {1, 0}};

    TensorInfo y_info({2, 3}, true);
    int64_t batch_dims = 1;

    gradient_checker.ComputeGradientError(op_def, {x_info, indice_info}, {y_info}, &max_error, x_datas, {MakeAttribute("batch_dims", batch_dims)});
    EXPECT_IS_TINY(max_error);
  }

  {
    TensorInfo x_info({2, 2, 3}, true);
    TensorInfo indice_info({2, 2, 1}, false, nullptr, DataTypeImpl::GetTensorType<int64_t>());
    std::vector<std::vector<float>> x_datas = {{0, 1, 2, 3, 4, 5, 6, 7, 8, 9, 10, 11}, {1, 0, 2, 1}};

    TensorInfo y_info({2, 2}, true);
    int64_t batch_dims = 2;

    gradient_checker.ComputeGradientError(op_def, {x_info, indice_info}, {y_info}, &max_error, x_datas, {MakeAttribute("batch_dims", batch_dims)});
    EXPECT_IS_TINY(max_error);
  }
}

TEST(GradientCheckerTest, GatherElementsGradWithDuplicateUpdate) {
  float max_error;
  GradientChecker<float, float, float> gradient_checker;
  OpDef op_def{"GatherElements", kOnnxDomain, 11};

  TensorInfo data_info({3, 3}, true);
  TensorInfo indice_info({2, 3}, false, nullptr, DataTypeImpl::GetTensorType<int64_t>());
  std::vector<std::vector<float>> x_datas = {{1, 2, 3, 4, 5, 6, 7, 8, 9}, {1, 2, 0, 2, 0, 0}};

  TensorInfo y_info({2, 3}, true);
  int64_t axis = 0;

  gradient_checker.ComputeGradientError(op_def, {data_info, indice_info}, {y_info}, &max_error, x_datas,
                                        {MakeAttribute("axis", axis)});
  EXPECT_IS_TINY(max_error);
}

TEST(GradientCheckerTest, GatherElementsGradWithoutDuplicateUpdate) {
  float max_error;
  GradientChecker<float, float, float> gradient_checker;
  OpDef op_def{"GatherElements", kOnnxDomain, 11};

  TensorInfo data_info({3, 3}, true);
  TensorInfo indice_info({2, 3}, false, nullptr, DataTypeImpl::GetTensorType<int64_t>());
  std::vector<std::vector<float>> x_datas = {{1, 2, 3, 4, 5, 6, 7, 8, 9}, {1, 1, 1, 2, 2, 2}};

  TensorInfo y_info({2, 3}, true);
  int64_t axis = 0;

  gradient_checker.ComputeGradientError(op_def, {data_info, indice_info}, {y_info}, &max_error, x_datas,
                                        {MakeAttribute("axis", axis)});
  EXPECT_IS_TINY(max_error);
}

TEST(GradientCheckerTest, GatherElementsGradAxisWithDuplicateUpdate) {
  float max_error;
  GradientChecker<float, float, float> gradient_checker;
  OpDef op_def{"GatherElements", kOnnxDomain, 11};

  TensorInfo data_info({3, 3}, true);
  TensorInfo indice_info({2, 3}, false, nullptr, DataTypeImpl::GetTensorType<int64_t>());
  std::vector<std::vector<float>> x_datas = {{1, 2, 3, 4, 5, 6, 7, 8, 9}, {1, 1, 1, 1, 1, 1}};

  TensorInfo y_info({2, 3}, true);
  int64_t axis = 1;

  gradient_checker.ComputeGradientError(op_def, {data_info, indice_info}, {y_info}, &max_error, x_datas,
                                        {MakeAttribute("axis", axis)});
  EXPECT_IS_TINY(max_error);
}

TEST(GradientCheckerTest, LayerNormGrad) {
  GradientChecker<float, float, float> gradient_checker;
  {
    TensorShape shape({2, 3, 4});
    TensorInfo x_info{shape, true};
    TensorInfo scale_info{{4}, true};
    TensorInfo B_info{{4}, true};
    TensorInfo mean_info{{2, 3, 1}, false};
    TensorInfo var_info{{2, 3, 1}, false};

    float max_error;
    float error_tolerance = 1e-2f;

    OpDef op_def{"LayerNormalization"};
    gradient_checker.ComputeGradientError(op_def, {x_info, scale_info, B_info}, {shape, mean_info, var_info}, &max_error);
    EXPECT_IS_TINIER_THAN(max_error, error_tolerance);
  }
}
#endif

TEST(GradientUtilsTest, InPlaceAccumulatorFloat32) {
  OpTester test("InPlaceAccumulator", 1, onnxruntime::kMSDomain);

  test.AddInput<float>("old_sum", {3}, {1, 2, 3});
  test.AddInput<float>("value", {3}, {4, 5, 6});

  test.AddOutput<float>("new_sum", {3}, {5, 7, 9});

  test.Run();
}

#ifdef USE_CUDA
TEST(GradientUtilsTest, InPlaceAccumulatorFloat16) {
  OpTester test("InPlaceAccumulator", 1, onnxruntime::kMSDomain);

  std::vector<float> old_sum = {1.0f, 2.0f, 3.0f};
  std::vector<float> value = {4.0f, 5.0f, 6.0f};
  std::vector<float> new_sum = {5.0f, 7.0f, 9.0f};

  std::vector<MLFloat16> value_half(3);
  ConvertFloatToMLFloat16(value.data(), value_half.data(), 3);

  test.AddInput<float>("old_sum", {3}, old_sum);
  test.AddInput<MLFloat16>("value", {3}, value_half);
  test.AddOutput<float>("new_sum", {3}, new_sum);

  // Didn't implement mixed precision InPlaceAccumulator in CPU
  test.Run(OpTester::ExpectResult::kExpectSuccess, "", {kCpuExecutionProvider});
}
#endif

TEST(GradientUtilsTest, ZeroGradientFloat32) {
  OpTester test("ZeroGradient", 1, onnxruntime::kMSDomain);

  test.AddInput<float>("old_gradient", {3}, {1, 2, 3});
  test.AddInput<float>("reset_signal", {3}, {1, 10, 100});

  test.AddOutput<float>("zero_gradient", {3}, {0, 0, 0});

  test.Run();
}

#ifdef USE_CUDA
TEST(GradientUtilsTest, ZeroGradientFloat16) {
  OpTester test("ZeroGradient", 1, onnxruntime::kMSDomain);

  std::vector<float> old_gradient = {1.0f, 2.0f, 3.0f};
  std::vector<float> zero_gradient = {0.0f, 0.0f, 0.0f};

  std::vector<MLFloat16> old_gradient_half(3);
  std::vector<MLFloat16> zero_gradient_half(3);

  ConvertFloatToMLFloat16(old_gradient.data(), old_gradient_half.data(), 3);
  ConvertFloatToMLFloat16(zero_gradient.data(), zero_gradient_half.data(), 3);

  test.AddInput<MLFloat16>("old_gradient", {3}, old_gradient_half);
  test.AddInput<float>("reset_signal", {3}, {1, 10, 100});

  test.AddOutput<MLFloat16>("zero_gradient", {3}, zero_gradient_half);

  test.Run();
}
#endif

TEST(GradientCheckerTest, WhereGrad) {
  float max_error;
  GradientChecker<float, float, float> gradient_checker;
  OpDef op_def{"Where"};

  std::vector<int64_t> shape{4, 3, 2};
  TensorInfo x_info(shape), y_info(shape);
  std::function<float(float)> transformer = [](float x) {
    return static_cast<float>(std::fmod(std::fabs(x), 1.0f) > 0.5f);
  };
  TensorInfo condition_info(shape, false, &transformer, DataTypeImpl::GetTensorType<bool>());

  TensorShape output_shape{shape};
  gradient_checker.ComputeGradientError(op_def, {condition_info, x_info, y_info}, {output_shape}, &max_error);
  EXPECT_IS_TINY(max_error);
}

TEST(GradientCheckerTest, SliceGrad) {
  float max_error;
  GradientChecker<float, float, float> gradient_checker;
  OpDef op_def{"Slice", kOnnxDomain, 10};

  // default values for optional tensors like axes and steps.
  {
    TensorInfo x_info({2, 4}, true);
    TensorInfo start_info({2}, false, nullptr, DataTypeImpl::GetTensorType<int64_t>());
    TensorInfo end_info({2}, false, nullptr, DataTypeImpl::GetTensorType<int64_t>());
    std::vector<std::vector<float>> x_datas = {{1, 2, 3, 4, 5, 6, 7, 8}, {1, 0}, {2, 3}};

    TensorInfo y_info({1, 3}, true);

    gradient_checker.ComputeGradientError(op_def, {x_info, start_info, end_info}, {y_info}, &max_error, x_datas);
    EXPECT_IS_TINY(max_error);
  }

  // all input tensors have some value and slice end out of bound.
  {
    TensorInfo x_info({2, 4}, true);
    TensorInfo start_info({2}, false, nullptr, DataTypeImpl::GetTensorType<int64_t>());
    TensorInfo end_info({2}, false, nullptr, DataTypeImpl::GetTensorType<int64_t>());
    TensorInfo axes_info({2}, false, nullptr, DataTypeImpl::GetTensorType<int64_t>());
    TensorInfo steps_info({2}, false, nullptr, DataTypeImpl::GetTensorType<int64_t>());
    std::vector<std::vector<float>> x_datas = {{1, 2, 3, 4, 5, 6, 7, 8}, {1, 0}, {2, 3}, {0, 1}, {1, 2}};

    TensorInfo y_info({1, 2}, true);

    gradient_checker.ComputeGradientError(op_def, {x_info, start_info, end_info, axes_info, steps_info},
                                          {y_info}, &max_error, x_datas);

    EXPECT_IS_TINY(max_error);
  }

  // 3-D tensor
  {
    TensorInfo x_info({2, 4, 2}, true);
    TensorInfo start_info({2}, false, nullptr, DataTypeImpl::GetTensorType<int64_t>());
    TensorInfo end_info({2}, false, nullptr, DataTypeImpl::GetTensorType<int64_t>());
    TensorInfo axes_info({2}, false, nullptr, DataTypeImpl::GetTensorType<int64_t>());
    TensorInfo steps_info({2}, false, nullptr, DataTypeImpl::GetTensorType<int64_t>());
    std::vector<std::vector<float>> x_datas = {{1, 1, 2, 2, 3, 3, 4, 4, 5, 5, 6, 6, 7, 7, 8, 8}, {1, 0}, {2, 3}, {0, 1}, {1, 2}};

    TensorInfo y_info({1, 2, 2}, true);

    gradient_checker.ComputeGradientError(op_def, {x_info, start_info, end_info, axes_info, steps_info}, {y_info},
                                          &max_error, x_datas);

    EXPECT_IS_TINY(max_error);
  }
}

<<<<<<< HEAD
=======
void record_event(int64_t event_id) {
  OpTester test_record("RecordEvent", 1, onnxruntime::kMSDomain);
  test_record.AddInput<int64_t>("EventIdentifier", {}, {event_id});
  test_record.AddInput<bool>("InputSignal", {}, {true});
  test_record.AddOutput<bool>("OutputSignal", {}, {true});
  test_record.Run();
}

void wait_event(int64_t event_id) {
  OpTester test_wait("WaitEvent", 1, onnxruntime::kMSDomain);
  test_wait.AddInput<int64_t>("EventIdentifier", {}, {event_id});
  test_wait.AddInput<bool>("InputSignal", {}, {true});
  test_wait.AddOutput<bool>("OutputSignal", {}, {true});
  test_wait.Run();
}

TEST(Synchronization, RecordAndWaitEvent) {
  const int64_t event_id = static_cast<int64_t>(1736);
  record_event(event_id);
  wait_event(event_id);
}

TEST(Synchronization, WaitAndRecordEvent) {
  const int64_t event_id = static_cast<int64_t>(1228);
  std::thread waiting_thread(wait_event, event_id);
  std::this_thread::sleep_for(std::chrono::milliseconds(5));
  std::thread recording_thread(record_event, event_id);

  waiting_thread.join();
  recording_thread.join();
}

TEST(Synchronization, WaitAndRecordEventMany) {
  const size_t event_count = 16;
  for (int i = 0; i < 8; ++i) {
    std::thread thread_pool[2 * event_count];
    for (int j = 0; j < static_cast<int>(event_count); ++j) {
      thread_pool[j] = std::thread(wait_event, j);
      thread_pool[j + event_count] = std::thread(record_event, j);
    }
    for (size_t j = 0; j < event_count; ++j) {
      thread_pool[j].join();
      thread_pool[j + event_count].join();
    }
  }
}

TEST(GradientCheckerTest, ExpandGrad) {
  float max_error;
  GradientChecker<float, float, float> gradient_checker;
  OpDef op_def{"Expand"};

  //input_shape = (2, 3, 1), target_shape = (2, 3, 4) ==> shape(result) = (2, 3, 4)
  {
    TensorInfo x_info({2, 3, 1}, true);
    TensorInfo shape_info({3}, false, nullptr, DataTypeImpl::GetTensorType<int64_t>());
    std::vector<std::vector<float>> x_datas = {{1, 2, 3, 4, 5, 6}, {2, 3, 4}};

    TensorInfo y_info({2, 3, 4}, true);

    gradient_checker.ComputeGradientError(op_def, {x_info, shape_info}, {y_info}, &max_error, x_datas);
    EXPECT_IS_TINY(max_error);
  }

  //input_shape = (2, 3, 1), target_shape = (1, 1, 4) ==> shape(result) = (2, 3, 4)
  {
    TensorInfo x_info({2, 3, 1}, true);
    TensorInfo shape_info({3}, false, nullptr, DataTypeImpl::GetTensorType<int64_t>());
    std::vector<std::vector<float>> x_datas = {{1, 2, 3, 4, 5, 6}, {1, 1, 4}};

    TensorInfo y_info({2, 3, 4}, true);

    gradient_checker.ComputeGradientError(op_def, {x_info, shape_info}, {y_info}, &max_error, x_datas);
    EXPECT_IS_TINY(max_error);
  }

  //input_shape = (2, 3, 1), target_shape = (4) ==> shape(result) = (2, 3, 4)
  {
    TensorInfo x_info({2, 3, 1}, true);
    TensorInfo shape_info({1}, false, nullptr, DataTypeImpl::GetTensorType<int64_t>());
    std::vector<std::vector<float>> x_datas = {{1, 2, 3, 4, 5, 6}, {4}};

    TensorInfo y_info({2, 3, 4}, true);

    gradient_checker.ComputeGradientError(op_def, {x_info, shape_info}, {y_info}, &max_error, x_datas);
    EXPECT_IS_TINY(max_error);
  }

  //input_shape = (2, 3, 1), target_shape = (1, 1) ==> shape(result) = (2, 3, 1)
  {
    TensorInfo x_info({2, 3, 1}, true);
    TensorInfo shape_info({2}, false, nullptr, DataTypeImpl::GetTensorType<int64_t>());
    std::vector<std::vector<float>> x_datas = {{1, 2, 3, 4, 5, 6}, {1, 1}};

    TensorInfo y_info({2, 3, 1}, true);

    gradient_checker.ComputeGradientError(op_def, {x_info, shape_info}, {y_info}, &max_error, x_datas);
    EXPECT_IS_TINY(max_error);
  }

  //input_shape = (2, 3), target_shape = (4, 5, 2, 3) ==> shape(result) = (4, 5, 2, 3)
  {
    TensorInfo x_info({2, 3}, true);
    TensorInfo shape_info({4}, false, nullptr, DataTypeImpl::GetTensorType<int64_t>());
    std::vector<std::vector<float>> x_datas = {{1, 2, 3, 4, 5, 6}, {4, 5, 2, 3}};

    TensorInfo y_info({4, 5, 2, 3}, true);

    gradient_checker.ComputeGradientError(op_def, {x_info, shape_info}, {y_info}, &max_error, x_datas);
    EXPECT_IS_TINY(max_error);
  }

  //input_shape = (1, 2, 3), target_shape = (4, 5, 1, 1) ==> shape(result) = (4, 5, 2, 3)
  {
    TensorInfo x_info({1, 2, 3}, true);
    TensorInfo shape_info({4}, false, nullptr, DataTypeImpl::GetTensorType<int64_t>());
    std::vector<std::vector<float>> x_datas = {{1, 2, 3, 4, 5, 6}, {4, 5, 1, 1}};

    TensorInfo y_info({4, 5, 2, 3}, true);

    gradient_checker.ComputeGradientError(op_def, {x_info, shape_info}, {y_info}, &max_error, x_datas);
    EXPECT_IS_TINY(max_error);
  }
}

>>>>>>> b4d4ea2e
}  // namespace test
}  // namespace onnxruntime

#endif  // NDEBUG<|MERGE_RESOLUTION|>--- conflicted
+++ resolved
@@ -1798,55 +1798,6 @@
   }
 }
 
-<<<<<<< HEAD
-=======
-void record_event(int64_t event_id) {
-  OpTester test_record("RecordEvent", 1, onnxruntime::kMSDomain);
-  test_record.AddInput<int64_t>("EventIdentifier", {}, {event_id});
-  test_record.AddInput<bool>("InputSignal", {}, {true});
-  test_record.AddOutput<bool>("OutputSignal", {}, {true});
-  test_record.Run();
-}
-
-void wait_event(int64_t event_id) {
-  OpTester test_wait("WaitEvent", 1, onnxruntime::kMSDomain);
-  test_wait.AddInput<int64_t>("EventIdentifier", {}, {event_id});
-  test_wait.AddInput<bool>("InputSignal", {}, {true});
-  test_wait.AddOutput<bool>("OutputSignal", {}, {true});
-  test_wait.Run();
-}
-
-TEST(Synchronization, RecordAndWaitEvent) {
-  const int64_t event_id = static_cast<int64_t>(1736);
-  record_event(event_id);
-  wait_event(event_id);
-}
-
-TEST(Synchronization, WaitAndRecordEvent) {
-  const int64_t event_id = static_cast<int64_t>(1228);
-  std::thread waiting_thread(wait_event, event_id);
-  std::this_thread::sleep_for(std::chrono::milliseconds(5));
-  std::thread recording_thread(record_event, event_id);
-
-  waiting_thread.join();
-  recording_thread.join();
-}
-
-TEST(Synchronization, WaitAndRecordEventMany) {
-  const size_t event_count = 16;
-  for (int i = 0; i < 8; ++i) {
-    std::thread thread_pool[2 * event_count];
-    for (int j = 0; j < static_cast<int>(event_count); ++j) {
-      thread_pool[j] = std::thread(wait_event, j);
-      thread_pool[j + event_count] = std::thread(record_event, j);
-    }
-    for (size_t j = 0; j < event_count; ++j) {
-      thread_pool[j].join();
-      thread_pool[j + event_count].join();
-    }
-  }
-}
-
 TEST(GradientCheckerTest, ExpandGrad) {
   float max_error;
   GradientChecker<float, float, float> gradient_checker;
@@ -1925,7 +1876,6 @@
   }
 }
 
->>>>>>> b4d4ea2e
 }  // namespace test
 }  // namespace onnxruntime
 
