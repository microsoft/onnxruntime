import torch
from onnxruntime.capi import _pybind_state as torch_ort_eager
from onnxruntime.training import ORTModule
import torch.nn as nn
import torch.nn.functional as F
import torch.optim as optim
import numpy as np
import os
import unittest


def my_loss(x, target):
    return F.nll_loss(F.log_softmax(x, dim=1), target)


class NeuralNet(nn.Module):
    def __init__(self, input_size, hidden_size, num_classes):
        super(NeuralNet, self).__init__()
        self.fc1 = nn.Linear(input_size, hidden_size)
        self.relu = nn.ReLU()
        self.fc2 = nn.Linear(hidden_size, num_classes)

    def forward(self, x):
        out = self.fc1(x)
        out = self.relu(out)
        out = self.fc2(out)
        return out


class NoOpNet(torch.nn.Module):
    def __init__(self):
        super(NoOpNet, self).__init__()
        self.dummy_weight = torch.nn.Parameter(torch.ones(128, 128, dtype=torch.float16))

    def forward(self, input):
        return input


class OrtModuleEagerTest(unittest.TestCase):
    def test_half_type(self):
        model = NoOpNet()
        device = torch.device("ort")
        model.to(device)
        model = ORTModule(model)
        input = torch.ones(2, 2).to(torch.float16)
        y = model(input.to(device))
<<<<<<< HEAD
        assert(y.dtype == torch.float16)
    
    def test_ortmodule_inference(self):
        input_size = 784
        hidden_size = 500
        num_classes = 10
        batch_size = 128
        model = NeuralNet(input_size, hidden_size, num_classes)
        device = torch.device('ort')
        model.to(device)
        model = ORTModule(model)
        
        with torch.no_grad():
            data = torch.rand(batch_size, input_size)
            y = model(data.to(device))
        print('Done')
=======
        assert y.dtype == torch.float16
>>>>>>> 14a2b251

    def test_ort_module_and_eager_mode(self):
        input_size = 784
        hidden_size = 500
        num_classes = 10
        batch_size = 128
        model = NeuralNet(input_size, hidden_size, num_classes)
        optimizer = optim.SGD(model.parameters(), lr=0.01)

        data = torch.rand(batch_size, input_size)
        target = torch.randint(0, 10, (batch_size,))
        # save the initial state
        initial_state = model.state_dict()
        # run on cpu first
        x = model(data)
        loss = my_loss(x, target)
        loss.backward()
        optimizer.step()
        optimizer.zero_grad()

        # record the updated parameters
        cpu_updated_state = model.state_dict()
        # reload initial state
        model.load_state_dict(initial_state)
        # run on ort with ORTModule and eager mode
        # use device_idx 1 to test non-zero device
        torch_ort_eager.set_device(1, "CPUExecutionProvider", {"dummy": "dummy"})
        device = torch.device("ort", index=0)
        model.to(device)
        model = ORTModule(model)
        ort_optimizer = optim.SGD(model.parameters(), lr=0.01)
        x = model(data.to(device))
        loss = my_loss(x.cpu(), target)
        loss.backward()
        ort_optimizer.step()
        ort_optimizer.zero_grad()

        ort_updated_state = model.state_dict()
        # compare the updated state
        for state_tensor in cpu_updated_state:
            assert state_tensor in ort_updated_state
            assert torch.allclose(cpu_updated_state[state_tensor], ort_updated_state[state_tensor].cpu(), atol=1e-3)


if __name__ == "__main__":
    unittest.main()<|MERGE_RESOLUTION|>--- conflicted
+++ resolved
@@ -44,9 +44,8 @@
         model = ORTModule(model)
         input = torch.ones(2, 2).to(torch.float16)
         y = model(input.to(device))
-<<<<<<< HEAD
-        assert(y.dtype == torch.float16)
-    
+        assert y.dtype == torch.float16
+
     def test_ortmodule_inference(self):
         input_size = 784
         hidden_size = 500
@@ -56,14 +55,11 @@
         device = torch.device('ort')
         model.to(device)
         model = ORTModule(model)
-        
+
         with torch.no_grad():
             data = torch.rand(batch_size, input_size)
             y = model(data.to(device))
         print('Done')
-=======
-        assert y.dtype == torch.float16
->>>>>>> 14a2b251
 
     def test_ort_module_and_eager_mode(self):
         input_size = 784
