--- conflicted
+++ resolved
@@ -10,28 +10,29 @@
 namespace torch_ort {
 namespace eager {
 
-void CreateMLValue(onnxruntime::AllocatorPtr alloc, 
-                   onnxruntime::MLDataType element_type, 
-                   const std::vector<int64_t>& dims, 
+void CreateMLValue(onnxruntime::AllocatorPtr alloc,
+                   onnxruntime::MLDataType element_type,
+                   const std::vector<int64_t>& dims,
                    OrtValue* p_mlvalue);
 
-<<<<<<< HEAD
-void CreateMLValue(void* data_ptr, onnxruntime::MLDataType element_type, const std::vector<int64_t>& dims, OrtValue* p_mlvalue);
-void CreateMLValue(void* data_ptr, onnxruntime::MLDataType element_type, onnxruntime::TensorShape& shape, OrtValue* p_mlvalue);
-void CreateMLValue(void* data_ptr, const OrtMemoryInfo& memory_info, onnxruntime::MLDataType element_type,
-                   const std::vector<int64_t>& dims, ptrdiff_t offset, const std::vector<int64_t>& strides,
-=======
-void CreateMLValue(void* data_ptr, 
-                   onnxruntime::MLDataType element_type, 
-                   const std::vector<int64_t>& dims, 
-                   const OrtMemoryInfo& memory_info, 
+void CreateMLValue(void* data_ptr,
+                   onnxruntime::MLDataType element_type,
+                   const std::vector<int64_t>& dims,
+                   const OrtMemoryInfo& memory_info,
                    OrtValue* p_mlvalue);
 
-void CreateMLValue(void* data_ptr, 
-                   onnxruntime::MLDataType element_type, 
-                   onnxruntime::TensorShape& shape, 
-                   const OrtMemoryInfo& memory_info, 
->>>>>>> ccd7a2d8
+void CreateMLValue(void* data_ptr,
+                   onnxruntime::MLDataType element_type,
+                   onnxruntime::TensorShape& shape,
+                   const OrtMemoryInfo& memory_info,
+                   OrtValue* p_mlvalue);
+
+void CreateMLValue(void* data_ptr,
+                   const OrtMemoryInfo& memory_info,
+                   onnxruntime::MLDataType element_type,
+                   const std::vector<int64_t>& dims,
+                   ptrdiff_t offset,
+                   const std::vector<int64_t>& strides,
                    OrtValue* p_mlvalue);
 
 template <typename T>
