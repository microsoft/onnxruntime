--- conflicted
+++ resolved
@@ -1173,29 +1173,24 @@
                                 }
                             }
                         }
+                    },
+                    "train_step_info":
+                    {
+                        type: dict,
+                        schema:
+                        {
+                            "optimization_step":
+                            {
+                                type: int
+                            },
+                            "step":
+                            {
+                                type: int
+                            }
+                        }
                     }
                 }
-<<<<<<< HEAD
-
-=======
-            },
-            "train_step_info":
-            {
-                type: dict,
-                schema:
-                {
-                    "optimization_step":
-                    {
-                        type: int
-                    },
-                    "step":
-                    {
-                        type: int
-                    }
-                }
-            }
-        }
->>>>>>> 73310b2a
+
         - When `pytorch_format = True`
 
             ::
