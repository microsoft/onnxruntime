--- conflicted
+++ resolved
@@ -432,14 +432,11 @@
 
         local_device_rank = self._device.index if device_type == "ort" else _utils.get_device_index(self._device)
 
-<<<<<<< HEAD
         # When log level is <= INFO, we would collect memory optimization opportunities.
+        # (TODO: consider to enable by default once memory optimization feature is stable and well improved.)
         # Create a training agent without enabling memory optimization here is beneficial for memory analyzing
         # when we have an allocation plan in place, and reuse information is available.
-        if self._runtime_inspector.is_memory_inspector_enabled() and self._debug_options.log_level <= LogLevel.INFO:
-=======
         if self._runtime_inspector.memory_ob.is_enabled() and self._debug_options.log_level <= LogLevel.INFO:
->>>>>>> 0776c3c3
             # Create a training agent without enabling memory optimization.
             execution_agent = TrainingAgent(
                 self._onnx_models.optimized_model.SerializeToString(),
