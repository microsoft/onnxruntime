--- conflicted
+++ resolved
@@ -31,10 +31,7 @@
 ORTMODULE_LOG_LEVEL_MAP: Dict[LogLevel, List[int]] = {
     LogLevel.VERBOSE: [Severity.VERBOSE, logging.DEBUG],
     LogLevel.DEVINFO: [Severity.INFO, logging.INFO],
-<<<<<<< HEAD
-=======
     # ONNX Runtime has too many INFO logs, so we map it to WARNING for a better user experience.
->>>>>>> 2151c79b
     LogLevel.INFO: [Severity.WARNING, logging.INFO],
     LogLevel.WARNING: [Severity.WARNING, logging.WARNING],
     LogLevel.ERROR: [Severity.ERROR, logging.ERROR],
@@ -59,11 +56,7 @@
     """
     rank_info = f".rank-{get_rank()}" if get_world_size() > 1 else ""
     logger = logging.getLogger(f"orttraining{rank_info}")
-<<<<<<< HEAD
-    # Disable the logger for non-zero ranks when level >= info
-=======
     # Disable the logger for non-zero ranks when level >= INFO
->>>>>>> 2151c79b
     logger.disabled = log_level >= LogLevel.INFO and get_rank() != 0
     logger.setLevel(ortmodule_loglevel_to_python_loglevel(log_level))
     return logger
