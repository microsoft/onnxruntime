--- conflicted
+++ resolved
@@ -14,12 +14,8 @@
 import torch
 
 from ._fallback import ORTModuleIOError, ORTModuleONNXModelException, wrap_exception
-<<<<<<< HEAD
 from ._logger import LogLevel, suppress_os_stream_output
-=======
-from ._logger import suppress_os_stream_output
 from ._runtime_inspector import RuntimeInspector
->>>>>>> b457cfaa
 from ._utils import warn_of_constant_inputs
 
 _ModelInputOutputType = Union[
@@ -242,7 +238,6 @@
 
 
 def _combine_input_buffers_initializers(
-<<<<<<< HEAD
     params: List[torch.nn.parameter.Parameter],
     onnx_input_names: List[str],
     input_info: Optional[_InputInfo],
@@ -250,10 +245,7 @@
     inputs: Sequence[_ModelInputOutputType],
     kwargs: Mapping[str, _ModelInputOutputType],
     device: torch.device,
-    input_density_ob,
-=======
-    params, onnx_input_names, input_info, buffer_names, inputs, kwargs, device, rt_inspector: RuntimeInspector
->>>>>>> b457cfaa
+    input_density_ob: RuntimeInspector,
 ):
     """Creates forward `*inputs` list from user input and PyTorch initializers
 
