// Copyright (c) Microsoft Corporation. All rights reserved.
// Licensed under the MIT License.

#include "python/onnxruntime_pybind_exceptions.h"
#include "python/onnxruntime_pybind_state_common.h"

// pybind11/stl.h is needed to support std::unordered_set, etc.
#include <pybind11/stl.h>

#include "core/session/environment.h"
#include "orttraining/core/session/training_session.h"
#include "orttraining/core/graph/optimizer_config.h"
#include "orttraining/core/framework/mpi_context.h"
#include "python/onnxruntime_pybind_mlvalue.h"

namespace onnxruntime {
namespace python {
namespace py = pybind11;
using namespace onnxruntime;
using namespace onnxruntime::logging;
using namespace onnxruntime::training;

struct TrainingParameters {
  std::string loss_output_name;
  std::unordered_set<std::string> weights_to_train;
  std::unordered_set<std::string> weights_not_to_train;
  onnxruntime::training::TrainingSession::ImmutableWeights immutable_weights;

  // optimizer
  std::string training_optimizer_name;
  std::string lr_params_feed_name = "Learning_Rate";
  std::unordered_map<std::string, std::unordered_map<std::string, float>> optimizer_attributes_map;
  std::unordered_map<std::string, std::unordered_map<std::string, int64_t>> optimizer_int_attributes_map;
  bool use_fp16_moments = false;

  bool use_mixed_precision = false;
  bool allreduce_post_accumulation = false;
  float loss_scale = 0.0f;
  int world_rank = 0;
  int world_size = 1;
  int local_rank = 0;
  int local_size = 1;
  int gradient_accumulation_steps = 1;
  int data_parallel_size = 1;
  int horizontal_parallel_size = 1;
  int deepspeed_zero_stage = 0;
  bool enable_grad_norm_clip = true;
  bool set_gradients_as_graph_outputs = false;
  bool use_invertible_layernorm_grad = false;
};

struct TrainingConfigurationResult {
  optional<std::string> loss_scale_input_name;
};

// TODO: this method does not handle parallel optimization.
TrainingConfigurationResult ConfigureSessionForTraining(
    training::TrainingSession* sess, TrainingParameters& parameters) {
  //TODO tix, refactor the mpi related code to populate all fields correctly by default.
  ORT_ENFORCE(parameters.horizontal_parallel_size <= parameters.world_size);
  ORT_ENFORCE(parameters.data_parallel_size <= parameters.world_size);
  if (parameters.world_size % parameters.horizontal_parallel_size != 0) {
    throw std::runtime_error("Cannot split horizontal parallel group because world_size is not divisible");
  }

  auto data_group_size = parameters.world_size / parameters.horizontal_parallel_size;
  if (data_group_size != parameters.data_parallel_size) {
    LOGS(*(sess->GetLogger()), WARNING) << "data_parallel_size is not correct, tuned automatically to "
                                        << data_group_size;
    parameters.data_parallel_size = data_group_size;
  }

  training::TrainingSession::TrainingConfiguration config{};
  config.weight_names_to_train = parameters.weights_to_train;
  config.weight_names_to_not_train = parameters.weights_not_to_train;
  config.immutable_weights = parameters.immutable_weights;

  config.gradient_accumulation_steps = parameters.gradient_accumulation_steps;

  config.distributed_config.world_rank = parameters.world_rank;
  config.distributed_config.world_size = parameters.world_size;
  config.distributed_config.local_rank = parameters.local_rank;
  config.distributed_config.local_size = parameters.local_size;
  config.distributed_config.data_parallel_size = parameters.data_parallel_size;
  config.distributed_config.horizontal_parallel_size = parameters.horizontal_parallel_size;

  if (parameters.use_mixed_precision) {
    training::TrainingSession::TrainingConfiguration::MixedPrecisionConfiguration mp{};
    mp.use_fp16_initializers = true;

    config.mixed_precision_config = mp;
  }

  config.loss_name = parameters.loss_output_name;

  if (!parameters.training_optimizer_name.empty()) {
    training::TrainingSession::TrainingConfiguration::OptimizerConfiguration opt{};
    opt.name = parameters.training_optimizer_name;
    opt.learning_rate_input_name = parameters.lr_params_feed_name;
    opt.weight_attributes_generator = [&parameters](const std::string& weight_name) {
      const auto it = parameters.optimizer_attributes_map.find(weight_name);
      ORT_ENFORCE(
          it != parameters.optimizer_attributes_map.end(),
          "Failed to find attribute map for weight ", weight_name);
      return it->second;
    };
    opt.weight_int_attributes_generator = [&parameters](const std::string& weight_name) {
      const auto it = parameters.optimizer_int_attributes_map.find(weight_name);
      ORT_ENFORCE(
          it != parameters.optimizer_int_attributes_map.end(),
          "Failed to find int attribute map for weight ", weight_name);
      return it->second;
    };
    opt.use_fp16_moments = parameters.use_fp16_moments;
    opt.do_all_reduce_in_fp16 = true;
    // TODO: this mapping is temporary.
    // For now, nccl allreduce kernel only implements for allreduce_post_accumulation
    // hovorod allreduce kernel only implements for not allreduce_post_accumulation.
    // eventually we will have one all reduce kernel and let opt to have
    // an allreduce_post_accumulation option and remove the use_nccl option.
    opt.use_nccl = parameters.allreduce_post_accumulation;
    opt.deepspeed_zero = onnxruntime::training::ZeROConfig(parameters.deepspeed_zero_stage);
    // TODO: The norm clipping value is 1.0f which is the default used in most frameworks.
    // Need to have another option to support more values in the future.
    opt.enable_grad_norm_clip = parameters.enable_grad_norm_clip;

    config.optimizer_config = opt;
  }

  config.gradient_graph_config.use_invertible_layernorm_grad = parameters.use_invertible_layernorm_grad;
  config.gradient_graph_config.set_gradients_as_graph_outputs = parameters.set_gradients_as_graph_outputs;

  training::TrainingSession::TrainingConfigurationResult config_result{};

  OrtPybindThrowIfError(sess->ConfigureForTraining(config, config_result));

  TrainingConfigurationResult python_config_result{};
  if (config_result.mixed_precision_config_result.has_value()) {
    const auto& mp_config_result = config_result.mixed_precision_config_result.value();
    python_config_result.loss_scale_input_name = mp_config_result.loss_scale_input_name;
  }

  return python_config_result;
}

#if defined(USE_NCCL)
void CopyMPIContextToTrainingParameters(TrainingParameters& parameters, const logging::Logger* logger) {
  LOGS(*logger, INFO) << "MPIContext::GetInstance().GetWorldRank(): " << MPIContext::GetInstance().GetWorldRank();
  LOGS(*logger, INFO) << "MPIContext::GetInstance().GetLocalRank(): " << MPIContext::GetInstance().GetLocalRank();
  LOGS(*logger, INFO) << "MPIContext::GetInstance().GetWorldSize(): " << MPIContext::GetInstance().GetWorldSize();
  LOGS(*logger, INFO) << "MPIContext::GetInstance().GetLocalSize(): " << MPIContext::GetInstance().GetLocalSize();

  parameters.local_rank = MPIContext::GetInstance().GetLocalRank();
  parameters.local_size = MPIContext::GetInstance().GetLocalSize();
  if (parameters.world_rank != MPIContext::GetInstance().GetWorldRank()) {
    if (parameters.world_rank != 0)
      LOGS(*logger, WARNING) << "TrainingParameters world_rank is not correct, tuned automatically to " << MPIContext::GetInstance().GetWorldRank();
    parameters.world_rank = MPIContext::GetInstance().GetWorldRank();
  }
  if (parameters.world_size != MPIContext::GetInstance().GetWorldSize()) {
    if (parameters.world_size != 1)
      LOGS(*logger, WARNING) << "TrainingParameters world_size is not correct, tuned automatically to " << MPIContext::GetInstance().GetWorldSize();
    parameters.world_size = MPIContext::GetInstance().GetWorldSize();
  }
}
#endif

void addObjectMethodsForTraining(py::module& m) {
  py::class_<TrainingParameters> parameters(m, "TrainingParameters", R"pbdoc(Configuration information for training.)pbdoc");
  parameters.def(py::init())
      .def_readwrite("loss_output_name", &TrainingParameters::loss_output_name)
      .def_readwrite("immutable_weights", &TrainingParameters::immutable_weights)
      .def_readwrite("weights_not_to_train", &TrainingParameters::weights_not_to_train)
      .def_readwrite("weights_to_train", &TrainingParameters::weights_to_train)
      .def_readwrite("training_optimizer_name", &TrainingParameters::training_optimizer_name)
      .def_readwrite("lr_params_feed_name", &TrainingParameters::lr_params_feed_name)
      .def_readwrite("optimizer_attributes_map", &TrainingParameters::optimizer_attributes_map)
      .def_readwrite("optimizer_int_attributes_map", &TrainingParameters::optimizer_int_attributes_map)
      .def_readwrite("use_fp16_moments", &TrainingParameters::use_fp16_moments)
      .def_readwrite("use_mixed_precision", &TrainingParameters::use_mixed_precision)
      .def_readwrite("allreduce_post_accumulation", &TrainingParameters::allreduce_post_accumulation)
      .def_readwrite("loss_scale", &TrainingParameters::loss_scale)
      .def_readwrite("world_rank", &TrainingParameters::world_rank)
      .def_readwrite("world_size", &TrainingParameters::world_size)
      .def_readwrite("gradient_accumulation_steps", &TrainingParameters::gradient_accumulation_steps)
      .def_readwrite("deepspeed_zero_stage", &TrainingParameters::deepspeed_zero_stage)
      .def_readwrite("enable_grad_norm_clip", &TrainingParameters::enable_grad_norm_clip)
      .def_readwrite("set_gradients_as_graph_outputs", &TrainingParameters::set_gradients_as_graph_outputs)
      .def_readwrite("use_invertible_layernorm_grad", &TrainingParameters::use_invertible_layernorm_grad);

#if defined(USE_NCCL)
  m.def("get_mpi_context_local_rank", []() -> int { return MPIContext::GetInstance().GetLocalRank(); });
  m.def("get_mpi_context_local_size", []() -> int { return MPIContext::GetInstance().GetLocalSize(); });
  m.def("get_mpi_context_world_rank", []() -> int { return MPIContext::GetInstance().GetWorldRank(); });
  m.def("get_mpi_context_world_size", []() -> int { return MPIContext::GetInstance().GetWorldSize(); });
#endif

  py::class_<TrainingConfigurationResult> config_result(m, "TrainingConfigurationResult", "pbdoc(Configuration result for training.)pbdoc");
  config_result.def(py::init())
      .def_property_readonly("loss_scale_input_name", [](const TrainingConfigurationResult& result) -> py::object {
        if (result.loss_scale_input_name.has_value()) {
          return py::str{result.loss_scale_input_name.value()};
        }
        return py::none();
      });

  // Thin wrapper over internal C++ InferenceSession to accommodate custom op library management for the Python user
  struct PyTrainingSession : public PyInferenceSession {
    PyTrainingSession(Environment& env, const PySessionOptions& so) {
      // `sess_` is inherited from PyinferenceSession
      sess_ = onnxruntime::make_unique<onnxruntime::training::TrainingSession>(so, env);
    }
  };

  py::class_<PyTrainingSession, PyInferenceSession> training_session(m, "TrainingSession");
  training_session
      .def(py::init([](const PySessionOptions& so) {
        Environment& env = GetEnv();
        return onnxruntime::make_unique<PyTrainingSession>(env, so);
      }))
      .def(py::init([]() {
        Environment& env = GetEnv();
        return onnxruntime::make_unique<PyTrainingSession>(env, GetDefaultCPUSessionOptions());
      }))
      .def("finalize", [](py::object) {
#if defined(USE_NCCL)
#ifdef _WIN32
        // https://docs.microsoft.com/en-us/windows/win32/dlls/dynamic-link-library-best-practices
        // shutdown_mpi() is not called within MPIContext destructor because of DllMain's restriction
        // call shutdown_mpi() here instead.
        MPIContext::shutdown_mpi();
#endif
#endif
      })
      .def("load_model", [](PyTrainingSession* sess, const std::string& path, TrainingParameters& parameters) {
        OrtPybindThrowIfError(sess->GetSessionHandle()->Load(path));

#if defined(USE_NCCL)
<<<<<<< HEAD
        bool use_nccl = parameters.allreduce_post_accumulation;
        if (!use_nccl && parameters.world_size > 1)
          CopyMPIContextToTrainingParameters(parameters, sess->GetLogger());
=======
        CopyMPIContextToTrainingParameters(parameters, sess->GetSessionHandle()->GetLogger());
>>>>>>> d79af260
#endif
        const auto config_result = ConfigureSessionForTraining(static_cast<TrainingSession*>(sess->GetSessionHandle()), parameters);

        std::vector<std::string> provider_types = {};
        InitializeSession(sess->GetSessionHandle(), provider_types);

        return config_result;
      })
      .def("read_bytes", [](PyTrainingSession* sess, const py::bytes& serialized_model, TrainingParameters& parameters) {
        std::istringstream buffer(serialized_model);
        OrtPybindThrowIfError(sess->GetSessionHandle()->Load(buffer));

#if defined(USE_NCCL)
<<<<<<< HEAD
        bool use_nccl = parameters.allreduce_post_accumulation;
        if (!use_nccl && parameters.world_size > 1)
          CopyMPIContextToTrainingParameters(parameters, sess->GetLogger());
=======
        CopyMPIContextToTrainingParameters(parameters, sess->GetSessionHandle()->GetLogger());
>>>>>>> d79af260
#endif
        const auto config_result = ConfigureSessionForTraining(static_cast<TrainingSession*>(sess->GetSessionHandle()), parameters);

        std::vector<std::string> provider_types = {};
        InitializeSession(sess->GetSessionHandle(), provider_types);

        return config_result;
      })
      .def("get_state", [](PyTrainingSession* sess) {
        NameMLValMap state_tensors;
        ORT_THROW_IF_ERROR(static_cast<TrainingSession*>(sess->GetSessionHandle())->GetStateTensors(state_tensors));
        auto& data_transfer_manager = sess->GetSessionHandle()->GetDataTransferManager();
        //convert to numpy array
        std::map<std::string, py::object> rmap;
        for (auto& kv : state_tensors) {
          if (kv.second.IsTensor()) {
            py::object obj;
            const Tensor& rtensor = kv.second.Get<Tensor>();
            GetPyObjFromTensor(rtensor, obj, &data_transfer_manager);
            rmap.insert({kv.first, obj});
          } else {
            throw std::runtime_error("Non tensor type in session state tensors is not expected.");
          }
        }
        return rmap;
      })
      .def("load_state", [](PyTrainingSession* sess, std::unordered_map<std::string, py::object>& state, bool strict) {
        NameMLValMap state_tensors;
        for (auto initializer : state) {
          OrtValue ml_value;
          auto px = sess->GetSessionHandle()->GetModelInputs();
          if (!px.first.IsOK() || !px.second) {
            throw std::runtime_error("Either failed to get model inputs from the session object or the input def list was null");
          }
          CreateGenericMLValue(px.second, GetAllocator(), initializer.first, initializer.second, &ml_value);
          if (PyErr_Occurred()) {
            PyObject *ptype, *pvalue, *ptraceback;
            PyErr_Fetch(&ptype, &pvalue, &ptraceback);

            PyObject* pStr = PyObject_Str(ptype);
            std::string sType = py::reinterpret_borrow<py::str>(pStr);
            Py_XDECREF(pStr);
            pStr = PyObject_Str(pvalue);
            sType += ": ";
            sType += py::reinterpret_borrow<py::str>(pStr);
            Py_XDECREF(pStr);
            throw std::runtime_error(sType);
          }
          state_tensors.insert(std::make_pair(initializer.first, ml_value));
        }
        ORT_THROW_IF_ERROR(static_cast<TrainingSession*>(sess->GetSessionHandle())->SetStateTensors(state_tensors, strict));
      })
      .def("is_output_fp32_node", [](PyTrainingSession* sess, const std::string& output_name) {
        return static_cast<TrainingSession*>(sess->GetSessionHandle())->IsGraphOutputFp32Node(output_name);
      });
}
}  // namespace python
}  // namespace onnxruntime<|MERGE_RESOLUTION|>--- conflicted
+++ resolved
@@ -236,13 +236,9 @@
         OrtPybindThrowIfError(sess->GetSessionHandle()->Load(path));
 
 #if defined(USE_NCCL)
-<<<<<<< HEAD
         bool use_nccl = parameters.allreduce_post_accumulation;
         if (!use_nccl && parameters.world_size > 1)
-          CopyMPIContextToTrainingParameters(parameters, sess->GetLogger());
-=======
-        CopyMPIContextToTrainingParameters(parameters, sess->GetSessionHandle()->GetLogger());
->>>>>>> d79af260
+          CopyMPIContextToTrainingParameters(parameters, sess->GetSessionHandle()->GetLogger());
 #endif
         const auto config_result = ConfigureSessionForTraining(static_cast<TrainingSession*>(sess->GetSessionHandle()), parameters);
 
@@ -256,13 +252,9 @@
         OrtPybindThrowIfError(sess->GetSessionHandle()->Load(buffer));
 
 #if defined(USE_NCCL)
-<<<<<<< HEAD
         bool use_nccl = parameters.allreduce_post_accumulation;
         if (!use_nccl && parameters.world_size > 1)
-          CopyMPIContextToTrainingParameters(parameters, sess->GetLogger());
-=======
-        CopyMPIContextToTrainingParameters(parameters, sess->GetSessionHandle()->GetLogger());
->>>>>>> d79af260
+          CopyMPIContextToTrainingParameters(parameters, sess->GetSessionHandle()->GetLogger());
 #endif
         const auto config_result = ConfigureSessionForTraining(static_cast<TrainingSession*>(sess->GetSessionHandle()), parameters);
 
