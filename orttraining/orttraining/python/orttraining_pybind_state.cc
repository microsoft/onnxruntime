// Copyright (c) Microsoft Corporation. All rights reserved.
// Licensed under the MIT License.

#include "python/onnxruntime_pybind_exceptions.h"
#include "python/onnxruntime_pybind_state_common.h"

// pybind11/stl.h is needed to support std::unordered_set, etc.
#include <pybind11/stl.h>
#include <pybind11/stl_bind.h>

#include "core/common/parse_string.h"
#include "core/graph/model.h"
#include "core/session/environment.h"
#include "core/dlpack/dlpack_converter.h"
#include "orttraining/core/session/training_session.h"
#include "orttraining/core/agent/training_agent.h"
#include "orttraining/core/graph/gradient_config.h"
#include "orttraining/core/graph/optimizer_config.h"
#include "orttraining/core/framework/communication/mpi/mpi_context.h"
#include "orttraining/core/framework/gradient_graph_builder.h"
#include "orttraining/core/framework/ortmodule_graph_builder.h"
#include "orttraining/core/graph/gradient_definition_registry.h"
#include "python/onnxruntime_pybind_mlvalue.h"
#include "orttraining/python/orttraining_pybind_common.h"

#ifdef ENABLE_TRAINING_TORCH_INTEROP
#include "orttraining/core/framework/torch/custom_function_register.h"
#endif

PYBIND11_MAKE_OPAQUE(onnxruntime::OrtValueCache);

namespace onnxruntime {
namespace python {
namespace py = pybind11;
using namespace onnxruntime;
using namespace onnxruntime::logging;
using namespace onnxruntime::training;

Environment& GetTrainingORTEnv();
ORTTrainingPythonEnv& GetTrainingEnv();

void ResolveExtraProviderOptions(const std::vector<std::string>& provider_types,
                                 const ProviderOptionsVector& original_provider_options_vector,
                                 ProviderOptionsVector& merged_options) {
  auto& training_env = GetTrainingEnv();
  std::size_t j = 0;  // index for provider_options_vector
  for (const std::string& type : provider_types) {
    auto it = training_env.ext_execution_provider_info_map_.find(type);
    if (it == training_env.ext_execution_provider_info_map_.end()) {
      if (j < original_provider_options_vector.size() && !original_provider_options_vector[j].empty()) {
        merged_options.push_back(original_provider_options_vector[j]);
      }
    } else {
      ProviderOptions options = it->second.second;
      options.insert({kExecutionProviderSharedLibraryPath, it->second.first});
      if (j < original_provider_options_vector.size() && !original_provider_options_vector[j].empty()) {
        for (auto [k, v] : original_provider_options_vector[j]) {
          options.insert({k, v});
        }
      }
      merged_options.push_back(options);
    }

    j += 1;
  }
}

struct TrainingParameters {
  std::string loss_output_name;
  std::unordered_set<std::string> weights_to_train;
  std::unordered_set<std::string> weights_not_to_train;

  onnxruntime::training::TrainingSession::ImmutableWeights immutable_weights;

  // optimizer
  std::string training_optimizer_name;
  std::string lr_params_feed_name = "Learning_Rate";
  std::unordered_map<std::string, std::unordered_map<std::string, float>> optimizer_attributes_map;
  std::unordered_map<std::string, std::unordered_map<std::string, int64_t>> optimizer_int_attributes_map;
  onnxruntime::training::TrainingSession::OptimizerState optimizer_initial_state;
  std::unordered_map<std::string, std::vector<int>> sliced_schema;
  std::unordered_map<std::string, int> sliced_axes;
  std::vector<std::string> sliced_tensor_names;
  bool use_fp16_moments = false;

  bool use_mixed_precision = false;
  bool allreduce_post_accumulation = false;
  float loss_scale = 0.0f;
  int world_rank = 0;
  int world_size = 1;
  int local_rank = 0;
  int local_size = 1;
  int gradient_accumulation_steps = 1;
  int data_parallel_size = 1;
  int horizontal_parallel_size = 1;
  int pipeline_parallel_size = 1;
  int num_pipeline_micro_batches = 1;
  int deepspeed_zero_stage = 0;
  bool enable_grad_norm_clip = true;
  bool set_gradients_as_graph_outputs = false;
  bool use_memory_efficient_gradient = false;

  std::string pipeline_cut_info_string = {};

  // recompute
  bool attn_dropout_recompute = false;
  bool gelu_recompute = false;
  bool transformer_layer_recompute = false;
  int number_recompute_layers = 0;
  bool enable_adasum = false;

  // transformation
  int propagate_cast_ops_level = 1;
  std::vector<std::string> propagate_cast_ops_allow;
  GraphTransformerConfiguration::PropagateCastOpsConfiguration::Strategy propagate_cast_ops_strategy =
      GraphTransformerConfiguration::PropagateCastOpsConfiguration::Strategy::FloodFill;

  // graph dumping
  std::string model_after_graph_transforms_path;
  std::string model_with_gradient_graph_path;
  std::string model_with_training_graph_path;
};

struct TrainingConfigurationResult {
  optional<std::string> loss_scale_input_name;
};

struct PyGradientGraphBuilder {
  std::unique_ptr<GradientGraphBuilder> builder;
  std::shared_ptr<Model> model;
  std::unique_ptr<logging::Logger> logger;
  std::unique_ptr<GradientGraphConfiguration> gradient_graph_config;
  PyGradientGraphBuilder(std::unique_ptr<GradientGraphBuilder> builder_, std::shared_ptr<Model> model_, std::unique_ptr<logging::Logger> logger_, std::unique_ptr<GradientGraphConfiguration> gradient_graph_config_)
      : builder(std::move(builder_)), model(std::move(model_)), logger(std::move(logger_)), gradient_graph_config(std::move(gradient_graph_config_)) {}
};

// TODO: this method does not handle parallel optimization.
TrainingConfigurationResult ConfigureSessionForTraining(
    training::PipelineTrainingSession* sess, TrainingParameters& parameters) {
  // TODO tix, refactor the mpi related code to populate all fields correctly by default.
  ORT_ENFORCE(parameters.data_parallel_size <= parameters.world_size, "data_parallel_size: ", parameters.data_parallel_size, ", world_size: ", parameters.world_size);
  ORT_ENFORCE(parameters.horizontal_parallel_size <= parameters.world_size, "horizontal_parallel_size: ", parameters.horizontal_parallel_size, ", world_size: ", parameters.world_size);
  ORT_ENFORCE(parameters.pipeline_parallel_size <= parameters.world_size, "pipeline_parallel_size: ", parameters.pipeline_parallel_size, ", world_size: ", parameters.world_size);

  // When DxHxP != the total number of ranks, we try adjusting D so that DxHxP == the total number of ranks.
  if (parameters.world_size != parameters.data_parallel_size * parameters.horizontal_parallel_size * parameters.pipeline_parallel_size) {
    ORT_ENFORCE(parameters.world_size % parameters.horizontal_parallel_size * parameters.pipeline_parallel_size == 0,
                "D, H, P sizes are incorrect. To enable automatic correction, total number of ranks must be a divisible by HxP.");

    const auto new_data_parallel_size = parameters.world_size / (parameters.horizontal_parallel_size * parameters.pipeline_parallel_size);
    parameters.data_parallel_size = new_data_parallel_size;

    const std::string msg = "Cannot distribute " + std::to_string(parameters.world_size) + " ranks for distributed computation with D=" + std::to_string(parameters.data_parallel_size) +
                            ", H=" + std::to_string(parameters.horizontal_parallel_size) + ", P=" + std::to_string(parameters.pipeline_parallel_size) + ", so D is automatically changed to " + std::to_string(new_data_parallel_size);
    LOGS(*(sess->GetLogger()), WARNING) << msg;
  }

  training::PipelineTrainingSession::TrainingConfiguration config{};
  config.weight_names_to_train = parameters.weights_to_train;
  config.weight_names_to_not_train = parameters.weights_not_to_train;
  config.immutable_weights = parameters.immutable_weights;
  config.gradient_accumulation_steps = parameters.gradient_accumulation_steps;

  config.distributed_config.world_rank = parameters.world_rank;
  config.distributed_config.world_size = parameters.world_size;
  config.distributed_config.local_rank = parameters.local_rank;
  config.distributed_config.local_size = parameters.local_size;
  config.distributed_config.data_parallel_size = parameters.data_parallel_size;
  config.distributed_config.horizontal_parallel_size = parameters.horizontal_parallel_size;
  config.distributed_config.pipeline_parallel_size = parameters.pipeline_parallel_size;
  config.distributed_config.num_pipeline_micro_batches = parameters.num_pipeline_micro_batches;
  config.distributed_config.sliced_schema = parameters.sliced_schema;
  config.distributed_config.sliced_axes = parameters.sliced_axes;
  config.distributed_config.sliced_tensor_names = parameters.sliced_tensor_names;

  if (parameters.use_mixed_precision) {
    training::PipelineTrainingSession::TrainingConfiguration::MixedPrecisionConfiguration mp{};
    mp.use_mixed_precision_initializers = true;

    config.mixed_precision_config = mp;
  }

  if (config.distributed_config.pipeline_parallel_size > 1) {
    training::PipelineTrainingSession::TrainingConfiguration::PipelineConfiguration pipeline_config;

    // Currently don't support auto-partition. User needs to pass in cut information for pipeline
    pipeline_config.do_partition = true;
    assert(!parameters.pipeline_cut_info_string.empty());

    auto process_with_delimiter = [](std::string& input_str, const std::string& delimiter) {
      std::vector<std::string> result;
      size_t pos = 0;
      while ((pos = input_str.find(delimiter)) != std::string::npos) {
        std::string token = input_str.substr(0, pos);
        result.emplace_back(token);
        input_str.erase(0, pos + delimiter.length());
      }
      // push the last split of substring into result.
      result.emplace_back(input_str);
      return result;
    };

    auto process_cut_info = [&](std::string& cut_info_string) {
      std::vector<PipelineTrainingSession::TrainingConfiguration::CutInfo> cut_list;
      const std::string group_delimiter = ",";
      const std::string edge_delimiter = ":";
      const std::string consumer_delimiter = "/";
      const std::string producer_consumer_delimiter = "-";

      auto cut_info_groups = process_with_delimiter(cut_info_string, group_delimiter);
      for (auto& cut_info_group : cut_info_groups) {
        PipelineTrainingSession::TrainingConfiguration::CutInfo cut_info;
        auto cut_edges = process_with_delimiter(cut_info_group, edge_delimiter);
        for (auto& cut_edge : cut_edges) {
          auto process_edge = process_with_delimiter(cut_edge, producer_consumer_delimiter);
          if (process_edge.size() == 1) {
            PipelineTrainingSession::TrainingConfiguration::CutEdge edge{process_edge[0]};
            cut_info.emplace_back(edge);
          } else {
            ORT_ENFORCE(process_edge.size() == 2);
            auto consumer_list = process_with_delimiter(process_edge[1], consumer_delimiter);

            PipelineTrainingSession::TrainingConfiguration::CutEdge edge{process_edge[0], consumer_list};
            cut_info.emplace_back(edge);
          }
        }
        cut_list.emplace_back(cut_info);
      }
      return cut_list;
    };

    pipeline_config.cut_list = process_cut_info(parameters.pipeline_cut_info_string);
    config.pipeline_config = pipeline_config;
  }
  config.loss_name = parameters.loss_output_name;

  if (!parameters.training_optimizer_name.empty()) {
    training::PipelineTrainingSession::TrainingConfiguration::OptimizerConfiguration opt{};
    opt.name = parameters.training_optimizer_name;
    opt.learning_rate_input_name = parameters.lr_params_feed_name;
    opt.weight_attributes_generator = [&parameters](const std::string& weight_name) {
      const auto it = parameters.optimizer_attributes_map.find(weight_name);
      ORT_ENFORCE(
          it != parameters.optimizer_attributes_map.end(),
          "Failed to find attribute map for weight ", weight_name);
      return it->second;
    };
    opt.weight_int_attributes_generator = [&parameters](const std::string& weight_name) {
      const auto it = parameters.optimizer_int_attributes_map.find(weight_name);
      ORT_ENFORCE(
          it != parameters.optimizer_int_attributes_map.end(),
          "Failed to find int attribute map for weight ", weight_name);
      return it->second;
    };
    opt.use_mixed_precision_moments = parameters.use_fp16_moments;
    opt.do_all_reduce_in_mixed_precision_type = true;
    // TODO: this mapping is temporary.
    // For now, nccl allreduce kernel only implements for allreduce_post_accumulation
    // hovorod allreduce kernel only implements for not allreduce_post_accumulation.
    // eventually we will have one all reduce kernel and let opt to have
    // an allreduce_post_accumulation option and remove the use_nccl option.
    opt.use_nccl = parameters.allreduce_post_accumulation;
    opt.deepspeed_zero = onnxruntime::training::ZeROConfig(parameters.deepspeed_zero_stage);
    opt.enable_grad_norm_clip = parameters.enable_grad_norm_clip;

    // TODO reduction types
    if (parameters.enable_adasum) {
#ifdef USE_CUDA
      opt.adasum_reduction_type = training::AdasumReductionType::GpuHierarchicalReduction;
#else
      opt.adasum_reduction_type = training::AdasumReductionType::CpuReduction;
#endif
    }

    config.optimizer_config = opt;
  }

  if (!parameters.optimizer_initial_state.empty()) {
    config.init_optimizer_states = parameters.optimizer_initial_state;
  }

  config.gradient_graph_config.use_memory_efficient_gradient = parameters.use_memory_efficient_gradient;
  config.gradient_graph_config.set_gradients_as_graph_outputs = parameters.set_gradients_as_graph_outputs;

  config.graph_transformer_config.attn_dropout_recompute = parameters.attn_dropout_recompute;
  config.graph_transformer_config.gelu_recompute = parameters.gelu_recompute;
  config.graph_transformer_config.transformer_layer_recompute = parameters.transformer_layer_recompute;
  config.graph_transformer_config.number_recompute_layers = parameters.number_recompute_layers;
  config.graph_transformer_config.propagate_cast_ops_config.strategy = parameters.propagate_cast_ops_strategy;
  config.graph_transformer_config.propagate_cast_ops_config.level = parameters.propagate_cast_ops_level;
  config.graph_transformer_config.propagate_cast_ops_config.allow = parameters.propagate_cast_ops_allow;

  if (!parameters.model_after_graph_transforms_path.empty()) {
    config.model_after_graph_transforms_path = ToPathString(parameters.model_after_graph_transforms_path);
  }
  if (!parameters.model_with_gradient_graph_path.empty()) {
    config.model_with_gradient_graph_path = ToPathString(parameters.model_with_gradient_graph_path);
  }
  if (!parameters.model_with_training_graph_path.empty()) {
    config.model_with_training_graph_path = ToPathString(parameters.model_with_training_graph_path);
  }

  training::PipelineTrainingSession::TrainingConfigurationResult config_result{};

  OrtPybindThrowIfError(sess->ConfigureForTraining(config, config_result));

  TrainingConfigurationResult python_config_result{};
  if (config_result.mixed_precision_config_result.has_value()) {
    const auto& mp_config_result = config_result.mixed_precision_config_result.value();
    python_config_result.loss_scale_input_name = mp_config_result.loss_scale_input_name;
  }

  return python_config_result;
}

#if defined(USE_MPI)
void CopyMPIContextToTrainingParameters(TrainingParameters& parameters, const logging::Logger* logger) {
  LOGS(*logger, INFO) << "MPIContext::GetInstance().GetWorldRank(): " << MPIContext::GetInstance().GetWorldRank();
  LOGS(*logger, INFO) << "MPIContext::GetInstance().GetLocalRank(): " << MPIContext::GetInstance().GetLocalRank();
  LOGS(*logger, INFO) << "MPIContext::GetInstance().GetWorldSize(): " << MPIContext::GetInstance().GetWorldSize();
  LOGS(*logger, INFO) << "MPIContext::GetInstance().GetLocalSize(): " << MPIContext::GetInstance().GetLocalSize();

  parameters.local_rank = MPIContext::GetInstance().GetLocalRank();
  parameters.local_size = MPIContext::GetInstance().GetLocalSize();
  if (parameters.world_rank != MPIContext::GetInstance().GetWorldRank()) {
    if (parameters.world_rank != 0) {
      LOGS(*logger, WARNING) << "TrainingParameters world_rank is not correct, tuned automatically to " << MPIContext::GetInstance().GetWorldRank();
    }
    parameters.world_rank = MPIContext::GetInstance().GetWorldRank();
  }
  if (parameters.world_size != MPIContext::GetInstance().GetWorldSize()) {
    if (parameters.world_size != 1) {
      LOGS(*logger, WARNING) << "TrainingParameters world_size is not correct, tuned automatically to " << MPIContext::GetInstance().GetWorldSize();
    }
    parameters.world_size = MPIContext::GetInstance().GetWorldSize();
  }
}
#endif

std::unordered_map<std::string, std::unordered_map<std::string, py::object>> ConvertORTTensorMapToNumpy(std::unordered_map<std::string, NameMLValMap> c_tensor_state, const DataTransferManager& data_transfer_manager) {
  std::unordered_map<std::string, std::unordered_map<std::string, py::object>> py_tensor_state;
  for (const auto& layer1_item : c_tensor_state) {
    py_tensor_state[layer1_item.first] = {};
    for (const auto& layer2_item : layer1_item.second) {
      assert(layer2_item.second.IsTensor());
      py::object obj;
      const Tensor& rtensor = layer2_item.second.Get<Tensor>();
      GetPyObjFromTensor(rtensor, obj, &data_transfer_manager);
      py_tensor_state[layer1_item.first].insert({layer2_item.first, obj});
    }
  }
  return py_tensor_state;
}

void addObjectMethodsForTraining(py::module& m, ExecutionProviderRegistrationFn ep_registration_fn) {
<<<<<<< HEAD
  py::class_<std::vector<OrtValue>>(m, "OrtValueVector")
      .def(py::init<>())
      .def("push_back", [](std::vector<OrtValue>* v, const OrtValue& ortvalue) {
        v->push_back(ortvalue);
      })
      .def("push_back", [](std::vector<OrtValue>* v, py::object dlpack_tensor, const bool is_bool_tensor) {
        v->push_back(FromDlpack(dlpack_tensor.ptr(), is_bool_tensor));
      })
      .def("reserve", [](std::vector<OrtValue>* v, const size_t len) { v->reserve(len); })
      .def("shrink_to_fit", [](std::vector<OrtValue>* v) { v->shrink_to_fit(); })
      .def("__len__", [](const std::vector<OrtValue>& v) { return v.size(); })
      .def(
          "__iter__", [](const std::vector<OrtValue>& v) {
            return py::make_iterator(v.cbegin(), v.cend());
          },
          py::keep_alive<0, 1>())
      .def("__getitem__", [](const std::vector<OrtValue>& v, const size_t idx) {
        return v.at(idx);
      })
      .def(
          "bool_tensor_indices", [](std::vector<OrtValue>* v) -> std::vector<int64_t> {
            std::vector<int64_t> indices;
            for (size_t i = 0; i < v->size(); ++i) {
              if (GetTensorProtoType((*v)[i]) == ONNX_NAMESPACE::TensorProto_DataType_BOOL) {
                indices.push_back(static_cast<int64_t>(i));
              }
            }
            return indices;
          },
          "Returns the indices of every boolean tensor in this vector of OrtValue. "
          "In case of a boolean tensor, method to_dlpacks returns a uint8 tensor instead of a boolean tensor. "
          "If torch consumes the dlpack structure, `.to(torch.bool)` must be applied to the torch tensor "
          "to get a boolean tensor.")
      .def("dlpack_at", [](std::vector<OrtValue>* v, const size_t idx) {
        return py::reinterpret_steal<py::object>(ToDlpack(v->at(idx)));
      })
      .def(
          "element_type_at", [](std::vector<OrtValue>* v, const size_t idx) -> int32_t {
            return GetTensorProtoType(v->at(idx));
          },
          "Returns an integer equal to the ONNX proto type of the tensor at position i. "
          "This integer is one type defined by ONNX TensorProto_DataType "
          "(such as onnx.TensorProto.FLOAT)."
          "Raises an exception in any other case.")
      .def(
          "to_dlpacks", [](const std::vector<OrtValue>& v, py::object to_tensor) -> py::list {
            if (v.size() == 0)
              return py::list();

            py::list list_dlpacks;
            PyObject* obj;

            py::gil_scoped_acquire acquire;

            if (to_tensor.is_none()) {
              DLManagedTensor* dlmanaged_tensor;

              for (auto it : v) {
                dlmanaged_tensor = dlpack::OrtValueToDlpack(it);
                py::capsule capsule(dlmanaged_tensor, "dltensor", DlpackCapsuleDestructor);
                list_dlpacks.append(capsule);
              }
            } else {
              DLManagedTensor* dlmanaged_tensor;
              PyObject* capsule = NULL;
              PyObject* handle = to_tensor.ptr();

              for (auto it : v) {
                // A new instance of dlpack needs to be created. The object which consumes it
                // is responsible for its deletion.
                dlmanaged_tensor = dlpack::OrtValueToDlpack(it);
                if (capsule == NULL) {
                  capsule = PyCapsule_New(dlmanaged_tensor, "dltensor", NULL);
                  if (capsule == NULL)
                    throw std::runtime_error("Unexpected error: empty capsule returned.");
                } else {
                  // The same capsule is reused but FromDLPack rename the capsule into used_dltensor.
                  PyCapsule_SetName(capsule, "dltensor");
                  PyCapsule_SetPointer(capsule, dlmanaged_tensor);
                }
                obj = PyObject_CallFunctionObjArgs(handle, capsule, NULL);
                if (obj == NULL)
                  throw std::runtime_error("to_tensor returned a null pointer. This is usually caused by an error during the conversion.");
                list_dlpacks.append(obj);
                Py_DECREF(obj);
              }
              if (capsule != NULL) {
                // This test is never wrong because v is not empty if the execution goes through that path.
                // If not present, Guardian detects a potential failure.
                Py_DECREF(capsule);
              }
            }
            return list_dlpacks;
          },
          R"pbdoc(Converts all OrtValue into tensors through DLPack protocol, the method creates
a DLPack structure for every tensors, then calls python function `to_tensor` to a new object
consuming the DLPack structure or return a list of capsule if this function is None.

:param to_tensor: this function takes a capsule holding a pointer onto a DLPack structure and returns
    a new tensor which becomes the new owner of the data. This function takes one python object and
    returns a new python object. It fits the same signature as `torch.utils.from_dlpack`,
    if None, the method returns a capsule for every new DLPack structure.
:return: a list containing the new tensors or a the new capsules if *to_tensor* is None

This method is used to replace `tuple(torch._C._from_dlpack(ov.to_dlpack()) for ov in ort_values)`
by a faster instruction `tuple(ort_values.to_dlpack(torch._C._from_dlpack))`. This loop
is difficult to parallelize as it goes through the GIL many times.
It creates many tensors acquiring ownership of existing OrtValue.
This method saves one object creation and an C++ allocation
for every transfered tensor.
)pbdoc");

=======
>>>>>>> eb41bfb7
  py::class_<OrtValueCache, OrtValueCachePtr>(m, "OrtValueCache")
      .def(py::init<>())
      .def("insert", [](const OrtValueCachePtr& cache_ptr, std::string node_arg_name, OrtValue& value) {
        cache_ptr->emplace(node_arg_name, value);
      })
      .def("keys", [](const OrtValueCachePtr& cache_ptr) {
        py::list keys;
        for (auto kv : *cache_ptr.get()) {
          keys.append(kv.first);
        }
        return keys;
      })
      .def("clear", [](const OrtValueCachePtr& cache_ptr) {
        cache_ptr->clear();
      })
      .def("count", [](const OrtValueCachePtr& cache_ptr, std::string node_arg_name) {
        return cache_ptr->count(node_arg_name);
      })
      .def("remove", [](const OrtValueCachePtr& cache_ptr, std::string node_arg_name) {
        const auto& num_entries_erased = cache_ptr->erase(node_arg_name);
        ORT_ENFORCE(num_entries_erased == 1, "NodeArg not found in cache: ", node_arg_name);
      });

  py::class_<TrainingParameters> parameters(m, "TrainingParameters", R"pbdoc(Configuration information for training.)pbdoc");
  parameters.def(py::init())
      .def_readwrite("loss_output_name", &TrainingParameters::loss_output_name)
      .def_readwrite("immutable_weights", &TrainingParameters::immutable_weights)
      .def_readwrite("weights_not_to_train", &TrainingParameters::weights_not_to_train)
      .def_readwrite("weights_to_train", &TrainingParameters::weights_to_train)
      .def_readwrite("sliced_tensor_names", &TrainingParameters::sliced_tensor_names)
      .def_readwrite("training_optimizer_name", &TrainingParameters::training_optimizer_name)
      .def_readwrite("lr_params_feed_name", &TrainingParameters::lr_params_feed_name)
      .def_readwrite("optimizer_attributes_map", &TrainingParameters::optimizer_attributes_map)
      .def_readwrite("optimizer_int_attributes_map", &TrainingParameters::optimizer_int_attributes_map)
      .def_readwrite("sliced_schema", &TrainingParameters::sliced_schema)
      .def_readwrite("sliced_axes", &TrainingParameters::sliced_axes)
      .def_readwrite("use_fp16_moments", &TrainingParameters::use_fp16_moments)
      .def_readwrite("use_mixed_precision", &TrainingParameters::use_mixed_precision)
      .def_readwrite("allreduce_post_accumulation", &TrainingParameters::allreduce_post_accumulation)
      .def_readwrite("loss_scale", &TrainingParameters::loss_scale)
      .def_readwrite("world_rank", &TrainingParameters::world_rank)
      .def_readwrite("world_size", &TrainingParameters::world_size)
      .def_readwrite("data_parallel_size", &TrainingParameters::data_parallel_size)
      .def_readwrite("horizontal_parallel_size", &TrainingParameters::horizontal_parallel_size)
      .def_readwrite("pipeline_parallel_size", &TrainingParameters::pipeline_parallel_size)
      .def_readwrite("pipeline_cut_info_string", &TrainingParameters::pipeline_cut_info_string)
      .def_readwrite("num_pipeline_micro_batches", &TrainingParameters::num_pipeline_micro_batches)
      .def_readwrite("gradient_accumulation_steps", &TrainingParameters::gradient_accumulation_steps)
      .def_readwrite("deepspeed_zero_stage", &TrainingParameters::deepspeed_zero_stage)
      .def_readwrite("enable_grad_norm_clip", &TrainingParameters::enable_grad_norm_clip)
      .def_readwrite("set_gradients_as_graph_outputs", &TrainingParameters::set_gradients_as_graph_outputs)
      .def_readwrite("use_memory_efficient_gradient", &TrainingParameters::use_memory_efficient_gradient)
      .def_readwrite("attn_dropout_recompute", &TrainingParameters::attn_dropout_recompute)
      .def_readwrite("gelu_recompute", &TrainingParameters::gelu_recompute)
      .def_readwrite("transformer_layer_recompute", &TrainingParameters::transformer_layer_recompute)
      .def_readwrite("number_recompute_layers", &TrainingParameters::number_recompute_layers)
      .def_readwrite("data_parallel_size", &TrainingParameters::data_parallel_size)
      .def_readwrite("horizontal_parallel_size", &TrainingParameters::horizontal_parallel_size)
      .def_readwrite("pipeline_parallel_size", &TrainingParameters::pipeline_parallel_size)
      .def("set_optimizer_initial_state",
           [](TrainingParameters& parameters, const std::unordered_map<std::string, std::unordered_map<std::string, py::object>>& py_state) -> void {
             onnxruntime::training::TrainingSession::OptimizerState optim_state;
             for (const auto& weight_it : py_state) {
               auto state = weight_it.second;
               NameMLValMap state_tensors;
               for (auto& initializer : state) {
                 OrtValue ml_value;

                 // InputDeflist is null because parameters havent been tied to session yet
                 // Likewise, there is no need to specify the name (as the name was previously used to lookup the def list)
                 CreateGenericMLValue(nullptr, GetAllocator(), "", initializer.second, &ml_value, true);
                 ThrowIfPyErrOccured();
                 state_tensors.emplace(initializer.first, ml_value);
               }
               optim_state.emplace(weight_it.first, state_tensors);
             }
             parameters.optimizer_initial_state = optim_state;
           })
      .def_readwrite("model_after_graph_transforms_path", &TrainingParameters::model_after_graph_transforms_path)
      .def_readwrite("model_with_gradient_graph_path", &TrainingParameters::model_with_gradient_graph_path)
      .def_readwrite("model_with_training_graph_path", &TrainingParameters::model_with_training_graph_path)
      .def_readwrite("enable_adasum", &TrainingParameters::enable_adasum)
      .def_readwrite("propagate_cast_ops_level", &TrainingParameters::propagate_cast_ops_level)
      .def_readwrite("propagate_cast_ops_allow", &TrainingParameters::propagate_cast_ops_allow);

#if defined(USE_MPI)
  m.def("get_mpi_context_local_rank", []() -> int { return MPIContext::GetInstance().GetLocalRank(); });
  m.def("get_mpi_context_local_size", []() -> int { return MPIContext::GetInstance().GetLocalSize(); });
  m.def("get_mpi_context_world_rank", []() -> int { return MPIContext::GetInstance().GetWorldRank(); });
  m.def("get_mpi_context_world_size", []() -> int { return MPIContext::GetInstance().GetWorldSize(); });
#endif

  m.def("register_forward_runner", [](py::object obj) -> void {
#ifdef ENABLE_TRAINING_TORCH_INTEROP
    auto& pool = onnxruntime::language_interop_ops::torch::OrtTorchFunctionPool::GetInstance();
    pool.RegisterForwardRunner(obj.ptr());
#else
        ORT_UNUSED_PARAMETER(obj);
#endif
  });
  m.def("register_backward_runner", [](py::object obj) -> void {
#ifdef ENABLE_TRAINING_TORCH_INTEROP
    auto& pool = onnxruntime::language_interop_ops::torch::OrtTorchFunctionPool::GetInstance();
    pool.RegisterBackwardRunner(obj.ptr());
#else
        ORT_UNUSED_PARAMETER(obj);
#endif
  });
  m.def("register_torch_autograd_function", [](std::string key, py::object obj) -> void {
#ifdef ENABLE_TRAINING_TORCH_INTEROP
    auto& pool = onnxruntime::language_interop_ops::torch::OrtTorchFunctionPool::GetInstance();
    pool.RegisterTorchAutogradFunction(key, obj.ptr());
#else
        ORT_UNUSED_PARAMETER(key);
        ORT_UNUSED_PARAMETER(obj);
#endif
  });
  m.def("unregister_python_functions", []() -> void {
#ifdef ENABLE_TRAINING_TORCH_INTEROP
    // Release all custom python functions registered.
    auto& pool = onnxruntime::language_interop_ops::torch::OrtTorchFunctionPool::GetInstance();
    pool.UnRegisterFunctions();
#endif
  });

  py::class_<TrainingConfigurationResult> config_result(m, "TrainingConfigurationResult", "pbdoc(Configuration result for training.)pbdoc");
  config_result.def(py::init())
      .def_property_readonly("loss_scale_input_name", [](const TrainingConfigurationResult& result) -> py::object {
        if (result.loss_scale_input_name.has_value()) {
          return py::str{result.loss_scale_input_name.value()};
        }
        return py::none();
      });

  // Thin wrapper over internal C++ InferenceSession to accommodate custom op library management for the Python user
  struct PyTrainingSession : public PyInferenceSession {
    PyTrainingSession(Environment& env, const PySessionOptions& so)
        : PyInferenceSession(std::make_unique<PipelineTrainingSession>(so, env)) {
    }
  };

  py::class_<PyTrainingSession, PyInferenceSession> training_session(m, "TrainingSession");
  training_session
      .def(py::init([](const PySessionOptions& so) {
        Environment& env = GetTrainingORTEnv();
        return std::make_unique<PyTrainingSession>(env, so);
      }))
      .def(py::init([]() {
        Environment& env = GetTrainingORTEnv();
        return std::make_unique<PyTrainingSession>(env, GetDefaultCPUSessionOptions());
      }))
      .def("finalize", [](py::object) {
#if defined(USE_MPI)
#ifdef _WIN32
        // https://docs.microsoft.com/en-us/windows/win32/dlls/dynamic-link-library-best-practices
        // shutdown_mpi() is not called within MPIContext destructor because of DllMain's restriction
        // call shutdown_mpi() here instead.
        MPIContext::shutdown_mpi();
#endif
#endif
      })
      .def("load_model", [ep_registration_fn](PyTrainingSession* sess, const std::string& path, TrainingParameters& parameters, const std::vector<std::string>& provider_types, const ProviderOptionsVector& provider_options) {
        OrtPybindThrowIfError(sess->GetSessionHandle()->Load(path));

#if defined(USE_MPI)
        bool use_nccl = parameters.allreduce_post_accumulation;
        if (!use_nccl && parameters.world_size > 1)
          CopyMPIContextToTrainingParameters(parameters, sess->GetSessionHandle()->GetLogger());
#endif
        const auto config_result = ConfigureSessionForTraining(static_cast<PipelineTrainingSession*>(sess->GetSessionHandle()), parameters);

        ProviderOptionsVector merged_options;
        ResolveExtraProviderOptions(provider_types, provider_options, merged_options);

        InitializeSession(sess->GetSessionHandle(), ep_registration_fn, provider_types, merged_options);

        return config_result;
      })
      .def("read_bytes", [ep_registration_fn](PyTrainingSession* sess, const py::bytes& serialized_model, TrainingParameters& parameters, const std::vector<std::string>& provider_types, const ProviderOptionsVector& provider_options) {
        std::istringstream buffer(serialized_model);
        OrtPybindThrowIfError(sess->GetSessionHandle()->Load(buffer));

#if defined(USE_MPI)
        bool use_nccl = parameters.allreduce_post_accumulation;
        if (!use_nccl && parameters.world_size > 1)
          CopyMPIContextToTrainingParameters(parameters, sess->GetSessionHandle()->GetLogger());
#endif
        const auto config_result = ConfigureSessionForTraining(static_cast<PipelineTrainingSession*>(sess->GetSessionHandle()), parameters);
        ProviderOptionsVector merged_options;
        ResolveExtraProviderOptions(provider_types, provider_options, merged_options);

        InitializeSession(sess->GetSessionHandle(), ep_registration_fn, provider_types, merged_options);

        return config_result;
      })
      .def("get_state", [](PyTrainingSession* sess) {
        NameMLValMap state_tensors;
        ORT_THROW_IF_ERROR(static_cast<PipelineTrainingSession*>(sess->GetSessionHandle())->GetStateTensors(state_tensors));
        auto& data_transfer_manager = sess->GetSessionHandle()->GetDataTransferManager();
        // convert to numpy array
        std::map<std::string, py::object> rmap;
        for (auto& kv : state_tensors) {
          if (kv.second.IsTensor()) {
            py::object obj;
            const Tensor& rtensor = kv.second.Get<Tensor>();
            GetPyObjFromTensor(rtensor, obj, &data_transfer_manager);
            rmap.insert({kv.first, obj});
          } else {
            throw std::runtime_error("Non tensor type in session state tensors is not expected.");
          }
        }
        return rmap;
      })
      .def("get_model_state", [](PyTrainingSession* sess, bool include_mixed_precision_weights) {
        std::unordered_map<std::string, NameMLValMap> model_state_tensors;
        ORT_THROW_IF_ERROR(static_cast<TrainingSession*>(sess->GetSessionHandle())->GetModelState(model_state_tensors, include_mixed_precision_weights));
        auto& data_transfer_manager = sess->GetSessionHandle()->GetDataTransferManager();
        return ConvertORTTensorMapToNumpy(model_state_tensors, data_transfer_manager);
      })
      .def("get_optimizer_state", [](PyTrainingSession* sess) {
        std::unordered_map<std::string, NameMLValMap> opt_state_tensors;
        ORT_THROW_IF_ERROR(static_cast<TrainingSession*>(sess->GetSessionHandle())->GetOptimizerState(opt_state_tensors));
        auto& data_transfer_manager = sess->GetSessionHandle()->GetDataTransferManager();
        return ConvertORTTensorMapToNumpy(opt_state_tensors, data_transfer_manager);
      })
      .def("get_partition_info_map", [](PyTrainingSession* sess) {
        std::unordered_map<std::string, std::unordered_map<std::string, std::vector<int>>> part_info_map;
        ORT_THROW_IF_ERROR(static_cast<TrainingSession*>(sess->GetSessionHandle())->GetPartitionInfoMap(part_info_map));
        return part_info_map;
      })
      .def("load_state", [](PyTrainingSession* sess, std::unordered_map<std::string, py::object>& state, bool strict) {
        NameMLValMap state_tensors;
        for (auto initializer : state) {
          OrtValue ml_value;
          auto px = sess->GetSessionHandle()->GetModelInputs();
          if (!px.first.IsOK() || !px.second) {
            throw std::runtime_error("Either failed to get model inputs from the session object or the input def list was null");
          }
          CreateGenericMLValue(px.second, GetAllocator(), initializer.first, initializer.second, &ml_value);
          ThrowIfPyErrOccured();
          state_tensors.insert(std::make_pair(initializer.first, ml_value));
        }
        ORT_THROW_IF_ERROR(static_cast<PipelineTrainingSession*>(sess->GetSessionHandle())->SetStateTensors(state_tensors, strict));
      })
      .def("is_output_fp32_node", [](PyTrainingSession* sess, const std::string& output_name) {
        return static_cast<PipelineTrainingSession*>(sess->GetSessionHandle())->IsGraphOutputFp32Node(output_name);
      });

  py::class_<PartialGraphExecutionState>(m, "PartialGraphExecutionState")
      .def(py::init([]() {
        return std::make_unique<PartialGraphExecutionState>();
      }));

  py::class_<TrainingAgent>(m, "TrainingAgent", R"pbdoc(This is the main class used to run a ORTModule model.)pbdoc")
      .def(py::init([](PyInferenceSession* session, const std::vector<std::string>& fw_feed_names,
                       const std::vector<OrtDevice>& fw_outputs_device_info,
                       const std::vector<std::string>& bw_fetches_names,
                       const std::vector<OrtDevice>& bw_outputs_device_info,
                       int local_rank) {
        return std::make_unique<TrainingAgent>(*session->GetSessionHandle(), fw_feed_names, fw_outputs_device_info,
                                               bw_fetches_names, bw_outputs_device_info, local_rank);
      }))
      .def("run_forward", [](TrainingAgent* agent, const std::vector<OrtValue>& feeds, std::vector<OrtValue>& fetches, PartialGraphExecutionState* state, OrtValueCachePtr cache) -> void {
        Status status = agent->RunForward(feeds, fetches, *state, cache);
        if (!status.IsOK()) {
          throw std::runtime_error("Error in forward pass execution: " + status.ErrorMessage());
        }
      })
      .def("run_backward", [](TrainingAgent* agent, const std::vector<OrtValue>& feeds, std::vector<OrtValue>& fetches, PartialGraphExecutionState* state) -> void {
        Status status = agent->RunBackward(feeds, fetches, *state);
        if (!status.IsOK()) {
          throw std::runtime_error("Error in backward pass execution: " + status.ErrorMessage());
        }
      });

  py::enum_<GraphTransformerConfiguration::PropagateCastOpsConfiguration::Strategy>(m, "PropagateCastOpsStrategy", py::module_local(), py::arithmetic{})
      .value("NONE", GraphTransformerConfiguration::PropagateCastOpsConfiguration::Strategy::None)
      .value("INSERT_AND_REDUCE", GraphTransformerConfiguration::PropagateCastOpsConfiguration::Strategy::InsertAndReduce)
      .value("FLOOD_FILL", GraphTransformerConfiguration::PropagateCastOpsConfiguration::Strategy::FloodFill)
      .def("__or__", py::overload_cast<GraphTransformerConfiguration::PropagateCastOpsConfiguration::Strategy,
                                       GraphTransformerConfiguration::PropagateCastOpsConfiguration::Strategy>(&operator|))
      .def("__and__", py::overload_cast<GraphTransformerConfiguration::PropagateCastOpsConfiguration::Strategy,
                                        GraphTransformerConfiguration::PropagateCastOpsConfiguration::Strategy>(&operator&))
      .def("__eq__", py::overload_cast<GraphTransformerConfiguration::PropagateCastOpsConfiguration::Strategy,
                                       GraphTransformerConfiguration::PropagateCastOpsConfiguration::Strategy>(&operator==))
      .def("__neq__", py::overload_cast<GraphTransformerConfiguration::PropagateCastOpsConfiguration::Strategy,
                                        GraphTransformerConfiguration::PropagateCastOpsConfiguration::Strategy>(&operator!=));

  py::class_<GraphTransformerConfiguration::PropagateCastOpsConfiguration>
      propagate_cast_ops_config(
          m, "PropagateCastOpsConfiguration",
          R"pbdoc(Propagate cast ops configuration.)pbdoc");
  propagate_cast_ops_config.def(py::init())
      .def_readwrite("strategy", &GraphTransformerConfiguration::PropagateCastOpsConfiguration::strategy)
      .def_readwrite("level", &GraphTransformerConfiguration::PropagateCastOpsConfiguration::level)
      .def_readwrite("allow", &GraphTransformerConfiguration::PropagateCastOpsConfiguration::allow);

  py::class_<GraphTransformerConfiguration> graph_transformer_config(
      m, "GraphTransformerConfiguration",
      R"pbdoc(Graph transformer configuration.)pbdoc");
  graph_transformer_config.def(py::init())
      .def_readwrite("propagate_cast_ops_config", &GraphTransformerConfiguration::propagate_cast_ops_config);

  py::class_<TrainingGraphTransformerConfiguration, GraphTransformerConfiguration> training_graph_transformer_config(
      m, "TrainingGraphTransformerConfiguration",
      R"pbdoc(Training Graph transformer configuration.)pbdoc");
  training_graph_transformer_config.def(py::init())
      .def_readwrite("enable_gelu_approximation", &TrainingGraphTransformerConfiguration::enable_gelu_approximation)
      .def_readwrite("attn_dropout_recompute", &TrainingGraphTransformerConfiguration::attn_dropout_recompute)
      .def_readwrite("gelu_recompute", &TrainingGraphTransformerConfiguration::gelu_recompute)
      .def_readwrite("transformer_layer_recompute", &TrainingGraphTransformerConfiguration::transformer_layer_recompute)
      .def_readwrite("number_recompute_layers", &TrainingGraphTransformerConfiguration::number_recompute_layers)
      .def_readwrite("propagate_cast_ops_config", &TrainingGraphTransformerConfiguration::GraphTransformerConfiguration::propagate_cast_ops_config);

  py::class_<OrtModuleGraphBuilderConfiguration> module_graph_builder_config(
      m, "OrtModuleGraphBuilderConfiguration",
      R"pbdoc(Configuration information for module graph builder.)pbdoc");

  py::enum_<Severity>(m, "Severity", py::arithmetic(), py::module_local())
      .value("VERBOSE", logging::Severity::kVERBOSE)
      .value("INFO", logging::Severity::kINFO)
      .value("WARNING", logging::Severity::kWARNING)
      .value("ERROR", logging::Severity::kERROR)
      .value("FATAL", logging::Severity::kFATAL);

  module_graph_builder_config.def(py::init())
      .def_readwrite("initializer_names", &OrtModuleGraphBuilderConfiguration::initializer_names)
      .def_readwrite("initializer_names_to_train", &OrtModuleGraphBuilderConfiguration::initializer_names_to_train)
      .def_readwrite("input_names_require_grad", &OrtModuleGraphBuilderConfiguration::input_names_require_grad)
      .def_readwrite("use_memory_efficient_gradient",
                     &OrtModuleGraphBuilderConfiguration::use_memory_efficient_gradient)
      .def_readwrite("build_gradient_graph", &OrtModuleGraphBuilderConfiguration::build_gradient_graph)
      .def_readwrite("graph_transformer_config", &OrtModuleGraphBuilderConfiguration::graph_transformer_config)
      .def_readwrite("enable_caching", &OrtModuleGraphBuilderConfiguration::enable_caching)
      .def_readwrite("loglevel", &OrtModuleGraphBuilderConfiguration::loglevel);

  py::class_<GraphInfo> graph_info(m, "GraphInfo",
                                   R"pbdoc(The information of split graphs for frontend.)pbdoc");
  graph_info.def(py::init())
      .def_readwrite("user_input_names", &GraphInfo::user_input_names)
      .def_readwrite("user_input_grad_names", &GraphInfo::user_input_grad_names)
      .def_readwrite("initializer_names", &GraphInfo::initializer_names)
      .def_readwrite("initializer_names_to_train", &GraphInfo::initializer_names_to_train)
      .def_readwrite("initializer_grad_names_to_train", &GraphInfo::initializer_grad_names_to_train)
      .def_readwrite("user_output_names", &GraphInfo::user_output_names)
      .def_readwrite("output_grad_indices_non_differentiable", &GraphInfo::output_grad_indices_non_differentiable)
      .def_readwrite("output_grad_indices_require_full_shape", &GraphInfo::output_grad_indices_require_full_shape)
      .def_readwrite("module_output_indices_requires_save_for_backward", &GraphInfo::module_output_indices_requires_save_for_backward)
      .def_readwrite("frontier_node_arg_map", &GraphInfo::frontier_node_arg_map)
      .def_readwrite("cached_node_arg_names", &GraphInfo::cached_node_arg_names)
      .def_readwrite("module_output_gradient_name", &GraphInfo::module_output_gradient_name);

  py::class_<OrtModuleGraphBuilder> ortmodule_graph_builder(m, "OrtModuleGraphBuilder");
  ortmodule_graph_builder.def(py::init([]() { return std::make_unique<OrtModuleGraphBuilder>(); }))
      .def("initialize",
           [](OrtModuleGraphBuilder* ortmodule_graph_builder, const py::bytes& serialized_model,
              const OrtModuleGraphBuilderConfiguration& config) {
             std::istringstream buffer(serialized_model);
             ORT_THROW_IF_ERROR(ortmodule_graph_builder->Initialize(buffer, config));
           })
      .def("build",
           [](OrtModuleGraphBuilder* ortmodule_graph_builder) {
             ORT_THROW_IF_ERROR(ortmodule_graph_builder->Build());
           })
      .def("build",
           [](OrtModuleGraphBuilder* ortmodule_graph_builder,
              const std::vector<std::vector<int64_t>>& input_shapes) {
             ORT_THROW_IF_ERROR(ortmodule_graph_builder->Build(&input_shapes));
           })
      .def("get_model",
           [](OrtModuleGraphBuilder* ortmodule_graph_builder) {
             return py::bytes(ortmodule_graph_builder->GetModel());
           })
      .def("get_inference_optimized_model",
           [](OrtModuleGraphBuilder* ortmodule_graph_builder) {
             return py::bytes(ortmodule_graph_builder->GetInferenceOptimizedModel());
           })
      .def("get_graph_info", [](OrtModuleGraphBuilder* ortmodule_graph_builder) {
        return ortmodule_graph_builder->GetGraphInfo();
      });

  // Provide a convenient and well-documented way to make a gradient graph.
  // It's possible to get the gradient graph through ORTModule by leveraging some "private" fields and not-so-well-documented APIs, so we provide this explicit and tested way to get the gradient graph.
  py::class_<PyGradientGraphBuilder> gradient_graph_builder(m, "GradientGraphBuilder", R"pbdoc(A utility for making a gradient graph that can be used to help train a model.)pbdoc");
  // Set up methods to match the C++ `GradientGraphBuilder` interface.
  gradient_graph_builder.def(py::init([](
                                          const py::bytes& serialized_model,
                                          const std::unordered_set<std::string>& y_node_arg_names,
                                          const std::unordered_set<std::string>& x_node_arg_names,
                                          const std::string loss_node_arg_name) {
                          std::shared_ptr<Model> model;
                          auto logger_ptr = std::make_unique<logging::Logger>(logging::LoggingManager::DefaultLogger());
                          logger_ptr->SetSeverity(logging::Severity::kINFO);
                          ONNX_NAMESPACE::ModelProto model_proto;
                          std::istringstream model_istream(serialized_model);
                          ORT_THROW_IF_ERROR(Model::Load(model_istream, &model_proto));
                          ORT_THROW_IF_ERROR(Model::Load(model_proto, model, nullptr, *logger_ptr));
                          GradientGraphConfiguration gradient_graph_config{};
                          gradient_graph_config.set_gradients_as_graph_outputs = true;
                          // Save some objects, otherwise they get lost.
                          auto gradient_graph_config_ptr = std::make_unique<GradientGraphConfiguration>(gradient_graph_config);

                          auto builder = std::make_unique<GradientGraphBuilder>(
                              &model->MainGraph(),
                              y_node_arg_names,
                              x_node_arg_names,
                              loss_node_arg_name,
                              *gradient_graph_config_ptr,
                              *logger_ptr);

                          return std::make_unique<PyGradientGraphBuilder>(std::move(builder), std::move(model), std::move(logger_ptr), std::move(gradient_graph_config_ptr));
                        }))
      .def("build", [](PyGradientGraphBuilder* gradient_graph_builder) {
        ORT_THROW_IF_ERROR(gradient_graph_builder->builder->Build());
      })
      .def("save", [](PyGradientGraphBuilder* gradient_graph_builder, const std::string& path) {
        ORT_THROW_IF_ERROR(Model::Save(*(gradient_graph_builder->model), path));
      })
      .def("get_model", [](PyGradientGraphBuilder* gradient_graph_builder) {
        std::string model_str;
        gradient_graph_builder->model->ToProto().SerializeToString(&model_str);
        return py::bytes(model_str);
      });

  py::class_<GradientNodeAttributeDefinition> gradient_node_attribute_definition(
      m, "GradientNodeAttributeDefinition", R"pbdoc(Attribute definition for gradient graph nodes.)pbdoc");

  gradient_node_attribute_definition.def(py::init())
      .def_readwrite("name", &GradientNodeAttributeDefinition::name)
      .def_readwrite("value_json", &GradientNodeAttributeDefinition::value_json)
      .def_readwrite("dtype", &GradientNodeAttributeDefinition::dtype)
      .def_readwrite("is_tensor", &GradientNodeAttributeDefinition::is_tensor);

  py::class_<GradientNodeDefinition> gradient_node_definition(m, "GradientNodeDefinition",
                                                              R"pbdoc(Definition for gradient graph nodes.)pbdoc");

  gradient_node_definition.def(py::init())
      .def_readwrite("op_type", &GradientNodeDefinition::op_type)
      .def_readwrite("domain", &GradientNodeDefinition::domain)
      .def_readwrite("inputs", &GradientNodeDefinition::inputs)
      .def_readwrite("outputs", &GradientNodeDefinition::outputs)
      .def_readwrite("attributes", &GradientNodeDefinition::attributes);

  m.def("register_gradient_definition",
        [](const std::string& key, const std::vector<GradientNodeDefinition>& gradient_def) -> void {
          GradientDefinitionRegistry::Instance().Register(key, gradient_def);
        });

  m.def("register_custom_stop_gradient_edges",
        [](const std::string& key, const std::unordered_set<size_t> edges) -> void {
          GradientDefinitionRegistry::Instance().SetStopGradientEdgesForNode(key, edges);
        });
}

}  // namespace python
}  // namespace onnxruntime<|MERGE_RESOLUTION|>--- conflicted
+++ resolved
@@ -353,121 +353,6 @@
 }
 
 void addObjectMethodsForTraining(py::module& m, ExecutionProviderRegistrationFn ep_registration_fn) {
-<<<<<<< HEAD
-  py::class_<std::vector<OrtValue>>(m, "OrtValueVector")
-      .def(py::init<>())
-      .def("push_back", [](std::vector<OrtValue>* v, const OrtValue& ortvalue) {
-        v->push_back(ortvalue);
-      })
-      .def("push_back", [](std::vector<OrtValue>* v, py::object dlpack_tensor, const bool is_bool_tensor) {
-        v->push_back(FromDlpack(dlpack_tensor.ptr(), is_bool_tensor));
-      })
-      .def("reserve", [](std::vector<OrtValue>* v, const size_t len) { v->reserve(len); })
-      .def("shrink_to_fit", [](std::vector<OrtValue>* v) { v->shrink_to_fit(); })
-      .def("__len__", [](const std::vector<OrtValue>& v) { return v.size(); })
-      .def(
-          "__iter__", [](const std::vector<OrtValue>& v) {
-            return py::make_iterator(v.cbegin(), v.cend());
-          },
-          py::keep_alive<0, 1>())
-      .def("__getitem__", [](const std::vector<OrtValue>& v, const size_t idx) {
-        return v.at(idx);
-      })
-      .def(
-          "bool_tensor_indices", [](std::vector<OrtValue>* v) -> std::vector<int64_t> {
-            std::vector<int64_t> indices;
-            for (size_t i = 0; i < v->size(); ++i) {
-              if (GetTensorProtoType((*v)[i]) == ONNX_NAMESPACE::TensorProto_DataType_BOOL) {
-                indices.push_back(static_cast<int64_t>(i));
-              }
-            }
-            return indices;
-          },
-          "Returns the indices of every boolean tensor in this vector of OrtValue. "
-          "In case of a boolean tensor, method to_dlpacks returns a uint8 tensor instead of a boolean tensor. "
-          "If torch consumes the dlpack structure, `.to(torch.bool)` must be applied to the torch tensor "
-          "to get a boolean tensor.")
-      .def("dlpack_at", [](std::vector<OrtValue>* v, const size_t idx) {
-        return py::reinterpret_steal<py::object>(ToDlpack(v->at(idx)));
-      })
-      .def(
-          "element_type_at", [](std::vector<OrtValue>* v, const size_t idx) -> int32_t {
-            return GetTensorProtoType(v->at(idx));
-          },
-          "Returns an integer equal to the ONNX proto type of the tensor at position i. "
-          "This integer is one type defined by ONNX TensorProto_DataType "
-          "(such as onnx.TensorProto.FLOAT)."
-          "Raises an exception in any other case.")
-      .def(
-          "to_dlpacks", [](const std::vector<OrtValue>& v, py::object to_tensor) -> py::list {
-            if (v.size() == 0)
-              return py::list();
-
-            py::list list_dlpacks;
-            PyObject* obj;
-
-            py::gil_scoped_acquire acquire;
-
-            if (to_tensor.is_none()) {
-              DLManagedTensor* dlmanaged_tensor;
-
-              for (auto it : v) {
-                dlmanaged_tensor = dlpack::OrtValueToDlpack(it);
-                py::capsule capsule(dlmanaged_tensor, "dltensor", DlpackCapsuleDestructor);
-                list_dlpacks.append(capsule);
-              }
-            } else {
-              DLManagedTensor* dlmanaged_tensor;
-              PyObject* capsule = NULL;
-              PyObject* handle = to_tensor.ptr();
-
-              for (auto it : v) {
-                // A new instance of dlpack needs to be created. The object which consumes it
-                // is responsible for its deletion.
-                dlmanaged_tensor = dlpack::OrtValueToDlpack(it);
-                if (capsule == NULL) {
-                  capsule = PyCapsule_New(dlmanaged_tensor, "dltensor", NULL);
-                  if (capsule == NULL)
-                    throw std::runtime_error("Unexpected error: empty capsule returned.");
-                } else {
-                  // The same capsule is reused but FromDLPack rename the capsule into used_dltensor.
-                  PyCapsule_SetName(capsule, "dltensor");
-                  PyCapsule_SetPointer(capsule, dlmanaged_tensor);
-                }
-                obj = PyObject_CallFunctionObjArgs(handle, capsule, NULL);
-                if (obj == NULL)
-                  throw std::runtime_error("to_tensor returned a null pointer. This is usually caused by an error during the conversion.");
-                list_dlpacks.append(obj);
-                Py_DECREF(obj);
-              }
-              if (capsule != NULL) {
-                // This test is never wrong because v is not empty if the execution goes through that path.
-                // If not present, Guardian detects a potential failure.
-                Py_DECREF(capsule);
-              }
-            }
-            return list_dlpacks;
-          },
-          R"pbdoc(Converts all OrtValue into tensors through DLPack protocol, the method creates
-a DLPack structure for every tensors, then calls python function `to_tensor` to a new object
-consuming the DLPack structure or return a list of capsule if this function is None.
-
-:param to_tensor: this function takes a capsule holding a pointer onto a DLPack structure and returns
-    a new tensor which becomes the new owner of the data. This function takes one python object and
-    returns a new python object. It fits the same signature as `torch.utils.from_dlpack`,
-    if None, the method returns a capsule for every new DLPack structure.
-:return: a list containing the new tensors or a the new capsules if *to_tensor* is None
-
-This method is used to replace `tuple(torch._C._from_dlpack(ov.to_dlpack()) for ov in ort_values)`
-by a faster instruction `tuple(ort_values.to_dlpack(torch._C._from_dlpack))`. This loop
-is difficult to parallelize as it goes through the GIL many times.
-It creates many tensors acquiring ownership of existing OrtValue.
-This method saves one object creation and an C++ allocation
-for every transfered tensor.
-)pbdoc");
-
-=======
->>>>>>> eb41bfb7
   py::class_<OrtValueCache, OrtValueCachePtr>(m, "OrtValueCache")
       .def(py::init<>())
       .def("insert", [](const OrtValueCachePtr& cache_ptr, std::string node_arg_name, OrtValue& value) {
