// Copyright (c) Microsoft Corporation. All rights reserved.
// Licensed under the MIT License.

#include "python/onnxruntime_pybind_exceptions.h"
#include "python/onnxruntime_pybind_state_common.h"

// pybind11/stl.h is needed to support std::unordered_set, etc.
#include <pybind11/stl.h>
#include <pybind11/stl_bind.h>

#ifdef ENABLE_TRAINING_APIS
#include <google/protobuf/io/zero_copy_stream_impl.h>
#endif

#include "core/common/parse_string.h"
#include "core/framework/customregistry.h"
#include "core/graph/model.h"
#include "core/session/environment.h"
#include "core/session/custom_ops.h"
#include "core/dlpack/dlpack_converter.h"
#include "orttraining/core/agent/training_agent.h"
#include "orttraining/core/graph/gradient_config.h"
#include "orttraining/core/graph/optimizer_config.h"
#include "orttraining/core/framework/communication/mpi/mpi_context.h"
#include "orttraining/core/framework/gradient_graph_builder.h"
#include "orttraining/core/framework/ortmodule_graph_builder.h"
#include "orttraining/core/graph/gradient_definition_registry.h"
#include "python/onnxruntime_pybind_mlvalue.h"
#include "orttraining/python/orttraining_pybind_common.h"
#include "orttraining/core/optimizer/graph_transformer_utils.h"

#include "core/framework/stream_execution_context.h"

#ifdef ENABLE_TRAINING_TORCH_INTEROP
#include "orttraining/core/framework/torch/custom_function_register.h"
#endif

#ifdef ENABLE_TRITON
#include "orttraining/core/framework/triton/triton_op_executor.h"
#endif

#ifdef ENABLE_TRAINING_APIS
#include "orttraining/training_api/checkpoint.h"
#include "orttraining/training_api/lr_scheduler.h"
#endif

PYBIND11_MAKE_OPAQUE(onnxruntime::OrtValueCache);

namespace onnxruntime {
namespace python {
namespace py = pybind11;
using namespace onnxruntime;
using namespace onnxruntime::logging;
using namespace onnxruntime::training;

ORTTrainingPythonEnv& GetTrainingEnv();

void ResolveExtraProviderOptions(const std::vector<std::string>& provider_types,
                                 const ProviderOptionsVector& original_provider_options_vector,
                                 ProviderOptionsVector& merged_options) {
  auto& training_env = GetTrainingEnv();
  std::size_t j = 0;  // index for provider_options_vector
  for (const std::string& type : provider_types) {
    auto it = training_env.ext_execution_provider_info_map_.find(type);
    if (it == training_env.ext_execution_provider_info_map_.end()) {
      if (j < original_provider_options_vector.size() && !original_provider_options_vector[j].empty()) {
        merged_options.push_back(original_provider_options_vector[j]);
      }
    } else {
      ProviderOptions options = it->second.second;
      options.insert({kExecutionProviderSharedLibraryPath, it->second.first});
      if (j < original_provider_options_vector.size() && !original_provider_options_vector[j].empty()) {
        for (auto [k, v] : original_provider_options_vector[j]) {
          options.insert({k, v});
        }
      }
      merged_options.push_back(options);
    }

    j += 1;
  }
}
#ifdef ENABLE_TRAINING_APIS
namespace {
// This function is used to create an execution provider to be passed to Module and Optimizer.
std::vector<std::shared_ptr<IExecutionProvider>>
GetExecutionProvidersForTrainingApis(OrtDevice device) {
  std::vector<std::shared_ptr<IExecutionProvider>> provider;

#ifdef USE_CUDA
  if (device.Type() == OrtDevice::GPU) {
    OrtCUDAProviderOptions provider_options{};
    provider_options.device_id = device.Id();

    if (auto factory = CudaProviderFactoryCreator::Create(&provider_options))
      provider.push_back(factory->CreateProvider());

    return provider;
  }
#endif
  if (device.Type() == OrtDevice::CPU) {
    provider = std::vector<std::shared_ptr<IExecutionProvider>>();
  } else {
    ORT_THROW("Unsupported device type: ", device.Type());
  }
  return provider;
}
}  // namespace
#endif
struct TrainingParameters {
  std::string loss_output_name;
  std::unordered_set<std::string> weights_to_train;
  std::unordered_set<std::string> weights_not_to_train;

  // optimizer
  std::string training_optimizer_name;
  std::string lr_params_feed_name = "Learning_Rate";
  std::unordered_map<std::string, std::unordered_map<std::string, float>> optimizer_attributes_map;
  std::unordered_map<std::string, std::unordered_map<std::string, int64_t>> optimizer_int_attributes_map;
  std::unordered_map<std::string, std::vector<int>> sliced_schema;
  std::unordered_map<std::string, int> sliced_axes;
  std::vector<std::string> sliced_tensor_names;
  bool use_fp16_moments = false;

  bool use_mixed_precision = false;
  bool allreduce_post_accumulation = false;
  float loss_scale = 0.0f;
  int world_rank = 0;
  int world_size = 1;
  int local_rank = 0;
  int local_size = 1;
  int gradient_accumulation_steps = 1;
  int data_parallel_size = 1;
  int horizontal_parallel_size = 1;
  int pipeline_parallel_size = 1;
  int num_pipeline_micro_batches = 1;
  int deepspeed_zero_stage = 0;
  bool enable_grad_norm_clip = true;
  bool set_gradients_as_graph_outputs = false;
  bool use_memory_efficient_gradient = false;

  std::string pipeline_cut_info_string = {};

  // recompute
  bool attn_dropout_recompute = false;
  bool gelu_recompute = false;
  bool transformer_layer_recompute = false;
  int number_recompute_layers = 0;
  bool enable_adasum = false;

  // transformation
  int propagate_cast_ops_level = 1;
  std::vector<std::string> propagate_cast_ops_allow;
  GraphTransformerConfiguration::PropagateCastOpsConfiguration::Strategy propagate_cast_ops_strategy =
      GraphTransformerConfiguration::PropagateCastOpsConfiguration::Strategy::FloodFill;

  // graph dumping
  std::string model_after_graph_transforms_path;
  std::string model_with_gradient_graph_path;
  std::string model_with_training_graph_path;
};

struct TrainingConfigurationResult {
  optional<std::string> loss_scale_input_name;
};

#ifdef ENABLE_TRAINING_APIS
// Thin wrapper over internal C++ Optimizer
struct PyOptimizer {
  PyOptimizer(const std::string optimizer_model_uri, onnxruntime::training::api::CheckpointState* state,
              std::vector<std::shared_ptr<IExecutionProvider>> providers, PySessionOptions* session_options)
      : optimizer_() {
    auto model_identifiers = onnxruntime::training::api::ModelIdentifiers("", std::nullopt, optimizer_model_uri);
<<<<<<< HEAD
    // XXX: We hope that env will be around when optimizer needs it.
    optimizer_ = std::make_shared<onnxruntime::training::api::Optimizer>(
        model_identifiers, state, session_options->value, GetTrainingEnv().GetORTEnv(), providers, session_options->custom_op_domains_);
=======
    auto& env = GetTrainingEnv().GetORTEnv();
    // XXX: We hope that env will be around when optimizer needs it.
    optimizer_ = std::make_shared<onnxruntime::training::api::Optimizer>(
        model_identifiers, state, session_options->value, env, providers, session_options->custom_op_domains_);
>>>>>>> 3aefe3b1
  }

  std::shared_ptr<onnxruntime::training::api::Optimizer> optimizer_;
};
#endif

struct PyGradientGraphBuilderContext {
  std::unique_ptr<GradientGraphBuilder> builder_;
  std::shared_ptr<Model> model_;
  std::unique_ptr<logging::Logger> logger_;
  std::unique_ptr<GradientGraphConfiguration> gradient_graph_config_;
  std::shared_ptr<CustomRegistry> custom_registry_;
  IOnnxRuntimeOpSchemaRegistryList local_registries_;
  PyGradientGraphBuilderContext(std::unique_ptr<GradientGraphBuilder> builder,
                                std::shared_ptr<Model> model,
                                std::unique_ptr<logging::Logger> logger,
                                std::unique_ptr<GradientGraphConfiguration> gradient_graph_config,
                                std::shared_ptr<CustomRegistry> custom_registry,
                                IOnnxRuntimeOpSchemaRegistryList local_registries)
      : builder_(std::move(builder)),
        model_(model),
        logger_(std::move(logger)),
        gradient_graph_config_(std::move(gradient_graph_config)),
        custom_registry_(custom_registry),
        local_registries_(local_registries) {}
};

#if defined(USE_MPI)
void CopyMPIContextToTrainingParameters(TrainingParameters& parameters, const logging::Logger* logger) {
  LOGS(*logger, INFO) << "MPIContext::GetInstance().GetWorldRank(): " << MPIContext::GetInstance().GetWorldRank();
  LOGS(*logger, INFO) << "MPIContext::GetInstance().GetLocalRank(): " << MPIContext::GetInstance().GetLocalRank();
  LOGS(*logger, INFO) << "MPIContext::GetInstance().GetWorldSize(): " << MPIContext::GetInstance().GetWorldSize();
  LOGS(*logger, INFO) << "MPIContext::GetInstance().GetLocalSize(): " << MPIContext::GetInstance().GetLocalSize();

  parameters.local_rank = MPIContext::GetInstance().GetLocalRank();
  parameters.local_size = MPIContext::GetInstance().GetLocalSize();
  if (parameters.world_rank != MPIContext::GetInstance().GetWorldRank()) {
    if (parameters.world_rank != 0) {
      LOGS(*logger, WARNING) << "TrainingParameters world_rank is not correct, tuned automatically to " << MPIContext::GetInstance().GetWorldRank();
    }
    parameters.world_rank = MPIContext::GetInstance().GetWorldRank();
  }
  if (parameters.world_size != MPIContext::GetInstance().GetWorldSize()) {
    if (parameters.world_size != 1) {
      LOGS(*logger, WARNING) << "TrainingParameters world_size is not correct, tuned automatically to " << MPIContext::GetInstance().GetWorldSize();
    }
    parameters.world_size = MPIContext::GetInstance().GetWorldSize();
  }
}
#endif

std::unordered_map<std::string, std::unordered_map<std::string, py::object>> ConvertORTTensorMapToNumpy(std::unordered_map<std::string, NameMLValMap> c_tensor_state, const DataTransferManager& data_transfer_manager) {
  std::unordered_map<std::string, std::unordered_map<std::string, py::object>> py_tensor_state;
  for (const auto& layer1_item : c_tensor_state) {
    py_tensor_state[layer1_item.first] = {};
    for (const auto& layer2_item : layer1_item.second) {
      assert(layer2_item.second.IsTensor());
      py::array arr = PrimitiveTensorToNumpyFromDevice(layer2_item.second,
                                                       &data_transfer_manager);
      py_tensor_state[layer1_item.first].insert({layer2_item.first, py::cast<py::object>(arr)});
    }
  }
  return py_tensor_state;
}

void addObjectMethodsForTraining(py::module& m) {
  py::class_<OrtValueCache, OrtValueCachePtr>(m, "OrtValueCache")
      .def(py::init<>())
      .def("insert", [](const OrtValueCachePtr& cache_ptr, std::string node_arg_name, OrtValue& value) {
        cache_ptr->emplace(node_arg_name, value);
      })
      .def("keys", [](const OrtValueCachePtr& cache_ptr) {
        py::list keys;
        for (auto kv : *cache_ptr.get()) {
          keys.append(kv.first);
        }
        return keys;
      })
      .def("clear", [](const OrtValueCachePtr& cache_ptr) {
        cache_ptr->clear();
      })
      .def("count", [](const OrtValueCachePtr& cache_ptr, std::string node_arg_name) {
        return cache_ptr->count(node_arg_name);
      })
      .def("remove", [](const OrtValueCachePtr& cache_ptr, std::string node_arg_name) {
        const auto& num_entries_erased = cache_ptr->erase(node_arg_name);
        ORT_ENFORCE(num_entries_erased == 1, "NodeArg not found in cache: ", node_arg_name);
      });

  py::class_<TrainingParameters> parameters(m, "TrainingParameters", R"pbdoc(Configuration information for training.)pbdoc");
  parameters.def(py::init())
      .def_readwrite("loss_output_name", &TrainingParameters::loss_output_name)
      .def_readwrite("weights_not_to_train", &TrainingParameters::weights_not_to_train)
      .def_readwrite("weights_to_train", &TrainingParameters::weights_to_train)
      .def_readwrite("sliced_tensor_names", &TrainingParameters::sliced_tensor_names)
      .def_readwrite("training_optimizer_name", &TrainingParameters::training_optimizer_name)
      .def_readwrite("lr_params_feed_name", &TrainingParameters::lr_params_feed_name)
      .def_readwrite("optimizer_attributes_map", &TrainingParameters::optimizer_attributes_map)
      .def_readwrite("optimizer_int_attributes_map", &TrainingParameters::optimizer_int_attributes_map)
      .def_readwrite("sliced_schema", &TrainingParameters::sliced_schema)
      .def_readwrite("sliced_axes", &TrainingParameters::sliced_axes)
      .def_readwrite("use_fp16_moments", &TrainingParameters::use_fp16_moments)
      .def_readwrite("use_mixed_precision", &TrainingParameters::use_mixed_precision)
      .def_readwrite("allreduce_post_accumulation", &TrainingParameters::allreduce_post_accumulation)
      .def_readwrite("loss_scale", &TrainingParameters::loss_scale)
      .def_readwrite("world_rank", &TrainingParameters::world_rank)
      .def_readwrite("world_size", &TrainingParameters::world_size)
      .def_readwrite("data_parallel_size", &TrainingParameters::data_parallel_size)
      .def_readwrite("horizontal_parallel_size", &TrainingParameters::horizontal_parallel_size)
      .def_readwrite("pipeline_parallel_size", &TrainingParameters::pipeline_parallel_size)
      .def_readwrite("pipeline_cut_info_string", &TrainingParameters::pipeline_cut_info_string)
      .def_readwrite("num_pipeline_micro_batches", &TrainingParameters::num_pipeline_micro_batches)
      .def_readwrite("gradient_accumulation_steps", &TrainingParameters::gradient_accumulation_steps)
      .def_readwrite("deepspeed_zero_stage", &TrainingParameters::deepspeed_zero_stage)
      .def_readwrite("enable_grad_norm_clip", &TrainingParameters::enable_grad_norm_clip)
      .def_readwrite("set_gradients_as_graph_outputs", &TrainingParameters::set_gradients_as_graph_outputs)
      .def_readwrite("use_memory_efficient_gradient", &TrainingParameters::use_memory_efficient_gradient)
      .def_readwrite("attn_dropout_recompute", &TrainingParameters::attn_dropout_recompute)
      .def_readwrite("gelu_recompute", &TrainingParameters::gelu_recompute)
      .def_readwrite("transformer_layer_recompute", &TrainingParameters::transformer_layer_recompute)
      .def_readwrite("number_recompute_layers", &TrainingParameters::number_recompute_layers)
      .def_readwrite("data_parallel_size", &TrainingParameters::data_parallel_size)
      .def_readwrite("horizontal_parallel_size", &TrainingParameters::horizontal_parallel_size)
      .def_readwrite("pipeline_parallel_size", &TrainingParameters::pipeline_parallel_size)
      .def_readwrite("model_after_graph_transforms_path", &TrainingParameters::model_after_graph_transforms_path)
      .def_readwrite("model_with_gradient_graph_path", &TrainingParameters::model_with_gradient_graph_path)
      .def_readwrite("model_with_training_graph_path", &TrainingParameters::model_with_training_graph_path)
      .def_readwrite("enable_adasum", &TrainingParameters::enable_adasum)
      .def_readwrite("propagate_cast_ops_level", &TrainingParameters::propagate_cast_ops_level)
      .def_readwrite("propagate_cast_ops_allow", &TrainingParameters::propagate_cast_ops_allow);

#if defined(USE_MPI)
  m.def("get_mpi_context_local_rank", []() -> int { return MPIContext::GetInstance().GetLocalRank(); });
  m.def("get_mpi_context_local_size", []() -> int { return MPIContext::GetInstance().GetLocalSize(); });
  m.def("get_mpi_context_world_rank", []() -> int { return MPIContext::GetInstance().GetWorldRank(); });
  m.def("get_mpi_context_world_size", []() -> int { return MPIContext::GetInstance().GetWorldSize(); });
#endif

  m.def("register_forward_runner", [](py::object obj) -> void {
#ifdef ENABLE_TRAINING_TORCH_INTEROP
    size_t function_address = py::cast<size_t>(obj);
    auto& pool = onnxruntime::language_interop_ops::torch::OrtTorchFunctionPool::GetInstance();
    pool.RegisterForwardRunner(function_address);
#else
    ORT_UNUSED_PARAMETER(obj);
#endif
  });
  m.def("register_backward_runner", [](py::object obj) -> void {
#ifdef ENABLE_TRAINING_TORCH_INTEROP
    size_t function_address = py::cast<size_t>(obj);
    auto& pool = onnxruntime::language_interop_ops::torch::OrtTorchFunctionPool::GetInstance();
    pool.RegisterBackwardRunner(function_address);
#else
    ORT_UNUSED_PARAMETER(obj);
#endif
  });
  m.def("register_torch_autograd_function", [](std::string function_full_qual_name, py::object obj) -> void {
#ifdef ENABLE_TRAINING_TORCH_INTEROP
    auto& pool = onnxruntime::language_interop_ops::torch::OrtTorchFunctionPool::GetInstance();
    pool.RegisterTorchAutogradFunction(function_full_qual_name, obj.ptr());
#else
    ORT_UNUSED_PARAMETER(function_full_qual_name);
    ORT_UNUSED_PARAMETER(obj);
#endif
  });
  m.def("register_shape_inference_function", [](std::string function_full_qual_name, py::object obj) -> void {
#ifdef ENABLE_TRAINING_TORCH_INTEROP
    auto& pool = onnxruntime::language_interop_ops::torch::OrtTorchFunctionPool::GetInstance();
    pool.RegisterShapeInferenceFunction(function_full_qual_name, obj.ptr());
#else
    ORT_UNUSED_PARAMETER(function_full_qual_name);
    ORT_UNUSED_PARAMETER(obj);
#endif
  });
  m.def("get_shape_inference_function", [](std::string function_full_qual_name) -> py::object {
#ifdef ENABLE_TRAINING_TORCH_INTEROP
    auto& pool = onnxruntime::language_interop_ops::torch::OrtTorchFunctionPool::GetInstance();
    auto py_object = pool.TryGettingShapeInferenceFunction(function_full_qual_name);
    if (py_object.has_value()) {
      Py_INCREF(py_object.value());
      return py::reinterpret_steal<py::object>(py_object.value());
    }
#else
        ORT_UNUSED_PARAMETER(function_full_qual_name);
#endif
    return py::none();
  });

  m.def("register_input_alias_function", [](std::string function_full_qual_name, py::object obj) -> void {
#ifdef ENABLE_TRAINING_TORCH_INTEROP
    auto& pool = onnxruntime::language_interop_ops::torch::OrtTorchFunctionPool::GetInstance();
    pool.RegisterInputAliasFunction(function_full_qual_name, obj.ptr());
#else
    ORT_UNUSED_PARAMETER(function_full_qual_name);
    ORT_UNUSED_PARAMETER(obj);
#endif
  });
  m.def("register_miscellaneous_const_input", [](py::object obj) -> void {
#ifdef ENABLE_TRAINING_TORCH_INTEROP
    auto& pool = onnxruntime::language_interop_ops::torch::OrtTorchFunctionPool::GetInstance();
    pool.RegisterMiscellaneousConstInput(obj.ptr());
#else
    ORT_UNUSED_PARAMETER(obj);
#endif
  });
  m.def("unregister_python_functions", []() -> void {
#ifdef ENABLE_TRAINING_TORCH_INTEROP
    // Release all custom python functions registered.
    auto& pool = onnxruntime::language_interop_ops::torch::OrtTorchFunctionPool::GetInstance();
    pool.UnRegisterFunctions();
#endif
  });
  m.def("is_torch_interop_default_on", []() -> bool {
#ifdef ENABLE_TRAINING_TORCH_INTEROP
    return true;
#else
    return false;
#endif
  });
  m.def("is_triton_enabled", []() -> bool {
#ifdef ENABLE_TRITON
    return true;
#else
    return false;
#endif
  });
#ifdef ENABLE_TRITON
  m.def("register_triton_op_executor",
        [](py::object config_getter, py::object executor_by_name, py::object executor_by_onnx) -> void {
          training::framework::triton::TritonOpExecutor::Instance().Initialize(
              config_getter.ptr(), executor_by_name.ptr(), executor_by_onnx.ptr());
        });
#endif

  py::class_<PartialGraphExecutionState>(m, "PartialGraphExecutionState")
      .def(py::init([]() {
        return std::make_unique<PartialGraphExecutionState>();
      }));

  py::class_<TrainingAgent>(m, "TrainingAgent", R"pbdoc(This is the main class used to run a ORTModule model.)pbdoc")
      .def(py::init([](PyInferenceSession* session, const std::vector<std::string>& fw_feed_names,
                       const std::vector<OrtDevice>& fw_outputs_device_info,
                       const std::vector<std::string>& bw_fetches_names,
                       const std::vector<OrtDevice>& bw_outputs_device_info,
                       int local_rank) {
        return std::make_unique<TrainingAgent>(*session->GetSessionHandle(), fw_feed_names, fw_outputs_device_info,
                                               bw_fetches_names, bw_outputs_device_info, local_rank);
      }))
      .def("run_forward", [](TrainingAgent* agent, std::vector<OrtValue>& mutable_feeds, std::vector<OrtValue>& fetches, PartialGraphExecutionState* state, OrtValueCachePtr cache) -> void {
        // Feed is passed in mutable way, to allow the internal logic to release the feeds as long as it is not needed.
        // Otherwise, the feeds will be released after the forward pass, which hold some unnecessary memory.
        Status status = agent->RunForward(mutable_feeds, fetches, *state, cache);
        if (!status.IsOK()) {
          throw std::runtime_error("Error in forward pass execution: " + status.ErrorMessage());
        }
      })
      .def("run_backward", [](TrainingAgent* agent, std::vector<OrtValue>& mutable_feeds, std::vector<OrtValue>& fetches, PartialGraphExecutionState* state) -> void {
        // Feed is passed in mutable way, to allow the internal logic to release the feeds as long as it is not needed.
        // Otherwise, the feeds will be released after the forward pass, which hold some unnecessary memory.
        Status status = agent->RunBackward(mutable_feeds, fetches, *state);
        if (!status.IsOK()) {
          throw std::runtime_error("Error in backward pass execution: " + status.ErrorMessage());
        }
      })
      .def("get_serialized_ortmodule_memory_stat",                      // for memory optimization
           [](TrainingAgent* agent,                                     // agent
              const std::string& memory_optimization_config_file_path,  // user config file path
              const std::string& recompute_probe_level,                 // user config string for probe level
              const bool return_opportunity_table                       //  return detailed opportunity_table or not.
              ) -> std::tuple<std::string, std::map<std::string, std::pair<std::string, int>>> {
             std::map<std::string, std::pair<std::string, int>> cluster_id_combinations_to_saved_symbolic_byte_map;
             std::string opportunity_table =
                 agent->GetSerializedORTModuleMemoryStat(memory_optimization_config_file_path,
                                                         recompute_probe_level,
                                                         return_opportunity_table,
                                                         cluster_id_combinations_to_saved_symbolic_byte_map);
             return std::tuple<std::string, std::map<std::string, std::pair<std::string, int>>>(
                 opportunity_table, cluster_id_combinations_to_saved_symbolic_byte_map);
           });

  py::enum_<GraphTransformerConfiguration::PropagateCastOpsConfiguration::Strategy>(m, "PropagateCastOpsStrategy", py::module_local(), py::arithmetic{})
      .value("NONE", GraphTransformerConfiguration::PropagateCastOpsConfiguration::Strategy::None)
      .value("INSERT_AND_REDUCE", GraphTransformerConfiguration::PropagateCastOpsConfiguration::Strategy::InsertAndReduce)
      .value("FLOOD_FILL", GraphTransformerConfiguration::PropagateCastOpsConfiguration::Strategy::FloodFill)
      .def("__or__", py::overload_cast<GraphTransformerConfiguration::PropagateCastOpsConfiguration::Strategy,
                                       GraphTransformerConfiguration::PropagateCastOpsConfiguration::Strategy>(&operator|))
      .def("__and__", py::overload_cast<GraphTransformerConfiguration::PropagateCastOpsConfiguration::Strategy,
                                        GraphTransformerConfiguration::PropagateCastOpsConfiguration::Strategy>(&operator&))
      .def("__eq__", py::overload_cast<GraphTransformerConfiguration::PropagateCastOpsConfiguration::Strategy,
                                       GraphTransformerConfiguration::PropagateCastOpsConfiguration::Strategy>(&operator==))
      .def("__neq__", py::overload_cast<GraphTransformerConfiguration::PropagateCastOpsConfiguration::Strategy,
                                        GraphTransformerConfiguration::PropagateCastOpsConfiguration::Strategy>(&operator!=));

  py::class_<GraphTransformerConfiguration::PropagateCastOpsConfiguration>
      propagate_cast_ops_config(
          m, "PropagateCastOpsConfiguration",
          R"pbdoc(Propagate cast ops configuration.)pbdoc");
  propagate_cast_ops_config.def(py::init())
      .def_readwrite("strategy", &GraphTransformerConfiguration::PropagateCastOpsConfiguration::strategy)
      .def_readwrite("level", &GraphTransformerConfiguration::PropagateCastOpsConfiguration::level)
      .def_readwrite("allow", &GraphTransformerConfiguration::PropagateCastOpsConfiguration::allow);

  py::class_<GraphTransformerConfiguration> graph_transformer_config(
      m, "GraphTransformerConfiguration",
      R"pbdoc(Graph transformer configuration.)pbdoc");
  graph_transformer_config.def(py::init())
      .def_readwrite("propagate_cast_ops_config", &GraphTransformerConfiguration::propagate_cast_ops_config);

  py::class_<TrainingGraphTransformerConfiguration, GraphTransformerConfiguration> training_graph_transformer_config(
      m, "TrainingGraphTransformerConfiguration",
      R"pbdoc(Training Graph transformer configuration.)pbdoc");
  training_graph_transformer_config.def(py::init())
      .def_readwrite("enable_gelu_approximation", &TrainingGraphTransformerConfiguration::enable_gelu_approximation)
      .def_readwrite("attn_dropout_recompute", &TrainingGraphTransformerConfiguration::attn_dropout_recompute)
      .def_readwrite("gelu_recompute", &TrainingGraphTransformerConfiguration::gelu_recompute)
      .def_readwrite("transformer_layer_recompute", &TrainingGraphTransformerConfiguration::transformer_layer_recompute)
      .def_readwrite("number_recompute_layers", &TrainingGraphTransformerConfiguration::number_recompute_layers)
      .def_readwrite("enable_compute_optimizer", &TrainingGraphTransformerConfiguration::enable_compute_optimizer)
      .def_readwrite("print_input_density", &TrainingGraphTransformerConfiguration::print_input_density)
      .def_readwrite("optimized_pre_grad_filepath", &TrainingGraphTransformerConfiguration::optimized_pre_grad_filepath)
      .def_readwrite("propagate_cast_ops_config", &TrainingGraphTransformerConfiguration::GraphTransformerConfiguration::propagate_cast_ops_config);

  py::class_<OrtModuleGraphBuilderConfiguration> module_graph_builder_config(
      m, "OrtModuleGraphBuilderConfiguration",
      R"pbdoc(Configuration information for module graph builder.)pbdoc");

  py::enum_<Severity>(m, "Severity", py::arithmetic(), py::module_local())
      .value("VERBOSE", logging::Severity::kVERBOSE)
      .value("INFO", logging::Severity::kINFO)
      .value("WARNING", logging::Severity::kWARNING)
      .value("ERROR", logging::Severity::kERROR)
      .value("FATAL", logging::Severity::kFATAL);

  module_graph_builder_config.def(py::init())
      .def_readwrite("initializer_names", &OrtModuleGraphBuilderConfiguration::initializer_names)
      .def_readwrite("initializer_names_to_train", &OrtModuleGraphBuilderConfiguration::initializer_names_to_train)
      .def_readwrite("input_names_require_grad", &OrtModuleGraphBuilderConfiguration::input_names_require_grad)
      .def_readwrite("use_memory_efficient_gradient",
                     &OrtModuleGraphBuilderConfiguration::use_memory_efficient_gradient)
      .def_readwrite("build_gradient_graph", &OrtModuleGraphBuilderConfiguration::build_gradient_graph)
      .def_readwrite("enable_caching", &OrtModuleGraphBuilderConfiguration::enable_caching)
      .def_readwrite("loglevel", &OrtModuleGraphBuilderConfiguration::loglevel);

  py::class_<GraphInfo> graph_info(m, "GraphInfo",
                                   R"pbdoc(The information of split graphs for frontend.)pbdoc");
  graph_info.def(py::init())
      .def_readwrite("user_input_names", &GraphInfo::user_input_names)
      .def_readwrite("user_input_grad_names", &GraphInfo::user_input_grad_names)
      .def_readwrite("initializer_names", &GraphInfo::initializer_names)
      .def_readwrite("initializer_names_to_train", &GraphInfo::initializer_names_to_train)
      .def_readwrite("initializer_grad_names_to_train", &GraphInfo::initializer_grad_names_to_train)
      .def_readwrite("user_output_names", &GraphInfo::user_output_names)
      .def_readwrite("output_grad_indices_non_differentiable", &GraphInfo::output_grad_indices_non_differentiable)
      .def_readwrite("output_grad_indices_require_full_shape", &GraphInfo::output_grad_indices_require_full_shape)
      .def_readwrite("module_output_indices_requires_save_for_backward", &GraphInfo::module_output_indices_requires_save_for_backward)
      .def_readwrite("frontier_node_arg_map", &GraphInfo::frontier_node_arg_map)
      .def_readwrite("cached_node_arg_names", &GraphInfo::cached_node_arg_names)
      .def_readwrite("module_output_gradient_name", &GraphInfo::module_output_gradient_name);

  py::class_<OrtModuleGraphBuilder> ortmodule_graph_builder(m, "OrtModuleGraphBuilder");
  ortmodule_graph_builder.def(py::init([]() { return std::make_unique<OrtModuleGraphBuilder>(); }))
      .def("initialize",
           [](OrtModuleGraphBuilder* ortmodule_graph_builder, const py::bytes& serialized_model,
              const OrtModuleGraphBuilderConfiguration& config) {
             std::istringstream buffer(serialized_model);
             ORT_THROW_IF_ERROR(ortmodule_graph_builder->Initialize(buffer, config));
           })
      .def("build",
           [](OrtModuleGraphBuilder* ortmodule_graph_builder,
              const TrainingGraphTransformerConfiguration& config) {
             ORT_THROW_IF_ERROR(ortmodule_graph_builder->Build(config));
           })
      .def("build",
           [](OrtModuleGraphBuilder* ortmodule_graph_builder,
              const TrainingGraphTransformerConfiguration& config,
              const std::vector<std::vector<int64_t>>& input_shapes) {
             ORT_THROW_IF_ERROR(ortmodule_graph_builder->Build(config, &input_shapes));
           })
      .def("get_gradient_model",
           [](OrtModuleGraphBuilder* ortmodule_graph_builder) {
             return py::bytes(ortmodule_graph_builder->GetGradientModel());
           })
      .def("get_forward_model",
           [](OrtModuleGraphBuilder* ortmodule_graph_builder) {
             return py::bytes(ortmodule_graph_builder->GetForwardModel());
           })
      .def("get_graph_info", [](OrtModuleGraphBuilder* ortmodule_graph_builder) {
        return ortmodule_graph_builder->GetGraphInfo();
      });

  // Provide a convenient and well-documented way to make a gradient graph.
  // It's possible to get the gradient graph through ORTModule by leveraging some "private" fields and not-so-well-documented APIs, so we provide this explicit and tested way to get the gradient graph.
  py::class_<PyGradientGraphBuilderContext> gradient_graph_builder(
      m, "GradientGraphBuilder", R"pbdoc(A utility for making a gradient graph that can be used to help train a model.)pbdoc");
  // Set up methods to match the C++ `GradientGraphBuilder` interface.
  gradient_graph_builder
      .def(py::init([](const py::bytes& serialized_model,
                       const std::unordered_set<std::string>& y_node_arg_names,
                       const std::unordered_set<std::string>& x_node_arg_names,
                       const std::string loss_node_arg_name,
                       PySessionOptions* options) {
             std::shared_ptr<CustomRegistry> custom_registry;
             IOnnxRuntimeOpSchemaRegistryList local_registries;
             if (options && !options->custom_op_domains_.empty()) {
               // Register all custom op domains that will be needed for the session
               ORT_THROW_IF_ERROR(onnxruntime::CreateCustomRegistry(options->custom_op_domains_, custom_registry));
               local_registries.push_back(custom_registry->GetOpschemaRegistry());
             }

             std::shared_ptr<Model> model;
             auto logger_ptr = std::make_unique<logging::Logger>(logging::LoggingManager::DefaultLogger());
             logging::Severity severity = logging::Severity::kINFO;
             if (options && options->value.session_log_severity_level >= 0) {
               severity = static_cast<logging::Severity>(options->value.session_log_severity_level);
             }
             logger_ptr->SetSeverity(severity);
             ONNX_NAMESPACE::ModelProto model_proto;
             std::istringstream model_istream(serialized_model);
             ORT_THROW_IF_ERROR(Model::Load(model_istream, &model_proto));
             ORT_THROW_IF_ERROR(Model::Load(model_proto, model,
                                            local_registries.empty() ? nullptr : &local_registries,
                                            *logger_ptr));
             GradientGraphConfiguration gradient_graph_config{};
             gradient_graph_config.set_gradients_as_graph_outputs = true;
             // Save some objects, otherwise they get lost.
             auto gradient_graph_config_ptr = std::make_unique<GradientGraphConfiguration>(gradient_graph_config);

             auto builder = std::make_unique<GradientGraphBuilder>(
                 &model->MainGraph(),
                 y_node_arg_names,
                 x_node_arg_names,
                 loss_node_arg_name,
                 *gradient_graph_config_ptr,
                 *logger_ptr);

             return std::make_unique<PyGradientGraphBuilderContext>(std::move(builder), std::move(model),
                                                                    std::move(logger_ptr), std::move(gradient_graph_config_ptr),
                                                                    custom_registry, std::move(local_registries));
           }),
           py::arg("serialized_model"), py::arg("y_node_arg_names"),
           py::arg("x_node_arg_names"), py::arg("loss_node_arg_name"),
           py::arg("options") = nullptr)
      .def("build", [](PyGradientGraphBuilderContext* gradient_graph_builder) {
        ORT_THROW_IF_ERROR(gradient_graph_builder->builder_->Build());
      })
      .def("save", [](PyGradientGraphBuilderContext* gradient_graph_builder, const std::string& path) {
        ORT_THROW_IF_ERROR(Model::Save(*(gradient_graph_builder->model_), ToPathString(path)));
      })
      .def("get_model", [](PyGradientGraphBuilderContext* gradient_graph_builder) {
        std::string model_str;
        gradient_graph_builder->model_->ToProto().SerializeToString(&model_str);
        return py::bytes(model_str);
      });

  py::class_<GradientNodeAttributeDefinition> gradient_node_attribute_definition(
      m, "GradientNodeAttributeDefinition", R"pbdoc(Attribute definition for gradient graph nodes.)pbdoc");

  gradient_node_attribute_definition.def(py::init())
      .def_readwrite("name", &GradientNodeAttributeDefinition::name)
      .def_readwrite("value_json", &GradientNodeAttributeDefinition::value_json)
      .def_readwrite("dtype", &GradientNodeAttributeDefinition::dtype)
      .def_readwrite("is_tensor", &GradientNodeAttributeDefinition::is_tensor);

  py::class_<GradientNodeDefinition> gradient_node_definition(m, "GradientNodeDefinition",
                                                              R"pbdoc(Definition for gradient graph nodes.)pbdoc");

  gradient_node_definition.def(py::init())
      .def_readwrite("op_type", &GradientNodeDefinition::op_type)
      .def_readwrite("domain", &GradientNodeDefinition::domain)
      .def_readwrite("inputs", &GradientNodeDefinition::inputs)
      .def_readwrite("outputs", &GradientNodeDefinition::outputs)
      .def_readwrite("attributes", &GradientNodeDefinition::attributes);

  m.def("register_gradient_definition",
        [](const std::string& key, const std::vector<GradientNodeDefinition>& gradient_def) -> void {
          GradientDefinitionRegistry::Instance().Register(key, gradient_def);
        });

  m.def("register_custom_stop_gradient_edges",
        [](const std::string& key, const std::unordered_set<size_t> edges) -> void {
          GradientDefinitionRegistry::Instance().SetStopGradientEdgesForNode(key, edges);
        });
#ifdef ENABLE_TRAINING_APIS
  py::class_<onnxruntime::training::api::Module> training_module(m, "Module", R"pbdoc(Training Module.)pbdoc");
  training_module
      .def(py::init([](const std::string& model_uri,
                       onnxruntime::training::api::CheckpointState* state,
                       std::optional<std::string> eval_model_uri,
                       OrtDevice device, PySessionOptions* session_options) {
        std::vector<std::shared_ptr<IExecutionProvider>> provider = GetExecutionProvidersForTrainingApis(device);
<<<<<<< HEAD
        auto model_identifiers = onnxruntime::training::api::ModelIdentifiers(model_uri, eval_model_uri, std::nullopt);
        return std::make_unique<onnxruntime::training::api::Module>(model_identifiers,
                                                                    state, session_options->value, GetTrainingEnv().GetORTEnv(), provider,
=======
        auto& env = GetTrainingEnv().GetORTEnv();
        auto model_identifiers = onnxruntime::training::api::ModelIdentifiers(model_uri, eval_model_uri, std::nullopt);
        return std::make_unique<onnxruntime::training::api::Module>(model_identifiers,
                                                                    state, session_options->value, env, provider,
>>>>>>> 3aefe3b1
                                                                    session_options->custom_op_domains_);
      }))
      .def("train_step",
           [](onnxruntime::training::api::Module* model,
              const std::vector<py::object>& user_inputs, std::vector<OrtValue>& user_outputs) -> void {
             std::vector<OrtValue> feeds;
             const auto model_inputs_with_error = model->GetTrainingModelInputs();
             ORT_THROW_IF_ERROR(model_inputs_with_error.first);
             ORT_ENFORCE(model_inputs_with_error.second, "Training model graph inputs are not defined.");
             for (size_t idx = 0; idx < user_inputs.size(); ++idx) {
               auto& feed = user_inputs[idx];
               // No need to process 'None's sent in by the user
               // to feed Optional inputs in the graph.
               // We just won't include anything in the feed and ORT
               // will handle such implicit 'None's internally.
               if (!feed.is(py::none())) {
                 const auto feed_name = model->GetTrainingModelInputName(idx);
                 OrtValue ort_value;
                 CreateGenericMLValue(model_inputs_with_error.second, GetAllocator(), feed_name, feed, &ort_value);
                 ThrowIfPyErrOccured();
                 feeds.emplace_back(ort_value);
               }
             }
             ORT_THROW_IF_ERROR(model->TrainStep(feeds, user_outputs));
           })
      .def("train_step_with_ort_values",
           [](onnxruntime::training::api::Module* model,
              const std::vector<OrtValue>& user_inputs, std::vector<OrtValue>& user_outputs) -> void {
             ORT_THROW_IF_ERROR(model->TrainStep(user_inputs, user_outputs));
           })
      .def("eval_step",
           [](onnxruntime::training::api::Module* model,
              const std::vector<py::object>& user_inputs, std::vector<OrtValue>& user_outputs) -> void {
             std::vector<OrtValue> feeds;
             const auto model_inputs_with_error = model->GetEvalModelInputs();
             ORT_THROW_IF_ERROR(model_inputs_with_error.first);
             ORT_ENFORCE(model_inputs_with_error.second, "Eval model graph inputs are not defined.");
             for (size_t idx = 0; idx < user_inputs.size(); ++idx) {
               auto& feed = user_inputs[idx];
               // No need to process 'None's sent in by the user
               // to feed Optional inputs in the graph.
               // We just won't include anything in the feed and ORT
               // will handle such implicit 'None's internally.
               if (!feed.is(py::none())) {
                 const auto feed_name = model->GetEvalModelInputName(idx);
                 OrtValue ort_value;
                 CreateGenericMLValue(model_inputs_with_error.second, GetAllocator(), feed_name, feed, &ort_value);
                 ThrowIfPyErrOccured();
                 feeds.emplace_back(ort_value);
               }
             }
             ORT_THROW_IF_ERROR(model->EvalStep(feeds, user_outputs));
           })
      .def("eval_step_with_ort_values",
           [](onnxruntime::training::api::Module* model,
              const std::vector<OrtValue>& user_inputs, std::vector<OrtValue>& user_outputs) -> void {
             ORT_THROW_IF_ERROR(model->EvalStep(user_inputs, user_outputs));
           })
      .def("lazy_reset_grad",
           [](onnxruntime::training::api::Module* model) -> void {
             ORT_THROW_IF_ERROR(model->LazyResetGrad());
           })
      .def("copy_parameters_to_buffer",
           [](onnxruntime::training::api::Module* model, OrtValue& output, bool trainable_only) -> void {
             ORT_THROW_IF_ERROR(model->CopyParametersToBuffer(output, trainable_only));
           })
      .def("copy_buffer_to_parameters",
           [](onnxruntime::training::api::Module* model, OrtValue& input, bool trainable_only) -> void {
             ORT_THROW_IF_ERROR(model->CopyBufferToParameters(input, trainable_only));
           })
      .def("get_parameters_size",
           [](onnxruntime::training::api::Module* model, bool trainable_only) -> size_t {
             return model->GetParametersSize(trainable_only);
           })
      .def("export_model_for_inferencing",
           [](onnxruntime::training::api::Module* model, const std::string& inference_model_path,
              const std::vector<std::string>& graph_output_names) -> void {
             ORT_ENFORCE(model, "Received a nullptr for expected pointer to class training::api::Module");
             ORT_THROW_IF_ERROR(model->ExportModelForInferencing(inference_model_path,
                                                                 graph_output_names));
           })
      .def("input_names",
           [](onnxruntime::training::api::Module* model, const bool is_training) {
             auto count_method = [&model, is_training]() -> size_t {
               return is_training ? model->GetTrainingModelInputCount() : model->GetEvalModelInputCount();
             };

             auto name_method = [&model, is_training](const size_t index) -> std::string {
               return is_training ? model->GetTrainingModelInputName(index) : model->GetEvalModelInputName(index);
             };

             std::vector<std::string> names;
             for (size_t index = 0; index < count_method(); ++index) {
               names.push_back(name_method(index));
             }

             return names;
           })
      .def("output_names",
           [](onnxruntime::training::api::Module* model, const bool is_training) {
             auto count_method = [&model, is_training]() -> size_t {
               return is_training ? model->GetTrainingModelOutputCount() : model->GetEvalModelOutputCount();
             };

             auto name_method = [&model, is_training](const size_t index) -> std::string {
               return is_training ? model->GetTrainingModelOutputName(index) : model->GetEvalModelOutputName(index);
             };

             std::vector<std::string> names;
             for (size_t index = 0; index < count_method(); ++index) {
               names.push_back(name_method(index));
             }

             return names;
           });

  py::class_<onnxruntime::training::api::CheckpointState>
      checkpoint_state(m, "CheckpointState", R"pbdoc(CheckpointState.)pbdoc");
  checkpoint_state
      .def(py::init())
      .def("add_property",
           [](onnxruntime::training::api::CheckpointState* state,
              const std::string& property_name,
              const std::variant<int64_t, float, std::string>& property_value) {
             state->property_bag.AddProperty(property_name, property_value);
           })
      .def("get_property",
           [](onnxruntime::training::api::CheckpointState* state, const std::string& property_name) {
             return state->property_bag.GetProperty<onnxruntime::training::api::PropertyDataType>(property_name);
           })
      .def("has_property",
           [](onnxruntime::training::api::CheckpointState* state, const std::string& property_name) {
             return state->property_bag.HasProperty(property_name);
           })
      .def("copy_parameter_from",
           [](onnxruntime::training::api::CheckpointState* state,
              const std::string& parameter_name, OrtValue& value) -> void {
             if (state->module_checkpoint_state.is_nominal_state) {
               ORT_THROW("Cannot copy parameter to a nominal state. Please load all the parameter states first");
             }
             auto it = state->module_checkpoint_state.named_parameters.find(parameter_name);
             if (it == state->module_checkpoint_state.named_parameters.end()) {
               ORT_THROW("Parameter with name ", parameter_name, " does not exist.");
             }
             ORT_THROW_IF_ERROR(it->second->CopyFrom(
                 state->module_checkpoint_state.train_session_data_transfer_mgr, value));
           })
      .def("get_parameter",
           [](onnxruntime::training::api::CheckpointState* state, const std::string& parameter_name) {
             if (state->module_checkpoint_state.is_nominal_state) {
               ORT_THROW("Cannot get parameter from a nominal state. Please load the parameter states first");
             }
             auto it = state->module_checkpoint_state.named_parameters.find(parameter_name);
             if (it == state->module_checkpoint_state.named_parameters.end()) {
               ORT_THROW("Parameter with name ", parameter_name, " does not exist.");
             }
             return it->second;
           })
      .def("has_parameter",
           [](onnxruntime::training::api::CheckpointState* state, const std::string& parameter_name) {
             return state->module_checkpoint_state.named_parameters.count(parameter_name);
           })
      .def("parameter_names",
           [](onnxruntime::training::api::CheckpointState* state) {
             std::vector<std::string> names;
             for ([[maybe_unused]] auto& [name, value] : state->module_checkpoint_state.named_parameters) {
               names.push_back(name);
             }
             std::sort(names.begin(), names.end());
             return names;
           })
      .def("property_names",
           [](onnxruntime::training::api::CheckpointState* state) {
             std::vector<std::string> names;
             for ([[maybe_unused]] auto& [name, value] : state->property_bag) {
               names.push_back(name);
             }
             std::sort(names.begin(), names.end());
             return names;
           });

  py::class_<PyOptimizer>
      training_optimizer(m, "Optimizer", R"pbdoc(Training Optimizer.)pbdoc");
  training_optimizer
      .def(py::init([](const std::string optimizer_model_uri,
                       onnxruntime::training::api::CheckpointState* state,
                       OrtDevice device, PySessionOptions* session_options) {
        std::vector<std::shared_ptr<IExecutionProvider>> providers = GetExecutionProvidersForTrainingApis(device);

        return std::make_unique<PyOptimizer>(optimizer_model_uri, state, providers, session_options);
      }))
      .def("optimizer_step", [](PyOptimizer* optimizer) -> void {
        // In case the optimizer was constructed using a nominal checkpoint,
        // the optimizer state construction is delayed until the first call to Optimizer::Step().
        // It is expected that the model parameter state is available at this point.
        ORT_THROW_IF_ERROR(optimizer->optimizer_->Step());
      })
      .def("set_learning_rate", [](PyOptimizer* optimizer, float lr) -> void {
        ORT_THROW_IF_ERROR(optimizer->optimizer_->SetLearningRate(lr));
      })
      .def("get_learning_rate", [](PyOptimizer* optimizer) -> float {
        return optimizer->optimizer_->GetLearningRate();
      });
  py::class_<onnxruntime::training::api::LinearLRScheduler>
      lr_scheduler(m, "LinearLRScheduler", R"pbdoc(Learning Rate Scheduler.)pbdoc");
  lr_scheduler.def(py::init([](PyOptimizer* optimizer,
                               int64_t total_step_count,
                               int64_t warmup_step_count,
                               float initial_lr) {
                ORT_THROW_IF_ERROR(optimizer->optimizer_->SetInitialLearningRate(initial_lr));

                return std::make_unique<onnxruntime::training::api::LinearLRScheduler>(
                    optimizer->optimizer_, warmup_step_count, total_step_count);
              }))
      .def("scheduler_step", [](onnxruntime::training::api::LinearLRScheduler* scheduler) -> void {
        ORT_THROW_IF_ERROR(scheduler->Step());
      });

  py::class_<onnxruntime::training::api::Parameter,
             std::unique_ptr<onnxruntime::training::api::Parameter, py::nodelete>>
      parameter(m, "Parameter");
  parameter
      .def_property_readonly("name", &onnxruntime::training::api::Parameter::Name)
      .def_property_readonly("data", &onnxruntime::training::api::Parameter::Data)
      .def_property_readonly("grad", &onnxruntime::training::api::Parameter::Gradient)
      .def_property_readonly("requires_grad", &onnxruntime::training::api::Parameter::RequiresGrad)
      .def("copy_from",
           [](onnxruntime::training::api::Parameter* parameter,
              onnxruntime::training::api::CheckpointState* state,
              OrtValue& value) -> void {
             ORT_THROW_IF_ERROR(parameter->CopyFrom(state->module_checkpoint_state.train_session_data_transfer_mgr, value));
           });

  m.def(
      "save_checkpoint",
      [](const std::vector<py::bytes>& trainable_tensor_protos_pybytes,
         const std::vector<py::bytes>& non_trainable_tensor_protos_pybytes,
         const std::string& checkpoint_path, const bool nominal_checkpoint) {
        std::vector<TensorProto> trainable_tensor_protos(trainable_tensor_protos_pybytes.size());
        std::vector<TensorProto> non_trainable_tensor_protos(non_trainable_tensor_protos_pybytes.size());

        auto parse_pybytes_to_tensor_proto =
            [](const std::vector<py::bytes>& tensor_protos_pybytes, std::vector<TensorProto>& tensor_protos) {
              for (size_t i = 0; i < tensor_protos_pybytes.size(); ++i) {
                std::istringstream tensor_proto_istream(tensor_protos_pybytes[i]);
                ORT_ENFORCE(tensor_proto_istream.good(), "Broken tensor proto istream to read.");
                google::protobuf::io::IstreamInputStream zero_copy_input(&tensor_proto_istream);
                const bool result =
                    tensor_protos[i].ParseFromZeroCopyStream(&zero_copy_input) && tensor_proto_istream.eof();
                ORT_ENFORCE(result, "Parse tensor proto failed.");
              }
            };

        parse_pybytes_to_tensor_proto(trainable_tensor_protos_pybytes, trainable_tensor_protos);
        parse_pybytes_to_tensor_proto(non_trainable_tensor_protos_pybytes, non_trainable_tensor_protos);

        ORT_THROW_IF_ERROR(onnxruntime::training::api::SaveCheckpoint(trainable_tensor_protos,
                                                                      non_trainable_tensor_protos,
                                                                      ToPathString(checkpoint_path),
                                                                      nominal_checkpoint));
      });

  m.def("save_checkpoint",
        [](onnxruntime::training::api::CheckpointState* checkpoint_state,
           const std::string& checkpoint_path, const bool include_optimizer_state) -> void {
          ORT_THROW_IF_ERROR(
              onnxruntime::training::api::SaveCheckpoint(*checkpoint_state, ToPathString(checkpoint_path),
                                                         include_optimizer_state));
        });

  m.def("load_checkpoint",
        [](const std::string& checkpoint_path) -> onnxruntime::training::api::CheckpointState {
          onnxruntime::training::api::CheckpointState state;
          ORT_THROW_IF_ERROR(
              onnxruntime::training::api::LoadCheckpoint(ToPathString(checkpoint_path), state));
          return state;
        });

  m.def("get_model_after_loading_checkpoint",
        [](const std::string& checkpoint_path, const py::bytes& serialized_model) {
          ONNX_NAMESPACE::ModelProto model_proto;

          std::istringstream buffer(serialized_model);
          ORT_THROW_IF_ERROR(Model::Load(buffer, &model_proto));
          ORT_THROW_IF_ERROR(
              onnxruntime::training::api::LoadCheckpointToModel(ToPathString(checkpoint_path), model_proto));

          std::string model_proto_str;
          ORT_ENFORCE(model_proto.SerializeToString(&model_proto_str), "Serializing Model failed.");

          return py::bytes(model_proto_str);
        });

  m.def("get_optimized_model",
        [](const py::bytes& serialized_model,
           const std::unordered_set<std::string>& graph_entities_that_require_gradients,
           PySessionOptions* options = nullptr) {
          std::shared_ptr<CustomRegistry> custom_registry;
          IOnnxRuntimeOpSchemaRegistryList local_registries;
          if (options && !options->custom_op_domains_.empty()) {
            // Register all custom op domains that will be needed for the session
            ORT_THROW_IF_ERROR(onnxruntime::CreateCustomRegistry(options->custom_op_domains_, custom_registry));
            local_registries.push_back(custom_registry->GetOpschemaRegistry());
          }

          // Load the serialized model
          std::istringstream buffer(serialized_model);
          ONNX_NAMESPACE::ModelProto model_proto;
          ORT_THROW_IF_ERROR(Model::Load(buffer, &model_proto));

          // Get the ort model from ModelProto model
          auto logger_ptr = std::make_unique<logging::Logger>(logging::LoggingManager::DefaultLogger());
          logging::Severity severity = logging::Severity::kINFO;
          if (options && options->value.session_log_severity_level >= 0) {
            severity = static_cast<logging::Severity>(options->value.session_log_severity_level);
          }
          logger_ptr->SetSeverity(severity);
          std::shared_ptr<onnxruntime::Model> ort_model;
          ORT_THROW_IF_ERROR(Model::Load(model_proto, ort_model,
                                         local_registries.empty() ? nullptr : &local_registries,
                                         *logger_ptr));

          Graph& graph = ort_model->MainGraph();
          ORT_THROW_IF_ERROR(graph.Resolve());

          // Register the pretraining graph transformations so that they are run twice
          constexpr size_t NumSteps = 2;
          GraphTransformerManager graph_transformation_mgr{NumSteps};
          std::unique_ptr<CPUExecutionProvider> cpu_execution_provider =
              std::make_unique<CPUExecutionProvider>(CPUExecutionProviderInfo());

          const auto add_transformers = [&cpu_execution_provider,
                                         &graph_transformation_mgr,
                                         &graph_entities_that_require_gradients](TransformerLevel level) {
            auto transformers_to_register = transformer_utils::GeneratePreTrainingTransformers(
                level, graph_entities_that_require_gradients, TrainingGraphTransformerConfiguration(),
                *cpu_execution_provider);
            for (auto& entry : transformers_to_register) {
              ORT_THROW_IF_ERROR(graph_transformation_mgr.Register(std::move(entry), level));
            }
            return Status::OK();
          };

          for (int i = static_cast<int>(TransformerLevel::Level1); i <= static_cast<int>(TransformerLevel::MaxLevel); i++) {
            TransformerLevel level = static_cast<TransformerLevel>(i);
            if (TransformerLevel::MaxLevel >= level) {
              ORT_THROW_IF_ERROR(add_transformers(level));
            }
          }

          // Run the graph transformations
          for (int i = static_cast<int>(TransformerLevel::Level1); i <= static_cast<int>(TransformerLevel::MaxLevel); i++) {
            ORT_THROW_IF_ERROR(
                graph_transformation_mgr.ApplyTransformers(graph, static_cast<TransformerLevel>(i), *logger_ptr));
          }

          // Return the optimized model.
          std::string model_str;
          ort_model->ToProto().SerializeToString(&model_str);
          return py::bytes(model_str);
        });

  m.def("is_ortmodule_available",
        []() {
#ifdef __linux__
          return true;
#else
    return false;
#endif
        });
#endif
}

}  // namespace python
}  // namespace onnxruntime<|MERGE_RESOLUTION|>--- conflicted
+++ resolved
@@ -171,16 +171,9 @@
               std::vector<std::shared_ptr<IExecutionProvider>> providers, PySessionOptions* session_options)
       : optimizer_() {
     auto model_identifiers = onnxruntime::training::api::ModelIdentifiers("", std::nullopt, optimizer_model_uri);
-<<<<<<< HEAD
     // XXX: We hope that env will be around when optimizer needs it.
     optimizer_ = std::make_shared<onnxruntime::training::api::Optimizer>(
         model_identifiers, state, session_options->value, GetTrainingEnv().GetORTEnv(), providers, session_options->custom_op_domains_);
-=======
-    auto& env = GetTrainingEnv().GetORTEnv();
-    // XXX: We hope that env will be around when optimizer needs it.
-    optimizer_ = std::make_shared<onnxruntime::training::api::Optimizer>(
-        model_identifiers, state, session_options->value, env, providers, session_options->custom_op_domains_);
->>>>>>> 3aefe3b1
   }
 
   std::shared_ptr<onnxruntime::training::api::Optimizer> optimizer_;
@@ -671,17 +664,9 @@
                        std::optional<std::string> eval_model_uri,
                        OrtDevice device, PySessionOptions* session_options) {
         std::vector<std::shared_ptr<IExecutionProvider>> provider = GetExecutionProvidersForTrainingApis(device);
-<<<<<<< HEAD
         auto model_identifiers = onnxruntime::training::api::ModelIdentifiers(model_uri, eval_model_uri, std::nullopt);
         return std::make_unique<onnxruntime::training::api::Module>(model_identifiers,
-                                                                    state, session_options->value, GetTrainingEnv().GetORTEnv(), provider,
-=======
-        auto& env = GetTrainingEnv().GetORTEnv();
-        auto model_identifiers = onnxruntime::training::api::ModelIdentifiers(model_uri, eval_model_uri, std::nullopt);
-        return std::make_unique<onnxruntime::training::api::Module>(model_identifiers,
-                                                                    state, session_options->value, env, provider,
->>>>>>> 3aefe3b1
-                                                                    session_options->custom_op_domains_);
+                                                                    state, session_options->value, GetTrainingEnv().GetORTEnv(), provider,                                                                    session_options->custom_op_domains_);
       }))
       .def("train_step",
            [](onnxruntime::training::api::Module* model,
