--- conflicted
+++ resolved
@@ -112,17 +112,11 @@
 
   if (params_.use_mixed_precision) {
     TrainingSession::TrainingConfiguration::MixedPrecisionConfiguration mp{};
-<<<<<<< HEAD
-    mp.use_fp16_initializers = params_.use_fp16_initializer;
-    if (params_.use_bfloat16)
-      mp.fp16_type = ONNX_NAMESPACE::TensorProto_DataType_BFLOAT16;
-    mp.layernorm_stash_as_fp32 = params_.layernorm_stash_as_fp32;
-=======
     mp.use_mixed_precision_initializers = params_.use_mixed_precision_initializer;
     if (params_.use_bfloat16) {
       mp.mixed_precision_type = MixedPrecisionDataType::BF16;
     }
->>>>>>> f7c1e518
+    mp.layernorm_stash_as_fp32 = params_.layernorm_stash_as_fp32;
     config.mixed_precision_config = mp;
   }
 
