// Copyright (c) Microsoft Corporation. All rights reserved.
// Licensed under the MIT License.

#include "orttraining/core/graph/gradient_builder.h"

#include <cmath>
#include <numeric>
#include <list>
#include <vector>

#include "onnx/defs/attr_proto_util.h"
#include "onnx/defs/tensor_proto_util.h"

#include "core/framework/tensorprotoutils.h"
#include "core/providers/common.h"
#include "core/common/safeint.h"
#include "orttraining/core/framework/distributed_run_context.h"
#include "orttraining/core/graph/gradient_builder_registry.h"
#include "orttraining/core/graph/graph_augmenter.h"

using namespace ONNX_NAMESPACE;

namespace onnxruntime {
namespace training {

static bool SimplifyReshape(const std::vector<Dimension>& target_shape,  // the output shape of Reshape
                            const std::vector<Dimension>& source_shape,  // the input shape of Reshape
                            TensorProto& shape_tensor) {                 // the simplified shape tensor if succeeded
  std::vector<int64_t> shape_const;
  std::list<std::string> target_dim_params;
  std::list<std::string> source_dim_params;
  auto get_dim_params = [](const std::vector<Dimension>& shape, std::list<std::string>& dim_params) {
    for (const auto& dim : shape) {
      if (utils::HasDimParam(dim)) {
        dim_params.push_back(dim.dim_param());
      } else if (utils::HasDimValue(dim)) {
        dim_params.push_back("");
      } else {
        return false;
      }
    }
    // trim empty strings in the tail of list
    while (!dim_params.empty() && dim_params.back().empty()) {
      dim_params.pop_back();
    }
    return true;
  };

  if (get_dim_params(target_shape, target_dim_params) &&
      get_dim_params(source_shape, source_dim_params) &&
      target_dim_params == source_dim_params) {
    for (const auto& dim : target_shape) {
      if (utils::HasDimParam(dim)) {
        shape_const.push_back(0);
      } else {
        shape_const.push_back(dim.dim_value());
      }
    }
    auto t = ToTensor<int64_t>(shape_const);
    t.add_dims(shape_const.size());
    shape_tensor.CopyFrom(t);
    return true;
  }
  return false;
}

#define IMPLEMENT_GRADIENT_BUILDER(name) \
  std::vector<NodeDef> name::GetGradientDefsImpl() const

IMPLEMENT_GRADIENT_BUILDER(GetCastGradient) {
  // TODO: handle invalid conversion cases
  return std::vector<NodeDef>{
      NodeDef("Cast",
              {GO(0)},
              {GI(0)},
              {MakeAttribute("to", int64_t(IElemType(0)))})};
}

IMPLEMENT_GRADIENT_BUILDER(GetSinGradient) {
  std::vector<NodeDef> result;
  result.push_back(NodeDef("Cos", {I(0)}, {IA("Cos_O0")}));
  result.push_back(NodeDef("Mul", {GO(0), IA("Cos_O0")}, {GI(0)}));
  return result;
}

IMPLEMENT_GRADIENT_BUILDER(GetCosGradient) {
  std::vector<NodeDef> result;
  NodeDef zero_constant_node = ZeroConstantNode(IElemType(0));
  ArgDef zero = zero_constant_node.output_args[0];
  result.push_back(zero_constant_node);
  result.push_back(NodeDef("Sin", {I(0)}, {IA("Sin_O0")}));
  result.push_back(NodeDef("Sub", {zero, IA("Sin_O0")}, {IA("NegSin_O0")}));
  result.push_back(NodeDef("Mul", {GO(0), IA("NegSin_O0")}, {GI(0)}));
  return result;
}

IMPLEMENT_GRADIENT_BUILDER(GetLogGradient) {
  return std::vector<NodeDef>{
      NodeDef("Div",
              {GO(0), I(0)},
              {GI(0)})};
}

IMPLEMENT_GRADIENT_BUILDER(GetTanhGradient) {
  return std::vector<NodeDef>{
      NodeDef(OpDef{"TanhGrad", kMSDomain, 1},
              {GO(0), O(0)},
              {GI(0)})};
}

IMPLEMENT_GRADIENT_BUILDER(GetTriluGradient) {
  if (GetSrcNodeInputSize() == 1) {
    return std::vector<NodeDef>{NodeDef(OpDef{"Trilu", kMSDomain, 1}, {GO(0)}, {GI(0)}, SrcNodeAttributes())};
  } else if (GetSrcNodeInputSize() == 2) {
    return std::vector<NodeDef>{NodeDef(OpDef{"Trilu", kMSDomain, 1}, {GO(0), I(1)}, {GI(0)}, SrcNodeAttributes())};
  } else {
    ORT_ENFORCE(false, "the number of input arguments must be 1 or 2");
  }
}

IMPLEMENT_GRADIENT_BUILDER(GetSqrtGradient) {
  std::vector<NodeDef> result;
  NodeDef half_constant_node = HalfConstantNode(OElemType(0));
  ArgDef half_arg = half_constant_node.output_args[0];
  result.push_back(half_constant_node);
  result.push_back(NodeDef("Div", {half_arg, O(0)}, {IA("Div_O0")}));
  result.push_back(NodeDef("Mul", {GO(0), IA("Div_O0")}, {GI(0)}));
  return result;
}

IMPLEMENT_GRADIENT_BUILDER(GetErfGradient) {
  ArgDef X = I(0);
  std::vector<NodeDef> result;
  NodeDef two_sqrt_pi_node = ConstantScalarNode(static_cast<float>(M_2_SQRTPI), Name("Two_Sqrt_Pi"), IElemType(0));
  ArgDef two_sqrt_pi_arg = two_sqrt_pi_node.output_args[0];
  result.push_back(two_sqrt_pi_node);
  result.push_back(NodeDef("Mul", {X, X}, {IA("Squared_X")}));
  result.push_back(NodeDef("Neg", {IA("Squared_X")}, {IA("Neg_Squared_X")}));
  result.push_back(NodeDef("Exp", {IA("Neg_Squared_X")}, {IA("Exp_Neg_Squared_X")}));
  result.push_back(NodeDef("Mul", {two_sqrt_pi_arg, IA("Exp_Neg_Squared_X")}, {IA("Mul_Exp_Neg_Squared_X")}));
  result.push_back(NodeDef("Mul", {GO(0), IA("Mul_Exp_Neg_Squared_X")}, {GI(0)}));
  return result;
}

IMPLEMENT_GRADIENT_BUILDER(GetMatMulGradient) {
  std::vector<NodeDef> result;

  ArgDef A = I(0), B = I(1), Y = O(0);
  std::vector<Dimension> A_shape, B_shape, Y_shape;
  const bool A_has_shape = GetShape(A, A_shape).IsOK();
  const bool B_has_shape = GetShape(B, B_shape).IsOK();
  const bool Y_has_shape = GetShape(Y, Y_shape).IsOK();

  auto dB_2d_case = [&]() {
    if (B_shape[0].has_dim_value() && B_shape[1].has_dim_value()) {
      // B[K, N] is a weight with known size
      int64_t K = B_shape[0].dim_value();
      int64_t N = B_shape[1].dim_value();

      std::vector<int64_t> A_shape_2d{-1, K};
      NodeDef A_target_shape_node = ConstantVectorNode(A_shape_2d, Name("A_target_shape"));

      std::vector<int64_t> dY_shape_2d{-1, N};
      NodeDef dY_target_shape_node = ConstantVectorNode(dY_shape_2d, Name("dY_target_shape"));

      return std::vector<NodeDef>{
          A_target_shape_node,
          dY_target_shape_node,

          // reshape A to 2D [M, K]
          NodeDef("Reshape", {A, A_target_shape_node.output_args[0]}, {IA("A_reshape_2d")}),

          // reshape dY to 2D [M, N]
          NodeDef("Reshape", {GO(0), dY_target_shape_node.output_args[0]}, {IA("dY_reshape_2d")}),

          // dB = A' * dY
          NodeDef("Gemm", {IA("A_reshape_2d"), IA("dY_reshape_2d")}, {GI(1)}, {MakeAttribute("transA", int64_t(1))})};
    } else {
      NodeDef zero_int64_const_node = ConstantScalarNode(int64_t{0}, {1}, Name("zero_int64"));
      NodeDef one_const_node = ConstantScalarNode(int64_t{1}, {1}, Name("one"));
      NodeDef neg_one_const_node = ConstantScalarNode(int64_t{-1}, {1}, Name("neg_one"));

      ArgDef ZERO_I = zero_int64_const_node.output_args[0];
      ArgDef ONE = one_const_node.output_args[0];
      ArgDef NEG_ONE = neg_one_const_node.output_args[0];

      return std::vector<NodeDef>{
          zero_int64_const_node,
          one_const_node,
          neg_one_const_node,

          NodeDef("Shape", {B}, {IA("B_shape")}),

          // reshape A to 2D [M, K]
          NodeDef("Gather", {IA("B_shape"), ZERO_I}, {IA("K_dim")}, {MakeAttribute("axis", int64_t(0))}),
          NodeDef("Concat", {NEG_ONE, IA("K_dim")}, {IA("A_target_shape")}, {MakeAttribute("axis", int64_t(0))}),
          NodeDef("Reshape", {A, IA("A_target_shape")}, {IA("A_reshape_2d")}),

          // reshape dY to 2D [M, N]
          NodeDef("Gather", {IA("B_shape"), ONE}, {IA("N_dim")}, {MakeAttribute("axis", int64_t(0))}),
          NodeDef("Concat", {NEG_ONE, IA("N_dim")}, {IA("dY_target_shape")}, {MakeAttribute("axis", int64_t(0))}),
          NodeDef("Reshape", {GO(0), IA("dY_target_shape")}, {IA("dY_reshape_2d")}),

          // dB = A' * dY
          NodeDef("Gemm", {IA("A_reshape_2d"), IA("dY_reshape_2d")}, {GI(1)}, {MakeAttribute("transA", int64_t(1))})};
    }
  };

  if (A_has_shape && B_has_shape && Y_has_shape &&
      A_shape.size() >= 2 && B_shape.size() >= 2) {
    std::vector<AttributeProto> shared_attributes;
    shared_attributes.push_back(MakeAttribute("beta", float(0)));
    AttributeProto transpose_first_input = MakeAttribute("transA", int64_t(1));
    AttributeProto transpose_second_input = MakeAttribute("transB", int64_t(1));

    if (A_shape.size() == 2 && B_shape.size() == 2) {
      // is GI(0) required
      if (IsGradientRequiredForSrcNodeInput(0)) {
        // dA = dY * B'
        std::vector<AttributeProto> attrs(shared_attributes);
        attrs.push_back(transpose_second_input);
        result.push_back(
            NodeDef("Gemm",
                    {GO(0), B},
                    {GI(0)},
                    attrs));
      }

      // is GI(1) required
      if (IsGradientRequiredForSrcNodeInput(1)) {
        // dB = A' * dY
        std::vector<AttributeProto> attrs(shared_attributes);
        attrs.push_back(transpose_first_input);
        result.push_back(
            NodeDef("Gemm",
                    {A, GO(0)},
                    {GI(1)},
                    attrs));
      }
    } else if (A_shape.size() > 2 || B_shape.size() > 2) {
      if (IsGradientRequiredForSrcNodeInput(0)) {
        // If B_shape.size() == 2, dA is computed through 2 ops: transpose and matmul.
        // It can be replaced with Gemm(dY_reshape, B_transpose) and reshape.
        // However, there is a performance degradation.
        // Thus this implementation is not implemented.
        std::vector<Dimension> output_shape;
        for (size_t i = 0; i < Y_shape.size() - 1; i++) {
          output_shape.push_back(Y_shape[i]);
        }
        output_shape.push_back(B_shape[B_shape.size() - 2]);

        std::vector<int64_t> A_axes;
        ComputeBroadcastBackwardAxes(A_shape, output_shape, &A_axes, nullptr, NodeName());

        ArgDef matmul_out = A_axes.size() > 0 ? IA("PreReduceGrad0") : GI(0);

        result.push_back(
            NodeDef(OpDef{"FusedMatMul", kMSDomain, 1},
                    {GO(0), B},
                    {matmul_out},
                    {{"transB", MakeAttribute("transB", int64_t(1))}}));
        if (A_axes.size() > 0) {
          AddReduceSumNode(IA("PreReduceGrad0"), IA("ReduceGrad0"), A_axes, true, result);
          result.push_back(NodeDef("Shape", {A}, {IA("A_shape")}));
          result.push_back(NodeDef("Reshape", {IA("ReduceGrad0"), IA("A_shape")}, {GI(0)}));
        }
      }
      if (IsGradientRequiredForSrcNodeInput(1)) {
        if (B_shape.size() == 2) {
          // for case: A[M1, M2, ... , K], B[K, N], Y[M1, M2, ..., N]
          const std::vector<NodeDef> dB_subgraph = dB_2d_case();
          result.insert(result.end(), dB_subgraph.begin(), dB_subgraph.end());
        } else {
          std::vector<Dimension> output_shape;
          for (size_t i = 0; i < Y_shape.size() - 2; i++) {
            output_shape.push_back(Y_shape[i]);
          }
          output_shape.push_back(A_shape[A_shape.size() - 1]);
          output_shape.push_back(Y_shape[Y_shape.size() - 1]);

          std::vector<int64_t> B_axes;
          ComputeBroadcastBackwardAxes(B_shape, output_shape, &B_axes, nullptr, NodeName());

          ArgDef matmul_out = B_axes.size() > 0 ? IA("PreReduceGrad1") : GI(1);

          result.push_back(
              NodeDef(OpDef{"FusedMatMul", kMSDomain, 1},
                      {A, GO(0)},
                      {matmul_out},
                      {{"transA", MakeAttribute("transA", int64_t(1))}}));

          if (B_axes.size() > 0) {
            AddReduceSumNode(IA("PreReduceGrad1"), IA("ReduceGrad1"), B_axes, false, result);
            result.push_back(NodeDef("Shape", {B}, {IA("B_shape")}));
            result.push_back(NodeDef("Reshape", {IA("ReduceGrad1"), IA("B_shape")}, {GI(1)}));
          }
        }
      }
    }
  } else {
    // GetShape failed, build shape-independent gradient graph
    ArgDef a_axes, b_axes, a_shape, b_shape, ia_shape;
    a_shape = IA("Shape_" + A.name);
    b_shape = IA("Shape_" + B.name);

    if (IsGradientRequiredForSrcNodeInput(0)) {
      ArgDef pre_reduce_grad_0 = IA("PreReduceGrad0");
      result.push_back(
          NodeDef(OpDef{"FusedMatMul", kMSDomain, 1},
                  {GO(0), B},
                  {pre_reduce_grad_0},
                  {{"transB", MakeAttribute("transB", int64_t(1))}}));

      a_axes = IA("ReduceAxes_" + A.name + "_for_" + A.name);
      ia_shape = IA("Shape_" + pre_reduce_grad_0.name);
      ComputeBroadcastBackwardAxesDynamic(A, pre_reduce_grad_0, a_shape, ia_shape, &a_axes, nullptr, result);
      HandleBroadcastingDynamic(pre_reduce_grad_0, A, a_shape, GI(0), a_axes, result);
    }
    if (IsGradientRequiredForSrcNodeInput(1)) {
      if (B_has_shape && B_shape.size() == 2) {
        // for case: A[M1, M2, ... , K], B[K, N], Y[M1, M2, ..., N]
        const std::vector<NodeDef> dB_subgraph = dB_2d_case();
        result.insert(result.end(), dB_subgraph.begin(), dB_subgraph.end());
      } else {
        ArgDef pre_reduce_grad_1 = IA("PreReduceGrad1");
        result.push_back(
            NodeDef(OpDef{"FusedMatMul", kMSDomain, 1},
                    {A, GO(0)},
                    {pre_reduce_grad_1},
                    {{"transA", MakeAttribute("transA", int64_t(1))}}));

        b_axes = IA("ReduceAxes_" + B.name + "_for_" + B.name);
        ia_shape = IA("Shape_" + pre_reduce_grad_1.name);
        ComputeBroadcastBackwardAxesDynamic(pre_reduce_grad_1, B, ia_shape, b_shape, nullptr, &b_axes, result);
        HandleBroadcastingDynamic(pre_reduce_grad_1, B, b_shape, GI(1), b_axes, result);
      }
    }
  }

  return result;
};

IMPLEMENT_GRADIENT_BUILDER(GetGemmGradient) {
  auto attributes = SrcNodeAttributes();

  bool has_alpha = attributes.at("alpha").has_f();
  float alpha = attributes.at("alpha").f();
  bool transA = static_cast<bool>(attributes.at("transA").i());
  bool transB = static_cast<bool>(attributes.at("transB").i());

  ArgDef A = I(0), B = I(1), dY = GO(0),
         dA = GI(0), dB = GI(1);
  AttributeProto transpose_first_input = MakeAttribute("transA", int64_t(1));
  AttributeProto transpose_second_input = MakeAttribute("transB", int64_t(1));

  std::vector<NodeDef> result;

  std::vector<AttributeProto> shared_attributes;
  shared_attributes.push_back(MakeAttribute("beta", float(0)));
  if (has_alpha && alpha != 1.0f) {
    ORT_ENFORCE(alpha != 0.0f);
    AttributeProto alpha_attr = MakeAttribute("alpha", alpha);
    shared_attributes.push_back(alpha_attr);
  }

  if (transA) {
    if (transB) {
      // Y = alpha * A' * B'
      // dA = alpha * B' * dY', dB = alpha *  dY' * A'
      if (IsGradientRequiredForSrcNodeInput(0)) {
        std::vector<AttributeProto> attrs(shared_attributes);
        attrs.push_back(transpose_first_input);
        attrs.push_back(transpose_second_input);
        result.push_back(NodeDef("Gemm", {B, dY}, {dA}, attrs));
      }

      if (IsGradientRequiredForSrcNodeInput(1)) {
        std::vector<AttributeProto> attrs(shared_attributes);
        attrs.push_back(transpose_first_input);
        attrs.push_back(transpose_second_input);
        result.push_back(NodeDef("Gemm", {dY, A}, {dB}, attrs));
      }
    } else {
      // Y = alpha * A' * B
      // dA = alpha * B * dY', dB = alpha * A * dY
      if (IsGradientRequiredForSrcNodeInput(0)) {
        std::vector<AttributeProto> attrs(shared_attributes);
        attrs.push_back(transpose_second_input);
        result.push_back(NodeDef("Gemm", {B, dY}, {dA}, attrs));
      }

      if (IsGradientRequiredForSrcNodeInput(1)) {
        result.push_back(NodeDef("Gemm", {A, dY}, {dB}, shared_attributes));
      }
    }
  } else {
    if (transB) {
      // Y = alpha * A * B'
      // dA = alpha * dY * B, dB = alpha * dY' * A
      if (IsGradientRequiredForSrcNodeInput(0)) {
        result.push_back(NodeDef("Gemm", {dY, B}, {dA}, shared_attributes));
      }

      if (IsGradientRequiredForSrcNodeInput(1)) {
        std::vector<AttributeProto> attrs(shared_attributes);
        attrs.push_back(transpose_first_input);
        result.push_back(NodeDef("Gemm", {dY, A}, {dB}, attrs));
      }
    } else {
      // Y = alpha * A * B
      // dA = alpha * dY * B', dB = alpha * A' * dY
      if (IsGradientRequiredForSrcNodeInput(0)) {
        std::vector<AttributeProto> attrs(shared_attributes);
        attrs.push_back(transpose_second_input);
        result.push_back(NodeDef("Gemm", {dY, B}, {dA}, attrs));
      }

      if (IsGradientRequiredForSrcNodeInput(1)) {
        std::vector<AttributeProto> attrs(shared_attributes);
        attrs.push_back(transpose_first_input);
        result.push_back(NodeDef("Gemm", {A, dY}, {dB}, attrs));
      }
    }
  }

  if (IsGradientRequiredForSrcNodeInput(2)) {
    // Y = beta * C
    // dC = beta * dY
    ArgDef C = I(2), dC = GI(2);
    int elem_type = OElemType(0);
    bool has_beta = attributes.at("beta").has_f();
    float beta = attributes.at("beta").f();
    ORT_ENFORCE(beta != 0.0f);
    std::vector<Dimension> C_shape, dY_shape;
    if (GetShape(C, C_shape).IsOK() && GetShape(dY, dY_shape).IsOK()) {
      std::vector<int64_t> C_axes, dY_axes;
      ComputeBroadcastBackwardAxes(C_shape, dY_shape, &C_axes, &dY_axes, NodeName());

      if (C_axes.size() > 0) {
        HandleBroadcasting(dY, C, IA("dC_reduced"), C_axes, result);

        if (has_beta && beta != 1.0f) {
          NodeDef scale_node = ConstantScalarNode(beta, Name("Scale"), elem_type);
          ArgDef SCALE = scale_node.output_args[0];
          result.push_back(scale_node);
          result.push_back(
              NodeDef("Mul",
                      {IA("dC_reduced"), SCALE},
                      {dC}));
        } else {
          result.push_back(
              NodeDef("Identity", {IA("dC_reduced")}, {dC}));
        }
      } else {
        if (has_beta && beta != 1.0f) {
          NodeDef scale_node = ConstantScalarNode(beta, Name("Scale"), elem_type);
          ArgDef SCALE = scale_node.output_args[0];
          result.push_back(scale_node);
          result.push_back(
              NodeDef("Mul",
                      {dY, SCALE},
                      {dC}));
        } else {
          result.push_back(
              NodeDef("Identity",
                      {dY},
                      {dC}));
        }
      }
    } else {
      // GetShape failed, build shape-independent gradient graph
      ArgDef c_axes = IA("ReduceAxes_" + C.name);
      ArgDef c_shape = IA("Shape_" + C.name);
      ArgDef dy_shape = IA("Shape_" + dY.name);

      ComputeBroadcastBackwardAxesDynamic(C, dY, c_shape, dy_shape, &c_axes, nullptr, result);

      HandleBroadcastingDynamic(dY, C, c_shape, IA("dC_reduced"), c_axes, result);

      if (has_beta && beta != 1.0f) {
        NodeDef scale_node = ConstantScalarNode(beta, Name("Scale"), elem_type);
        ArgDef SCALE = scale_node.output_args[0];
        result.push_back(scale_node);
        result.push_back(
            NodeDef("Mul",
                    {IA("dC_reduced"), SCALE},
                    {dC}));
      } else {
        result.push_back(
            NodeDef("Identity", {IA("dC_reduced")}, {dC}));
      }
    }
  }
  return result;
}

IMPLEMENT_GRADIENT_BUILDER(GetMatmulBnb4Gradient) {
  auto attributes = SrcNodeAttributes();
  std::vector<AttributeProto> attrs;
  bool find_transB = false;
  for (auto& attr : attributes) {
    if (attr.first == "transB") {
      int64_t transB_value = attr.second.i();
      transB_value = (transB_value + 1) % 2;  // revert the transpose
      attrs.push_back(MakeAttribute("transB", transB_value));
      find_transB = true;
    } else {
      attrs.push_back(attr.second);
    }
  }

  if (!find_transB) {
    attrs.push_back(MakeAttribute("transB", int64_t(0)));  // default is 1, so we need to set it to 0
  }

  std::vector<NodeDef> result;
  // Y =  A * B
  // dA = dY * B', dB = A' * dY
  if (IsGradientRequiredForSrcNodeInput(0)) {
    // B is 1-D, so don't need transpose here.
    result.push_back(NodeDef(OpDef{"MatMulBnb4", kMSDomain, 1},
                             {GO(0), I(1), I(2)},
                             {GI(0)},
                             attrs));
  }

  ORT_ENFORCE(!IsGradientRequiredForSrcNodeInput(1), "Gradient propagation to B is not supported yet.");
  ORT_ENFORCE(!IsGradientRequiredForSrcNodeInput(2), "Gradient propagation to absmax is not supported yet.");

  return result;
}

IMPLEMENT_GRADIENT_BUILDER(GetSplitGradient) {
  std::vector<NodeDef> result = {};
  std::vector<ArgDef> input_args;

  for (int i = 0; i < GetSrcNodeOutputSize(); i++) {
    if (IsGradientAvailableForSrcNodeOutput(i)) {
      input_args.push_back(GO(i));
    }
  }

  if (!input_args.empty()) {
    auto attributes = SrcNodeAttributes();
    ORT_ENFORCE(attributes.at("axis").has_i());
    auto axis = attributes.at("axis").i();
    result.push_back(
        NodeDef("Concat",
                input_args,
                {GI(0)},
                {MakeAttribute("axis", axis)}));
  }
  return result;
}

IMPLEMENT_GRADIENT_BUILDER(GetConcatGradient) {
  auto attributes = SrcNodeAttributes();
  ORT_ENFORCE(attributes.at("axis").has_i());
  auto axis = attributes.at("axis").i();

  std::vector<ArgDef> node_outputs;
  std::vector<AttributeProto> new_attributes;
  new_attributes.push_back(MakeAttribute("axis", axis));

  // Split Op before OpSet13 has "split" as attribute, but as input since OpSet13.
  if (SrcNodeOpsetVersion() < 13) {
    std::vector<int64_t> split_attribute(GetSrcNodeInputSize());
    for (int i = 0; i < GetSrcNodeInputSize(); ++i) {
      std::vector<Dimension> data_shape;
      ORT_ENFORCE(GetShape(I(i), data_shape).IsOK());
      int64_t axis_index = axis < 0 ? static_cast<int64_t>(data_shape.size()) + axis : axis;
      if (axis_index >= 0 && axis_index < static_cast<int64_t>(data_shape.size()) &&
          data_shape[axis_index].has_dim_value()) {
        split_attribute[i] = data_shape[axis_index].dim_value();
      } else {
        ORT_THROW("Error: can't infer split attribute value for ConcatGrad");
      }
      node_outputs.push_back(GI(i));
    }

    new_attributes.push_back(MakeAttribute("split", split_attribute));
    return std::vector<NodeDef>{NodeDef("Split", {GO(0)}, node_outputs, new_attributes)};
  }

  std::vector<NodeDef> output;
  NodeDef axis_const_node = ConstantScalarNode(axis, {1}, Name(std::to_string(axis) + "_int64"));
  ArgDef axis_arg_def = axis_const_node.output_args[0];
  output.emplace_back(axis_const_node);
  std::vector<ArgDef> split_sizes;
  for (int i = 0; i < GetSrcNodeInputSize(); ++i) {
    ArgDef shape_arg_def = IA("shape_" + std::to_string(i));
    ArgDef split_size_arg_def = IA("split_size_" + std::to_string(i));
    output.emplace_back(NodeDef("Shape", {I(i)}, {shape_arg_def}));
    output.emplace_back(
        NodeDef("Gather", {shape_arg_def, axis_arg_def}, {split_size_arg_def}, {MakeAttribute("axis", int64_t(0))}));
    split_sizes.emplace_back(split_size_arg_def);
    node_outputs.emplace_back(GI(i));
  }
  output.emplace_back(NodeDef("Concat", split_sizes, {IA("split_sizes")}, {MakeAttribute("axis", int64_t(0))}));
  output.emplace_back(NodeDef("Split", {GO(0), IA("split_sizes")}, node_outputs, new_attributes));
  return output;
}

IMPLEMENT_GRADIENT_BUILDER(GetConcatTrainingGradient) {
  auto attributes = SrcNodeAttributes();
  ORT_ENFORCE(utils::HasInt(attributes.at("axis")));
  auto axis = attributes.at("axis").i();
  std::vector<AttributeProto> new_attributes;
  new_attributes.push_back(MakeAttribute("axis", axis));
  std::vector<ArgDef> outputs;
  for (int i = 0; i < GetSrcNodeInputSize(); ++i) {
    outputs.push_back(GI(i));
  }
  return std::vector<NodeDef>{NodeDef(OpDef{"SplitTraining", kMSDomain, 1}, {GO(0), O(1)}, outputs, new_attributes)};
}

IMPLEMENT_GRADIENT_BUILDER(GetGatherNDGradient) {
  auto attributes = SrcNodeAttributes();
  ORT_ENFORCE(attributes.at("batch_dims").has_i());
  auto batch_dims = attributes.at("batch_dims").i();
  return std::vector<NodeDef>{
      NodeDef("Shape",
              {I(0)},
              {IA("x_shape")}),
      NodeDef(OpDef{"GatherNDGrad", kMSDomain, 1},
              {IA("x_shape"), I(1), GO(0)},
              {GI(0)},
              {MakeAttribute("batch_dims", batch_dims)})};
};

IMPLEMENT_GRADIENT_BUILDER(GetReshapeGradient) {
  std::vector<Dimension> target_shape;
  std::vector<Dimension> source_shape;
  if (GetShape(I(0), target_shape).IsOK() &&
      GetShape(GO(0), source_shape).IsOK()) {
    TensorProto shape_tensor;
    if (SimplifyReshape(target_shape,
                        source_shape,
                        shape_tensor)) {
      return std::vector<NodeDef>{
          NodeDef("Constant",
                  {},
                  {IA("x_shape")},
                  {MakeAttribute("value", shape_tensor)}),
          NodeDef("Reshape",
                  {GO(0), IA("x_shape")},
                  {GI(0)})};
    }
  }
  return std::vector<NodeDef>{
      NodeDef("Shape", {I(0)}, {IA("x_shape")}),
      NodeDef("Reshape", {GO(0), IA("x_shape")}, {GI(0)})};
}

IMPLEMENT_GRADIENT_BUILDER(GetTransposeGradient) {
  std::vector<int64_t> bw_perm;
  auto attributes = SrcNodeAttributes();
  std::vector<AttributeProto> new_attributes;
  if (attributes.empty()) {
    const TensorShapeProto& input_shape = I(0).type_proto->tensor_type().shape();
    if (input_shape.dim_size() > 0) {  // input_shape is available
      size_t n = static_cast<size_t>(input_shape.dim_size()) - 1;
      bw_perm.resize(n + 1);
      std::generate(bw_perm.begin(), bw_perm.end(), [&n] { return n--; });
      new_attributes.push_back(MakeAttribute("perm", bw_perm));
    }
  } else {
    auto fw_perm = RetrieveValues<int64_t>(attributes.at("perm"));
    auto size = fw_perm.size();
    bw_perm.resize(size);
    for (int i = 0; i < static_cast<int>(size); ++i) {
      bw_perm[fw_perm[i]] = i;
    }
    new_attributes.push_back(MakeAttribute("perm", bw_perm));
  }

  return std::vector<NodeDef>{
      NodeDef("Transpose",
              {GO(0)},
              {GI(0)},
              new_attributes)};
}

IMPLEMENT_GRADIENT_BUILDER(GetAveragePoolGradient) {
  return std::vector<NodeDef>{
      NodeDef("AveragePoolGrad",
              {GO(0)},
              {GI(0)},
              SrcNodeAttributes())};
}

IMPLEMENT_GRADIENT_BUILDER(GetMaxPoolGradient) {
  return std::vector<NodeDef>{
      NodeDef("MaxPoolGrad",
              {GO(0), O(1)},
              {GI(0)},
              SrcNodeAttributes())};
}

IMPLEMENT_GRADIENT_BUILDER(GetPoolGradient) {
  return std::vector<NodeDef>{
      NodeDef(SrcNodeOpType() + "Grad",
              {GO(0), I(0), O(0)},
              {GI(0)},
              SrcNodeAttributes())};
}

IMPLEMENT_GRADIENT_BUILDER(GetDropoutGradient) {
  std::vector<ArgDef> inputs{GO(0), O(1)};
  for (int i = 1; i < GetSrcNodeInputSize(); i++) {
    inputs.push_back(I(i));
  }
  return std::vector<NodeDef>{
      NodeDef(OpDef{"DropoutGrad", kMSDomain, 1},
              inputs,
              {GI(0)},
              {SrcNodeAttributes()})};
}

IMPLEMENT_GRADIENT_BUILDER(GetConvGradient) {
  std::vector<ArgDef> outputs;
  for (int i = 0; i < GetSrcNodeInputSize(); i++) {
    if (IsGradientRequiredForSrcNodeInput(i)) {
      outputs.push_back(GI(i));
    } else {
      outputs.push_back(ArgDef("", nullptr));
    }
  }

  return std::vector<NodeDef>{
      NodeDef(OpDef{"ConvGrad", kMSDomain, 1},
              {GO(0), I(0), I(1)},
              outputs,
              SrcNodeAttributes())};
}

IMPLEMENT_GRADIENT_BUILDER(GetSigmoidGradient) {
  return std::vector<NodeDef>{
      NodeDef(OpDef{"SigmoidGrad", kMSDomain, 1},
              {GO(0), O(0)},
              {GI(0)})};
}

IMPLEMENT_GRADIENT_BUILDER(GetQuickGeluGradient) {
  return std::vector<NodeDef>{
      NodeDef(OpDef{"QuickGeluGrad", kMSDomain, 1}, {GO(0), I(0)}, {GI(0)}, SrcNodeAttributes())};
}

IMPLEMENT_GRADIENT_BUILDER(GetSoftmaxGradient) {
  return std::vector<NodeDef>{
      NodeDef(OpDef{SrcNodeOpsetVersion() < 13 ? "SoftmaxGrad" : "SoftmaxGrad_13", kMSDomain, 1},
              {GO(0), O(0)},
              {GI(0)},
              SrcNodeAttributes())};
}

IMPLEMENT_GRADIENT_BUILDER(GetLogSoftmaxGradient) {
  return std::vector<NodeDef>{
      NodeDef(OpDef{SrcNodeOpsetVersion() < 13 ? "LogSoftmaxGrad" : "LogSoftmaxGrad_13", kMSDomain, 1},
              {GO(0), O(0)},
              {GI(0)},
              SrcNodeAttributes())};
}

IMPLEMENT_GRADIENT_BUILDER(GetUnsqueezeGradient) {
  if (SrcNodeOpsetVersion() < 13) {
    return std::vector<NodeDef>{
        NodeDef("Squeeze",
                {GO(0)},
                {GI(0)},
                SrcNodeAttributes())};
  } else {  // mandatory input 'axes' since opset 13
    return std::vector<NodeDef>{
        NodeDef(OpDef{"Squeeze", kOnnxDomain, 13},
                {GO(0), I(1)},
                {GI(0)},
                SrcNodeAttributes())};
  }
}

IMPLEMENT_GRADIENT_BUILDER(GetGatherGradient) {
  return std::vector<NodeDef>{
      NodeDef("Shape",
              {I(0)},
              {IA("I0_shape")}),
      NodeDef(OpDef{"GatherGrad", kMSDomain, 1},
              {IA("I0_shape"), I(1), GO(0)},
              {GI(0)},
              SrcNodeAttributes())};
}

IMPLEMENT_GRADIENT_BUILDER(GetPadAndUnflattenGradient) {
  return std::vector<NodeDef>{
      NodeDef(OpDef{"FlattenAndUnpad", kMSDomain, 1},
              {GO(0), I(1)},
              {GI(0), IA("Unflatten_dims")})};
}

IMPLEMENT_GRADIENT_BUILDER(GetFlattenAndUnpadGradient) {
  return std::vector<NodeDef>{
      NodeDef(OpDef{"PadAndUnflatten", kMSDomain, 1},
              {GO(0), I(1), O(1)},
              {GI(0)})};
}

IMPLEMENT_GRADIENT_BUILDER(GetShrunkenGatherGradient) {
  return std::vector<NodeDef>{
      NodeDef("Shape",
              {I(0)},
              {IA("I0_shape")}),
      NodeDef(OpDef{"GatherGrad", kMSDomain, 1},
              {IA("I0_shape"), I(1), GO(0)},
              {GI(0)},
              SrcNodeAttributes())};
}

IMPLEMENT_GRADIENT_BUILDER(GetGatherElementsGradient) {
  return std::vector<NodeDef>{
      NodeDef("Shape",
              {I(0)},
              {IA("x_shape")}),
      NodeDef(OpDef{"GatherElementsGrad", kMSDomain, 1},
              {GO(0), IA("x_shape"), I(1)},
              {GI(0)},
              SrcNodeAttributes())};
};

IMPLEMENT_GRADIENT_BUILDER(GetReluGradient) {
  ArgDef mask = IsTensorStashed(O(0, false).name) ? O(0) : I(0);
  return std::vector<NodeDef>{
      NodeDef(OpDef{"ReluGrad", kMSDomain, 1},
              {GO(0), mask},
              {GI(0)})};
}

IMPLEMENT_GRADIENT_BUILDER(GetSqueezeGradient) {
  size_t numInputs = GetSrcNodeInputSize();
  if (SrcNodeOpsetVersion() < 13) {  // Axes attribute exists.
    auto attributes = SrcNodeAttributes();
    std::vector<int64_t> axes_values;
    if (attributes.find("axes") != attributes.end()) {
      axes_values = RetrieveValues<int64_t>(attributes.at("axes"));
      return std::vector<NodeDef>{NodeDef("Unsqueeze",
                                          {GO(0)},
                                          {GI(0)},
                                          {MakeAttribute("axes", axes_values)})};
    }
  } else if (numInputs == 2) {  // Optional input 'axes' is provided
    return std::vector<NodeDef>{NodeDef(OpDef{"Unsqueeze", kOnnxDomain, 13},
                                        {GO(0), I(1)},
                                        {GI(0)})};
  }

  // If axes attribute/input is not provided for squeeze, no matter which OpSet version.
  return std::vector<NodeDef>{NodeDef("Shape",
                                      {I(0)},
                                      {IA("I0_shape")}),
                              NodeDef("Reshape",
                                      {GO(0), IA("I0_shape")},
                                      {GI(0)})};
}

IMPLEMENT_GRADIENT_BUILDER(GetAddSubGradient) {
  bool is_sub = (SrcNodeOpType() == "Sub");

  const ArgDef a = I(0), b = I(1);
  std::vector<NodeDef> output;
  if (a.name.compare(b.name) == 0) {
    if (IsGradientRequiredForSrcNodeInput(0)) {
      output.push_back(
          NodeDef("Identity",
                  {GO(0)},
                  {GI(0)}));
    }

    if (IsGradientRequiredForSrcNodeInput(1)) {
      if (is_sub) {
        output.push_back(
            NodeDef("Neg",
                    {GO(0)},
                    {GI(1)}));
      } else /*is_add*/ {
        output.push_back(
            NodeDef("Identity",
                    {GO(0)},
                    {GI(1)}));
      }
    }
    return output;
  }

  std::vector<Dimension> a_shape, b_shape;
  if (GetShape(a, a_shape).IsOK() && GetShape(b, b_shape).IsOK()) {
    std::vector<int64_t> a_axes, b_axes;
    ComputeBroadcastBackwardAxes(a_shape, b_shape, &a_axes, &b_axes, NodeName());
    if (IsGradientRequiredForSrcNodeInput(0)) {
      if (a_axes.size() > 0) {
        HandleBroadcasting(GO(0), a, GI(0), a_axes, output);
      } else {
        output.push_back(
            NodeDef("Identity",
                    {GO(0)},
                    {GI(0)}));
      }
    }

    if (IsGradientRequiredForSrcNodeInput(1)) {
      if (b_axes.size() > 0) {
        ArgDef reshape_output = is_sub ? IA("ReshapeReduceSum_2", IType(1)) : GI(1);
        HandleBroadcasting(GO(0), b, reshape_output, b_axes, output);

        if (is_sub) {
          output.push_back(
              NodeDef("Neg",
                      {reshape_output},
                      {GI(1)}));
        }
      } else {
        if (is_sub) {
          output.push_back(
              NodeDef("Neg",
                      {GO(0)},
                      {GI(1)}));
        } else /*is_add*/ {
          output.push_back(
              NodeDef("Identity",
                      {GO(0)},
                      {GI(1)}));
        }
      }
    }
  } else {
    // GetShape failed, build shape-independent gradient graph
    ArgDef a_axes = IA("ReduceAxes_" + a.name);
    ArgDef b_axes = IA("ReduceAxes_" + b.name);
    ArgDef A_shape = IA("Shape_" + a.name);
    ArgDef B_shape = IA("Shape_" + b.name);
    ComputeBroadcastBackwardAxesDynamic(a, b, A_shape, B_shape, &a_axes, &b_axes, output);

    if (IsGradientRequiredForSrcNodeInput(0)) {
      HandleBroadcastingDynamic(GO(0), a, A_shape, GI(0), a_axes, output);
    }

    if (IsGradientRequiredForSrcNodeInput(1)) {
      ArgDef reshape_output = is_sub ? IA("ReshapeReduceSum_2", IType(1)) : GI(1);
      HandleBroadcastingDynamic(GO(0), b, B_shape, reshape_output, b_axes, output);

      if (is_sub) {
        output.push_back(
            NodeDef("Neg",
                    {reshape_output},
                    {GI(1)}));
      }
    }
  }
  return output;
}

IMPLEMENT_GRADIENT_BUILDER(GetMulGradient) {
  const ArgDef a = I(0), b = I(1);

  std::vector<NodeDef> output;
  if (a.name.compare(b.name) == 0) {
    if (IsGradientRequiredForSrcNodeInput(0)) {
      output.push_back(
          NodeDef("Mul",
                  {GO(0), I(1)},
                  {GI(0)}));
    }

    if (IsGradientRequiredForSrcNodeInput(1)) {
      output.push_back(
          NodeDef("Mul",
                  {GO(0), I(0)},
                  {GI(1)}));
    }
    return output;
  }

  std::vector<Dimension> a_shape, b_shape;
  if (GetShape(a, a_shape).IsOK() && GetShape(b, b_shape).IsOK()) {
    std::vector<int64_t> a_axes, b_axes;
    ComputeBroadcastBackwardAxes(a_shape, b_shape, &a_axes, &b_axes, NodeName());

    if (IsGradientRequiredForSrcNodeInput(0)) {
      output.push_back(
          NodeDef("Mul",
                  {GO(0), I(1)},
                  {IA("PreReduceGrad0", OType(0))}));

      if (a_axes.size() > 0) {
        HandleBroadcasting(IA("PreReduceGrad0", OType(0)), a, GI(0), a_axes, output);
      } else {
        output.push_back(
            NodeDef("Identity",
                    {IA("PreReduceGrad0", OType(0))},
                    {GI(0)}));
      }
    }

    if (IsGradientRequiredForSrcNodeInput(1)) {
      output.push_back(
          NodeDef("Mul",
                  {GO(0), I(0)},
                  {IA("PreReduceGrad1", OType(0))}));

      if (b_axes.size() > 0) {
        HandleBroadcasting(IA("PreReduceGrad1", OType(0)), b, GI(1), b_axes, output);
      } else {
        output.push_back(
            NodeDef("Identity",
                    {IA("PreReduceGrad1", OType(0))},
                    {GI(1)}));
      }
    }
  } else {
    // GetShape failed, build shape-independent gradient graph
    ArgDef a_axes = IA("ReduceAxes_" + a.name);
    ArgDef b_axes = IA("ReduceAxes_" + b.name);
    ArgDef A_shape = IA("Shape_" + a.name);
    ArgDef B_shape = IA("Shape_" + b.name);
    ComputeBroadcastBackwardAxesDynamic(a, b, A_shape, B_shape, &a_axes, &b_axes, output);

    if (IsGradientRequiredForSrcNodeInput(0)) {
      output.push_back(
          NodeDef("Mul",
                  {GO(0), I(1)},
                  {IA("PreReduceGrad0", OType(0))}));

      HandleBroadcastingDynamic(IA("PreReduceGrad0", OType(0)), a, A_shape, GI(0), a_axes, output);
    }

    if (IsGradientRequiredForSrcNodeInput(1)) {
      output.push_back(
          NodeDef("Mul",
                  {GO(0), I(0)},
                  {IA("PreReduceGrad1", OType(0))}));

      HandleBroadcastingDynamic(IA("PreReduceGrad1", OType(0)), b, B_shape, GI(1), b_axes, output);
    }
  }

  return output;
}

IMPLEMENT_GRADIENT_BUILDER(GetDivGradient) {
  if (IsGradientRequiredForSrcNodeInput(0) && IsGradientRequiredForSrcNodeInput(1)) {
    return std::vector<NodeDef>{
        NodeDef(OpDef{"DivGrad", kMSDomain, 1},
                {GO(0), I(0), I(1)},
                {GI(0), GI(1)})};
  } else if (IsGradientRequiredForSrcNodeInput(0)) {
    // Y = A / B, dA = dY / B
    const ArgDef a = I(0), b = I(1);
    std::vector<NodeDef> output;
    if (a.name.compare(b.name) == 0) {
      output.push_back(NodeDef("Div", {GO(0), I(1)}, {GI(0)}));
      return output;
    }

    std::vector<Dimension> a_shape, b_shape;
    if (GetShape(a, a_shape).IsOK() && GetShape(b, b_shape).IsOK()) {
      std::vector<int64_t> a_axes, b_axes;
      ComputeBroadcastBackwardAxes(a_shape, b_shape, &a_axes, &b_axes, NodeName());

      ArgDef tmp_grad = IA("PreReduceGrad0", OType(0));
      output.push_back(NodeDef("Div", {GO(0), I(1)}, {tmp_grad}));
      if (a_axes.size() > 0) {
        HandleBroadcasting(tmp_grad, a, GI(0), a_axes, output);
      } else {
        output.push_back(NodeDef("Identity", {tmp_grad}, {GI(0)}));
      }
    } else {
      // GetShape failed, build shape-independent gradient graph
      ArgDef a_axes = IA("ReduceAxes_" + a.name);
      ArgDef A_shape = IA("Shape_" + a.name);
      ArgDef B_shape = IA("Shape_" + b.name);

      ComputeBroadcastBackwardAxesDynamic(a, b, A_shape, B_shape, &a_axes, nullptr, output);

      ArgDef tmp_grad = IA("PreReduceGrad0", OType(0));
      output.push_back(NodeDef("Div", {GO(0), I(1)}, {tmp_grad}));
      HandleBroadcastingDynamic(tmp_grad, a, A_shape, GI(0), a_axes, output);
    }

    return output;
  } else if (IsGradientRequiredForSrcNodeInput(1)) {
    return std::vector<NodeDef>{
        NodeDef(OpDef{"DivGrad", kMSDomain, 1},
                {GO(0), I(0), I(1)},
                // TODO: this IA("") does not cause kernel to know it is unneeded.
                // Gradient for the first input is still calculated.
                {IA(""), GI(1)})};
  } else {
    return std::vector<NodeDef>{};
  }
}

IMPLEMENT_GRADIENT_BUILDER(GetNegGradient) {
  return std::vector<NodeDef>{
      NodeDef("Neg", {GO(0)}, {GI(0)})};
}

IMPLEMENT_GRADIENT_BUILDER(GetReduceMeanGradient) {
  std::vector<NodeDef> result;
  auto attributes = SrcNodeAttributes();
  bool keepdims = true;
  if (attributes.find("keepdims") != attributes.end() &&
      attributes.at("keepdims").has_i()) {
    keepdims = static_cast<bool>(attributes.at("keepdims").i());
  }

  ArgDef grad = GO(0);
  if (!keepdims) {
    size_t numInputs = GetSrcNodeInputSize();
    if (attributes.find("axes") != attributes.end()) {
      std::vector<int64_t> axes_values = RetrieveValues<int64_t>(attributes.at("axes"));
      grad = IA("Unqueezed_Grad");
      if (SrcNodeOpsetVersion() < 13) {  // axes is attribute for unsqueeze
        result.push_back(NodeDef("Unsqueeze", {GO(0)}, {grad}, {MakeAttribute("axes", axes_values)}));
      } else {
        NodeDef axes_values_node = ConstantVectorNode(axes_values, Name("axes_values"));
        result.push_back(axes_values_node);
        result.push_back(NodeDef(OpDef{"Unsqueeze", kOnnxDomain, 13}, {GO(0), axes_values_node.output_args[0]}, {grad}));
      }
    } else if (numInputs == 2) {  // optional input 'axes' is available as input I(1)
      grad = IA("Unqueezed_Grad");
      result.push_back(NodeDef("Unsqueeze", {GO(0), I(1)}, {grad}));
    }
  }

  result.push_back(NodeDef("Size", {I(0)}, {IA("Sized_X")}));
  result.push_back(NodeDef("Size", {GO(0)}, {IA("Sized_Grad")}));
  result.push_back(NodeDef("Div", {IA("Sized_X"), IA("Sized_Grad")}, {IA("Scale")}));
  result.push_back(NodeDef(OpDef{"Scale", kMSDomain, 1},
                           {grad, IA("Scale")},
                           {IA("Scaled_Grad")},
                           {MakeAttribute("scale_down", int64_t(1))}));
  result.push_back(NodeDef("Shape", {I(0)}, {IA("Shaped_X")}));
  result.push_back(NodeDef("Expand", {IA("Scaled_Grad"), IA("Shaped_X")}, {GI(0)}));
  return result;
}

// Reference computation is pytorch's logsumexp_backward
// dx_i = exp(xi) / reduceSum(exp(xi))
// O(0) = log(reduceSum(exp(xi)))
// Self_Sub_Result = I(0) - O(0) = xi - log(sum(exp(xi))) = log( xi / reduceSum(exp(xi)))
// Gradient computation is re-using output and input from forward op, can be a recomputation candidate.
IMPLEMENT_GRADIENT_BUILDER(GetReduceLogSumExpGradient) {
  std::vector<NodeDef> result;
  auto attributes = SrcNodeAttributes();
  bool keepdims = true;
  if (attributes.find("keepdims") != attributes.end() &&
      attributes.at("keepdims").has_i()) {
    keepdims = static_cast<bool>(attributes.at("keepdims").i());
  }

  ArgDef grad = GO(0);
  if (!keepdims) {
    size_t numInputs = GetSrcNodeInputSize();
    if (attributes.find("axes") != attributes.end()) {
      std::vector<int64_t> axes_values = RetrieveValues<int64_t>(attributes.at("axes"));
      grad = IA("Unsqueezed_Grad");

      result.push_back(NodeDef("Unsqueeze", {GO(0)}, {grad}, {MakeAttribute("axes", axes_values)}));

      result.push_back(NodeDef("Unsqueeze", {O(0)}, {IA("Unsqueezed_Output")}, {MakeAttribute("axes", axes_values)}));
    } else if (numInputs == 2) {  // optional input 'axes' is available as input I(1)
      grad = IA("Unsqueezed_Grad");
      result.push_back(NodeDef("Unsqueeze", {GO(0), I(1)}, {grad}));

      result.push_back(NodeDef("Unsqueeze", {O(0), I(1)}, {IA("Unsqueezed_Output")}));
    }
    result.push_back(NodeDef("Sub", {I(0), IA("Unsqueezed_Output")}, {IA("Self_Sub_Result")}));
  } else {
    result.push_back(NodeDef("Sub", {I(0), O(0)}, {IA("Self_Sub_Result")}));
  }

  result.push_back(NodeDef("Exp", {IA("Self_Sub_Result")}, {IA("Self_Sub_Result_Exp")}));

  result.push_back(NodeDef("Mul", {IA("Self_Sub_Result_Exp"), grad}, {GI(0)}));

  return result;
}

IMPLEMENT_GRADIENT_BUILDER(GetReduceL2Gradient) {
  std::vector<NodeDef> result;
  auto attributes = SrcNodeAttributes();
  bool keepdims = true;
  if (attributes.find("keepdims") != attributes.end() && attributes.at("keepdims").has_i()) {
    keepdims = static_cast<bool>(attributes.at("keepdims").i());
  }

  result.emplace_back(NodeDef("Div", {GO(0), O(0)}, {IA("Scaled_dY")}));

  // Handle 0 elements in Y.
  NodeDef zero_constant_node = ZeroConstantNode(IElemType(0));
  ArgDef ZERO = zero_constant_node.output_args[0];
  result.push_back(zero_constant_node);
  result.emplace_back(NodeDef("Equal", {O(0), ZERO}, {IA("Masked_Y")}));
  ArgDef scaled_dy_arg_def = IA("Masked_Scaled_dY");
  result.emplace_back(NodeDef("Where", {IA("Masked_Y"), ZERO, IA("Scaled_dY")}, {scaled_dy_arg_def}));

  if (!keepdims) {
    size_t numInputs = GetSrcNodeInputSize();
    scaled_dy_arg_def = IA("Unsqueezed_Masked_Scaled_dY");
    if (attributes.find("axes") != attributes.end()) {
      std::vector<int64_t> axes_values = RetrieveValues<int64_t>(attributes.at("axes"));
      result.emplace_back(
          NodeDef("Unsqueeze", {IA("Masked_Scaled_dY")}, {scaled_dy_arg_def}, {MakeAttribute("axes", axes_values)}));
    } else if (numInputs == 2) {  // optional input 'axes' is available as input I(1)
      result.emplace_back(
          NodeDef("Unsqueeze", {IA("Masked_Scaled_dY"), I(1)}, {scaled_dy_arg_def}));
    }
  }

  result.emplace_back(NodeDef("Mul", {I(0), scaled_dy_arg_def}, {GI(0)}));
  return result;
}

IMPLEMENT_GRADIENT_BUILDER(GetReduceSumGradient) {
  std::vector<NodeDef> result;
  auto attributes = SrcNodeAttributes();
  bool keepdims = true;
  if (attributes.find("keepdims") != attributes.end() &&
      attributes.at("keepdims").has_i()) {
    keepdims = static_cast<bool>(attributes.at("keepdims").i());
  }

  ArgDef grad = GO(0);
  if (!keepdims) {
    size_t numInputs = GetSrcNodeInputSize();
    if (SrcNodeOpsetVersion() < 13) {  // axes is attribute
      if (attributes.find("axes") != attributes.end()) {
        std::vector<int64_t> axes_values = RetrieveValues<int64_t>(attributes.at("axes"));

        grad = IA("Unqueezed_Grad");
        result.push_back(NodeDef("Unsqueeze", {GO(0)}, {grad}, {MakeAttribute("axes", axes_values)}));
      }
    } else if (numInputs == 2) {  // optional input 'axes' is available as input I(1)
      grad = IA("Unqueezed_Grad");
      result.push_back(NodeDef(OpDef{"Unsqueeze", kOnnxDomain, 13}, {GO(0), I(1)}, {grad}));
    }  // axes is not available, the GO(0) is a scalar which can be expanded to required shape
  }

  result.push_back(NodeDef("Shape", {I(0)}, {IA("Shaped_X")}));
  result.push_back(NodeDef("Expand", {grad, IA("Shaped_X")}, {GI(0)}));
  return result;
}

IMPLEMENT_GRADIENT_BUILDER(GetPowGradient) {
  if (IsGradientRequiredForSrcNodeInput(1)) {
    ORT_THROW("GradientBuilder is not implemented for CUDA Pow's input exponent.");
  }

  std::vector<NodeDef> result;
  NodeDef one_constant_node = OneConstantNode(IElemType(0));
  ArgDef one_arg = one_constant_node.output_args[0];
  result.push_back(one_constant_node);
  result.push_back(NodeDef("Sub", {I(1), one_arg}, {IA("Sub_I1")}));
  result.push_back(NodeDef("Pow", {I(0), IA("Sub_I1")}, {IA("Pow_I0")}));
  result.push_back(NodeDef("Mul", {IA("Pow_I0"), I(1)}, {IA("Mul_Pow_I0_I1")}));
  result.push_back(NodeDef("Mul", {IA("Mul_Pow_I0_I1"), GO(0)}, {GI(0)}));
  return result;
}

IMPLEMENT_GRADIENT_BUILDER(GetSoftmaxCrossEntropyGradient) {
  return std::vector<NodeDef>{
      NodeDef(OpDef{"SoftmaxCrossEntropyGrad", kMSDomain, 1},
              {GO(0), O(1), I(1)},
              {GI(0)},
              SrcNodeAttributes())};
}

IMPLEMENT_GRADIENT_BUILDER(GetSparseSoftmaxCrossEntropyGradient) {
  if (GetSrcNodeInputSize() == 2) {
    return std::vector<NodeDef>{
        NodeDef(OpDef{"SparseSoftmaxCrossEntropyGrad"},
                {GO(0), O(1), I(1)},
                {GI(0)},
                SrcNodeAttributes())};
  } else if (GetSrcNodeInputSize() == 3) {
    return std::vector<NodeDef>{
        NodeDef(OpDef{"SparseSoftmaxCrossEntropyGrad"},
                {GO(0), O(1), I(1), I(2)},
                {GI(0)},
                SrcNodeAttributes())};
  } else {
    ORT_ENFORCE(false, "the number of input arguments must be 2 or 3");
  }
}

IMPLEMENT_GRADIENT_BUILDER(GetSoftmaxCrossEntropyLossGradient) {
  if (GetSrcNodeInputSize() == 2) {
    return std::vector<NodeDef>{
        NodeDef(OpDef{"SoftmaxCrossEntropyLossGrad", kMSDomain, 1},
                {GO(0), O(1), I(1)},
                {GI(0)},
                SrcNodeAttributes())};
  } else if (GetSrcNodeInputSize() == 3) {
    return std::vector<NodeDef>{
        NodeDef(OpDef{"SoftmaxCrossEntropyLossGrad", kMSDomain, 1},
                {GO(0), O(1), I(1), I(2)},
                {GI(0)},
                SrcNodeAttributes())};
  } else {
    ORT_THROW(false, "the number of input arguments must be 2 or 3");
  }
}

IMPLEMENT_GRADIENT_BUILDER(GetSoftmaxCrossEntropyLossInternalGradient) {
  std::vector<ArgDef> input_arg_def{GO(0), O(1)};
  size_t input_size = static_cast<size_t>(GetSrcNodeInputSize());
  for (size_t i = 1; i < input_size; i++) {
    input_arg_def.emplace_back(I(i));
  }

  auto src_attrs = SrcNodeAttributes();
  std::vector<AttributeProto> attrs;
  for (auto& attr : src_attrs) {
    if (attr.first == "output_type") {
      attrs.push_back(MakeAttribute("output_type", static_cast<int64_t>(IElemType(0))));
      continue;
    }
    attrs.push_back(attr.second);
  }

  return std::vector<NodeDef>{
      NodeDef(OpDef{"SoftmaxCrossEntropyLossInternalGrad", kMSDomain, 1}, input_arg_def, {GI(0)}, attrs)};
}

IMPLEMENT_GRADIENT_BUILDER(GetGlobalAveragePoolGradient) {
  const ArgDef X = I(0), Y = O(0), dX = GI(0), dY = GO(0);

  bool has_concrete_shape = true;
  SafeInt<int64_t> scale = 1;
  std::vector<Dimension> x_dims;
  if (GetShape(X, x_dims).IsOK()) {
    ORT_ENFORCE(x_dims.size() >= 3, "Input dimension cannot be less than 3.");
    for (auto dim = x_dims.begin() + 2; dim < x_dims.end(); dim++) {
      if (dim->has_dim_value()) {
        scale *= dim->dim_value();
      } else {
        has_concrete_shape = false;
        break;
      }
    }
  } else {
    has_concrete_shape = false;
  }

  std::vector<NodeDef> result;
  ArgDef scale_argdef;
  if (has_concrete_shape) {
    NodeDef scale_node = ConstantScalarNode(static_cast<float>(scale), Name("Scale"), IElemType(0));
    result.push_back(scale_node);

    scale_argdef = scale_node.output_args[0];
  } else {
    result.push_back(NodeDef("Size", {X}, {IA("X_Size")}));
    result.push_back(NodeDef("Size", {Y}, {IA("Y_Size")}));

    scale_argdef = IA("Scale");
    result.push_back(NodeDef("Div", {IA("X_Size"), IA("Y_Size")}, {scale_argdef}));
  }

  result.push_back(NodeDef(OpDef{"Scale", kMSDomain, 1},
                           {dY, scale_argdef},
                           {IA("scaled_dY")},
                           {MakeAttribute("scale_down", int64_t(1))}));
  result.push_back(NodeDef("Shape", {X}, {IA("x_shape")}));
  result.push_back(NodeDef("Expand", {IA("scaled_dY"), IA("x_shape")}, {dX}));

  return result;
}

IMPLEMENT_GRADIENT_BUILDER(GetGeluGradient) {
  return std::vector<NodeDef>{
      NodeDef(OpDef{"GeluGrad", kMSDomain, 1},
              {GO(0), I(0)},
              {GI(0)})};
}

IMPLEMENT_GRADIENT_BUILDER(GetBiasGeluGradient) {
  const auto dY = GO(0), X = I(0), B = I(1),
             dX = GI(0), dB = GI(1);
  ArgDef b_axes = IA("ReduceAxes_" + B.name);
  ArgDef b_shape = IA("Shape_" + B.name);
  ArgDef x_shape = IA("Shape_" + X.name);
  return GetBiasGeluGradNodes(false, dY, X, B, dX, dB, b_axes, b_shape, x_shape, NodeName());
}

IMPLEMENT_GRADIENT_BUILDER(GetFastGeluGradient) {
  const auto dY = GO(0), X = I(0),
             dX = GI(0);
  const auto num_src_node_inputs = GetSrcNodeInputSize();
  if (num_src_node_inputs == 2) {  // with bias
    // FastGeluGrad doesn't support bias - it needs to be composed with other ops
    const auto B = I(1),
               dB = GI(1);
    ArgDef b_axes = IA("ReduceAxes_" + B.name);
    ArgDef b_shape = IA("Shape_" + B.name);
    ArgDef x_shape = IA("Shape_" + X.name);
    return GetBiasGeluGradNodes(true, dY, X, B, dX, dB, b_axes, b_shape, x_shape, NodeName());
  }

  if (num_src_node_inputs == 1) {  // without bias
    return std::vector<NodeDef>{
        NodeDef(OpDef{"FastGeluGrad", kMSDomain, 1},
                {dY, X},
                {dX})};
  }
  ORT_THROW("Unexpected number of FastGelu inputs: ", num_src_node_inputs);
}

IMPLEMENT_GRADIENT_BUILDER(GetLayerNormalizationGradient) {
  if (GetGradientGraphConfiguration().use_memory_efficient_gradient && !IsTensorStashed(I(0, false).name)) {
    return std::vector<NodeDef>{
        NodeDef(OpDef{"InvertibleLayerNormalizationGrad", kMSDomain, 1},
                {GO(0), O(0), I(1), I(2), O(2)},
                {GI(0), GI(1), GI(2)},
                {SrcNodeAttributes()})};
  } else {
    return std::vector<NodeDef>{
        NodeDef(OpDef{"LayerNormalizationGrad", kMSDomain, 1},
                {GO(0), I(0), I(1), O(1), O(2)},
                {GI(0), GI(1), GI(2)},
                {SrcNodeAttributes()})};
  }
}

IMPLEMENT_GRADIENT_BUILDER(GetSimplifiedLayerNormalizationGradient) {
  return std::vector<NodeDef>{
      NodeDef(OpDef{"SimplifiedLayerNormalizationGrad", kMSDomain, 1},
              {GO(0), I(0), I(1), O(1)},
              {GI(0), GI(1)},
              {SrcNodeAttributes()})};
}

IMPLEMENT_GRADIENT_BUILDER(GetBatchNormalizationGradient) {
  auto attributes = SrcNodeAttributes();
  if (attributes.find("epsilon") != attributes.end()) {
    float epsilon = attributes.at("epsilon").f();
    return std::vector<NodeDef>{
        NodeDef(OpDef{"BatchNormalizationGrad", kMSDomain, 1},
                {GO(0), I(0), I(1), O(3), O(4)},
                {GI(0), GI(1), GI(2)},
                {MakeAttribute("epsilon", epsilon)})};
  } else {
    return std::vector<NodeDef>{
        NodeDef(OpDef{"BatchNormalizationGrad", kMSDomain, 1},
                {GO(0), I(0), I(1), O(3), O(4)},
                {GI(0), GI(1), GI(2)})};
  }
}

IMPLEMENT_GRADIENT_BUILDER(GetMegatronFGradient) {
  return std::vector<NodeDef>{
      NodeDef(OpDef{"NcclAllReduce", kMSDomain, 1},
              {GO(0)},
              {GI(0)},
              {MakeAttribute("group_type", static_cast<int64_t>(training::WorkerGroupType::HorizontalParallel))})};
}

IMPLEMENT_GRADIENT_BUILDER(GetMegatronGGradient) {
  return std::vector<NodeDef>{
      NodeDef("Identity",
              {GO(0)},
              {GI(0)})};
}

IMPLEMENT_GRADIENT_BUILDER(GetSliceGradient) {
  std::vector<ArgDef> inputs{GO(0), IA("I0_shape")};
  for (int i = 1; i < GetSrcNodeInputSize(); i++) {
    inputs.push_back(I(i));
  }

  return std::vector<NodeDef>{
      NodeDef("Shape",
              {I(0)},
              {IA("I0_shape")}),
      NodeDef(OpDef{"SliceGrad", kMSDomain, 1}, inputs, {GI(0)})};
}

IMPLEMENT_GRADIENT_BUILDER(GetWhereGradient) {
  std::vector<NodeDef> result;
  NodeDef zero_constant_node = ZeroConstantNode(OElemType(0));
  ArgDef ZERO = zero_constant_node.output_args[0];
  result.push_back(zero_constant_node);
  if (IsGradientRequiredForSrcNodeInput(1)) {
    result.push_back(NodeDef("Where", {I(0), GO(0), ZERO}, {GI(1)}));
  }

  if (IsGradientRequiredForSrcNodeInput(2)) {
    result.push_back(NodeDef("Where", {I(0), ZERO, GO(0)}, {GI(2)}));
  }
  return result;
}

IMPLEMENT_GRADIENT_BUILDER(GetSendGradient) {
  // Send inputs: signal A, remote, data; outputs: signal B
  // Recv inputs: signal B, remote; outputs: signal A', data'

  std::vector<ArgDef> out_args;
  out_args.push_back(GI(0));  // Signal
  for (int i = 2; i < GetSrcNodeInputSize(); ++i) {
    out_args.push_back(GI(i));  // Data
  }

  return std::vector<NodeDef>{
      NodeDef(OpDef{"Recv", kMSDomain, 1},
              {O(0), I(1)},  // {Signal, Remote}
              out_args,
              SrcNodeAttributes())};
}

IMPLEMENT_GRADIENT_BUILDER(GetRecvGradient) {
  // Recv inputs: signal A, remote; outputs: signal B, data
  // Send inputs: signal B, remote, data'; outputs: signal A'

  std::vector<ArgDef> in_args;
  in_args.push_back(O(0));  // Signal
  in_args.push_back(I(1));  // Remote

  for (int i = 1; i < GetSrcNodeOutputSize(); ++i) {
    in_args.push_back(GO(i));  // Data
  }

  return std::vector<NodeDef>{
      NodeDef(OpDef{"Send", kMSDomain, 1},
              in_args,
              {GI(0)},  // Signal
              SrcNodeAttributes())};
}

IMPLEMENT_GRADIENT_BUILDER(GetExpandGradient) {
  ArgDef a = I(0), y = O(0);
  std::vector<NodeDef> output;

  std::vector<Dimension> a_shape, y_shape;
  if (GetShape(a, a_shape).IsOK() && GetShape(y, y_shape).IsOK()) {
    std::vector<int64_t> a_axes;
    ComputeBroadcastBackwardAxes(a_shape, y_shape, &a_axes, nullptr, NodeName());

    if (a_axes.size() > 0) {
      HandleBroadcasting(GO(0), a, GI(0), a_axes, output);
    } else {
      output.push_back(
          NodeDef("Identity",
                  {GO(0)},
                  {GI(0)}));
    }
  } else {
    // GetShape failed, build shape-independent gradient graph
    ArgDef a_axes = IA("ReduceAxes_" + a.name);
    ArgDef A_shape = IA("Shape_" + a.name);
    ArgDef Y_shape = IA("Shape_" + y.name);

    ComputeBroadcastBackwardAxesDynamic(a, y, A_shape, Y_shape, &a_axes, nullptr, output);

    HandleBroadcastingDynamic(GO(0), a, A_shape, GI(0), a_axes, output);
  }

  return output;
}

IMPLEMENT_GRADIENT_BUILDER(GetExpGradient) {
  return std::vector<NodeDef>{
      NodeDef("Mul",
              {GO(0), O(0)},
              {GI(0)})};
}

IMPLEMENT_GRADIENT_BUILDER(GetIdentityGradient) {
  return std::vector<NodeDef>{
      NodeDef("Identity", {GO(0)}, {GI(0)})};
}

IMPLEMENT_GRADIENT_BUILDER(GetFlattenGradient) {
  return std::vector<NodeDef>{
      NodeDef("Shape", {I(0)}, {IA("input_shape")}),
      NodeDef("Reshape", {GO(0), IA("input_shape")}, {GI(0)})};
}

IMPLEMENT_GRADIENT_BUILDER(GetTopKGradient) {
  // TopK's default axis is -1, which is different from GatherElements.
  auto attributes = SrcNodeAttributes();
  auto axis = utils::HasInt(attributes.at("axis")) ? attributes.at("axis").i() : -1;
  return std::vector<NodeDef>{
      NodeDef("Shape",
              {I(0)},
              {IA("x_shape")}),
      NodeDef(OpDef{"GatherElementsGrad", kMSDomain, 1},
              {GO(0), IA("x_shape"), O(1)},
              {GI(0)},
              {MakeAttribute("axis", axis)})};
}

IMPLEMENT_GRADIENT_BUILDER(GetClipGradient) {
  std::vector<NodeDef> output;
  size_t numInputs = GetSrcNodeInputSize();
  bool has_i1 = false, has_i2 = false;
  ArgDef intermediate_arg_def = ArgDef("");
  // Gradients not defined on min and max, so we return the subgradient 1 for these cases.
  if (numInputs >= 2 && I(1).Exists()) {
    has_i1 = true;
    intermediate_arg_def = IA("Masked_Min");
    output.emplace_back(NodeDef("GreaterOrEqual", {I(0), I(1)}, {intermediate_arg_def}));
  }

  if (numInputs >= 3 && I(2).Exists()) {
    has_i2 = true;
    intermediate_arg_def = IA("Masked_Max");
    output.emplace_back(NodeDef("LessOrEqual", {I(0), I(2)}, {intermediate_arg_def}));
    if (has_i1) {
      intermediate_arg_def = IA("Masked_Min_Max");
      output.emplace_back(NodeDef("And", {IA("Masked_Min"), IA("Masked_Max")}, {intermediate_arg_def}));
    }
  }

  if (!has_i1 && !has_i2) {
    output.emplace_back(NodeDef("Identity", {GO(0)}, {GI(0)}));
  } else {
    output.emplace_back(
        NodeDef("Cast", {intermediate_arg_def}, {IA("Casted_Mask")}, {MakeAttribute("to", int64_t(IElemType(0)))}));
    output.emplace_back(NodeDef("Mul", {GO(0), IA("Casted_Mask")}, {GI(0)}));
  }

  return output;
}

IMPLEMENT_GRADIENT_BUILDER(GetAbsGradient) {
  return std::vector<NodeDef>{
      NodeDef("Sign", {I(0)}, {IA("Sign_Input")}),
      NodeDef("Mul", {GO(0), IA("Sign_Input")}, {GI(0)})};
}

// Computes gradient of Tile Operation.
// Tile is defined as follows:
// Y = Tile(X, repeat), say,
// X shape : M, N, K
// repeat is a 1D tensor with value: [a, b, c]
// Y shape : aM, bN, cK
// To compute the gradient of y, we first reshape the gradient of y as,
// Y^_grad = Reshape(Y_grad(a, M, b, N, c, K))
// then perform reducesum on the reshaped Y^_grad on its even indices to get X_grad.
// even_indices = [0, 2, 4...]
// X_grad = ReduceSum(Y^_grad, even_indices)

IMPLEMENT_GRADIENT_BUILDER(GetTileGradient) {
  std::vector<NodeDef> result = {};

  int opset_version = SrcNodeDomain() == kOnnxDomain ? SrcNodeOpsetVersion() : OnnxOpSetVersion();
  result.push_back(NodeDef("Shape", {I(0)}, {IA("orig_shape")}));
  std::vector<int64_t> axes_values = {1};
  if (opset_version >= 13) {
    NodeDef unsqueeze_axes = ConstantVectorNode(axes_values, Name("unsqueeze_axes"));
    result.push_back(unsqueeze_axes);
    result.push_back(NodeDef("Unsqueeze", {IA("orig_shape"), unsqueeze_axes.output_args[0]}, {IA("2d_orig_shape")}));  // M, N, K
    result.push_back(NodeDef("Unsqueeze", {I(1), unsqueeze_axes.output_args[0]}, {IA("2d_repeats")}));                 // a, b, c
  } else {
    result.push_back(NodeDef("Unsqueeze", {IA("orig_shape")}, {IA("2d_orig_shape")}, {MakeAttribute("axes", axes_values)}));  // M, N, K
    result.push_back(NodeDef("Unsqueeze", {I(1)}, {IA("2d_repeats")}, {MakeAttribute("axes", axes_values)}));                 // a, b, c
  }
  result.push_back(NodeDef("Concat", {IA("2d_repeats"), IA("2d_orig_shape")}, {IA("concated_dims_T")},
                           {MakeAttribute("axis", int64_t(1))}));  // [[a, M], [b, N], [c, K]]
  std::vector<int64_t> const_shape_minusone{-1};
  NodeDef const_shape_minusone_node = ConstantVectorNode(const_shape_minusone, Name("const_shape_minusone"));
  result.push_back(const_shape_minusone_node);
  result.push_back(NodeDef("Reshape", {IA("concated_dims_T"), const_shape_minusone_node.output_args[0]},
                           {IA("concated_dims_flatten")}));  // flatten [a, M, b, N, c, K]

  result.push_back(NodeDef("Reshape", {GO(0), IA("concated_dims_flatten")}, {IA("reshape_tile_grad_op")}));

  std::vector<Dimension> orig_shape, repeat_shape;
  bool orig_has_shape = GetShape(I(0), orig_shape).IsOK();
  bool repeat_has_shape = GetShape(I(1), repeat_shape).IsOK();

  if (orig_has_shape || repeat_has_shape) {
    int64_t limit = orig_has_shape ? orig_shape.size() : repeat_shape[0].dim_value();
    limit = 2 * limit;

    std::vector<int64_t> even_indices;

    for (int64_t i = 0; i < limit; i = i + 2) {
      even_indices.push_back(i);
    }

    AddReduceSumNode(IA("reshape_tile_grad_op"), GI(0), even_indices, false, result);

  } else {
    NodeDef start_node = ConstantScalarNode(int64_t{0}, {}, Name("start_int64"));
    NodeDef delta_node = ConstantScalarNode(int64_t{2}, {}, Name("delta_int64"));
    result.push_back(NodeDef("Size", {IA("concated_dims_flatten")}, {IA("limit")}));  // get num dimensions of the flattened grad op = 6
    result.push_back(start_node);
    result.push_back(delta_node);
    result.push_back(NodeDef("Range", {start_node.output_args[0], IA("limit"), delta_node.output_args[0]}, {IA("range_even_indices")}));

    result.push_back(NodeDef(opset_version >= 13 ? OpDef{"ReduceSum", kOnnxDomain, opset_version} : OpDef{"ReduceSumTraining", kMSDomain, 1},
                             {IA("reshape_tile_grad_op"), IA("range_even_indices")},
                             {GI(0)},
                             {{"keepdims", ONNX_NAMESPACE::MakeAttribute("keepdims", int64_t{0})}}));
  }
  return result;
}

IMPLEMENT_GRADIENT_BUILDER(GetMinMaxGradient) {
  const size_t num_src_node_inputs = static_cast<size_t>(GetSrcNodeInputSize());
  bool has_gradient_required = false;
  for (size_t i = 0; i < num_src_node_inputs; ++i) {
    if (IsGradientRequiredForSrcNodeInput(i)) {
      has_gradient_required = true;
      break;
    }
  }

  if (!has_gradient_required) {
    return std::vector<NodeDef>{};
  }

  if (num_src_node_inputs == 1) {
    return std::vector<NodeDef>{NodeDef("Identity", {GO(0)}, {GI(0)})};
  }

  std::vector<NodeDef> result;
  const ArgDef y = O(0);
  std::vector<ArgDef> sum_inputs;
  for (size_t i = 0; i < num_src_node_inputs; ++i) {
    const ArgDef mask = IA("Mask_" + std::to_string(i));
    const ArgDef mask_cast = IA("Mask_Cast_" + std::to_string(i));
    result.emplace_back(NodeDef("Equal", {I(i), y}, {mask}));
    result.emplace_back(NodeDef("Cast", {mask}, {mask_cast}, {MakeAttribute("to", int64_t(IElemType(0)))}));
    sum_inputs.emplace_back(mask_cast);
  }

  const ArgDef dy_scaled = IA("dY_Scaled");
  result.emplace_back(NodeDef("Sum", sum_inputs, {IA("Scale")}));
  result.emplace_back(NodeDef("Div", {GO(0), IA("Scale")}, {dy_scaled}));
  std::vector<Dimension> y_shape;
  bool has_y_shape = GetShape(y, y_shape).IsOK();
  for (size_t i = 0; i < num_src_node_inputs; ++i) {
    if (IsGradientRequiredForSrcNodeInput(i)) {
      const ArgDef x = I(i);
      const ArgDef pre_reduce_grad_i_def = IA("PreReduceGrad_" + std::to_string(i), OType(0));
      result.emplace_back(NodeDef("Mul", {dy_scaled, IA("Mask_Cast_" + std::to_string(i))}, {pre_reduce_grad_i_def}));
      std::vector<Dimension> x_shape;
      if (has_y_shape && GetShape(x, x_shape).IsOK()) {
        std::vector<int64_t> x_axes;
        ComputeBroadcastBackwardAxes(x_shape, y_shape, &x_axes, nullptr, NodeName());
        if (!x_axes.empty()) {
          HandleBroadcasting(pre_reduce_grad_i_def, x, GI(i), x_axes, result);
        } else {
          result.emplace_back(NodeDef("Identity", {pre_reduce_grad_i_def}, {GI(i)}));
        }
      } else {
        ArgDef x_axes_def = IA("ReduceAxes_" + x.name);
        ArgDef x_shape_def = IA("Shape_" + x.name);
        ArgDef y_shape_def = IA("Shape_" + y.name + std::to_string(i));
        ComputeBroadcastBackwardAxesDynamic(x, y, x_shape_def, y_shape_def, &x_axes_def, nullptr, result);
        HandleBroadcastingDynamic(pre_reduce_grad_i_def, x, x_shape_def, GI(i), x_axes_def, result);
      }
    }
  }

  return result;
}

IMPLEMENT_GRADIENT_BUILDER(GetExternalGradient) {
  std::vector<NodeDef> result;
  const auto& p_grad_def = GradientDefinitionRegistry::Instance().GetGradientDefinition(GetGradientDefinitionKey());
  ORT_ENFORCE(p_grad_def);
  const auto& grad_def = *p_grad_def;

  std::unordered_set<std::string> seen_outputs;
  for (const auto& node_def : grad_def) {
    OpDef op_def(node_def.op_type, node_def.domain);
    std::vector<ArgDef> input_args;
    for (const auto& input : node_def.inputs) {
      if (input == "") {
        input_args.emplace_back(ArgDef());
      } else if (input.find("GO(") == 0) {
        int index = std::stoi(input.substr(3, input.length() - 4));
        input_args.emplace_back(GO(static_cast<size_t>(index)));
      } else if (input.find("I(") == 0) {
        int index = std::stoi(input.substr(2, input.length() - 3));
        input_args.emplace_back(I(static_cast<size_t>(index)));
      } else if (input.find("O(") == 0) {
        int index = std::stoi(input.substr(2, input.length() - 3));
        input_args.emplace_back(O(static_cast<size_t>(index)));
      } else {
        ORT_ENFORCE(seen_outputs.find(input) != seen_outputs.end(), input, " is not a valid intermediate output.");
        input_args.emplace_back(IA(input));
      }
    }

    std::vector<ArgDef> output_args;
    for (size_t output_index = 0; output_index < node_def.outputs.size(); ++output_index) {
      // If the input is not used in the forward computation, we don't need it for gradient computation
      // Required for ORTMODULE_ATEN_SDPA_FALLBACK
      if (static_cast<int>(output_index) >= GetSrcNodeInputSize()) {
        continue;
      }

      if (!IsGradientRequiredForSrcNodeInput(static_cast<int>(output_index))) {
        output_args.emplace_back(ArgDef());
        continue;
      }

      const auto& output = node_def.outputs[output_index];

      if (output.find("GI(") == 0) {
        size_t index = static_cast<size_t>(std::stoi(output.substr(3, output.length() - 4)));
        output_args.emplace_back(GI(index));
      } else {
        seen_outputs.insert(output);
        output_args.emplace_back(IA(output));
      }
    }

    std::vector<AttributeProto> attrs;
    for (const auto& attribute : node_def.attributes) {
      attrs.emplace_back(AttributeDefinitionToAttributeProto(attribute));
    }

    result.emplace_back(NodeDef(op_def, input_args, output_args, attrs));
  }

  return result;
}

IMPLEMENT_GRADIENT_BUILDER(GetPythonOpGradient) {
  std::vector<NodeDef> result;
  auto src_attrs = SrcNodeAttributes();
  std::vector<AttributeProto> attrs;
  ORT_ENFORCE(src_attrs.count("func_name") > 0, "func_name attribute is missing.");
  ORT_ENFORCE(utils::HasString(src_attrs.at("func_name")));
  attrs.push_back(MakeAttribute("func_name", src_attrs.at("func_name").s()));
  attrs.push_back(MakeAttribute("output_convention", src_attrs.at("input_convention").s()));
  attrs.push_back(MakeAttribute("safe_run_mode", src_attrs.at("safe_run_mode").i()));

  // input_tensor_types[i] store the type of autograd.Function.apply's ith output.
  // Note that PythonOpGrad's 0-th input is the Python context generated by PythonOp.
  std::vector<int64_t> input_tensor_types;
  for (const auto input_tensor_type : src_attrs["output_tensor_types"].ints()) {
    input_tensor_types.push_back(input_tensor_type);
  }
  attrs.push_back(MakeAttribute("input_tensor_types", input_tensor_types));

  // input_tensor_ranks[i] is the rank of the i-th input tensor of autograd.Function.backward.
  // Note that the left side is the gradient of the right side:
  //  i-th input tensor of autograd.Function.backward <---> i-th output tensor of autograd.Function.apply
  std::vector<int64_t> input_tensor_ranks;
  for (const auto input_tensor_rank : src_attrs["output_tensor_ranks"].ints()) {
    input_tensor_ranks.push_back(input_tensor_rank);
  }
  attrs.push_back(MakeAttribute("input_tensor_ranks", input_tensor_ranks));

  // output_tensor_types[i] stores the type of autograd.Function.apply's i-th input.
  // We assume a tensor and its gradient have the same type.
  std::vector<int64_t> output_tensor_types;
  for (const auto output_tensor_type : src_attrs["input_tensor_types"].ints()) {
    output_tensor_types.push_back(output_tensor_type);
  }
  attrs.push_back(MakeAttribute("output_tensor_types", output_tensor_types));

  // output_tensor_ranks[i] stores the rank of autograd.Function.apply's i-th input.
  // A tensor and its gradient have the same rank.
  std::vector<int64_t> output_tensor_ranks;
  for (const auto output_tensor_rank : src_attrs["input_tensor_ranks"].ints()) {
    output_tensor_ranks.push_back(output_tensor_rank);
  }
  attrs.push_back(MakeAttribute("output_tensor_ranks", output_tensor_ranks));

  std::vector<ArgDef> input_args;
  // Put Python context generated by PythonOp.
  input_args.push_back(O(0));
  // Put other outputs.
  for (int i = 1; i < GetSrcNodeOutputSize(); ++i) {
    if (IsGradientAvailableForSrcNodeOutput(i)) {
      // Only add FW outputs which
      //  1. are tensors,
      //  2. needs gradients (requires_grad=True in Pytorch).
      input_args.push_back(GO(i));
    } else {
      input_args.push_back(ArgDef());
    }
  }

  // We filter out those non-tensor inputs when constructing PythonOpGrad's outputs.
  const std::string& input_convention = src_attrs.at("input_convention").s();
  int fw_tensor_input_index = 0;
  // The value for i-th element of updated_input_requires_grads is 1 if the i-th input of autograd.Function.apply
  // requires grad; otherwise, the value is 0.
  std::vector<int64_t> updated_input_requires_grads;
  // The value for i-th element of bw_tensor_output_requires_grads is 1 if the i-th TENSOR input of
  // autograd.Function.apply requires grad; otherwise, the value is 0. The major difference between
  // updated_input_requires_grads and bw_tensor_output_requires_grads is that the latter contains only tensor
  // input's require grad info.
  std::vector<int64_t> bw_tensor_output_requires_grads;
  for (size_t i = 0; i < input_convention.length(); ++i) {
    if (input_convention[i] == 'd') {
      if (IsGradientRequiredForSrcNodeInput(fw_tensor_input_index)) {
        bw_tensor_output_requires_grads.push_back(1);
        updated_input_requires_grads.push_back(1);
      } else {
        bw_tensor_output_requires_grads.push_back(0);
        updated_input_requires_grads.push_back(0);
      }
      ++fw_tensor_input_index;
    } else {
      updated_input_requires_grads.push_back(0);
    }
  }

  // Collect updated python op require grad info, used for resetting after gradient graph build complete.
  // PythonOp use cases guarantee node names are present and unique, so using it should be fine.
  SetPythonOpRequireGradInfo(NodeName(), updated_input_requires_grads);

  ORT_ENFORCE(static_cast<size_t>(GetSrcNodeInputSize()) == bw_tensor_output_requires_grads.size(),
              "PythonOpGrad requiring gradient output count mismatch.");
  attrs.push_back(MakeAttribute("output_tensor_requires_grads", bw_tensor_output_requires_grads));

  // Copy bw_tensor_reuse_map attribute from PythonOp to PythonOpGrad if it is present.
  auto attr_it = src_attrs.find("bw_tensor_reuse_map");
  if (attr_it != src_attrs.end()) {
    std::vector<int64_t> tensor_output_to_tensor_input_reuse_map(attr_it->second.ints().begin(),
                                                                 attr_it->second.ints().end());
    attrs.push_back(MakeAttribute("tensor_reuse_map", tensor_output_to_tensor_input_reuse_map));
  }

  if (src_attrs.find("comment") != src_attrs.end() && utils::HasString(src_attrs.at("comment"))) {
    attrs.push_back(MakeAttribute("comment", src_attrs.at("comment").s()));
  }

  std::vector<ArgDef> output_args;
  for (int i = 0; i < GetSrcNodeInputSize(); ++i) {
    if (IsGradientRequiredForSrcNodeInput(i)) {
      output_args.push_back(GI(i));
    } else {
      output_args.push_back(ArgDef());
    }
  }

  result.push_back(NodeDef(OpDef{"PythonOpGrad", kMSDomain, 1},
                           input_args,
                           output_args, attrs));

  return result;
}

IMPLEMENT_GRADIENT_BUILDER(GetPadGradient) {
  const auto& attributes = SrcNodeAttributes();
  std::string mode = "constant";
  if (attributes.find("mode") != attributes.end() && utils::HasString(attributes.at("mode"))) {
    mode = attributes.at("mode").s();
  }

  if (mode != "constant") {
    ORT_THROW("Pad gradient currently supports constant mode only.");
  }

  return std::vector<NodeDef>{NodeDef("Neg", {I(1)}, {IA("Neg_pads")}),
                              NodeDef("Pad", {GO(0), IA("Neg_pads")}, {GI(0)})};
}

IMPLEMENT_GRADIENT_BUILDER(GetScatterNDGradient) {
  std::vector<NodeDef> result;
  if (IsGradientRequiredForSrcNodeInput(0)) {
    result.emplace_back(NodeDef("Shape", {I(2)}, {IA("Shape_updates")}));
    result.emplace_back(NodeDef("ConstantOfShape", {IA("Shape_updates")}, {IA("Zero_Shape_updates")},
                                {MakeAttribute("value", ScalarTensorProtoByElemType(0.0f, IElemType(0)))}));
    result.emplace_back(NodeDef("ScatterND", {GO(0), I(1), IA("Zero_Shape_updates")}, {GI(0)}));
  }

  if (IsGradientRequiredForSrcNodeInput(2)) {
    result.emplace_back(NodeDef("GatherND", {GO(0), I(1)}, {GI(2)}));
  }

  return result;
}

IMPLEMENT_GRADIENT_BUILDER(GetScatterElementsGradient) {
  auto attributes = SrcNodeAttributes();
  auto axis = utils::HasInt(attributes.at("axis")) ? attributes.at("axis").i() : 0;
  std::vector<NodeDef> result;
  if (IsGradientRequiredForSrcNodeInput(0)) {
    result.emplace_back(NodeDef("Shape", {I(2)}, {IA("Shape_updates")}));
    result.emplace_back(NodeDef("ConstantOfShape", {IA("Shape_updates")}, {IA("Zero_Shape_updates")},
                                {MakeAttribute("value", ScalarTensorProtoByElemType(0.0f, IElemType(0)))}));
    result.emplace_back(NodeDef("ScatterElements", {GO(0), I(1), IA("Zero_Shape_updates")}, {GI(0)},
                                {MakeAttribute("axis", axis)}));
  }

  if (IsGradientRequiredForSrcNodeInput(2)) {
    result.emplace_back(NodeDef("GatherElements", {GO(0), I(1)}, {GI(2)},
                                {MakeAttribute("axis", axis)}));
  }
  return result;
}

IMPLEMENT_GRADIENT_BUILDER(GetFakeQuantGradient) {
  return {NodeDef(OpDef{"FakeQuantGrad", kMSDomain, 1}, {GO(0), O(1)}, {GI(0)})};
}

IMPLEMENT_GRADIENT_BUILDER(GetLSTMGradient) {
  std::vector<ArgDef> input_args;
  constexpr int bias_input_index = 3;
  constexpr int peephole_weights_input_index = 7;

  // Add inputs of the LSTMTraining node as inputs of the LSTMGrad node
  // Add inputs from the source node for X, W, R, SL, H0, C0
  // Add empty argdef for non existing inputs
  for (int i = 0; i < GetSrcNodeInputSize(); i++) {
    if (i == bias_input_index || i == peephole_weights_input_index)
      continue;
    if (I(i).Exists()) {
      input_args.push_back(I(i));
    } else {
      input_args.push_back(ArgDef());
    }
  }

  ORT_ENFORCE(GetSrcNodeOutputSize() >= 5,
              "LSTMTraining node must generate the outputs all hidden states (index 0), "
              "all cell states (index 3) and iofc gate copmutations (index 4) so that gradients can be computed.");

  if (O(0).Exists()) {
    input_args.push_back(O(0));  // all hidden states output of the LSTMTraining node
  } else {
    input_args.push_back(ArgDef());
  }

  if (O(3).Exists()) {
    input_args.push_back(O(3));  // all cell states output of the LSTMTraining node
  } else {
    input_args.push_back(ArgDef());
  }

  if (O(4).Exists()) {
    input_args.push_back(O(4));  // i, o, f, c gate computations output of the LSTMTraining node
  } else {
    input_args.push_back(ArgDef());
  }

  // Add gradients of the outputs of the LSTMTraining node as inputs to the LSTMGrad node
  // Gradients of the outputs of the LSTMTraining node include grad_HAll, grad_HFinal, grad_CFinal
  for (int o = 0; o < 3; ++o) {
    if (GO(o).Exists() && IsGradientAvailableForSrcNodeOutput(o)) {
      input_args.push_back(GO(o));
    } else {
      input_args.push_back(ArgDef());
    }
  }

  // Add gradients of the LSTMTraining inputs as outputs of the LSTMGrad node
  // Outputs are gradients of:
  //   1) X (input tensor)
  //   2) W (weight tensor)
  //   3) R (recurrence weight tensor)
  //   4) B (bias tensor)
  //   5) H0 (initial hidden state tensor)
  //   6) C0 (initial cell state tensor)
  //   7) P (peephole weight tensor)
  std::vector<ArgDef> output_args;
  constexpr int sequence_length_input_index = 4;
  for (int i = 0; i < GetSrcNodeInputSize(); ++i) {
    if (sequence_length_input_index == i) continue;
    if (I(i).Exists() && IsGradientRequiredForSrcNodeInput(i)) {
      output_args.push_back(GI(i));
    } else {
      output_args.push_back(ArgDef());
    }
  }

  return {NodeDef(OpDef{"LSTMGrad", kMSDomain, 1}, input_args, output_args, SrcNodeAttributes())};
}

IMPLEMENT_GRADIENT_BUILDER(GetGRUGradient) {
  std::vector<ArgDef> input_args;

  // Add inputs of the GRUTraining node as inputs of the GRUGrad node
  // Add inputs from the source node for X, W, R, B, SL, H0
  // Add empty argdef for non existing inputs
  for (int i = 0; i < GetSrcNodeInputSize(); i++) {
    if (I(i).Exists()) {
      input_args.push_back(I(i));
    } else {
      input_args.push_back(ArgDef());
    }
  }

  ORT_ENFORCE(GetSrcNodeOutputSize() >= 3,
              "GRUTraining node must generate the outputs all hidden states (index 0), "
              "and zrh gate copmutations (index 2) so that gradients can be computed.");

  if (O(0).Exists()) {
    input_args.push_back(O(0));  // all hidden states output of the GRUTraining node
  } else {
    input_args.push_back(ArgDef());
  }

  if (O(2).Exists()) {
    input_args.push_back(O(2));  // z, r, h gate computations output of the GRUTraining node
  } else {
    input_args.push_back(ArgDef());
  }

  // Add gradients of the outputs of the GRUTraining node as inputs to the GRUGrad node
  // Gradients of the outputs of the GRUTraining node include grad_HAll, grad_HFinal
  for (int o = 0; o < 2; ++o) {
    if (GO(o).Exists() && IsGradientAvailableForSrcNodeOutput(o)) {
      input_args.push_back(GO(o));
    } else {
      input_args.push_back(ArgDef());
    }
  }

  // Add gradients of the GRUTraining inputs as outputs of the GRUGrad node
  // Outputs are gradients of:
  //   1) X (input tensor)
  //   2) W (weight tensor)
  //   3) R (recurrence weight tensor)
  //   4) B (bias tensor)
  //   5) H0 (initial hidden state tensor)
  std::vector<ArgDef> output_args;
  constexpr int sequence_length_input_index = 4;
  for (int i = 0; i < GetSrcNodeInputSize(); ++i) {
    if (sequence_length_input_index == i) continue;
    if (I(i).Exists() && IsGradientRequiredForSrcNodeInput(i)) {
      output_args.push_back(GI(i));
    } else {
      output_args.push_back(ArgDef());
    }
  }

  return {NodeDef(OpDef{"GRUGrad", kMSDomain, 1}, input_args, output_args, SrcNodeAttributes())};
}

IMPLEMENT_GRADIENT_BUILDER(GetReciprocalGradient) {
  // y = 1 / x
  // dy/dx = -1 / x^2
  // dL/dx = dL/dy * dy/dx = dL/dy * (-1 / x^2)
  return {NodeDef("Mul", {O(0), O(0)}, {IA("Square_O0")}),
          NodeDef("Neg", {IA("Square_O0")}, {IA("Neg_Square_O0")}),
          NodeDef("Mul", {GO(0), IA("Neg_Square_O0")}, {GI(0)})};
}

IMPLEMENT_GRADIENT_BUILDER(GetLeakyReluGradient) {
  return {NodeDef(OpDef{"LeakyReluGrad", kMSDomain, 1},
                  {GO(0), O(0)}, {GI(0)}, SrcNodeAttributes())};
}

IMPLEMENT_GRADIENT_BUILDER(GetConvTransposeGradient) {
  std::vector<ArgDef> outputs;
  for (int i = 0; i < GetSrcNodeInputSize(); i++) {
    if (IsGradientRequiredForSrcNodeInput(i)) {
      outputs.push_back(GI(i));
    } else {
      outputs.push_back(ArgDef("", nullptr));
    }
  }

  return std::vector<NodeDef>{
      NodeDef(OpDef{"ConvTransposeGrad", kMSDomain, 1},
              {GO(0), I(0), I(1)},
              outputs,
              SrcNodeAttributes())};
}

IMPLEMENT_GRADIENT_BUILDER(GetScaledSumGradient) {
  int input_count = GetSrcNodeInputSize();
  auto attributes = SrcNodeAttributes();
  float scale_0 = attributes.at("scale_0").f();
  float scale_1 = attributes.at("scale_1").f();
  if (input_count == 2) {
    if (scale_0 == scale_1) {
      // Specialized branch to avoid duplicated data write.
      NodeDef scale_node = ConstantScalarNode(scale_0, Name("Scale"), IElemType(0));
      return std::vector<NodeDef>{
          scale_node,
          NodeDef(OpDef{"Mul"},
                  {GO(0), scale_node.output_args[0]},
                  {GI(0)}),
          NodeDef(OpDef{"Identity"},
                  {GI(0)},
                  {GI(1)})};
    } else {
      return std::vector<NodeDef>{
          NodeDef(OpDef{"BatchScale", kMSDomain, 1},
                  {GO(0)},
                  {GI(0), GI(1)},
                  SrcNodeAttributes())};
    }
  } else if (input_count == 3) {
    float scale_2 = attributes.at("scale_2").f();
    if (scale_0 == scale_1 && scale_1 == scale_2) {
      // Specialized branch to avoid duplicated data write.
      NodeDef scale_node = ConstantScalarNode(scale_0, Name("Scale"), IElemType(0));
      return std::vector<NodeDef>{
          scale_node,
          NodeDef(OpDef{"Mul"},
                  {GO(0), scale_node.output_args[0]},
                  {GI(0)}),
          NodeDef(OpDef{"Identity"},
                  {GI(0)},
                  {GI(1)}),
          NodeDef(OpDef{"Identity"},
                  {GI(0)},
                  {GI(2)})};
    } else {
      return std::vector<NodeDef>{
          NodeDef(OpDef{"BatchScale", kMSDomain, 1},
                  {GO(0)},
                  {GI(0), GI(1), GI(2)},
                  SrcNodeAttributes())};
    }
  }

  ORT_THROW("ScaledSum gradient builder does not support ", input_count, " inputs");
}

IMPLEMENT_GRADIENT_BUILDER(GetResizeGradient) {
  return std::vector<NodeDef>{
      NodeDef(OpDef{"ResizeGrad", kMSDomain, 1},
              {GO(0), I(0), I(1), I(2)},
              {GI(0)},
              SrcNodeAttributes())};
}

IMPLEMENT_GRADIENT_BUILDER(GetAtanGradient) {
  // dl/dx = dl/dy * (1/(1+x^2))
  NodeDef one_const_node = OneConstantNode(IElemType(0));
  ArgDef one = one_const_node.output_args[0];
  std::vector<NodeDef> result;
  result.push_back(one_const_node);
  result.push_back(NodeDef("Mul", {I(0), I(0)}, {IA("Square_I0")}));
  result.push_back(NodeDef("Add", {IA("Square_I0"), one}, {IA("One_Plus_Square_I0")}));
  result.push_back(NodeDef("Div", {GO(0), IA("One_Plus_Square_I0")}, {GI(0)}));
  return result;
}

<<<<<<< HEAD
IMPLEMENT_GRADIENT_BUILDER(GetReduceMaxGradient) {
  std::vector<NodeDef> result;
  auto attributes = SrcNodeAttributes();
  bool keepdims = true;

  // Check the "keepdims" attribute
  if (attributes.find("keepdims") != attributes.end() &&
      attributes.at("keepdims").has_i()) {
    keepdims = static_cast<bool>(attributes.at("keepdims").i());
  }

  ArgDef grad = GO(0);
  ArgDef reduced_output = O(0);

  if (!keepdims) {
    size_t numInputs = GetSrcNodeInputSize();
    ArgDef unsqueeze_axes_arg;
    bool axes_provided = false;

    // Handle "axes" as attribute or input
    if (attributes.find("axes") != attributes.end()) {
      axes_provided = true;
      std::vector<int64_t> axes_values = RetrieveValues<int64_t>(attributes.at("axes"));
      if (SrcNodeOpsetVersion() >= 13) {
        NodeDef axes_values_node = ConstantVectorNode(axes_values, Name("axes_values"));
        result.push_back(axes_values_node);
        unsqueeze_axes_arg = axes_values_node.output_args[0];
      }
    } else if (numInputs == 2) {
      axes_provided = true;
      unsqueeze_axes_arg = I(1);
    }

    if (axes_provided) {
      grad = IA("Unsqueezed_Grad");
      reduced_output = IA("Unsqueezed_Output");
      if (SrcNodeOpsetVersion() < 13 && attributes.find("axes") != attributes.end()) {
        std::vector<int64_t> axes_values = RetrieveValues<int64_t>(attributes.at("axes"));
        result.push_back(NodeDef("Unsqueeze", {GO(0)}, {grad}, {MakeAttribute("axes", axes_values)}));
        result.push_back(NodeDef("Unsqueeze", {O(0)}, {reduced_output}, {MakeAttribute("axes", axes_values)}));
      } else {
        result.push_back(NodeDef(OpDef{"Unsqueeze", kOnnxDomain, 13}, {GO(0), unsqueeze_axes_arg}, {grad}));
        result.push_back(NodeDef(OpDef{"Unsqueeze", kOnnxDomain, 13}, {O(0), unsqueeze_axes_arg}, {reduced_output}));
      }
    }
  }

  // Step 1: Recreate the boolean mask tensor indicating max positions
  result.push_back(NodeDef("Shape", {I(0)}, {IA("Shaped_X")}));
  result.push_back(NodeDef("Expand", {reduced_output, IA("Shaped_X")}, {IA("Expanded_Output")}));
  result.push_back(NodeDef("Equal", {I(0), IA("Expanded_Output")}, {IA("Mask")}));
  // Step 2: Convert the boolean mask to a float tensor (0.0 and 1.0)
  result.push_back(NodeDef("Cast", {IA("Mask")}, {IA("Mask_Float")}, {MakeAttribute("to", static_cast<int64_t>(OElemType(0)))}));
  // Step 3: Multiply the input gradient by the mask
  result.push_back(NodeDef("Mul", {grad, IA("Mask_Float")}, {IA("Masked_Grad")}));
  // Step 4: Ensure the output gradient has the same shape as the input
  result.push_back(NodeDef("Expand", {IA("Masked_Grad"), IA("Shaped_X")}, {GI(0)}));
=======
IMPLEMENT_GRADIENT_BUILDER(GetGlobalMaxPoolGradient) {
  // For GlobalMaxPool's gradient, a binary mask flags max elements.
  // We multiply that mask by the incoming gradient, passing gradients only to maxima.
  std::vector<NodeDef> result;
  result.push_back(NodeDef("Shape", {I(0)}, {IA("X_shape")}));
  result.push_back(NodeDef("Expand", {O(0), IA("X_shape")}, {IA("expanded_Y")}));
  result.push_back(NodeDef("Equal", {I(0), IA("expanded_Y")}, {IA("mask")}));
  result.push_back(NodeDef("Cast",
                           {IA("mask")},
                           {IA("mask_cast")},
                           {MakeAttribute("to", static_cast<int64_t>(IElemType(0)))}));

  result.push_back(NodeDef("Expand", {GO(0), IA("X_shape")}, {IA("expanded_dY")}));
  result.push_back(NodeDef("Mul", {IA("mask_cast"), IA("expanded_dY")}, {GI(0)}));
>>>>>>> 80bc1d25

  return result;
}

}  // namespace training
}  // namespace onnxruntime<|MERGE_RESOLUTION|>--- conflicted
+++ resolved
@@ -2239,65 +2239,6 @@
   return result;
 }
 
-<<<<<<< HEAD
-IMPLEMENT_GRADIENT_BUILDER(GetReduceMaxGradient) {
-  std::vector<NodeDef> result;
-  auto attributes = SrcNodeAttributes();
-  bool keepdims = true;
-
-  // Check the "keepdims" attribute
-  if (attributes.find("keepdims") != attributes.end() &&
-      attributes.at("keepdims").has_i()) {
-    keepdims = static_cast<bool>(attributes.at("keepdims").i());
-  }
-
-  ArgDef grad = GO(0);
-  ArgDef reduced_output = O(0);
-
-  if (!keepdims) {
-    size_t numInputs = GetSrcNodeInputSize();
-    ArgDef unsqueeze_axes_arg;
-    bool axes_provided = false;
-
-    // Handle "axes" as attribute or input
-    if (attributes.find("axes") != attributes.end()) {
-      axes_provided = true;
-      std::vector<int64_t> axes_values = RetrieveValues<int64_t>(attributes.at("axes"));
-      if (SrcNodeOpsetVersion() >= 13) {
-        NodeDef axes_values_node = ConstantVectorNode(axes_values, Name("axes_values"));
-        result.push_back(axes_values_node);
-        unsqueeze_axes_arg = axes_values_node.output_args[0];
-      }
-    } else if (numInputs == 2) {
-      axes_provided = true;
-      unsqueeze_axes_arg = I(1);
-    }
-
-    if (axes_provided) {
-      grad = IA("Unsqueezed_Grad");
-      reduced_output = IA("Unsqueezed_Output");
-      if (SrcNodeOpsetVersion() < 13 && attributes.find("axes") != attributes.end()) {
-        std::vector<int64_t> axes_values = RetrieveValues<int64_t>(attributes.at("axes"));
-        result.push_back(NodeDef("Unsqueeze", {GO(0)}, {grad}, {MakeAttribute("axes", axes_values)}));
-        result.push_back(NodeDef("Unsqueeze", {O(0)}, {reduced_output}, {MakeAttribute("axes", axes_values)}));
-      } else {
-        result.push_back(NodeDef(OpDef{"Unsqueeze", kOnnxDomain, 13}, {GO(0), unsqueeze_axes_arg}, {grad}));
-        result.push_back(NodeDef(OpDef{"Unsqueeze", kOnnxDomain, 13}, {O(0), unsqueeze_axes_arg}, {reduced_output}));
-      }
-    }
-  }
-
-  // Step 1: Recreate the boolean mask tensor indicating max positions
-  result.push_back(NodeDef("Shape", {I(0)}, {IA("Shaped_X")}));
-  result.push_back(NodeDef("Expand", {reduced_output, IA("Shaped_X")}, {IA("Expanded_Output")}));
-  result.push_back(NodeDef("Equal", {I(0), IA("Expanded_Output")}, {IA("Mask")}));
-  // Step 2: Convert the boolean mask to a float tensor (0.0 and 1.0)
-  result.push_back(NodeDef("Cast", {IA("Mask")}, {IA("Mask_Float")}, {MakeAttribute("to", static_cast<int64_t>(OElemType(0)))}));
-  // Step 3: Multiply the input gradient by the mask
-  result.push_back(NodeDef("Mul", {grad, IA("Mask_Float")}, {IA("Masked_Grad")}));
-  // Step 4: Ensure the output gradient has the same shape as the input
-  result.push_back(NodeDef("Expand", {IA("Masked_Grad"), IA("Shaped_X")}, {GI(0)}));
-=======
 IMPLEMENT_GRADIENT_BUILDER(GetGlobalMaxPoolGradient) {
   // For GlobalMaxPool's gradient, a binary mask flags max elements.
   // We multiply that mask by the incoming gradient, passing gradients only to maxima.
@@ -2312,7 +2253,66 @@
 
   result.push_back(NodeDef("Expand", {GO(0), IA("X_shape")}, {IA("expanded_dY")}));
   result.push_back(NodeDef("Mul", {IA("mask_cast"), IA("expanded_dY")}, {GI(0)}));
->>>>>>> 80bc1d25
+  return result;
+}
+
+IMPLEMENT_GRADIENT_BUILDER(GetReduceMaxGradient) {
+  std::vector<NodeDef> result;
+  auto attributes = SrcNodeAttributes();
+  bool keepdims = true;
+
+  // Check the "keepdims" attribute
+  if (attributes.find("keepdims") != attributes.end() &&
+      attributes.at("keepdims").has_i()) {
+    keepdims = static_cast<bool>(attributes.at("keepdims").i());
+  }
+
+  ArgDef grad = GO(0);
+  ArgDef reduced_output = O(0);
+
+  if (!keepdims) {
+    size_t numInputs = GetSrcNodeInputSize();
+    ArgDef unsqueeze_axes_arg;
+    bool axes_provided = false;
+
+    // Handle "axes" as attribute or input
+    if (attributes.find("axes") != attributes.end()) {
+      axes_provided = true;
+      std::vector<int64_t> axes_values = RetrieveValues<int64_t>(attributes.at("axes"));
+      if (SrcNodeOpsetVersion() >= 13) {
+        NodeDef axes_values_node = ConstantVectorNode(axes_values, Name("axes_values"));
+        result.push_back(axes_values_node);
+        unsqueeze_axes_arg = axes_values_node.output_args[0];
+      }
+    } else if (numInputs == 2) {
+      axes_provided = true;
+      unsqueeze_axes_arg = I(1);
+    }
+
+    if (axes_provided) {
+      grad = IA("Unsqueezed_Grad");
+      reduced_output = IA("Unsqueezed_Output");
+      if (SrcNodeOpsetVersion() < 13 && attributes.find("axes") != attributes.end()) {
+        std::vector<int64_t> axes_values = RetrieveValues<int64_t>(attributes.at("axes"));
+        result.push_back(NodeDef("Unsqueeze", {GO(0)}, {grad}, {MakeAttribute("axes", axes_values)}));
+        result.push_back(NodeDef("Unsqueeze", {O(0)}, {reduced_output}, {MakeAttribute("axes", axes_values)}));
+      } else {
+        result.push_back(NodeDef(OpDef{"Unsqueeze", kOnnxDomain, 13}, {GO(0), unsqueeze_axes_arg}, {grad}));
+        result.push_back(NodeDef(OpDef{"Unsqueeze", kOnnxDomain, 13}, {O(0), unsqueeze_axes_arg}, {reduced_output}));
+      }
+    }
+  }
+
+  // Step 1: Recreate the boolean mask tensor indicating max positions
+  result.push_back(NodeDef("Shape", {I(0)}, {IA("Shaped_X")}));
+  result.push_back(NodeDef("Expand", {reduced_output, IA("Shaped_X")}, {IA("Expanded_Output")}));
+  result.push_back(NodeDef("Equal", {I(0), IA("Expanded_Output")}, {IA("Mask")}));
+  // Step 2: Convert the boolean mask to a float tensor (0.0 and 1.0)
+  result.push_back(NodeDef("Cast", {IA("Mask")}, {IA("Mask_Float")}, {MakeAttribute("to", static_cast<int64_t>(OElemType(0)))}));
+  // Step 3: Multiply the input gradient by the mask
+  result.push_back(NodeDef("Mul", {grad, IA("Mask_Float")}, {IA("Masked_Grad")}));
+  // Step 4: Ensure the output gradient has the same shape as the input
+  result.push_back(NodeDef("Expand", {IA("Masked_Grad"), IA("Shaped_X")}, {GI(0)}));
 
   return result;
 }
