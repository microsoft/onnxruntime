// Copyright (c) Microsoft Corporation. All rights reserved.
// Licensed under the MIT License.

#include "orttraining/core/graph/optimizer/adam_optimizer_builder.h"
#include "orttraining/core/graph/graph_augmenter.h"
#include "core/util/math.h"

namespace onnxruntime {
namespace training {
Status AdamOptimizerBuilder::Build(
    const std::vector<ArgDef>& weight_argdefs,
    const std::vector<ArgDef>& gradient_argdefs,
    const ArgDef* gradient_norm_argdef,
    const ArgDef* gradient_norm_finite_argdef,
    const std::vector<OptimizerNodeConfig>& opt_configs,
    GraphAugmenter::GraphDefs& graph_defs,
    std::vector<ONNX_NAMESPACE::TensorProto>& new_external_initializers,
    std::vector<ArgDef>& output_weight_argdefs,
    std::vector<ArgDef>& output_gradient_argdefs) const {
  return Build(weight_argdefs, gradient_argdefs,
        gradient_norm_argdef, gradient_norm_finite_argdef,
        opt_configs, graph_defs,
        new_external_initializers, output_weight_argdefs,
        output_gradient_argdefs,
        // gradient clipping is disabled by default for Adam.
        false /*enable_grad_clipping*/);
}

Status AdamOptimizerBuilder::Build(
    const std::vector<ArgDef>& weight_argdefs,
    const std::vector<ArgDef>& gradient_argdefs,
    const ArgDef* gradient_norm_argdef,
    const ArgDef* gradient_norm_finite_argdef,
    const std::vector<OptimizerNodeConfig>& opt_configs,
    GraphAugmenter::GraphDefs& graph_defs,
    std::vector<TensorProto>& new_external_initializers,
    std::vector<ArgDef>& output_weight_argdefs,
    std::vector<ArgDef>& output_gradient_argdefs,
    bool enable_grad_clipping) const {
  for (size_t i = 0; i < weight_argdefs.size(); ++i) {
    const std::string& weight_name = weight_argdefs[i].name;
    const std::string& gradient_name = gradient_argdefs[i].name;
    const TypeProto* const weight_type_proto = weight_argdefs[i].type_proto;
    const TypeProto* const gradient_type_proto = gradient_argdefs[i].type_proto;

    // Return either the input gradient/weight/fp16-weight or updated gradient/weight/fp16-weight.
    ArgDef output_gradient_argdef = gradient_argdefs[i];
    ArgDef output_weight_argdef = weight_argdefs[i];
    if (opt_configs[i].fp16_weight_arg != nullptr)
      output_weight_argdef = ArgDef(opt_configs[i].fp16_weight_arg->Name(), opt_configs[i].fp16_weight_arg->TypeAsProto());

    // In distributed training, some weights may not be updated by all ranks.
    if (opt_configs[i].enabled) {
      // The type proto initializer for Update Count
      const std::string update_count_string = "Update_Count_" + weight_name;  // per weight optimizer requires a per weight update count
      TensorProto uc_tensor_proto = CreateTensorProto<int64_t>(update_count_string, 1);
      // Add uc tensorproto as initializers
      new_external_initializers.emplace_back(uc_tensor_proto);

      std::vector<ArgDef> input_args;
<<<<<<< HEAD
      input_args.push_back(ArgDef(opt_configs[i].lr_feed_name));
      graph_defs.AddGraphInputs({opt_configs[i].lr_feed_name});
=======
      input_args.push_back(ArgDef(opt_configs[i].lr_feed_name, CreateLearningRateTypeProto(graph_defs)));
>>>>>>> 82c1e1b3
      input_args.push_back(ArgDef(update_count_string));
      input_args.push_back(weight_argdefs[i]);
      input_args.push_back(gradient_argdefs[i]);

      std::vector<ArgDef> output_args;

      TypeProto* step_type_proto = graph_defs.CreateTypeProto({}, ONNX_NAMESPACE::TensorProto_DataType_INT64);
      output_args.push_back(ArgDef(gradient_name + "_Step_Out", step_type_proto));

      // Get shape of weight tensor.
      std::vector<int64_t> weight_dims;
      ORT_RETURN_IF_NOT(
          weight_argdefs[i].type_proto &&
          weight_argdefs[i].type_proto->has_tensor_type() &&
          weight_argdefs[i].type_proto->tensor_type().has_shape());
      for (const auto& dim : weight_argdefs[i].type_proto->tensor_type().shape().dim()) {
        weight_dims.push_back(dim.dim_value());
      }

      // Add first- and second-order momentums to input list.
      const std::vector<std::string> moments_prefixes({"Moment_1_", "Moment_2_"});
      for (const auto& moments_prefix : moments_prefixes) {
        const std::string gradient_moment_name = moments_prefix + gradient_name;

        TensorProto moment_tensor_proto;
        TypeProto* moment_type_proto = graph_defs.CopyTypeProto(weight_argdefs[i]);
        if (opt_configs[i].use_fp16_moments) {
          moment_tensor_proto = CreateTensorProto<MLFloat16>(gradient_moment_name, MLFloat16(math::floatToHalf(0.f)), weight_dims);
          moment_type_proto->mutable_tensor_type()->set_elem_type(ONNX_NAMESPACE::TensorProto_DataType::TensorProto_DataType_FLOAT16);
        } else {
          moment_tensor_proto = CreateTensorProto<float>(gradient_moment_name, 0.f, weight_dims);
        }

        new_external_initializers.emplace_back(moment_tensor_proto);

        input_args.push_back(ArgDef(gradient_moment_name, moment_type_proto));
        output_args.push_back(ArgDef(gradient_moment_name + "_Out", moment_type_proto));
      }

      // Output either w_new or g_new based on config.
      if (opt_configs[i].update_weight) {
        output_weight_argdef = ArgDef(weight_name + "_Adam_out", weight_type_proto);
        output_args.push_back(output_weight_argdef);  // w_new
        output_args.push_back(ArgDef());  // g_new
      } else {
        output_gradient_argdef = ArgDef(gradient_name + "_Adam_out", gradient_type_proto);
        output_args.push_back(ArgDef());  // w_new
        output_args.push_back(output_gradient_argdef);  // g_new
      }

      if (opt_configs[i].update_weight && opt_configs[i].fp16_weight_arg != nullptr) {
        input_args.push_back(ArgDef(opt_configs[i].fp16_weight_arg->Name(), opt_configs[i].fp16_weight_arg->TypeAsProto()));
        std::string output_name = opt_configs[i].fp16_weight_arg->Name() + "_Adam_out";
        output_weight_argdef = ArgDef(output_name, opt_configs[i].fp16_weight_arg->TypeAsProto());
        output_args.push_back(output_weight_argdef);
      } else {
        input_args.push_back(ArgDef());
        output_args.push_back(ArgDef());
      }
      if (!opt_configs[i].loss_scale_input_name.empty()) {
        input_args.emplace_back(ArgDef(opt_configs[i].loss_scale_input_name, graph_defs.CreateTypeProto({1}, ONNX_NAMESPACE::TensorProto_DataType_FLOAT)));
      } else {
        input_args.emplace_back(ArgDef());
      }

      if (gradient_norm_argdef && enable_grad_clipping) {
        input_args.push_back(*gradient_norm_argdef);
      } else if (gradient_norm_argdef == nullptr && enable_grad_clipping) {
        ORT_THROW("Gradient clipping is enabled but gradient norm is not given.");
      } else {
        input_args.push_back(ArgDef());
      }

      if (gradient_norm_finite_argdef) {
        input_args.push_back(*gradient_norm_finite_argdef);
      } else {
        input_args.push_back(ArgDef());
      }

      graph_defs.AddNodeDefs({NodeDef(OpType(),
                                      input_args,
                                      output_args,
                                      BuildAttributeProto(opt_configs[i]),
                                      OptimizerNodeName(weight_name))});
    }

    output_weight_argdefs.push_back(output_weight_argdef);
    output_gradient_argdefs.push_back(output_gradient_argdef);
  }

  return Status::OK();
}

}  // namespace training
}  // namespace onnxruntime<|MERGE_RESOLUTION|>--- conflicted
+++ resolved
@@ -58,12 +58,8 @@
       new_external_initializers.emplace_back(uc_tensor_proto);
 
       std::vector<ArgDef> input_args;
-<<<<<<< HEAD
-      input_args.push_back(ArgDef(opt_configs[i].lr_feed_name));
+      input_args.push_back(ArgDef(opt_configs[i].lr_feed_name, CreateLearningRateTypeProto(graph_defs)));
       graph_defs.AddGraphInputs({opt_configs[i].lr_feed_name});
-=======
-      input_args.push_back(ArgDef(opt_configs[i].lr_feed_name, CreateLearningRateTypeProto(graph_defs)));
->>>>>>> 82c1e1b3
       input_args.push_back(ArgDef(update_count_string));
       input_args.push_back(weight_argdefs[i]);
       input_args.push_back(gradient_argdefs[i]);
