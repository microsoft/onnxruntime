--- conflicted
+++ resolved
@@ -3917,15 +3917,10 @@
         // This is a required field.
         ORT_ENFORCE(output_tensor_types_proto, "PythonOp's must have \"output_tensor_types\" attribute.");
 
-<<<<<<< HEAD
-        std::string func_name = getAttribute(ctx, "name", "");
+        std::string func_name = getAttribute(ctx, "func_name", "");
         // TODO(pengwa): allow custom PythonOp shape inference.
         if (func_name == "onnxruntime.training.utils.hooks._subscriber_manager._InspectActivation" ||
             func_name == "onnxruntime.training.utils.hooks._subscriber_manager._IncrementStep") {
-=======
-        std::string func_name = getAttribute(ctx, "func_name", "");
-        if (func_name == "_InspectActivation" || func_name == "_IncrementStep") {
->>>>>>> 3649376f
           // PythonOp with the name attribute being "_InspectActivation" or "_IncrementStep" will behave exactly the
           // same as a normal PythonOp when execution. The only difference is that:
           // 1). those ops having the same number of tensor inputs and tensor outputs;
@@ -4069,15 +4064,10 @@
         // This is a required field.
         ORT_ENFORCE(output_tensor_types_proto, "PythonOpGrad's must have \"output_tensor_types\" attribute.");
 
-<<<<<<< HEAD
-        std::string func_name = getAttribute(ctx, "name", "");
+        std::string func_name = getAttribute(ctx, "func_name", "");
         // TODO(pengwa): allow custom PythonOp shape inference.
         if (func_name == "onnxruntime.training.utils.hooks._subscriber_manager._InspectActivation" ||
             func_name == "onnxruntime.training.utils.hooks._subscriber_manager._IncrementStep") {
-=======
-        std::string func_name = getAttribute(ctx, "func_name", "");
-        if (func_name == "_InspectActivation" || func_name == "_IncrementStep") {
->>>>>>> 3649376f
           // PythonOpGrad with name attribute being "_InspectActivation" or "_IncrementStep" will behave exactly
           // the same as a normal PythonOpGrad when execution. The only difference is that:
           // 1). those ops having the same number of tensor inputs and tensor outputs;
