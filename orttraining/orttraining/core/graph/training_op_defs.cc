--- conflicted
+++ resolved
@@ -513,12 +513,7 @@
 
              // dA = reshape(reduce_sum(dY / B, axes_A), shape_A)
              {{"dY_over_B"}, "Div", {"dY", "B"}},
-<<<<<<< HEAD
              {{"reduce_dA"}, "ReduceSumTraining", {"dY_over_B", "axes_A"}, {ONNX_NAMESPACE::MakeAttribute("noop_with_empty_axes", int64_t(1))}},
-=======
-             {{"reduce_dA"}, "ReduceSumTraining", {"dY_over_B", "axes_A"}, 
-              {ONNX_NAMESPACE::MakeAttribute("noop_with_empty_axes", int64_t(1))}},
->>>>>>> 2a871084
              {{"dA"}, "Reshape", {"reduce_dA", "shape_A"}},
 
              // dB = reshape(reduce_sum(dY * -A / (B * B)), axes_B), shape_B)
@@ -526,12 +521,7 @@
              {{"minus_A"}, "Neg", {"A"}},
              {{"minus_A_over_B_squared"}, "Div", {"minus_A", "B_squared"}},
              {{"pre_reduce_dB"}, "Mul", {"dY", "minus_A_over_B_squared"}},
-<<<<<<< HEAD
              {{"reduce_dB"}, "ReduceSumTraining", {"pre_reduce_dB", "axes_B"}, {ONNX_NAMESPACE::MakeAttribute("noop_with_empty_axes", int64_t(1))}},
-=======
-             {{"reduce_dB"}, "ReduceSumTraining", {"pre_reduce_dB", "axes_B"},
-              {ONNX_NAMESPACE::MakeAttribute("noop_with_empty_axes", int64_t(1))}},
->>>>>>> 2a871084
              {{"dB"}, "Reshape", {"reduce_dB", "shape_B"}}});
 
         for (size_t contrib_node_index : {2, 4, 10}) {
