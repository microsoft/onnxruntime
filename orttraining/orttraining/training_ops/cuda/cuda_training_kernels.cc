// Copyright (c) Microsoft Corporation. All rights reserved.
// Licensed under the MIT License.

#include "core/providers/shared_library/provider_api.h"
#include "core/providers/cuda/cuda_fwd.h"
#include "core/providers/cuda/cuda_pch.h"

using namespace onnxruntime::common;

namespace onnxruntime {
namespace cuda {

class ONNX_OPERATOR_KERNEL_CLASS_NAME(kCudaExecutionProvider, kMSDomain, 1, View);
class ONNX_OPERATOR_KERNEL_CLASS_NAME(kCudaExecutionProvider, kMSDomain, 1, Group);
class ONNX_OPERATOR_KERNEL_CLASS_NAME(kCudaExecutionProvider, kMSDomain, 1, PassThrough);
class ONNX_OPERATOR_KERNEL_CLASS_NAME(kCudaExecutionProvider, kMSDomain, 1, SGDOptimizer);
class ONNX_OPERATOR_KERNEL_CLASS_NAME(kCudaExecutionProvider, kMSDomain, 1, SGDOptimizerV2);
class ONNX_OPERATOR_TYPED_KERNEL_CLASS_NAME(kCudaExecutionProvider, kMSDomain, 1, float, ReduceSumTraining);
class ONNX_OPERATOR_TYPED_KERNEL_CLASS_NAME(kCudaExecutionProvider, kMSDomain, 1, double, ReduceSumTraining);
class ONNX_OPERATOR_TYPED_KERNEL_CLASS_NAME(kCudaExecutionProvider, kMSDomain, 1, int32_t, ReduceSumTraining);
class ONNX_OPERATOR_TYPED_KERNEL_CLASS_NAME(kCudaExecutionProvider, kMSDomain, 1, MLFloat16, ReduceSumTraining);
class ONNX_OPERATOR_KERNEL_CLASS_NAME(kCudaExecutionProvider, kMSDomain, 1, SplitTraining);
class ONNX_OPERATOR_KERNEL_CLASS_NAME(kCudaExecutionProvider, kMSDomain, 1, ConcatTraining);

// Adam
class ONNX_OPERATOR_TYPED_KERNEL_CLASS_NAME(kCudaExecutionProvider, kMSDomain, 1, float_int64_t_float_float_float_float_MLFloat16, AdamOptimizer);
class ONNX_OPERATOR_TYPED_KERNEL_CLASS_NAME(kCudaExecutionProvider, kMSDomain, 1, MLFloat16_int64_t_float_MLFloat16_float_float_MLFloat16, AdamOptimizer);
class ONNX_OPERATOR_TYPED_KERNEL_CLASS_NAME(kCudaExecutionProvider, kMSDomain, 1, float_int64_t_float_MLFloat16_float_float_MLFloat16, AdamOptimizer);
class ONNX_OPERATOR_TYPED_KERNEL_CLASS_NAME(kCudaExecutionProvider, kMSDomain, 1, float_int64_t_float_float_MLFloat16_MLFloat16_MLFloat16, AdamOptimizer);
class ONNX_OPERATOR_TYPED_KERNEL_CLASS_NAME(kCudaExecutionProvider, kMSDomain, 1, float_int64_t_float_float_MLFloat16_float_MLFloat16, AdamOptimizer);
class ONNX_OPERATOR_TYPED_KERNEL_CLASS_NAME(kCudaExecutionProvider, kMSDomain, 1, MLFloat16_int64_t_float_MLFloat16_MLFloat16_MLFloat16_MLFloat16, AdamOptimizer);
class ONNX_OPERATOR_TYPED_KERNEL_CLASS_NAME(kCudaExecutionProvider, kMSDomain, 1, MLFloat16_int64_t_float_MLFloat16_MLFloat16_float_MLFloat16, AdamOptimizer);
class ONNX_OPERATOR_TYPED_KERNEL_CLASS_NAME(kCudaExecutionProvider, kMSDomain, 1, float_int64_t_float_MLFloat16_MLFloat16_MLFloat16_MLFloat16, AdamOptimizer);
class ONNX_OPERATOR_TYPED_KERNEL_CLASS_NAME(kCudaExecutionProvider, kMSDomain, 1, float_int64_t_float_MLFloat16_MLFloat16_float_MLFloat16, AdamOptimizer);
class ONNX_OPERATOR_KERNEL_CLASS_NAME(kCudaExecutionProvider, kMSDomain, 1, AdamWOptimizer);
// Lamb
class ONNX_OPERATOR_TYPED_KERNEL_CLASS_NAME(kCudaExecutionProvider, kMSDomain, 1, float_float_float_float_float_MLFloat16, LambOptimizer);
class ONNX_OPERATOR_TYPED_KERNEL_CLASS_NAME(kCudaExecutionProvider, kMSDomain, 1, float_float_MLFloat16_float_MLFloat16_MLFloat16, LambOptimizer);
class ONNX_OPERATOR_TYPED_KERNEL_CLASS_NAME(kCudaExecutionProvider, kMSDomain, 1, float_float_MLFloat16_float_float_MLFloat16, LambOptimizer);
class ONNX_OPERATOR_TYPED_KERNEL_CLASS_NAME(kCudaExecutionProvider, kMSDomain, 1, double_double_double_double_double_MLFloat16, LambOptimizer);
class ONNX_OPERATOR_TYPED_KERNEL_CLASS_NAME(kCudaExecutionProvider, kMSDomain, 1, MLFloat16_float_MLFloat16_MLFloat16_MLFloat16_MLFloat16, LambOptimizer);
class ONNX_OPERATOR_TYPED_KERNEL_CLASS_NAME(kCudaExecutionProvider, kMSDomain, 1, MLFloat16_float_MLFloat16_MLFloat16_float_MLFloat16, LambOptimizer);
class ONNX_OPERATOR_TYPED_KERNEL_CLASS_NAME(kCudaExecutionProvider, kMSDomain, 1, MLFloat16_float_MLFloat16_float_MLFloat16_MLFloat16, LambOptimizer);
class ONNX_OPERATOR_TYPED_KERNEL_CLASS_NAME(kCudaExecutionProvider, kMSDomain, 1, MLFloat16_float_MLFloat16_float_float_MLFloat16, LambOptimizer);
// Gradient accumulator
class ONNX_OPERATOR_TYPED_KERNEL_CLASS_NAME(kCudaExecutionProvider, kMSDomain, 1, float_float, InPlaceAccumulator);
class ONNX_OPERATOR_TYPED_KERNEL_CLASS_NAME(kCudaExecutionProvider, kMSDomain, 1, float_MLFloat16, InPlaceAccumulator);
class ONNX_OPERATOR_TYPED_KERNEL_CLASS_NAME(kCudaExecutionProvider, kMSDomain, 1, MLFloat16_MLFloat16, InPlaceAccumulator);
class ONNX_OPERATOR_TYPED_KERNEL_CLASS_NAME(kCudaExecutionProvider, kMSDomain, 1, MLFloat16_float, InPlaceAccumulator);
class ONNX_OPERATOR_TYPED_KERNEL_CLASS_NAME(kCudaExecutionProvider, kMSDomain, 1, float, ZeroGradient);
class ONNX_OPERATOR_TYPED_KERNEL_CLASS_NAME(kCudaExecutionProvider, kMSDomain, 1, MLFloat16, ZeroGradient);
class ONNX_OPERATOR_TYPED_KERNEL_CLASS_NAME(kCudaExecutionProvider, kMSDomain, 1, float, SoftmaxCrossEntropy);
class ONNX_OPERATOR_TYPED_KERNEL_CLASS_NAME(kCudaExecutionProvider, kMSDomain, 1, float, SoftmaxCrossEntropyGrad);
class ONNX_OPERATOR_TYPED_KERNEL_CLASS_NAME(kCudaExecutionProvider, kMSDomain, 1, float_float, InPlaceAccumulatorV2);
class ONNX_OPERATOR_TYPED_KERNEL_CLASS_NAME(kCudaExecutionProvider, kMSDomain, 1, float_MLFloat16, InPlaceAccumulatorV2);
// class ONNX_OPERATOR_TWO_TYPED_KERNEL_CLASS_NAME(kCudaExecutionProvider, kOnnxDomain, 9, float, int32_t, SparseSoftmaxCrossEntropy);
class ONNX_OPERATOR_TWO_TYPED_KERNEL_CLASS_NAME(kCudaExecutionProvider, kOnnxDomain, 9, float, int64_t, SparseSoftmaxCrossEntropy);
// class ONNX_OPERATOR_TWO_TYPED_KERNEL_CLASS_NAME(kCudaExecutionProvider, kOnnxDomain, 9, float, int32_t, SparseSoftmaxCrossEntropyGrad);
class ONNX_OPERATOR_TWO_TYPED_KERNEL_CLASS_NAME(kCudaExecutionProvider, kOnnxDomain, 9, float, int64_t, SparseSoftmaxCrossEntropyGrad);
class ONNX_OPERATOR_VERSIONED_TWO_TYPED_KERNEL_CLASS_NAME(kCudaExecutionProvider, kOnnxDomain, 12, 12, MLFloat16, int64_t, SoftmaxCrossEntropyLoss);
class ONNX_OPERATOR_VERSIONED_TWO_TYPED_KERNEL_CLASS_NAME(kCudaExecutionProvider, kOnnxDomain, 12, 12, float, int64_t, SoftmaxCrossEntropyLoss);
class ONNX_OPERATOR_TWO_TYPED_KERNEL_CLASS_NAME(kCudaExecutionProvider, kOnnxDomain, 13, MLFloat16, int64_t, SoftmaxCrossEntropyLoss);
class ONNX_OPERATOR_TWO_TYPED_KERNEL_CLASS_NAME(kCudaExecutionProvider, kOnnxDomain, 13, float, int64_t, SoftmaxCrossEntropyLoss);
class ONNX_OPERATOR_TWO_TYPED_KERNEL_CLASS_NAME(kCudaExecutionProvider, kOnnxDomain, 13, BFloat16, int64_t, SoftmaxCrossEntropyLoss);
class ONNX_OPERATOR_TWO_TYPED_KERNEL_CLASS_NAME(kCudaExecutionProvider, kMSDomain, 1, float, int64_t, SoftmaxCrossEntropyLossGrad);
class ONNX_OPERATOR_TWO_TYPED_KERNEL_CLASS_NAME(kCudaExecutionProvider, kMSDomain, 1, MLFloat16, int64_t, SoftmaxCrossEntropyLossGrad);
class ONNX_OPERATOR_TWO_TYPED_KERNEL_CLASS_NAME(kCudaExecutionProvider, kMSDomain, 1, BFloat16, int64_t, SoftmaxCrossEntropyLossGrad);
class ONNX_OPERATOR_TWO_TYPED_KERNEL_CLASS_NAME(kCudaExecutionProvider, kMSDomain, 1, float, int64_t, SoftmaxCrossEntropyLossInternal);
class ONNX_OPERATOR_TWO_TYPED_KERNEL_CLASS_NAME(kCudaExecutionProvider, kMSDomain, 1, MLFloat16, int64_t, SoftmaxCrossEntropyLossInternal);
class ONNX_OPERATOR_TWO_TYPED_KERNEL_CLASS_NAME(kCudaExecutionProvider, kMSDomain, 1, BFloat16, int64_t, SoftmaxCrossEntropyLossInternal);
class ONNX_OPERATOR_TWO_TYPED_KERNEL_CLASS_NAME(kCudaExecutionProvider, kMSDomain, 1, float, int64_t, SoftmaxCrossEntropyLossInternalGrad);
class ONNX_OPERATOR_TWO_TYPED_KERNEL_CLASS_NAME(kCudaExecutionProvider, kMSDomain, 1, MLFloat16, int64_t, SoftmaxCrossEntropyLossInternalGrad);
class ONNX_OPERATOR_TWO_TYPED_KERNEL_CLASS_NAME(kCudaExecutionProvider, kMSDomain, 1, BFloat16, int64_t, SoftmaxCrossEntropyLossInternalGrad);
class ONNX_OPERATOR_KERNEL_CLASS_NAME(kCudaExecutionProvider, kMSDomain, 1, SoftmaxGrad);
class ONNX_OPERATOR_KERNEL_CLASS_NAME(kCudaExecutionProvider, kMSDomain, 1, LogSoftmaxGrad);
class ONNX_OPERATOR_KERNEL_CLASS_NAME(kCudaExecutionProvider, kMSDomain, 1, SoftmaxGrad_13);
class ONNX_OPERATOR_KERNEL_CLASS_NAME(kCudaExecutionProvider, kMSDomain, 1, LogSoftmaxGrad_13);
class ONNX_OPERATOR_TYPED_KERNEL_CLASS_NAME(kCudaExecutionProvider, kMSDomain, 1, float_float_float, BatchNormalizationGrad);
class ONNX_OPERATOR_TYPED_KERNEL_CLASS_NAME(kCudaExecutionProvider, kMSDomain, 1, double_double_double, BatchNormalizationGrad);
class ONNX_OPERATOR_TYPED_KERNEL_CLASS_NAME(kCudaExecutionProvider, kMSDomain, 1, MLFloat16_MLFloat16_MLFloat16, BatchNormalizationGrad);
class ONNX_OPERATOR_TYPED_KERNEL_CLASS_NAME(kCudaExecutionProvider, kMSDomain, 1, MLFloat16_MLFloat16_float, BatchNormalizationGrad);
class ONNX_OPERATOR_TYPED_KERNEL_CLASS_NAME(kCudaExecutionProvider, kMSDomain, 1, MLFloat16_float_float, BatchNormalizationGrad);
class ONNX_OPERATOR_TYPED_KERNEL_CLASS_NAME(kCudaExecutionProvider, kMSDomain, 1, float, ConvGrad);
class ONNX_OPERATOR_TYPED_KERNEL_CLASS_NAME(kCudaExecutionProvider, kMSDomain, 1, double, ConvGrad);
class ONNX_OPERATOR_TYPED_KERNEL_CLASS_NAME(kCudaExecutionProvider, kMSDomain, 1, MLFloat16, ConvGrad);
class ONNX_OPERATOR_KERNEL_CLASS_NAME(kCudaExecutionProvider, kMSDomain, 1, GatherGrad);
class ONNX_OPERATOR_KERNEL_CLASS_NAME(kCudaExecutionProvider, kMSDomain, 1, DropoutGrad);
class ONNX_OPERATOR_KERNEL_CLASS_NAME(kCudaExecutionProvider, kMSDomain, 1, BitmaskDropoutGrad);
class ONNX_OPERATOR_KERNEL_CLASS_NAME(kCudaExecutionProvider, kMSDomain, 1, BiasSoftmaxDropout);
class ONNX_OPERATOR_KERNEL_CLASS_NAME(kCudaExecutionProvider, kMSDomain, 1, SoftmaxDropoutGrad);

class ONNX_OPERATOR_TYPED_KERNEL_CLASS_NAME(kCudaExecutionProvider, kMSDomain, 1, int64_t, GatherNDGrad);
class ONNX_OPERATOR_TYPED_KERNEL_CLASS_NAME(kCudaExecutionProvider, kMSDomain, 1, float, DivGrad);
class ONNX_OPERATOR_TYPED_KERNEL_CLASS_NAME(kCudaExecutionProvider, kMSDomain, 1, double, DivGrad);
class ONNX_OPERATOR_TYPED_KERNEL_CLASS_NAME(kCudaExecutionProvider, kMSDomain, 1, MLFloat16, DivGrad);

class ONNX_OPERATOR_TYPED_KERNEL_CLASS_NAME(kCudaExecutionProvider, kMSDomain, 1, float, GeluGrad);
class ONNX_OPERATOR_TYPED_KERNEL_CLASS_NAME(kCudaExecutionProvider, kMSDomain, 1, double, GeluGrad);
class ONNX_OPERATOR_TYPED_KERNEL_CLASS_NAME(kCudaExecutionProvider, kMSDomain, 1, MLFloat16, GeluGrad);

class ONNX_OPERATOR_TYPED_KERNEL_CLASS_NAME(kCudaExecutionProvider, kMSDomain, 1, float, FastGeluGrad);
class ONNX_OPERATOR_TYPED_KERNEL_CLASS_NAME(kCudaExecutionProvider, kMSDomain, 1, double, FastGeluGrad);
class ONNX_OPERATOR_TYPED_KERNEL_CLASS_NAME(kCudaExecutionProvider, kMSDomain, 1, MLFloat16, FastGeluGrad);

class ONNX_OPERATOR_KERNEL_CLASS_NAME(kCudaExecutionProvider, kMSDomain, 1, BiasGeluGrad_dX);
class ONNX_OPERATOR_KERNEL_CLASS_NAME(kCudaExecutionProvider, kMSDomain, 1, BiasFastGeluGrad_dX);

class ONNX_OPERATOR_TYPED_KERNEL_CLASS_NAME(kCudaExecutionProvider, kMSDomain, 1, float, ReluGrad);
class ONNX_OPERATOR_TYPED_KERNEL_CLASS_NAME(kCudaExecutionProvider, kMSDomain, 1, double, ReluGrad);
class ONNX_OPERATOR_TYPED_KERNEL_CLASS_NAME(kCudaExecutionProvider, kMSDomain, 1, MLFloat16, ReluGrad);

class ONNX_OPERATOR_TYPED_KERNEL_CLASS_NAME(kCudaExecutionProvider, kMSDomain, 1, float, SigmoidGrad);
class ONNX_OPERATOR_TYPED_KERNEL_CLASS_NAME(kCudaExecutionProvider, kMSDomain, 1, double, SigmoidGrad);
class ONNX_OPERATOR_TYPED_KERNEL_CLASS_NAME(kCudaExecutionProvider, kMSDomain, 1, MLFloat16, SigmoidGrad);

class ONNX_OPERATOR_TYPED_KERNEL_CLASS_NAME(kCudaExecutionProvider, kMSDomain, 1, float, QuickGeluGrad);
class ONNX_OPERATOR_TYPED_KERNEL_CLASS_NAME(kCudaExecutionProvider, kMSDomain, 1, double, QuickGeluGrad);
class ONNX_OPERATOR_TYPED_KERNEL_CLASS_NAME(kCudaExecutionProvider, kMSDomain, 1, MLFloat16, QuickGeluGrad);

class ONNX_OPERATOR_TYPED_KERNEL_CLASS_NAME(kCudaExecutionProvider, kMSDomain, 1, float, TanhGrad);
class ONNX_OPERATOR_TYPED_KERNEL_CLASS_NAME(kCudaExecutionProvider, kMSDomain, 1, double, TanhGrad);
class ONNX_OPERATOR_TYPED_KERNEL_CLASS_NAME(kCudaExecutionProvider, kMSDomain, 1, MLFloat16, TanhGrad);

class ONNX_OPERATOR_TYPED_KERNEL_CLASS_NAME(kCudaExecutionProvider, kMSDomain, 1, MLFloat16, IsFinite);
class ONNX_OPERATOR_TYPED_KERNEL_CLASS_NAME(kCudaExecutionProvider, kMSDomain, 1, float, IsFinite);
class ONNX_OPERATOR_TYPED_KERNEL_CLASS_NAME(kCudaExecutionProvider, kMSDomain, 1, double, IsFinite);
class ONNX_OPERATOR_TYPED_KERNEL_CLASS_NAME(kCudaExecutionProvider, kMSDomain, 1, bool, All);
class ONNX_OPERATOR_TYPED_KERNEL_CLASS_NAME(kCudaExecutionProvider, kMSDomain, 1, MLFloat16, IsAllFinite);
class ONNX_OPERATOR_TYPED_KERNEL_CLASS_NAME(kCudaExecutionProvider, kMSDomain, 1, float, IsAllFinite);
class ONNX_OPERATOR_TYPED_KERNEL_CLASS_NAME(kCudaExecutionProvider, kMSDomain, 1, double, IsAllFinite);
class ONNX_OPERATOR_TYPED_KERNEL_CLASS_NAME(kCudaExecutionProvider, kMSDomain, 1, MLFloat16, MixedPrecisionScale);
class ONNX_OPERATOR_TYPED_KERNEL_CLASS_NAME(kCudaExecutionProvider, kMSDomain, 1, float, MixedPrecisionScale);
class ONNX_OPERATOR_TYPED_KERNEL_CLASS_NAME(kCudaExecutionProvider, kMSDomain, 1, float_float, ReduceAllL2);
class ONNX_OPERATOR_TYPED_KERNEL_CLASS_NAME(kCudaExecutionProvider, kMSDomain, 1, MLFloat16_float, ReduceAllL2);
class ONNX_OPERATOR_TYPED_KERNEL_CLASS_NAME(kCudaExecutionProvider, kMSDomain, 1, float_MLFloat16, ReduceAllL2);
class ONNX_OPERATOR_TYPED_KERNEL_CLASS_NAME(kCudaExecutionProvider, kMSDomain, 1, MLFloat16_MLFloat16, ReduceAllL2);
class ONNX_OPERATOR_TYPED_KERNEL_CLASS_NAME(kCudaExecutionProvider, kMSDomain, 1, float_float_float, LayerNormalizationGrad);
class ONNX_OPERATOR_TYPED_KERNEL_CLASS_NAME(kCudaExecutionProvider, kMSDomain, 1, double_double_double, LayerNormalizationGrad);
class ONNX_OPERATOR_TYPED_KERNEL_CLASS_NAME(kCudaExecutionProvider, kMSDomain, 1, MLFloat16_float_MLFloat16, LayerNormalizationGrad);
class ONNX_OPERATOR_TYPED_KERNEL_CLASS_NAME(kCudaExecutionProvider, kMSDomain, 1, float_float_MLFloat16, LayerNormalizationGrad);
class ONNX_OPERATOR_TYPED_KERNEL_CLASS_NAME(kCudaExecutionProvider, kMSDomain, 1, MLFloat16_float_float, LayerNormalizationGrad);
class ONNX_OPERATOR_TYPED_KERNEL_CLASS_NAME(kCudaExecutionProvider, kMSDomain, 1, float_float_float, SimplifiedLayerNormalizationGrad);
class ONNX_OPERATOR_TYPED_KERNEL_CLASS_NAME(kCudaExecutionProvider, kMSDomain, 1, double_double_double, SimplifiedLayerNormalizationGrad);
class ONNX_OPERATOR_TYPED_KERNEL_CLASS_NAME(kCudaExecutionProvider, kMSDomain, 1, MLFloat16_float_MLFloat16, SimplifiedLayerNormalizationGrad);
class ONNX_OPERATOR_TYPED_KERNEL_CLASS_NAME(kCudaExecutionProvider, kMSDomain, 1, float_float_MLFloat16, SimplifiedLayerNormalizationGrad);
class ONNX_OPERATOR_TYPED_KERNEL_CLASS_NAME(kCudaExecutionProvider, kMSDomain, 1, MLFloat16_float_float, SimplifiedLayerNormalizationGrad);
class ONNX_OPERATOR_TYPED_KERNEL_CLASS_NAME(kCudaExecutionProvider, kMSDomain, 1, float_float_float, InvertibleLayerNormalizationGrad);
class ONNX_OPERATOR_TYPED_KERNEL_CLASS_NAME(kCudaExecutionProvider, kMSDomain, 1, double_double_double, InvertibleLayerNormalizationGrad);
class ONNX_OPERATOR_TYPED_KERNEL_CLASS_NAME(kCudaExecutionProvider, kMSDomain, 1, MLFloat16_float_MLFloat16, InvertibleLayerNormalizationGrad);
class ONNX_OPERATOR_TYPED_KERNEL_CLASS_NAME(kCudaExecutionProvider, kMSDomain, 1, float_float_MLFloat16, InvertibleLayerNormalizationGrad);
class ONNX_OPERATOR_TYPED_KERNEL_CLASS_NAME(kCudaExecutionProvider, kMSDomain, 1, MLFloat16_float_float, InvertibleLayerNormalizationGrad);
class ONNX_OPERATOR_KERNEL_CLASS_NAME(kCudaExecutionProvider, kMSDomain, 1, SliceGrad);
class ONNX_OPERATOR_KERNEL_CLASS_NAME(kCudaExecutionProvider, kMSDomain, 1, GatherElementsGrad);
class ONNX_OPERATOR_TYPED_KERNEL_CLASS_NAME(kCudaExecutionProvider, kMSDomain, 1, MLFloat16, Scale);
class ONNX_OPERATOR_TYPED_KERNEL_CLASS_NAME(kCudaExecutionProvider, kMSDomain, 1, float, Scale);
class ONNX_OPERATOR_TYPED_KERNEL_CLASS_NAME(kCudaExecutionProvider, kMSDomain, 1, double, Scale);
class ONNX_OPERATOR_TYPED_KERNEL_CLASS_NAME(kCudaExecutionProvider, kMSDomain, 1, float_float_float, BatchNormInternal);
class ONNX_OPERATOR_TYPED_KERNEL_CLASS_NAME(kCudaExecutionProvider, kMSDomain, 1, double_double_double, BatchNormInternal);
class ONNX_OPERATOR_TYPED_KERNEL_CLASS_NAME(kCudaExecutionProvider, kMSDomain, 1, MLFloat16_MLFloat16_MLFloat16, BatchNormInternal);
class ONNX_OPERATOR_TYPED_KERNEL_CLASS_NAME(kCudaExecutionProvider, kMSDomain, 1, MLFloat16_MLFloat16_float, BatchNormInternal);
class ONNX_OPERATOR_TYPED_KERNEL_CLASS_NAME(kCudaExecutionProvider, kMSDomain, 1, MLFloat16_float_float, BatchNormInternal);

// Adam
class ONNX_OPERATOR_TYPED_KERNEL_CLASS_NAME(kCudaExecutionProvider, kMSDomain, 1, float_int64_t_float_float_float_float_BFloat16, AdamOptimizer);
class ONNX_OPERATOR_TYPED_KERNEL_CLASS_NAME(kCudaExecutionProvider, kMSDomain, 1, BFloat16_int64_t_float_BFloat16_float_float_BFloat16, AdamOptimizer);
class ONNX_OPERATOR_TYPED_KERNEL_CLASS_NAME(kCudaExecutionProvider, kMSDomain, 1, float_int64_t_float_BFloat16_float_float_BFloat16, AdamOptimizer);
class ONNX_OPERATOR_TYPED_KERNEL_CLASS_NAME(kCudaExecutionProvider, kMSDomain, 1, float_int64_t_float_float_BFloat16_BFloat16_BFloat16, AdamOptimizer);
class ONNX_OPERATOR_TYPED_KERNEL_CLASS_NAME(kCudaExecutionProvider, kMSDomain, 1, float_int64_t_float_float_BFloat16_float_BFloat16, AdamOptimizer);
class ONNX_OPERATOR_TYPED_KERNEL_CLASS_NAME(kCudaExecutionProvider, kMSDomain, 1, BFloat16_int64_t_float_BFloat16_BFloat16_BFloat16_BFloat16, AdamOptimizer);
class ONNX_OPERATOR_TYPED_KERNEL_CLASS_NAME(kCudaExecutionProvider, kMSDomain, 1, BFloat16_int64_t_float_BFloat16_BFloat16_float_BFloat16, AdamOptimizer);
class ONNX_OPERATOR_TYPED_KERNEL_CLASS_NAME(kCudaExecutionProvider, kMSDomain, 1, float_int64_t_float_BFloat16_BFloat16_BFloat16_BFloat16, AdamOptimizer);
class ONNX_OPERATOR_TYPED_KERNEL_CLASS_NAME(kCudaExecutionProvider, kMSDomain, 1, float_int64_t_float_BFloat16_BFloat16_float_BFloat16, AdamOptimizer);
// Lamb
class ONNX_OPERATOR_TYPED_KERNEL_CLASS_NAME(kCudaExecutionProvider, kMSDomain, 1, float_float_float_float_float_BFloat16, LambOptimizer);
class ONNX_OPERATOR_TYPED_KERNEL_CLASS_NAME(kCudaExecutionProvider, kMSDomain, 1, float_float_BFloat16_float_BFloat16_BFloat16, LambOptimizer);
class ONNX_OPERATOR_TYPED_KERNEL_CLASS_NAME(kCudaExecutionProvider, kMSDomain, 1, float_float_BFloat16_float_float_BFloat16, LambOptimizer);
class ONNX_OPERATOR_TYPED_KERNEL_CLASS_NAME(kCudaExecutionProvider, kMSDomain, 1, double_double_double_double_double_BFloat16, LambOptimizer);
class ONNX_OPERATOR_TYPED_KERNEL_CLASS_NAME(kCudaExecutionProvider, kMSDomain, 1, BFloat16_float_BFloat16_BFloat16_BFloat16_BFloat16, LambOptimizer);
class ONNX_OPERATOR_TYPED_KERNEL_CLASS_NAME(kCudaExecutionProvider, kMSDomain, 1, BFloat16_float_BFloat16_BFloat16_float_BFloat16, LambOptimizer);
class ONNX_OPERATOR_TYPED_KERNEL_CLASS_NAME(kCudaExecutionProvider, kMSDomain, 1, BFloat16_float_BFloat16_float_BFloat16_BFloat16, LambOptimizer);
class ONNX_OPERATOR_TYPED_KERNEL_CLASS_NAME(kCudaExecutionProvider, kMSDomain, 1, BFloat16_float_BFloat16_float_float_BFloat16, LambOptimizer);

class ONNX_OPERATOR_TYPED_KERNEL_CLASS_NAME(kCudaExecutionProvider, kMSDomain, 1, float_BFloat16, InPlaceAccumulator);
class ONNX_OPERATOR_TYPED_KERNEL_CLASS_NAME(kCudaExecutionProvider, kMSDomain, 1, BFloat16_BFloat16, InPlaceAccumulator);
class ONNX_OPERATOR_TYPED_KERNEL_CLASS_NAME(kCudaExecutionProvider, kMSDomain, 1, BFloat16_float, InPlaceAccumulator);

class ONNX_OPERATOR_TYPED_KERNEL_CLASS_NAME(kCudaExecutionProvider, kMSDomain, 1, BFloat16, MixedPrecisionScale);
class ONNX_OPERATOR_TYPED_KERNEL_CLASS_NAME(kCudaExecutionProvider, kMSDomain, 1, BFloat16_float_BFloat16, LayerNormalizationGrad);

class ONNX_OPERATOR_TYPED_KERNEL_CLASS_NAME(kCudaExecutionProvider, kMSDomain, 1, BFloat16_float, ReduceAllL2);
class ONNX_OPERATOR_TYPED_KERNEL_CLASS_NAME(kCudaExecutionProvider, kMSDomain, 1, float_BFloat16, ReduceAllL2);
class ONNX_OPERATOR_TYPED_KERNEL_CLASS_NAME(kCudaExecutionProvider, kMSDomain, 1, BFloat16_BFloat16, ReduceAllL2);

class ONNX_OPERATOR_KERNEL_CLASS_NAME(kCudaExecutionProvider, kMSDomain, 1, InplaceClipGradNorm);

class ONNX_OPERATOR_TYPED_KERNEL_CLASS_NAME(kCudaExecutionProvider, kMSDomain, 1, float, FakeQuant);
<<<<<<< HEAD

=======
class ONNX_OPERATOR_TYPED_KERNEL_CLASS_NAME(kCudaExecutionProvider, kMSDomain, 1, float, FakeQuantGrad);

// the kernels within the following ifdef are not included in a build with
// --enable_training_ops but without --enable_training
#ifdef ENABLE_TRAINING
>>>>>>> 8372c86e
#if defined(ORT_USE_NCCL) || defined(USE_MPI)
// P2P communication operators.
class ONNX_OPERATOR_KERNEL_CLASS_NAME(kCudaExecutionProvider, kMSDomain, 1, Send);
class ONNX_OPERATOR_KERNEL_CLASS_NAME(kCudaExecutionProvider, kMSDomain, 1, Recv);
#endif

#ifdef USE_MPI
class ONNX_OPERATOR_KERNEL_CLASS_NAME(kCudaExecutionProvider, kMSDomain, 1, AdasumAllReduce);
#endif

class ONNX_OPERATOR_KERNEL_CLASS_NAME(kCudaExecutionProvider, kMSDomain, 1, RecordEvent);
class ONNX_OPERATOR_KERNEL_CLASS_NAME(kCudaExecutionProvider, kMSDomain, 1, WaitEvent);
class ONNX_OPERATOR_KERNEL_CLASS_NAME(kCudaExecutionProvider, kMSDomain, 1, YieldOp);

class ONNX_OPERATOR_TYPED_KERNEL_CLASS_NAME(kCudaExecutionProvider, kMSDomain, 1, float, GistBinarizeEncoder);
class ONNX_OPERATOR_TYPED_KERNEL_CLASS_NAME(kCudaExecutionProvider, kMSDomain, 1, MLFloat16, GistBinarizeEncoder);
class ONNX_OPERATOR_TYPED_KERNEL_CLASS_NAME(kCudaExecutionProvider, kMSDomain, 1, double, GistBinarizeEncoder);
class ONNX_OPERATOR_TYPED_KERNEL_CLASS_NAME(kCudaExecutionProvider, kMSDomain, 1, float, GistBinarizeDecoder);
class ONNX_OPERATOR_TYPED_KERNEL_CLASS_NAME(kCudaExecutionProvider, kMSDomain, 1, MLFloat16, GistBinarizeDecoder);
class ONNX_OPERATOR_TYPED_KERNEL_CLASS_NAME(kCudaExecutionProvider, kMSDomain, 1, double, GistBinarizeDecoder);
class ONNX_OPERATOR_TYPED_KERNEL_CLASS_NAME(kCudaExecutionProvider, kMSDomain, 1, bool, GistPack1Encoder);
class ONNX_OPERATOR_TYPED_KERNEL_CLASS_NAME(kCudaExecutionProvider, kMSDomain, 1, float, GistPack1Encoder);
class ONNX_OPERATOR_TYPED_KERNEL_CLASS_NAME(kCudaExecutionProvider, kMSDomain, 1, bool, GistPack1Decoder);
class ONNX_OPERATOR_TYPED_KERNEL_CLASS_NAME(kCudaExecutionProvider, kMSDomain, 1, float, GistPack1Decoder);
class ONNX_OPERATOR_TYPED_KERNEL_CLASS_NAME(kCudaExecutionProvider, kMSDomain, 1, float, GistPack8Encoder);
class ONNX_OPERATOR_TYPED_KERNEL_CLASS_NAME(kCudaExecutionProvider, kMSDomain, 1, MLFloat16, GistPack8Encoder);
class ONNX_OPERATOR_TYPED_KERNEL_CLASS_NAME(kCudaExecutionProvider, kMSDomain, 1, float, GistPack8Decoder);
class ONNX_OPERATOR_TYPED_KERNEL_CLASS_NAME(kCudaExecutionProvider, kMSDomain, 1, MLFloat16, GistPack8Decoder);
class ONNX_OPERATOR_TYPED_KERNEL_CLASS_NAME(kCudaExecutionProvider, kMSDomain, 1, float, GistPack16Encoder);
class ONNX_OPERATOR_TYPED_KERNEL_CLASS_NAME(kCudaExecutionProvider, kMSDomain, 1, float, GistPack16Decoder);
class ONNX_OPERATOR_TYPED_KERNEL_CLASS_NAME(kCudaExecutionProvider, kMSDomain, 1, float, GistPackMsfp15Encoder);
class ONNX_OPERATOR_TYPED_KERNEL_CLASS_NAME(kCudaExecutionProvider, kMSDomain, 1, float, GistPackMsfp15Decoder);

#ifdef ENABLE_TRAINING_TORCH_INTEROP
class ONNX_OPERATOR_KERNEL_CLASS_NAME(kCudaExecutionProvider, kMSDomain, 1, PythonOp);
class ONNX_OPERATOR_KERNEL_CLASS_NAME(kCudaExecutionProvider, kMSDomain, 1, PythonOpGrad);
#endif

#ifdef ORT_USE_NCCL
class ONNX_OPERATOR_KERNEL_CLASS_NAME(kCudaExecutionProvider, kMSDomain, 1, NcclAllReduce);
class ONNX_OPERATOR_KERNEL_CLASS_NAME(kCudaExecutionProvider, kMSDomain, 1, NcclAllGather);
class ONNX_OPERATOR_KERNEL_CLASS_NAME(kCudaExecutionProvider, kMSDomain, 1, NcclReduceScatter);
class ONNX_OPERATOR_KERNEL_CLASS_NAME(kCudaExecutionProvider, kMSDomain, 1, MegatronF);
class ONNX_OPERATOR_KERNEL_CLASS_NAME(kCudaExecutionProvider, kMSDomain, 1, MegatronG);
#endif
#endif

Status RegisterCudaTrainingKernels(KernelRegistry& kernel_registry) {
  static const BuildKernelCreateInfoFn function_table[] = {
    BuildKernelCreateInfo<ONNX_OPERATOR_KERNEL_CLASS_NAME(kCudaExecutionProvider, kMSDomain, 1, View)>,
    BuildKernelCreateInfo<ONNX_OPERATOR_KERNEL_CLASS_NAME(kCudaExecutionProvider, kMSDomain, 1, Group)>,
    BuildKernelCreateInfo<ONNX_OPERATOR_KERNEL_CLASS_NAME(kCudaExecutionProvider, kMSDomain, 1, PassThrough)>,
    BuildKernelCreateInfo<ONNX_OPERATOR_KERNEL_CLASS_NAME(kCudaExecutionProvider, kMSDomain, 1, SGDOptimizer)>,
    BuildKernelCreateInfo<ONNX_OPERATOR_KERNEL_CLASS_NAME(kCudaExecutionProvider, kMSDomain, 1, SGDOptimizerV2)>,
    BuildKernelCreateInfo<ONNX_OPERATOR_TYPED_KERNEL_CLASS_NAME(kCudaExecutionProvider, kMSDomain, 1, float, ReduceSumTraining)>,
    BuildKernelCreateInfo<ONNX_OPERATOR_TYPED_KERNEL_CLASS_NAME(kCudaExecutionProvider, kMSDomain, 1, double, ReduceSumTraining)>,
    BuildKernelCreateInfo<ONNX_OPERATOR_TYPED_KERNEL_CLASS_NAME(kCudaExecutionProvider, kMSDomain, 1, int32_t, ReduceSumTraining)>,
    BuildKernelCreateInfo<ONNX_OPERATOR_TYPED_KERNEL_CLASS_NAME(kCudaExecutionProvider, kMSDomain, 1, MLFloat16, ReduceSumTraining)>,
    BuildKernelCreateInfo<ONNX_OPERATOR_KERNEL_CLASS_NAME(kCudaExecutionProvider, kMSDomain, 1, SplitTraining)>,
    BuildKernelCreateInfo<ONNX_OPERATOR_KERNEL_CLASS_NAME(kCudaExecutionProvider, kMSDomain, 1, ConcatTraining)>,
    // Adam
    BuildKernelCreateInfo<ONNX_OPERATOR_TYPED_KERNEL_CLASS_NAME(kCudaExecutionProvider, kMSDomain, 1, float_int64_t_float_float_float_float_MLFloat16, AdamOptimizer)>,
    BuildKernelCreateInfo<ONNX_OPERATOR_TYPED_KERNEL_CLASS_NAME(kCudaExecutionProvider, kMSDomain, 1, MLFloat16_int64_t_float_MLFloat16_float_float_MLFloat16, AdamOptimizer)>,
    BuildKernelCreateInfo<ONNX_OPERATOR_TYPED_KERNEL_CLASS_NAME(kCudaExecutionProvider, kMSDomain, 1, float_int64_t_float_MLFloat16_float_float_MLFloat16, AdamOptimizer)>,
    BuildKernelCreateInfo<ONNX_OPERATOR_TYPED_KERNEL_CLASS_NAME(kCudaExecutionProvider, kMSDomain, 1, float_int64_t_float_float_MLFloat16_MLFloat16_MLFloat16, AdamOptimizer)>,
    BuildKernelCreateInfo<ONNX_OPERATOR_TYPED_KERNEL_CLASS_NAME(kCudaExecutionProvider, kMSDomain, 1, float_int64_t_float_float_MLFloat16_float_MLFloat16, AdamOptimizer)>,
    BuildKernelCreateInfo<ONNX_OPERATOR_TYPED_KERNEL_CLASS_NAME(kCudaExecutionProvider, kMSDomain, 1, MLFloat16_int64_t_float_MLFloat16_MLFloat16_MLFloat16_MLFloat16, AdamOptimizer)>,
    BuildKernelCreateInfo<ONNX_OPERATOR_TYPED_KERNEL_CLASS_NAME(kCudaExecutionProvider, kMSDomain, 1, MLFloat16_int64_t_float_MLFloat16_MLFloat16_float_MLFloat16, AdamOptimizer)>,
    BuildKernelCreateInfo<ONNX_OPERATOR_TYPED_KERNEL_CLASS_NAME(kCudaExecutionProvider, kMSDomain, 1, float_int64_t_float_MLFloat16_MLFloat16_MLFloat16_MLFloat16, AdamOptimizer)>,
    BuildKernelCreateInfo<ONNX_OPERATOR_TYPED_KERNEL_CLASS_NAME(kCudaExecutionProvider, kMSDomain, 1, float_int64_t_float_MLFloat16_MLFloat16_float_MLFloat16, AdamOptimizer)>,
    BuildKernelCreateInfo<ONNX_OPERATOR_KERNEL_CLASS_NAME(kCudaExecutionProvider, kMSDomain, 1, AdamWOptimizer)>,

    // Lamb
    BuildKernelCreateInfo<ONNX_OPERATOR_TYPED_KERNEL_CLASS_NAME(kCudaExecutionProvider, kMSDomain, 1, float_float_float_float_float_MLFloat16, LambOptimizer)>,
    BuildKernelCreateInfo<ONNX_OPERATOR_TYPED_KERNEL_CLASS_NAME(kCudaExecutionProvider, kMSDomain, 1, float_float_MLFloat16_float_MLFloat16_MLFloat16, LambOptimizer)>,
    BuildKernelCreateInfo<ONNX_OPERATOR_TYPED_KERNEL_CLASS_NAME(kCudaExecutionProvider, kMSDomain, 1, float_float_MLFloat16_float_float_MLFloat16, LambOptimizer)>,
    BuildKernelCreateInfo<ONNX_OPERATOR_TYPED_KERNEL_CLASS_NAME(kCudaExecutionProvider, kMSDomain, 1, double_double_double_double_double_MLFloat16, LambOptimizer)>,
    BuildKernelCreateInfo<ONNX_OPERATOR_TYPED_KERNEL_CLASS_NAME(kCudaExecutionProvider, kMSDomain, 1, MLFloat16_float_MLFloat16_MLFloat16_MLFloat16_MLFloat16, LambOptimizer)>,
    BuildKernelCreateInfo<ONNX_OPERATOR_TYPED_KERNEL_CLASS_NAME(kCudaExecutionProvider, kMSDomain, 1, MLFloat16_float_MLFloat16_MLFloat16_float_MLFloat16, LambOptimizer)>,
    BuildKernelCreateInfo<ONNX_OPERATOR_TYPED_KERNEL_CLASS_NAME(kCudaExecutionProvider, kMSDomain, 1, MLFloat16_float_MLFloat16_float_MLFloat16_MLFloat16, LambOptimizer)>,
    BuildKernelCreateInfo<ONNX_OPERATOR_TYPED_KERNEL_CLASS_NAME(kCudaExecutionProvider, kMSDomain, 1, MLFloat16_float_MLFloat16_float_float_MLFloat16, LambOptimizer)>,

    BuildKernelCreateInfo<ONNX_OPERATOR_TYPED_KERNEL_CLASS_NAME(kCudaExecutionProvider, kMSDomain, 1, float_float, InPlaceAccumulator)>,
    BuildKernelCreateInfo<ONNX_OPERATOR_TYPED_KERNEL_CLASS_NAME(kCudaExecutionProvider, kMSDomain, 1, float_MLFloat16, InPlaceAccumulator)>,
    BuildKernelCreateInfo<ONNX_OPERATOR_TYPED_KERNEL_CLASS_NAME(kCudaExecutionProvider, kMSDomain, 1, MLFloat16_MLFloat16, InPlaceAccumulator)>,
    BuildKernelCreateInfo<ONNX_OPERATOR_TYPED_KERNEL_CLASS_NAME(kCudaExecutionProvider, kMSDomain, 1, MLFloat16_float, InPlaceAccumulator)>,

    BuildKernelCreateInfo<ONNX_OPERATOR_TYPED_KERNEL_CLASS_NAME(kCudaExecutionProvider, kMSDomain, 1, float_float, InPlaceAccumulatorV2)>,
    BuildKernelCreateInfo<ONNX_OPERATOR_TYPED_KERNEL_CLASS_NAME(kCudaExecutionProvider, kMSDomain, 1, float_MLFloat16, InPlaceAccumulatorV2)>,

    BuildKernelCreateInfo<ONNX_OPERATOR_TYPED_KERNEL_CLASS_NAME(kCudaExecutionProvider, kMSDomain, 1, float, ZeroGradient)>,
    BuildKernelCreateInfo<ONNX_OPERATOR_TYPED_KERNEL_CLASS_NAME(kCudaExecutionProvider, kMSDomain, 1, MLFloat16, ZeroGradient)>,

    BuildKernelCreateInfo<ONNX_OPERATOR_KERNEL_CLASS_NAME(kCudaExecutionProvider, kMSDomain, 1, DropoutGrad)>,
    BuildKernelCreateInfo<ONNX_OPERATOR_KERNEL_CLASS_NAME(kCudaExecutionProvider, kMSDomain, 1, BitmaskDropoutGrad)>,
    BuildKernelCreateInfo<ONNX_OPERATOR_KERNEL_CLASS_NAME(kCudaExecutionProvider, kMSDomain, 1, BiasSoftmaxDropout)>,
    BuildKernelCreateInfo<ONNX_OPERATOR_KERNEL_CLASS_NAME(kCudaExecutionProvider, kMSDomain, 1, SoftmaxDropoutGrad)>,

    BuildKernelCreateInfo<ONNX_OPERATOR_TYPED_KERNEL_CLASS_NAME(kCudaExecutionProvider, kMSDomain, 1, int64_t, GatherNDGrad)>,
    BuildKernelCreateInfo<ONNX_OPERATOR_TYPED_KERNEL_CLASS_NAME(kCudaExecutionProvider, kMSDomain, 1, float, SoftmaxCrossEntropy)>,
    BuildKernelCreateInfo<ONNX_OPERATOR_TYPED_KERNEL_CLASS_NAME(kCudaExecutionProvider, kMSDomain, 1, float, SoftmaxCrossEntropyGrad)>,
    // BuildKernelCreateInfo<ONNX_OPERATOR_TWO_TYPED_KERNEL_CLASS_NAME(kCudaExecutionProvider, kOnnxDomain, 9, float, int32_t, SparseSoftmaxCrossEntropy)>,
    BuildKernelCreateInfo<ONNX_OPERATOR_TWO_TYPED_KERNEL_CLASS_NAME(kCudaExecutionProvider, kOnnxDomain, 9, float, int64_t, SparseSoftmaxCrossEntropy)>,
    // BuildKernelCreateInfo<ONNX_OPERATOR_TWO_TYPED_KERNEL_CLASS_NAME(kCudaExecutionProvider, kOnnxDomain, 9, float, int32_t, SparseSoftmaxCrossEntropyGrad)>,
    BuildKernelCreateInfo<ONNX_OPERATOR_TWO_TYPED_KERNEL_CLASS_NAME(kCudaExecutionProvider, kOnnxDomain, 9, float, int64_t, SparseSoftmaxCrossEntropyGrad)>,
    BuildKernelCreateInfo<ONNX_OPERATOR_KERNEL_CLASS_NAME(kCudaExecutionProvider, kMSDomain, 1, SoftmaxGrad)>,
    BuildKernelCreateInfo<ONNX_OPERATOR_KERNEL_CLASS_NAME(kCudaExecutionProvider, kMSDomain, 1, LogSoftmaxGrad)>,
    BuildKernelCreateInfo<ONNX_OPERATOR_KERNEL_CLASS_NAME(kCudaExecutionProvider, kMSDomain, 1, SoftmaxGrad_13)>,
    BuildKernelCreateInfo<ONNX_OPERATOR_KERNEL_CLASS_NAME(kCudaExecutionProvider, kMSDomain, 1, LogSoftmaxGrad_13)>,

    BuildKernelCreateInfo<ONNX_OPERATOR_VERSIONED_TWO_TYPED_KERNEL_CLASS_NAME(kCudaExecutionProvider, kOnnxDomain, 12, 12, MLFloat16, int64_t, SoftmaxCrossEntropyLoss)>,
    BuildKernelCreateInfo<ONNX_OPERATOR_VERSIONED_TWO_TYPED_KERNEL_CLASS_NAME(kCudaExecutionProvider, kOnnxDomain, 12, 12, float, int64_t, SoftmaxCrossEntropyLoss)>,
    BuildKernelCreateInfo<ONNX_OPERATOR_TWO_TYPED_KERNEL_CLASS_NAME(kCudaExecutionProvider, kOnnxDomain, 13, MLFloat16, int64_t, SoftmaxCrossEntropyLoss)>,
    BuildKernelCreateInfo<ONNX_OPERATOR_TWO_TYPED_KERNEL_CLASS_NAME(kCudaExecutionProvider, kOnnxDomain, 13, float, int64_t, SoftmaxCrossEntropyLoss)>,
    BuildKernelCreateInfo<ONNX_OPERATOR_TWO_TYPED_KERNEL_CLASS_NAME(kCudaExecutionProvider, kOnnxDomain, 13, BFloat16, int64_t, SoftmaxCrossEntropyLoss)>,
    BuildKernelCreateInfo<ONNX_OPERATOR_TWO_TYPED_KERNEL_CLASS_NAME(kCudaExecutionProvider, kMSDomain, 1, float, int64_t, SoftmaxCrossEntropyLossGrad)>,
    BuildKernelCreateInfo<ONNX_OPERATOR_TWO_TYPED_KERNEL_CLASS_NAME(kCudaExecutionProvider, kMSDomain, 1, MLFloat16, int64_t, SoftmaxCrossEntropyLossGrad)>,
    BuildKernelCreateInfo<ONNX_OPERATOR_TWO_TYPED_KERNEL_CLASS_NAME(kCudaExecutionProvider, kMSDomain, 1, BFloat16, int64_t, SoftmaxCrossEntropyLossGrad)>,
    BuildKernelCreateInfo<ONNX_OPERATOR_TWO_TYPED_KERNEL_CLASS_NAME(kCudaExecutionProvider, kMSDomain, 1, float, int64_t, SoftmaxCrossEntropyLossInternal)>,
    BuildKernelCreateInfo<ONNX_OPERATOR_TWO_TYPED_KERNEL_CLASS_NAME(kCudaExecutionProvider, kMSDomain, 1, MLFloat16, int64_t, SoftmaxCrossEntropyLossInternal)>,
    BuildKernelCreateInfo<ONNX_OPERATOR_TWO_TYPED_KERNEL_CLASS_NAME(kCudaExecutionProvider, kMSDomain, 1, BFloat16, int64_t, SoftmaxCrossEntropyLossInternal)>,
    BuildKernelCreateInfo<ONNX_OPERATOR_TWO_TYPED_KERNEL_CLASS_NAME(kCudaExecutionProvider, kMSDomain, 1, float, int64_t, SoftmaxCrossEntropyLossInternalGrad)>,
    BuildKernelCreateInfo<ONNX_OPERATOR_TWO_TYPED_KERNEL_CLASS_NAME(kCudaExecutionProvider, kMSDomain, 1, MLFloat16, int64_t, SoftmaxCrossEntropyLossInternalGrad)>,
    BuildKernelCreateInfo<ONNX_OPERATOR_TWO_TYPED_KERNEL_CLASS_NAME(kCudaExecutionProvider, kMSDomain, 1, BFloat16, int64_t, SoftmaxCrossEntropyLossInternalGrad)>,
    BuildKernelCreateInfo<ONNX_OPERATOR_TYPED_KERNEL_CLASS_NAME(kCudaExecutionProvider, kMSDomain, 1, float_float_float, BatchNormalizationGrad)>,
    BuildKernelCreateInfo<ONNX_OPERATOR_TYPED_KERNEL_CLASS_NAME(kCudaExecutionProvider, kMSDomain, 1, double_double_double, BatchNormalizationGrad)>,
    BuildKernelCreateInfo<ONNX_OPERATOR_TYPED_KERNEL_CLASS_NAME(kCudaExecutionProvider, kMSDomain, 1, MLFloat16_MLFloat16_MLFloat16, BatchNormalizationGrad)>,
    BuildKernelCreateInfo<ONNX_OPERATOR_TYPED_KERNEL_CLASS_NAME(kCudaExecutionProvider, kMSDomain, 1, MLFloat16_MLFloat16_float, BatchNormalizationGrad)>,
    BuildKernelCreateInfo<ONNX_OPERATOR_TYPED_KERNEL_CLASS_NAME(kCudaExecutionProvider, kMSDomain, 1, MLFloat16_float_float, BatchNormalizationGrad)>,
    BuildKernelCreateInfo<ONNX_OPERATOR_TYPED_KERNEL_CLASS_NAME(kCudaExecutionProvider, kMSDomain, 1, float, ConvGrad)>,
    BuildKernelCreateInfo<ONNX_OPERATOR_TYPED_KERNEL_CLASS_NAME(kCudaExecutionProvider, kMSDomain, 1, double, ConvGrad)>,
    BuildKernelCreateInfo<ONNX_OPERATOR_TYPED_KERNEL_CLASS_NAME(kCudaExecutionProvider, kMSDomain, 1, MLFloat16, ConvGrad)>,
    BuildKernelCreateInfo<ONNX_OPERATOR_KERNEL_CLASS_NAME(kCudaExecutionProvider, kMSDomain, 1, GatherGrad)>,
    BuildKernelCreateInfo<ONNX_OPERATOR_TYPED_KERNEL_CLASS_NAME(kCudaExecutionProvider, kMSDomain, 1, float, DivGrad)>,
    BuildKernelCreateInfo<ONNX_OPERATOR_TYPED_KERNEL_CLASS_NAME(kCudaExecutionProvider, kMSDomain, 1, double, DivGrad)>,
    BuildKernelCreateInfo<ONNX_OPERATOR_TYPED_KERNEL_CLASS_NAME(kCudaExecutionProvider, kMSDomain, 1, MLFloat16, DivGrad)>,
    BuildKernelCreateInfo<ONNX_OPERATOR_TYPED_KERNEL_CLASS_NAME(kCudaExecutionProvider, kMSDomain, 1, float, GeluGrad)>,
    BuildKernelCreateInfo<ONNX_OPERATOR_TYPED_KERNEL_CLASS_NAME(kCudaExecutionProvider, kMSDomain, 1, double, GeluGrad)>,
    BuildKernelCreateInfo<ONNX_OPERATOR_TYPED_KERNEL_CLASS_NAME(kCudaExecutionProvider, kMSDomain, 1, MLFloat16, GeluGrad)>,
    BuildKernelCreateInfo<ONNX_OPERATOR_TYPED_KERNEL_CLASS_NAME(kCudaExecutionProvider, kMSDomain, 1, float, FastGeluGrad)>,
    BuildKernelCreateInfo<ONNX_OPERATOR_TYPED_KERNEL_CLASS_NAME(kCudaExecutionProvider, kMSDomain, 1, double, FastGeluGrad)>,
    BuildKernelCreateInfo<ONNX_OPERATOR_TYPED_KERNEL_CLASS_NAME(kCudaExecutionProvider, kMSDomain, 1, MLFloat16, FastGeluGrad)>,
    BuildKernelCreateInfo<ONNX_OPERATOR_KERNEL_CLASS_NAME(kCudaExecutionProvider, kMSDomain, 1, BiasGeluGrad_dX)>,
    BuildKernelCreateInfo<ONNX_OPERATOR_KERNEL_CLASS_NAME(kCudaExecutionProvider, kMSDomain, 1, BiasFastGeluGrad_dX)>,
    BuildKernelCreateInfo<ONNX_OPERATOR_TYPED_KERNEL_CLASS_NAME(kCudaExecutionProvider, kMSDomain, 1, float, ReluGrad)>,
    BuildKernelCreateInfo<ONNX_OPERATOR_TYPED_KERNEL_CLASS_NAME(kCudaExecutionProvider, kMSDomain, 1, double, ReluGrad)>,
    BuildKernelCreateInfo<ONNX_OPERATOR_TYPED_KERNEL_CLASS_NAME(kCudaExecutionProvider, kMSDomain, 1, MLFloat16, ReluGrad)>,
    BuildKernelCreateInfo<ONNX_OPERATOR_TYPED_KERNEL_CLASS_NAME(kCudaExecutionProvider, kMSDomain, 1, float, SigmoidGrad)>,
    BuildKernelCreateInfo<ONNX_OPERATOR_TYPED_KERNEL_CLASS_NAME(kCudaExecutionProvider, kMSDomain, 1, double, SigmoidGrad)>,
    BuildKernelCreateInfo<ONNX_OPERATOR_TYPED_KERNEL_CLASS_NAME(kCudaExecutionProvider, kMSDomain, 1, MLFloat16, SigmoidGrad)>,
    BuildKernelCreateInfo<ONNX_OPERATOR_TYPED_KERNEL_CLASS_NAME(kCudaExecutionProvider, kMSDomain, 1, float, QuickGeluGrad)>,
    BuildKernelCreateInfo<ONNX_OPERATOR_TYPED_KERNEL_CLASS_NAME(kCudaExecutionProvider, kMSDomain, 1, double, QuickGeluGrad)>,
    BuildKernelCreateInfo<ONNX_OPERATOR_TYPED_KERNEL_CLASS_NAME(kCudaExecutionProvider, kMSDomain, 1, MLFloat16, QuickGeluGrad)>,
    BuildKernelCreateInfo<ONNX_OPERATOR_TYPED_KERNEL_CLASS_NAME(kCudaExecutionProvider, kMSDomain, 1, float, TanhGrad)>,
    BuildKernelCreateInfo<ONNX_OPERATOR_TYPED_KERNEL_CLASS_NAME(kCudaExecutionProvider, kMSDomain, 1, double, TanhGrad)>,
    BuildKernelCreateInfo<ONNX_OPERATOR_TYPED_KERNEL_CLASS_NAME(kCudaExecutionProvider, kMSDomain, 1, MLFloat16, TanhGrad)>,
    BuildKernelCreateInfo<ONNX_OPERATOR_TYPED_KERNEL_CLASS_NAME(kCudaExecutionProvider, kMSDomain, 1, MLFloat16, IsFinite)>,
    BuildKernelCreateInfo<ONNX_OPERATOR_TYPED_KERNEL_CLASS_NAME(kCudaExecutionProvider, kMSDomain, 1, float, IsFinite)>,
    BuildKernelCreateInfo<ONNX_OPERATOR_TYPED_KERNEL_CLASS_NAME(kCudaExecutionProvider, kMSDomain, 1, double, IsFinite)>,
    BuildKernelCreateInfo<ONNX_OPERATOR_TYPED_KERNEL_CLASS_NAME(kCudaExecutionProvider, kMSDomain, 1, bool, All)>,
    BuildKernelCreateInfo<ONNX_OPERATOR_TYPED_KERNEL_CLASS_NAME(kCudaExecutionProvider, kMSDomain, 1, MLFloat16, IsAllFinite)>,
    BuildKernelCreateInfo<ONNX_OPERATOR_TYPED_KERNEL_CLASS_NAME(kCudaExecutionProvider, kMSDomain, 1, float, IsAllFinite)>,
    BuildKernelCreateInfo<ONNX_OPERATOR_TYPED_KERNEL_CLASS_NAME(kCudaExecutionProvider, kMSDomain, 1, double, IsAllFinite)>,
    BuildKernelCreateInfo<ONNX_OPERATOR_TYPED_KERNEL_CLASS_NAME(kCudaExecutionProvider, kMSDomain, 1, MLFloat16, MixedPrecisionScale)>,
    BuildKernelCreateInfo<ONNX_OPERATOR_TYPED_KERNEL_CLASS_NAME(kCudaExecutionProvider, kMSDomain, 1, float, MixedPrecisionScale)>,
    BuildKernelCreateInfo<ONNX_OPERATOR_TYPED_KERNEL_CLASS_NAME(kCudaExecutionProvider, kMSDomain, 1, float_float, ReduceAllL2)>,
    BuildKernelCreateInfo<ONNX_OPERATOR_TYPED_KERNEL_CLASS_NAME(kCudaExecutionProvider, kMSDomain, 1, MLFloat16_float, ReduceAllL2)>,
    BuildKernelCreateInfo<ONNX_OPERATOR_TYPED_KERNEL_CLASS_NAME(kCudaExecutionProvider, kMSDomain, 1, float_MLFloat16, ReduceAllL2)>,
    BuildKernelCreateInfo<ONNX_OPERATOR_TYPED_KERNEL_CLASS_NAME(kCudaExecutionProvider, kMSDomain, 1, MLFloat16_MLFloat16, ReduceAllL2)>,
    BuildKernelCreateInfo<ONNX_OPERATOR_TYPED_KERNEL_CLASS_NAME(kCudaExecutionProvider, kMSDomain, 1, float_float_float, LayerNormalizationGrad)>,
    BuildKernelCreateInfo<ONNX_OPERATOR_TYPED_KERNEL_CLASS_NAME(kCudaExecutionProvider, kMSDomain, 1, double_double_double, LayerNormalizationGrad)>,
    BuildKernelCreateInfo<ONNX_OPERATOR_TYPED_KERNEL_CLASS_NAME(kCudaExecutionProvider, kMSDomain, 1, MLFloat16_float_MLFloat16, LayerNormalizationGrad)>,
    BuildKernelCreateInfo<ONNX_OPERATOR_TYPED_KERNEL_CLASS_NAME(kCudaExecutionProvider, kMSDomain, 1, float_float_MLFloat16, LayerNormalizationGrad)>,
    BuildKernelCreateInfo<ONNX_OPERATOR_TYPED_KERNEL_CLASS_NAME(kCudaExecutionProvider, kMSDomain, 1, MLFloat16_float_float, LayerNormalizationGrad)>,
    BuildKernelCreateInfo<ONNX_OPERATOR_TYPED_KERNEL_CLASS_NAME(kCudaExecutionProvider, kMSDomain, 1, float_float_float, SimplifiedLayerNormalizationGrad)>,
    BuildKernelCreateInfo<ONNX_OPERATOR_TYPED_KERNEL_CLASS_NAME(kCudaExecutionProvider, kMSDomain, 1, double_double_double, SimplifiedLayerNormalizationGrad)>,
    BuildKernelCreateInfo<ONNX_OPERATOR_TYPED_KERNEL_CLASS_NAME(kCudaExecutionProvider, kMSDomain, 1, MLFloat16_float_MLFloat16, SimplifiedLayerNormalizationGrad)>,
    BuildKernelCreateInfo<ONNX_OPERATOR_TYPED_KERNEL_CLASS_NAME(kCudaExecutionProvider, kMSDomain, 1, float_float_MLFloat16, SimplifiedLayerNormalizationGrad)>,
    BuildKernelCreateInfo<ONNX_OPERATOR_TYPED_KERNEL_CLASS_NAME(kCudaExecutionProvider, kMSDomain, 1, MLFloat16_float_float, SimplifiedLayerNormalizationGrad)>,
    BuildKernelCreateInfo<ONNX_OPERATOR_TYPED_KERNEL_CLASS_NAME(kCudaExecutionProvider, kMSDomain, 1, float_float_float, InvertibleLayerNormalizationGrad)>,
    BuildKernelCreateInfo<ONNX_OPERATOR_TYPED_KERNEL_CLASS_NAME(kCudaExecutionProvider, kMSDomain, 1, double_double_double, InvertibleLayerNormalizationGrad)>,
    BuildKernelCreateInfo<ONNX_OPERATOR_TYPED_KERNEL_CLASS_NAME(kCudaExecutionProvider, kMSDomain, 1, MLFloat16_float_MLFloat16, InvertibleLayerNormalizationGrad)>,
    BuildKernelCreateInfo<ONNX_OPERATOR_TYPED_KERNEL_CLASS_NAME(kCudaExecutionProvider, kMSDomain, 1, float_float_MLFloat16, InvertibleLayerNormalizationGrad)>,
    BuildKernelCreateInfo<ONNX_OPERATOR_TYPED_KERNEL_CLASS_NAME(kCudaExecutionProvider, kMSDomain, 1, MLFloat16_float_float, InvertibleLayerNormalizationGrad)>,
    BuildKernelCreateInfo<ONNX_OPERATOR_KERNEL_CLASS_NAME(kCudaExecutionProvider, kMSDomain, 1, SliceGrad)>,
    BuildKernelCreateInfo<ONNX_OPERATOR_KERNEL_CLASS_NAME(kCudaExecutionProvider, kMSDomain, 1, GatherElementsGrad)>,
    BuildKernelCreateInfo<ONNX_OPERATOR_TYPED_KERNEL_CLASS_NAME(kCudaExecutionProvider, kMSDomain, 1, MLFloat16, Scale)>,
    BuildKernelCreateInfo<ONNX_OPERATOR_TYPED_KERNEL_CLASS_NAME(kCudaExecutionProvider, kMSDomain, 1, float, Scale)>,
    BuildKernelCreateInfo<ONNX_OPERATOR_TYPED_KERNEL_CLASS_NAME(kCudaExecutionProvider, kMSDomain, 1, double, Scale)>,
    BuildKernelCreateInfo<ONNX_OPERATOR_TYPED_KERNEL_CLASS_NAME(kCudaExecutionProvider, kMSDomain, 1, float_float_float, BatchNormInternal)>,
    BuildKernelCreateInfo<ONNX_OPERATOR_TYPED_KERNEL_CLASS_NAME(kCudaExecutionProvider, kMSDomain, 1, double_double_double, BatchNormInternal)>,
    BuildKernelCreateInfo<ONNX_OPERATOR_TYPED_KERNEL_CLASS_NAME(kCudaExecutionProvider, kMSDomain, 1, MLFloat16_MLFloat16_MLFloat16, BatchNormInternal)>,
    BuildKernelCreateInfo<ONNX_OPERATOR_TYPED_KERNEL_CLASS_NAME(kCudaExecutionProvider, kMSDomain, 1, MLFloat16_MLFloat16_float, BatchNormInternal)>,
    BuildKernelCreateInfo<ONNX_OPERATOR_TYPED_KERNEL_CLASS_NAME(kCudaExecutionProvider, kMSDomain, 1, MLFloat16_float_float, BatchNormInternal)>,

    // Adam
    BuildKernelCreateInfo<ONNX_OPERATOR_TYPED_KERNEL_CLASS_NAME(kCudaExecutionProvider, kMSDomain, 1, float_int64_t_float_float_float_float_BFloat16, AdamOptimizer)>,
    BuildKernelCreateInfo<ONNX_OPERATOR_TYPED_KERNEL_CLASS_NAME(kCudaExecutionProvider, kMSDomain, 1, BFloat16_int64_t_float_BFloat16_float_float_BFloat16, AdamOptimizer)>,
    BuildKernelCreateInfo<ONNX_OPERATOR_TYPED_KERNEL_CLASS_NAME(kCudaExecutionProvider, kMSDomain, 1, float_int64_t_float_BFloat16_float_float_BFloat16, AdamOptimizer)>,
    BuildKernelCreateInfo<ONNX_OPERATOR_TYPED_KERNEL_CLASS_NAME(kCudaExecutionProvider, kMSDomain, 1, float_int64_t_float_float_BFloat16_BFloat16_BFloat16, AdamOptimizer)>,
    BuildKernelCreateInfo<ONNX_OPERATOR_TYPED_KERNEL_CLASS_NAME(kCudaExecutionProvider, kMSDomain, 1, float_int64_t_float_float_BFloat16_float_BFloat16, AdamOptimizer)>,
    BuildKernelCreateInfo<ONNX_OPERATOR_TYPED_KERNEL_CLASS_NAME(kCudaExecutionProvider, kMSDomain, 1, BFloat16_int64_t_float_BFloat16_BFloat16_BFloat16_BFloat16, AdamOptimizer)>,
    BuildKernelCreateInfo<ONNX_OPERATOR_TYPED_KERNEL_CLASS_NAME(kCudaExecutionProvider, kMSDomain, 1, BFloat16_int64_t_float_BFloat16_BFloat16_float_BFloat16, AdamOptimizer)>,
    BuildKernelCreateInfo<ONNX_OPERATOR_TYPED_KERNEL_CLASS_NAME(kCudaExecutionProvider, kMSDomain, 1, float_int64_t_float_BFloat16_BFloat16_BFloat16_BFloat16, AdamOptimizer)>,
    BuildKernelCreateInfo<ONNX_OPERATOR_TYPED_KERNEL_CLASS_NAME(kCudaExecutionProvider, kMSDomain, 1, float_int64_t_float_BFloat16_BFloat16_float_BFloat16, AdamOptimizer)>,
    // Lamb
    BuildKernelCreateInfo<ONNX_OPERATOR_TYPED_KERNEL_CLASS_NAME(kCudaExecutionProvider, kMSDomain, 1, float_float_float_float_float_BFloat16, LambOptimizer)>,
    BuildKernelCreateInfo<ONNX_OPERATOR_TYPED_KERNEL_CLASS_NAME(kCudaExecutionProvider, kMSDomain, 1, float_float_BFloat16_float_BFloat16_BFloat16, LambOptimizer)>,
    BuildKernelCreateInfo<ONNX_OPERATOR_TYPED_KERNEL_CLASS_NAME(kCudaExecutionProvider, kMSDomain, 1, float_float_BFloat16_float_float_BFloat16, LambOptimizer)>,
    BuildKernelCreateInfo<ONNX_OPERATOR_TYPED_KERNEL_CLASS_NAME(kCudaExecutionProvider, kMSDomain, 1, double_double_double_double_double_BFloat16, LambOptimizer)>,
    BuildKernelCreateInfo<ONNX_OPERATOR_TYPED_KERNEL_CLASS_NAME(kCudaExecutionProvider, kMSDomain, 1, BFloat16_float_BFloat16_BFloat16_BFloat16_BFloat16, LambOptimizer)>,
    BuildKernelCreateInfo<ONNX_OPERATOR_TYPED_KERNEL_CLASS_NAME(kCudaExecutionProvider, kMSDomain, 1, BFloat16_float_BFloat16_BFloat16_float_BFloat16, LambOptimizer)>,
    BuildKernelCreateInfo<ONNX_OPERATOR_TYPED_KERNEL_CLASS_NAME(kCudaExecutionProvider, kMSDomain, 1, BFloat16_float_BFloat16_float_BFloat16_BFloat16, LambOptimizer)>,
    BuildKernelCreateInfo<ONNX_OPERATOR_TYPED_KERNEL_CLASS_NAME(kCudaExecutionProvider, kMSDomain, 1, BFloat16_float_BFloat16_float_float_BFloat16, LambOptimizer)>,

    BuildKernelCreateInfo<ONNX_OPERATOR_TYPED_KERNEL_CLASS_NAME(kCudaExecutionProvider, kMSDomain, 1, float_BFloat16, InPlaceAccumulator)>,
    BuildKernelCreateInfo<ONNX_OPERATOR_TYPED_KERNEL_CLASS_NAME(kCudaExecutionProvider, kMSDomain, 1, BFloat16_BFloat16, InPlaceAccumulator)>,
    BuildKernelCreateInfo<ONNX_OPERATOR_TYPED_KERNEL_CLASS_NAME(kCudaExecutionProvider, kMSDomain, 1, BFloat16_float, InPlaceAccumulator)>,

    BuildKernelCreateInfo<ONNX_OPERATOR_TYPED_KERNEL_CLASS_NAME(kCudaExecutionProvider, kMSDomain, 1, BFloat16, MixedPrecisionScale)>,
    BuildKernelCreateInfo<ONNX_OPERATOR_TYPED_KERNEL_CLASS_NAME(kCudaExecutionProvider, kMSDomain, 1, BFloat16_float_BFloat16, LayerNormalizationGrad)>,

    BuildKernelCreateInfo<ONNX_OPERATOR_TYPED_KERNEL_CLASS_NAME(kCudaExecutionProvider, kMSDomain, 1, BFloat16_float, ReduceAllL2)>,
    BuildKernelCreateInfo<ONNX_OPERATOR_TYPED_KERNEL_CLASS_NAME(kCudaExecutionProvider, kMSDomain, 1, float_BFloat16, ReduceAllL2)>,
    BuildKernelCreateInfo<ONNX_OPERATOR_TYPED_KERNEL_CLASS_NAME(kCudaExecutionProvider, kMSDomain, 1, BFloat16_BFloat16, ReduceAllL2)>,

    BuildKernelCreateInfo<ONNX_OPERATOR_KERNEL_CLASS_NAME(kCudaExecutionProvider, kMSDomain, 1, InplaceClipGradNorm)>,

    BuildKernelCreateInfo<ONNX_OPERATOR_TYPED_KERNEL_CLASS_NAME(
        kCudaExecutionProvider, kMSDomain, 1, float, FakeQuant)>,
<<<<<<< HEAD

=======
    BuildKernelCreateInfo<ONNX_OPERATOR_TYPED_KERNEL_CLASS_NAME(
        kCudaExecutionProvider, kMSDomain, 1, float, FakeQuantGrad)>,

// the kernels within the following ifdef are not included in a build with
// --enable_training_ops but without --enable_training
#ifdef ENABLE_TRAINING
>>>>>>> 8372c86e
// P2P communication operators.
#if defined(ORT_USE_NCCL) || defined(USE_MPI)
    BuildKernelCreateInfo<ONNX_OPERATOR_KERNEL_CLASS_NAME(kCudaExecutionProvider, kMSDomain, 1, Send)>,
    BuildKernelCreateInfo<ONNX_OPERATOR_KERNEL_CLASS_NAME(kCudaExecutionProvider, kMSDomain, 1, Recv)>,
#endif

#ifdef USE_MPI
    BuildKernelCreateInfo<ONNX_OPERATOR_KERNEL_CLASS_NAME(kCudaExecutionProvider, kMSDomain, 1, AdasumAllReduce)>,
#endif

    BuildKernelCreateInfo<ONNX_OPERATOR_KERNEL_CLASS_NAME(kCudaExecutionProvider, kMSDomain, 1, RecordEvent)>,
    BuildKernelCreateInfo<ONNX_OPERATOR_KERNEL_CLASS_NAME(kCudaExecutionProvider, kMSDomain, 1, WaitEvent)>,
    BuildKernelCreateInfo<ONNX_OPERATOR_KERNEL_CLASS_NAME(kCudaExecutionProvider, kMSDomain, 1, YieldOp)>,

    BuildKernelCreateInfo<ONNX_OPERATOR_TYPED_KERNEL_CLASS_NAME(kCudaExecutionProvider, kMSDomain, 1, float, GistBinarizeEncoder)>,
    BuildKernelCreateInfo<ONNX_OPERATOR_TYPED_KERNEL_CLASS_NAME(kCudaExecutionProvider, kMSDomain, 1, MLFloat16, GistBinarizeEncoder)>,
    BuildKernelCreateInfo<ONNX_OPERATOR_TYPED_KERNEL_CLASS_NAME(kCudaExecutionProvider, kMSDomain, 1, double, GistBinarizeEncoder)>,
    BuildKernelCreateInfo<ONNX_OPERATOR_TYPED_KERNEL_CLASS_NAME(kCudaExecutionProvider, kMSDomain, 1, float, GistBinarizeDecoder)>,
    BuildKernelCreateInfo<ONNX_OPERATOR_TYPED_KERNEL_CLASS_NAME(kCudaExecutionProvider, kMSDomain, 1, MLFloat16, GistBinarizeDecoder)>,
    BuildKernelCreateInfo<ONNX_OPERATOR_TYPED_KERNEL_CLASS_NAME(kCudaExecutionProvider, kMSDomain, 1, double, GistBinarizeDecoder)>,
    BuildKernelCreateInfo<ONNX_OPERATOR_TYPED_KERNEL_CLASS_NAME(kCudaExecutionProvider, kMSDomain, 1, bool, GistPack1Encoder)>,
    BuildKernelCreateInfo<ONNX_OPERATOR_TYPED_KERNEL_CLASS_NAME(kCudaExecutionProvider, kMSDomain, 1, float, GistPack1Encoder)>,
    BuildKernelCreateInfo<ONNX_OPERATOR_TYPED_KERNEL_CLASS_NAME(kCudaExecutionProvider, kMSDomain, 1, bool, GistPack1Decoder)>,
    BuildKernelCreateInfo<ONNX_OPERATOR_TYPED_KERNEL_CLASS_NAME(kCudaExecutionProvider, kMSDomain, 1, float, GistPack1Decoder)>,
    BuildKernelCreateInfo<ONNX_OPERATOR_TYPED_KERNEL_CLASS_NAME(kCudaExecutionProvider, kMSDomain, 1, float, GistPack8Encoder)>,
    BuildKernelCreateInfo<ONNX_OPERATOR_TYPED_KERNEL_CLASS_NAME(kCudaExecutionProvider, kMSDomain, 1, MLFloat16, GistPack8Encoder)>,
    BuildKernelCreateInfo<ONNX_OPERATOR_TYPED_KERNEL_CLASS_NAME(kCudaExecutionProvider, kMSDomain, 1, float, GistPack8Decoder)>,
    BuildKernelCreateInfo<ONNX_OPERATOR_TYPED_KERNEL_CLASS_NAME(kCudaExecutionProvider, kMSDomain, 1, MLFloat16, GistPack8Decoder)>,
    BuildKernelCreateInfo<ONNX_OPERATOR_TYPED_KERNEL_CLASS_NAME(kCudaExecutionProvider, kMSDomain, 1, float, GistPack16Encoder)>,
    BuildKernelCreateInfo<ONNX_OPERATOR_TYPED_KERNEL_CLASS_NAME(kCudaExecutionProvider, kMSDomain, 1, float, GistPack16Decoder)>,
    BuildKernelCreateInfo<ONNX_OPERATOR_TYPED_KERNEL_CLASS_NAME(kCudaExecutionProvider, kMSDomain, 1, float, GistPackMsfp15Encoder)>,
    BuildKernelCreateInfo<ONNX_OPERATOR_TYPED_KERNEL_CLASS_NAME(kCudaExecutionProvider, kMSDomain, 1, float, GistPackMsfp15Decoder)>,

#ifdef ENABLE_TRAINING_TORCH_INTEROP
    BuildKernelCreateInfo<ONNX_OPERATOR_KERNEL_CLASS_NAME(kCudaExecutionProvider, kMSDomain, 1, PythonOp)>,
    BuildKernelCreateInfo<ONNX_OPERATOR_KERNEL_CLASS_NAME(kCudaExecutionProvider, kMSDomain, 1, PythonOpGrad)>,
#endif

#ifdef ORT_USE_NCCL
    BuildKernelCreateInfo<ONNX_OPERATOR_KERNEL_CLASS_NAME(kCudaExecutionProvider, kMSDomain, 1, NcclAllReduce)>,
    BuildKernelCreateInfo<ONNX_OPERATOR_KERNEL_CLASS_NAME(kCudaExecutionProvider, kMSDomain, 1, NcclAllGather)>,
    BuildKernelCreateInfo<ONNX_OPERATOR_KERNEL_CLASS_NAME(kCudaExecutionProvider, kMSDomain, 1, NcclReduceScatter)>,
    BuildKernelCreateInfo<ONNX_OPERATOR_KERNEL_CLASS_NAME(kCudaExecutionProvider, kMSDomain, 1, MegatronF)>,
    BuildKernelCreateInfo<ONNX_OPERATOR_KERNEL_CLASS_NAME(kCudaExecutionProvider, kMSDomain, 1, MegatronG)>,
#endif
#endif
  };

  for (auto& function_table_entry : function_table) {
    ORT_RETURN_IF_ERROR(kernel_registry.Register(function_table_entry()));
  }

  return Status::OK();
}

}  // namespace cuda
}  // namespace onnxruntime<|MERGE_RESOLUTION|>--- conflicted
+++ resolved
@@ -194,15 +194,11 @@
 class ONNX_OPERATOR_KERNEL_CLASS_NAME(kCudaExecutionProvider, kMSDomain, 1, InplaceClipGradNorm);
 
 class ONNX_OPERATOR_TYPED_KERNEL_CLASS_NAME(kCudaExecutionProvider, kMSDomain, 1, float, FakeQuant);
-<<<<<<< HEAD
-
-=======
 class ONNX_OPERATOR_TYPED_KERNEL_CLASS_NAME(kCudaExecutionProvider, kMSDomain, 1, float, FakeQuantGrad);
 
 // the kernels within the following ifdef are not included in a build with
 // --enable_training_ops but without --enable_training
 #ifdef ENABLE_TRAINING
->>>>>>> 8372c86e
 #if defined(ORT_USE_NCCL) || defined(USE_MPI)
 // P2P communication operators.
 class ONNX_OPERATOR_KERNEL_CLASS_NAME(kCudaExecutionProvider, kMSDomain, 1, Send);
@@ -433,16 +429,12 @@
 
     BuildKernelCreateInfo<ONNX_OPERATOR_TYPED_KERNEL_CLASS_NAME(
         kCudaExecutionProvider, kMSDomain, 1, float, FakeQuant)>,
-<<<<<<< HEAD
-
-=======
     BuildKernelCreateInfo<ONNX_OPERATOR_TYPED_KERNEL_CLASS_NAME(
         kCudaExecutionProvider, kMSDomain, 1, float, FakeQuantGrad)>,
 
 // the kernels within the following ifdef are not included in a build with
 // --enable_training_ops but without --enable_training
 #ifdef ENABLE_TRAINING
->>>>>>> 8372c86e
 // P2P communication operators.
 #if defined(ORT_USE_NCCL) || defined(USE_MPI)
     BuildKernelCreateInfo<ONNX_OPERATOR_KERNEL_CLASS_NAME(kCudaExecutionProvider, kMSDomain, 1, Send)>,
