--- conflicted
+++ resolved
@@ -79,12 +79,7 @@
   auto dX = context->Output(0, shape);
 
   utils::MLTypeCallDispatcher<float, MLFloat16, double, BFloat16> t_disp(dY->GetElementType());
-<<<<<<< HEAD
-  t_disp.Invoke<DropoutGradComputeImpl>(Stream(context), N, *dY, mask_data, ratio_data, *dX);
-
-=======
-  t_disp.Invoke<DropoutGradComputeImpl>(Stream(), N, *dY, mask_data, ratio_data, *dX, UseBitmask);
->>>>>>> 173bcdbc
+  t_disp.Invoke<DropoutGradComputeImpl>(Stream(context), N, *dY, mask_data, ratio_data, *dX, UseBitmask);
   return Status::OK();
 }
 
