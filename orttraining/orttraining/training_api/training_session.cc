// Copyright (c) Microsoft Corporation. All rights reserved.
// Licensed under the MIT License.

#include "orttraining/training_api/training_session.h"
#include "orttraining/training_api/utils.h"

namespace onnxruntime::training::api {

TrainingSession::TrainingSession(const Environment& session_env,
                                 const SessionOptions& session_options,
                                 const std::vector<std::shared_ptr<IExecutionProvider>>& providers,
                                 CheckpointState* state,
                                 const ModelIdentifiers& model_identifiers,
                                 gsl::span<OrtCustomOpDomain* const> custom_op_domains)
    : state_{state},
<<<<<<< HEAD
      module_{std::make_unique<Module>(model_identifiers, state_,
                                       session_options, session_env, providers)},
      optimizer_{model_identifiers.optim_model.has_value() || model_identifiers.optim_model_data.size() > 0
                     ? std::make_unique<Optimizer>(
                           model_identifiers, state_,
                           session_options, session_env, providers)
=======
      module_{std::make_unique<Module>(model_identifiers.train_model, state_,
                                       session_options, session_env, providers,
                                       model_identifiers.eval_model, custom_op_domains)},
      optimizer_{model_identifiers.optim_model.has_value()
                     ? std::make_unique<Optimizer>(
                           model_identifiers.optim_model.value(), state_,
                           session_options, session_env, providers, custom_op_domains)
>>>>>>> a6887f17
                     : std::unique_ptr<Optimizer>()} {}

Status TrainingSession::RegisterScheduler(
    const std::function<std::unique_ptr<LRSchedulerBase>(std::shared_ptr<Optimizer>)>& get_scheduler,
    float initial_lr) {
  ORT_RETURN_IF_NOT(optimizer_, "No optimizer session initialized.");
  scheduler_ = get_scheduler(optimizer_);
  ORT_RETURN_IF_NOT(scheduler_, "The provided instance of the learning rate scheduler is a nullptr.");

  ORT_RETURN_IF_ERROR(optimizer_->SetInitialLearningRate(initial_lr));

  return Status::OK();
}

size_t TrainingSession::GetTrainingModelOutputCount() const noexcept {
  return module_->GetTrainingModelOutputCount();
}

size_t TrainingSession::GetEvalModelOutputCount() const noexcept {
  return module_->GetEvalModelOutputCount();
}

std::string TrainingSession::GetTrainingModelOutputName(size_t index) const noexcept {
  return module_->GetTrainingModelOutputName(index);
}

std::string TrainingSession::GetEvalModelOutputName(size_t index) const noexcept {
  return module_->GetEvalModelOutputName(index);
}

size_t TrainingSession::GetTrainingModelInputCount() const noexcept {
  return module_->GetTrainingModelInputCount();
}

size_t TrainingSession::GetEvalModelInputCount() const noexcept {
  return module_->GetEvalModelInputCount();
}

std::string TrainingSession::GetTrainingModelInputName(size_t index) const noexcept {
  return module_->GetTrainingModelInputName(index);
}

std::string TrainingSession::GetEvalModelInputName(size_t index) const noexcept {
  return module_->GetEvalModelInputName(index);
}

Status TrainingSession::TrainStep(const RunOptions&,
                                  const std::vector<OrtValue>& inputs,
                                  std::vector<OrtValue>& fetches) {
  return module_->TrainStep(inputs, fetches);
}

Status TrainingSession::EvalStep(const RunOptions&,
                                 const std::vector<OrtValue>& inputs,
                                 std::vector<OrtValue>& fetches) const {
  return module_->EvalStep(inputs, fetches);
}

Status TrainingSession::LazyResetGrad() {
  return module_->LazyResetGrad();
}

Status TrainingSession::OptimizerStep(const RunOptions&) {
  ORT_RETURN_IF_NOT(optimizer_, "No optimizer session initialized.");
  return optimizer_->Step();
}

Status TrainingSession::SetLearningRate(float learning_rate) noexcept {
  ORT_RETURN_IF_NOT(optimizer_, "No optimizer session initialized.");
  ORT_RETURN_IF_ERROR(optimizer_->SetLearningRate(learning_rate));

  return Status::OK();
}

float TrainingSession::GetLearningRate() const {
  ORT_ENFORCE(optimizer_, "No optimizer session initialized.");
  return optimizer_->GetLearningRate();
}

Status TrainingSession::SchedulerStep() noexcept {
  ORT_RETURN_IF_NOT(scheduler_, "No learning rate scheduler was registered. Please register a valid learning rate scheduler");
  return scheduler_->Step();
}

size_t TrainingSession::GetParametersSize(const bool trainable_only) const {
  return module_->GetParametersSize(trainable_only);
}

Status TrainingSession::CopyParametersToBuffer(OrtValue& parameters_buffer, const bool trainable_only) {
  return module_->CopyParametersToBuffer(parameters_buffer, trainable_only);
}

Status TrainingSession::CopyBufferToParameters(OrtValue& parameters_buffer, const bool trainable_only) {
  return module_->CopyBufferToParameters(parameters_buffer, trainable_only);
}

#if !defined(ORT_MINIMAL_BUILD)
Status TrainingSession::ExportModelForInferencing(const std::string& inference_model_path,
                                                  gsl::span<const std::string> graph_output_names) const {
  return module_->ExportModelForInferencing(inference_model_path, graph_output_names);
}
#endif

}  // namespace onnxruntime::training::api<|MERGE_RESOLUTION|>--- conflicted
+++ resolved
@@ -13,22 +13,12 @@
                                  const ModelIdentifiers& model_identifiers,
                                  gsl::span<OrtCustomOpDomain* const> custom_op_domains)
     : state_{state},
-<<<<<<< HEAD
       module_{std::make_unique<Module>(model_identifiers, state_,
-                                       session_options, session_env, providers)},
+                                       session_options, session_env, providers, custom_op_domains)},
       optimizer_{model_identifiers.optim_model.has_value() || model_identifiers.optim_model_data.size() > 0
                      ? std::make_unique<Optimizer>(
                            model_identifiers, state_,
                            session_options, session_env, providers)
-=======
-      module_{std::make_unique<Module>(model_identifiers.train_model, state_,
-                                       session_options, session_env, providers,
-                                       model_identifiers.eval_model, custom_op_domains)},
-      optimizer_{model_identifiers.optim_model.has_value()
-                     ? std::make_unique<Optimizer>(
-                           model_identifiers.optim_model.value(), state_,
-                           session_options, session_env, providers, custom_op_domains)
->>>>>>> a6887f17
                      : std::unique_ptr<Optimizer>()} {}
 
 Status TrainingSession::RegisterScheduler(
