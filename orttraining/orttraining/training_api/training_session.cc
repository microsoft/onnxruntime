// Copyright (c) Microsoft Corporation. All rights reserved.
// Licensed under the MIT License.

#include "orttraining/training_api/include/training_session.h"

namespace onnxruntime {
namespace training {
namespace api {

TrainingSession::TrainingSession(const Environment& session_env,
                                 const SessionOptions& session_options,
                                 const std::vector<std::shared_ptr<IExecutionProvider>>& providers,
                                 const std::unordered_map<std::string, std::shared_ptr<Parameter>>& parameters,
                                 const ModelIdentifiers& model_identifiers)
    : named_parameters_{parameters},
      module_{std::make_unique<Module>(model_identifiers.train_model, named_parameters_,
                                       session_options, session_env, providers, model_identifiers.eval_model)},
      optimizer_{model_identifiers.optim_model.has_value()
                     ? std::make_unique<Optimizer>(
                           model_identifiers.optim_model.value(), named_parameters_,
                           session_options, session_env, providers)
                     : std::unique_ptr<Optimizer>()} {}

<<<<<<< HEAD
size_t TrainingSession::GetTrainModelOutputCount() const noexcept {
  return module_->GetTrainModelOutputCount();
=======
Status TrainingSession::RegisterScheduler(
    const std::function<std::unique_ptr<LRSchedulerBase>(std::shared_ptr<Optimizer>)>& get_scheduler,
    std::optional<float> initial_lr) {
  scheduler_ = std::move(get_scheduler(optimizer_));
  ORT_RETURN_IF_NOT(scheduler_, "The provided instance of the learning rate scheduler is a nullptr.");

  if (initial_lr.has_value()) {
    ORT_RETURN_IF_ERROR(optimizer_->SetInitialLearningRate(initial_lr.value()));
  }

  return Status::OK();
}

size_t TrainingSession::GetTrainModeOutputCount() const noexcept {
  return module_->GetTrainModeOutputCount();
>>>>>>> 61667710
}

size_t TrainingSession::GetEvalModelOutputCount() const noexcept {
  return module_->GetEvalModelOutputCount();
}

void TrainingSession::GetTrainModelOutputName(size_t& index, std::string& name) const noexcept {
  return module_->GetTrainModelOutputName(index, name);
}

void TrainingSession::GetEvalModelOutputName(size_t& index, std::string& name) const noexcept {
  return module_->GetEvalModelOutputName(index, name);
}

Status TrainingSession::TrainStep(const RunOptions&,
                                  const std::vector<OrtValue>& inputs,
                                  std::vector<OrtValue>& fetches) {
  return module_->TrainStep(inputs, fetches);
}

Status TrainingSession::EvalStep(const RunOptions&,
                                 const std::vector<OrtValue>& inputs,
                                 std::vector<OrtValue>& fetches) const {
  return module_->EvalStep(inputs, fetches);
}

Status TrainingSession::ResetGrad() {
  return module_->ResetGrad();
}

Status TrainingSession::OptimizerStep(const RunOptions&) {
  return optimizer_->Step();
}

Status TrainingSession::CreateCheckpointState(CheckpointState& chkpt_state, bool save_optimizer_state) const {
  ORT_RETURN_IF_ERROR(module_->GetStateDict(chkpt_state.module_checkpoint_state));
  if (save_optimizer_state) {
    ORT_RETURN_IF_ERROR(optimizer_->GetStateDict(chkpt_state.optimizer_checkpoint_state));
  }

  return Status::OK();
}

Status TrainingSession::SetLearningRate(float learning_rate) noexcept {
  ORT_RETURN_IF_ERROR(optimizer_->SetLearningRate(learning_rate));

  return Status::OK();
}

Status TrainingSession::SchedulerStep() noexcept {
  ORT_RETURN_IF_NOT(scheduler_, "No learning rate schedler was registered. Please register a valid learning rate scheduler");
  return scheduler_->Step();
}

}  // namespace api
}  // namespace training
}  // namespace onnxruntime<|MERGE_RESOLUTION|>--- conflicted
+++ resolved
@@ -21,10 +21,6 @@
                            session_options, session_env, providers)
                      : std::unique_ptr<Optimizer>()} {}
 
-<<<<<<< HEAD
-size_t TrainingSession::GetTrainModelOutputCount() const noexcept {
-  return module_->GetTrainModelOutputCount();
-=======
 Status TrainingSession::RegisterScheduler(
     const std::function<std::unique_ptr<LRSchedulerBase>(std::shared_ptr<Optimizer>)>& get_scheduler,
     std::optional<float> initial_lr) {
@@ -38,9 +34,8 @@
   return Status::OK();
 }
 
-size_t TrainingSession::GetTrainModeOutputCount() const noexcept {
-  return module_->GetTrainModeOutputCount();
->>>>>>> 61667710
+size_t TrainingSession::GetTrainModelOutputCount() const noexcept {
+  return module_->GetTrainModelOutputCount();
 }
 
 size_t TrainingSession::GetEvalModelOutputCount() const noexcept {
