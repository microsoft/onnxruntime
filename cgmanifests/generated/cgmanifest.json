--- conflicted
+++ resolved
@@ -74,10 +74,6 @@
         "git": {
           "commitHash": "50cf2b6dd4fdf04309445f2eec8de7051d953abf",
           "repositoryUrl": "https://github.com/besser82/libxcrypt.git"
-<<<<<<< HEAD
-        },
-        "comments": "manylinux dependency LIBXCRYPT"
-=======
         },
         "comments": "manylinux dependency LIBXCRYPT"
       }
@@ -100,18 +96,12 @@
           "repositoryUrl": "https://github.com/emscripten-core/emsdk.git"
         },
         "comments": "git submodule at cmake/external/emsdk"
->>>>>>> 8372c86e
-      }
-    },
-    {
-      "component": {
-        "type": "git",
-        "git": {
-<<<<<<< HEAD
-          "commitHash": "215105818dfde3174fe799600bb0f3cae233d0bf",
-          "repositoryUrl": "https://github.com/abseil/abseil-cpp.git"
-        },
-=======
+      }
+    },
+    {
+      "component": {
+        "type": "git",
+        "git": {
           "commitHash": "7a2ed51a6b682a83e345ff49fc4cfd7ca47550db",
           "repositoryUrl": "https://github.com/google/libprotobuf-mutator.git"
         },
@@ -155,7 +145,6 @@
           "commitHash": "8c0b94e793a66495e0b1f34a5eb26bd7dc672db0",
           "repositoryUrl": "https://github.com/abseil/abseil-cpp.git"
         },
->>>>>>> 8372c86e
         "comments": "abseil_cpp"
       }
     },
@@ -187,8 +176,6 @@
           "repositoryUrl": "https://github.com/dmlc/dlpack.git"
         },
         "comments": "dlpack"
-<<<<<<< HEAD
-=======
       }
     },
     {
@@ -209,7 +196,6 @@
           "repositoryUrl": "https://github.com/Maratyszcza/FP16.git"
         },
         "comments": "fp16"
->>>>>>> 8372c86e
       }
     },
     {
@@ -219,23 +205,13 @@
           "commitHash": "63058eff77e11aa15bf531df5dd34395ec3017c8",
           "repositoryUrl": "https://github.com/Maratyszcza/FXdiv.git"
         },
-<<<<<<< HEAD
-        "comments": "flatbuffers"
-=======
         "comments": "fxdiv"
->>>>>>> 8372c86e
-      }
-    },
-    {
-      "component": {
-        "type": "git",
-        "git": {
-<<<<<<< HEAD
-          "commitHash": "0a92994d729ff76a58f692d3028ca1b64b145d91",
-          "repositoryUrl": "https://github.com/Maratyszcza/FP16.git"
-        },
-        "comments": "fp16"
-=======
+      }
+    },
+    {
+      "component": {
+        "type": "git",
+        "git": {
           "commitHash": "361e8d1cfe0c6c36d30b39f1b61302ece5507320",
           "repositoryUrl": "https://github.com/google/benchmark.git"
         },
@@ -260,36 +236,22 @@
           "repositoryUrl": "https://github.com/google/googletest.git"
         },
         "comments": "googletest"
->>>>>>> 8372c86e
-      }
-    },
-    {
-      "component": {
-        "type": "git",
-        "git": {
-<<<<<<< HEAD
-          "commitHash": "63058eff77e11aa15bf531df5dd34395ec3017c8",
-          "repositoryUrl": "https://github.com/Maratyszcza/FXdiv.git"
-        },
-        "comments": "fxdiv"
-=======
+      }
+    },
+    {
+      "component": {
+        "type": "git",
+        "git": {
           "commitHash": "003c580e696a774afdc984996ee909b7c8d8128c",
           "repositoryUrl": "https://github.com/google/XNNPACK.git"
         },
         "comments": "googlexnnpack"
->>>>>>> 8372c86e
-      }
-    },
-    {
-      "component": {
-        "type": "git",
-        "git": {
-<<<<<<< HEAD
-          "commitHash": "361e8d1cfe0c6c36d30b39f1b61302ece5507320",
-          "repositoryUrl": "https://github.com/google/benchmark.git"
-        },
-        "comments": "google_benchmark"
-=======
+      }
+    },
+    {
+      "component": {
+        "type": "git",
+        "git": {
           "commitHash": "4f8fba14066156b73f1189a2b8bd568bde5284c5",
           "repositoryUrl": "https://github.com/nlohmann/json.git"
         },
@@ -304,7 +266,6 @@
           "repositoryUrl": "https://github.com/microsoft/GSL.git"
         },
         "comments": "microsoft_gsl"
->>>>>>> 8372c86e
       }
     },
     {
@@ -314,91 +275,53 @@
           "commitHash": "5f4caba4e7a9017816e47becdd918fcc872039ba",
           "repositoryUrl": "https://github.com/microsoft/wil.git"
         },
-<<<<<<< HEAD
-        "comments": "google_nsync"
-=======
         "comments": "microsoft_wil"
->>>>>>> 8372c86e
-      }
-    },
-    {
-      "component": {
-        "type": "git",
-        "git": {
-<<<<<<< HEAD
-          "commitHash": "519beb0e52c842729b4b53731d27c0e0c32ab4a2",
-          "repositoryUrl": "https://github.com/google/googletest.git"
-        },
-        "comments": "googletest"
-=======
+      }
+    },
+    {
+      "component": {
+        "type": "git",
+        "git": {
           "commitHash": "f412df7a2b64421e1f1d61fde6055a6ea288e8f5",
           "repositoryUrl": "https://github.com/microsoft/mimalloc.git"
         },
         "comments": "mimalloc"
->>>>>>> 8372c86e
-      }
-    },
-    {
-      "component": {
-        "type": "git",
-        "git": {
-<<<<<<< HEAD
-          "commitHash": "003c580e696a774afdc984996ee909b7c8d8128c",
-          "repositoryUrl": "https://github.com/google/XNNPACK.git"
-        },
-        "comments": "googlexnnpack"
-=======
+      }
+    },
+    {
+      "component": {
+        "type": "git",
+        "git": {
           "commitHash": "7bc4e1ae9b36ec8ee635c3629b59ec525bbe82b9",
           "repositoryUrl": "https://github.com/boostorg/mp11.git"
         },
         "comments": "mp11"
->>>>>>> 8372c86e
-      }
-    },
-    {
-      "component": {
-        "type": "git",
-        "git": {
-<<<<<<< HEAD
-          "commitHash": "4f8fba14066156b73f1189a2b8bd568bde5284c5",
-          "repositoryUrl": "https://github.com/nlohmann/json.git"
-        },
-        "comments": "json"
-=======
+      }
+    },
+    {
+      "component": {
+        "type": "git",
+        "git": {
           "commitHash": "1ba785612a79fe749aa1e478336e534743372639",
           "repositoryUrl": "https://github.com/onnx/onnx.git"
         },
         "comments": "onnx"
->>>>>>> 8372c86e
-      }
-    },
-    {
-      "component": {
-        "type": "git",
-        "git": {
-<<<<<<< HEAD
-          "commitHash": "a3534567187d2edc428efd3f13466ff75fe5805c",
-          "repositoryUrl": "https://github.com/microsoft/GSL.git"
-        },
-        "comments": "microsoft_gsl"
-=======
+      }
+    },
+    {
+      "component": {
+        "type": "git",
+        "git": {
           "commitHash": "369d6676423c2a6dbf4a5665c4b5010240d99d3c",
           "repositoryUrl": "https://github.com/onnx/onnx-tensorrt.git"
         },
         "comments": "onnx_tensorrt"
->>>>>>> 8372c86e
-      }
-    },
-    {
-      "component": {
-        "type": "git",
-        "git": {
-<<<<<<< HEAD
-          "commitHash": "5f4caba4e7a9017816e47becdd918fcc872039ba",
-          "repositoryUrl": "https://github.com/microsoft/wil.git"
-        },
-        "comments": "microsoft_wil"
-=======
+      }
+    },
+    {
+      "component": {
+        "type": "git",
+        "git": {
           "commitHash": "072586a71b55b7f8c584153d223e95687148a900",
           "repositoryUrl": "https://github.com/Maratyszcza/psimd.git"
         },
@@ -413,143 +336,86 @@
           "repositoryUrl": "https://github.com/protocolbuffers/protobuf.git"
         },
         "comments": "protobuf"
->>>>>>> 8372c86e
-      }
-    },
-    {
-      "component": {
-        "type": "git",
-        "git": {
-<<<<<<< HEAD
-          "commitHash": "f412df7a2b64421e1f1d61fde6055a6ea288e8f5",
-          "repositoryUrl": "https://github.com/microsoft/mimalloc.git"
-        },
-        "comments": "mimalloc"
-=======
+      }
+    },
+    {
+      "component": {
+        "type": "git",
+        "git": {
           "commitHash": "1787867f6183f056420e532eec640cba25efafea",
           "repositoryUrl": "https://github.com/Maratyszcza/pthreadpool.git"
         },
         "comments": "pthreadpool"
->>>>>>> 8372c86e
-      }
-    },
-    {
-      "component": {
-        "type": "git",
-        "git": {
-<<<<<<< HEAD
-          "commitHash": "7bc4e1ae9b36ec8ee635c3629b59ec525bbe82b9",
-          "repositoryUrl": "https://github.com/boostorg/mp11.git"
-        },
-        "comments": "mp11"
-=======
+      }
+    },
+    {
+      "component": {
+        "type": "git",
+        "git": {
           "commitHash": "80dc998efced8ceb2be59756668a7e90e8bef917",
           "repositoryUrl": "https://github.com/pybind/pybind11.git"
         },
         "comments": "pybind11"
->>>>>>> 8372c86e
-      }
-    },
-    {
-      "component": {
-        "type": "git",
-        "git": {
-<<<<<<< HEAD
-          "commitHash": "5a5f8a5935762397aa68429b5493084ff970f774",
-          "repositoryUrl": "https://github.com/onnx/onnx.git"
-        },
-        "comments": "onnx"
-=======
+      }
+    },
+    {
+      "component": {
+        "type": "git",
+        "git": {
           "commitHash": "5916273f79a21551890fd3d56fc5375a78d1598d",
           "repositoryUrl": "https://github.com/pytorch/cpuinfo.git"
         },
         "comments": "pytorch_cpuinfo"
->>>>>>> 8372c86e
-      }
-    },
-    {
-      "component": {
-        "type": "git",
-        "git": {
-<<<<<<< HEAD
-          "commitHash": "87c7a70688fd98fb355b8976f41425b40e4fe52f",
-          "repositoryUrl": "https://github.com/onnx/onnx-tensorrt.git"
-        },
-        "comments": "onnx_tensorrt"
-=======
+      }
+    },
+    {
+      "component": {
+        "type": "git",
+        "git": {
           "commitHash": "5723bb8950318135ed9cf4fc76bed988a087f536",
           "repositoryUrl": "https://github.com/google/re2.git"
         },
         "comments": "re2"
->>>>>>> 8372c86e
-      }
-    },
-    {
-      "component": {
-        "type": "git",
-        "git": {
-<<<<<<< HEAD
-          "commitHash": "a902b39270841beafc307dfa709610aa1cac2f06",
-          "repositoryUrl": "https://github.com/protocolbuffers/protobuf.git"
-        },
-        "comments": "protobuf"
-=======
+      }
+    },
+    {
+      "component": {
+        "type": "git",
+        "git": {
           "commitHash": "ff15c6ada150a5018c5ef2172401cb4529eac9c0",
           "repositoryUrl": "https://github.com/dcleblanc/SafeInt.git"
         },
         "comments": "safeint"
->>>>>>> 8372c86e
-      }
-    },
-    {
-      "component": {
-        "type": "git",
-        "git": {
-<<<<<<< HEAD
-          "commitHash": "072586a71b55b7f8c584153d223e95687148a900",
-          "repositoryUrl": "https://github.com/Maratyszcza/psimd.git"
-        },
-        "comments": "psimd"
-=======
+      }
+    },
+    {
+      "component": {
+        "type": "git",
+        "git": {
           "commitHash": "373eb09e4c5d2b3cc2493f0949dc4be6b6a45e81",
           "repositoryUrl": "https://github.com/tensorflow/tensorboard.git"
         },
         "comments": "tensorboard"
->>>>>>> 8372c86e
-      }
-    },
-    {
-      "component": {
-        "type": "git",
-        "git": {
-<<<<<<< HEAD
-          "commitHash": "1787867f6183f056420e532eec640cba25efafea",
-          "repositoryUrl": "https://github.com/Maratyszcza/pthreadpool.git"
-        },
-        "comments": "pthreadpool"
-=======
+      }
+    },
+    {
+      "component": {
+        "type": "git",
+        "git": {
           "commitHash": "66d9cddc832c1cdc2b30a8755274f7f74640cfe6",
           "repositoryUrl": "https://github.com/NVIDIA/cutlass.git"
         },
         "comments": "cutlass"
->>>>>>> 8372c86e
-      }
-    },
-    {
-      "component": {
-        "type": "git",
-        "git": {
-<<<<<<< HEAD
-          "commitHash": "80dc998efced8ceb2be59756668a7e90e8bef917",
-          "repositoryUrl": "https://github.com/pybind/pybind11.git"
-        },
-        "comments": "pybind11"
-=======
+      }
+    },
+    {
+      "component": {
+        "type": "git",
+        "git": {
           "commitHash": "19cc035b6c6f2283573d29c7ea7f7d675cf750ce",
           "repositoryUrl": "https://github.com/openssl/openssl.git"
         },
         "comments": "openssl"
->>>>>>> 8372c86e
       }
     },
     {
@@ -559,57 +425,33 @@
           "commitHash": "f54b0e47a08782a6131cc3d60f94d038fa6e0a51",
           "repositoryUrl": "https://github.com/Tencent/rapidjson.git"
         },
-<<<<<<< HEAD
-        "comments": "pytorch_cpuinfo"
-=======
         "comments": "rapidjson"
->>>>>>> 8372c86e
-      }
-    },
-    {
-      "component": {
-        "type": "git",
-        "git": {
-<<<<<<< HEAD
-          "commitHash": "5723bb8950318135ed9cf4fc76bed988a087f536",
-          "repositoryUrl": "https://github.com/google/re2.git"
-        },
-        "comments": "re2"
-=======
+      }
+    },
+    {
+      "component": {
+        "type": "git",
+        "git": {
           "commitHash": "da041154c6bac1a4aa98254a7d6819059e8ac0b0",
           "repositoryUrl": "https://github.com/boostorg/boost.git"
         },
         "comments": "boost"
->>>>>>> 8372c86e
-      }
-    },
-    {
-      "component": {
-        "type": "git",
-        "git": {
-<<<<<<< HEAD
-          "commitHash": "ff15c6ada150a5018c5ef2172401cb4529eac9c0",
-          "repositoryUrl": "https://github.com/dcleblanc/SafeInt.git"
-        },
-        "comments": "safeint"
-=======
+      }
+    },
+    {
+      "component": {
+        "type": "git",
+        "git": {
           "commitHash": "9a6546658657dbeb23245117b57f4e6cf6cdc3e6",
           "repositoryUrl": "https://github.com/libb64/libb64.git"
         },
         "comments": "b64"
->>>>>>> 8372c86e
-      }
-    },
-    {
-      "component": {
-        "type": "git",
-        "git": {
-<<<<<<< HEAD
-          "commitHash": "373eb09e4c5d2b3cc2493f0949dc4be6b6a45e81",
-          "repositoryUrl": "https://github.com/tensorflow/tensorboard.git"
-        },
-        "comments": "tensorboard"
-=======
+      }
+    },
+    {
+      "component": {
+        "type": "git",
+        "git": {
           "commitHash": "75a84807a019bf4961faf713df9d748f0fc83b47",
           "repositoryUrl": "https://github.com/triton-inference-server/server.git"
         },
@@ -635,7 +477,6 @@
           "DownloadUrl": "https://sourceforge.net/projects/pthreads4w/files/pthreads4w-code-v3.0.0.zip"
         },
         "comments": "posix pthread library"
->>>>>>> 8372c86e
       }
     }
   ]
