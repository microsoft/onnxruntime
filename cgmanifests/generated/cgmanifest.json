{
  "$schema": "https://json.schemastore.org/component-detection-manifest.json",
  "Version": 1,
  "Registrations": [
    {
      "Component": {
        "Type": "other",
        "other": {
          "Name": "autoconf",
          "Version": "2.71",
          "DownloadUrl": "http://ftp.gnu.org/gnu/autoconf/autoconf-2.71.tar.gz"
        },
        "comments": "manylinux dependency"
      }
    },
    {
      "Component": {
        "Type": "other",
        "other": {
          "Name": "automake",
          "Version": "1.16.5",
          "DownloadUrl": "http://ftp.gnu.org/gnu/automake/automake-1.16.5.tar.gz"
        },
        "comments": "manylinux dependency"
      }
    },
    {
      "Component": {
        "Type": "other",
        "other": {
          "Name": "libtool",
          "Version": "2.4.7",
          "DownloadUrl": "http://ftp.gnu.org/gnu/libtool/libtool-2.4.7.tar.gz"
        },
        "comments": "manylinux dependency"
      }
    },
    {
      "Component": {
        "Type": "other",
        "other": {
          "Name": "git",
          "Version": "2.36.2",
          "DownloadUrl": "https://www.kernel.org/pub/software/scm/git/git-2.36.2.tar.gz"
        },
        "comments": "manylinux dependency"
      }
    },
    {
      "Component": {
        "Type": "other",
        "other": {
          "Name": "sqlite_autoconf",
          "Version": "3390200",
          "DownloadUrl": "https://www.sqlite.org/2022/sqlite-autoconf-3390200.tar.gz"
        },
        "comments": "manylinux dependency"
      }
    },
    {
      "Component": {
        "Type": "other",
        "other": {
          "Name": "openssl",
          "Version": "1.1.1q",
          "DownloadUrl": "https://www.openssl.org/source/openssl-1.1.1q.tar.gz"
        },
        "comments": "manylinux dependency"
      }
    },
    {
      "component": {
        "type": "git",
        "git": {
          "commitHash": "50cf2b6dd4fdf04309445f2eec8de7051d953abf",
          "repositoryUrl": "https://github.com/besser82/libxcrypt.git"
        },
        "comments": "manylinux dependency LIBXCRYPT"
      }
    },
    {
      "component": {
        "type": "git",
        "git": {
          "commitHash": "d10b27fe37736d2944630ecd7557cefa95cf87c9",
          "repositoryUrl": "https://gitlab.com/libeigen/eigen.git"
        },
        "comments": "git submodule at cmake/external/eigen"
      }
    },
    {
      "component": {
        "type": "git",
        "git": {
<<<<<<< HEAD
          "commitHash": "0ab19024f08c6673a713e454ef8bd95e174c807f",
=======
          "commitHash": "b113f24842c6e97fe3e352084db09a6e278593ae",
>>>>>>> 003c7d3e
          "repositoryUrl": "https://github.com/emscripten-core/emsdk.git"
        },
        "comments": "git submodule at cmake/external/emsdk"
      }
    },
    {
      "component": {
        "type": "git",
        "git": {
          "commitHash": "7a2ed51a6b682a83e345ff49fc4cfd7ca47550db",
          "repositoryUrl": "https://github.com/google/libprotobuf-mutator.git"
        },
        "comments": "git submodule at cmake/external/libprotobuf-mutator"
      }
    },
    {
      "component": {
        "type": "git",
        "git": {
<<<<<<< HEAD
          "commitHash": "a0d77f18516d2da7468a96b0de3b737266f23176",
=======
          "commitHash": "9b7bca2a723ff94edcd007d93b5d0cf1838591dc",
>>>>>>> 003c7d3e
          "repositoryUrl": "https://github.com/onnx/onnx.git"
        },
        "comments": "git submodule at cmake/external/onnx"
      }
    },
    {
      "component": {
        "type": "git",
        "git": {
          "commitHash": "81e7799c69044c745239202085eb0a98f102937b",
          "repositoryUrl": "https://github.com/microsoft/onnxruntime-extensions.git"
        },
        "comments": "git submodule at cmake/external/onnxruntime-extensions"
      }
    },
    {
      "component": {
        "type": "git",
        "git": {
          "commitHash": "8c0b94e793a66495e0b1f34a5eb26bd7dc672db0",
          "repositoryUrl": "https://github.com/abseil/abseil-cpp.git"
        },
        "comments": "abseil_cpp"
      }
    },
    {
      "component": {
        "type": "git",
        "git": {
          "commitHash": "3c73d91c0b04e2b59462f0a741be8c07024c1bc0",
          "repositoryUrl": "https://github.com/jarro2783/cxxopts.git"
        },
        "comments": "cxxopts"
      }
    },
    {
      "component": {
        "type": "git",
        "git": {
          "commitHash": "e7e1482087f58913b80a20b04d5c58d9d6d90155",
          "repositoryUrl": "https://github.com/HowardHinnant/date.git"
        },
        "comments": "date"
      }
    },
    {
      "component": {
        "type": "git",
        "git": {
          "commitHash": "277508879878e0a5b5b43599b1bea11f66eb3c6c",
          "repositoryUrl": "https://github.com/dmlc/dlpack.git"
        },
        "comments": "dlpack"
      }
    },
    {
      "component": {
        "type": "git",
        "git": {
          "commitHash": "6df40a2471737b27271bdd9b900ab5f3aec746c7",
          "repositoryUrl": "https://github.com/google/flatbuffers.git"
        },
        "comments": "flatbuffers"
      }
    },
    {
      "component": {
        "type": "git",
        "git": {
          "commitHash": "0a92994d729ff76a58f692d3028ca1b64b145d91",
          "repositoryUrl": "https://github.com/Maratyszcza/FP16.git"
        },
        "comments": "fp16"
      }
    },
    {
      "component": {
        "type": "git",
        "git": {
          "commitHash": "63058eff77e11aa15bf531df5dd34395ec3017c8",
          "repositoryUrl": "https://github.com/Maratyszcza/FXdiv.git"
        },
        "comments": "fxdiv"
      }
    },
    {
      "component": {
        "type": "git",
        "git": {
          "commitHash": "361e8d1cfe0c6c36d30b39f1b61302ece5507320",
          "repositoryUrl": "https://github.com/google/benchmark.git"
        },
        "comments": "google_benchmark"
      }
    },
    {
      "component": {
        "type": "git",
        "git": {
          "commitHash": "436617053d0f39a1019a371c3a9aa599b3cb2cea",
          "repositoryUrl": "https://github.com/google/nsync.git"
        },
        "comments": "google_nsync"
      }
    },
    {
      "component": {
        "type": "git",
        "git": {
          "commitHash": "519beb0e52c842729b4b53731d27c0e0c32ab4a2",
          "repositoryUrl": "https://github.com/google/googletest.git"
        },
        "comments": "googletest"
      }
    },
    {
      "component": {
        "type": "git",
        "git": {
          "commitHash": "003c580e696a774afdc984996ee909b7c8d8128c",
          "repositoryUrl": "https://github.com/google/XNNPACK.git"
        },
        "comments": "googlexnnpack"
      }
    },
    {
      "component": {
        "type": "git",
        "git": {
          "commitHash": "4f8fba14066156b73f1189a2b8bd568bde5284c5",
          "repositoryUrl": "https://github.com/nlohmann/json.git"
        },
        "comments": "json"
      }
    },
    {
      "component": {
        "type": "git",
        "git": {
          "commitHash": "a3534567187d2edc428efd3f13466ff75fe5805c",
          "repositoryUrl": "https://github.com/microsoft/GSL.git"
        },
        "comments": "microsoft_gsl"
      }
    },
    {
      "component": {
        "type": "git",
        "git": {
          "commitHash": "5f4caba4e7a9017816e47becdd918fcc872039ba",
          "repositoryUrl": "https://github.com/microsoft/wil.git"
        },
        "comments": "microsoft_wil"
      }
    },
    {
      "component": {
        "type": "git",
        "git": {
          "commitHash": "3e313478d91c04ac5821743688ce55fc27432c4f",
          "repositoryUrl": "https://github.com/microsoft/mimalloc.git"
        },
        "comments": "mimalloc"
      }
    },
    {
      "component": {
        "type": "git",
        "git": {
          "commitHash": "7bc4e1ae9b36ec8ee635c3629b59ec525bbe82b9",
          "repositoryUrl": "https://github.com/boostorg/mp11.git"
        },
        "comments": "mp11"
      }
    },
    {
      "component": {
        "type": "git",
        "git": {
          "commitHash": "ba6a4fb34fdeaa3613bf981610c657e7b663a699",
          "repositoryUrl": "https://github.com/onnx/onnx-tensorrt.git"
        },
        "comments": "onnx_tensorrt"
      }
    },
    {
      "component": {
        "type": "git",
        "git": {
          "commitHash": "f0dc78d7e6e331b8c6bb2d5283e06aa26883ca7c",
          "repositoryUrl": "https://github.com/protocolbuffers/protobuf.git"
        },
        "comments": "protobuf"
      }
    },
    {
      "component": {
        "type": "git",
        "git": {
          "commitHash": "072586a71b55b7f8c584153d223e95687148a900",
          "repositoryUrl": "https://github.com/Maratyszcza/psimd.git"
        },
        "comments": "psimd"
      }
    },
    {
      "component": {
        "type": "git",
        "git": {
          "commitHash": "1787867f6183f056420e532eec640cba25efafea",
          "repositoryUrl": "https://github.com/Maratyszcza/pthreadpool.git"
        },
        "comments": "pthreadpool"
      }
    },
    {
      "component": {
        "type": "git",
        "git": {
          "commitHash": "80dc998efced8ceb2be59756668a7e90e8bef917",
          "repositoryUrl": "https://github.com/pybind/pybind11.git"
        },
        "comments": "pybind11"
      }
    },
    {
      "component": {
        "type": "git",
        "git": {
          "commitHash": "5916273f79a21551890fd3d56fc5375a78d1598d",
          "repositoryUrl": "https://github.com/pytorch/cpuinfo.git"
        },
        "comments": "pytorch_cpuinfo"
      }
    },
    {
      "component": {
        "type": "git",
        "git": {
          "commitHash": "5723bb8950318135ed9cf4fc76bed988a087f536",
          "repositoryUrl": "https://github.com/google/re2.git"
        },
        "comments": "re2"
      }
    },
    {
      "component": {
        "type": "git",
        "git": {
          "commitHash": "ff15c6ada150a5018c5ef2172401cb4529eac9c0",
          "repositoryUrl": "https://github.com/dcleblanc/SafeInt.git"
        },
        "comments": "safeint"
      }
    },
    {
      "component": {
        "type": "git",
        "git": {
          "commitHash": "373eb09e4c5d2b3cc2493f0949dc4be6b6a45e81",
          "repositoryUrl": "https://github.com/tensorflow/tensorboard.git"
        },
        "comments": "tensorboard"
      }
    },
    {
      "component": {
        "type": "git",
        "git": {
          "commitHash": "c4f6b8c6bc94ff69048492fb34df0dfaf1983933",
          "repositoryUrl": "https://github.com/NVIDIA/cutlass.git"
        },
        "comments": "cutlass"
      }
    },
    {
      "component": {
        "type": "git",
        "git": {
          "commitHash": "19cc035b6c6f2283573d29c7ea7f7d675cf750ce",
          "repositoryUrl": "https://github.com/openssl/openssl.git"
        },
        "comments": "openssl"
      }
    },
    {
      "component": {
        "type": "git",
        "git": {
          "commitHash": "f54b0e47a08782a6131cc3d60f94d038fa6e0a51",
          "repositoryUrl": "https://github.com/Tencent/rapidjson.git"
        },
        "comments": "rapidjson"
      }
    },
    {
      "component": {
        "type": "git",
        "git": {
          "commitHash": "da041154c6bac1a4aa98254a7d6819059e8ac0b0",
          "repositoryUrl": "https://github.com/boostorg/boost.git"
        },
        "comments": "boost"
      }
    },
    {
      "component": {
        "type": "git",
        "git": {
          "commitHash": "9a6546658657dbeb23245117b57f4e6cf6cdc3e6",
          "repositoryUrl": "https://github.com/libb64/libb64.git"
        },
        "comments": "b64"
      }
    },
    {
      "component": {
        "type": "git",
        "git": {
          "commitHash": "75a84807a019bf4961faf713df9d748f0fc83b47",
          "repositoryUrl": "https://github.com/triton-inference-server/server.git"
        },
        "comments": "triton"
      }
    },
    {
      "component": {
        "type": "git",
        "git": {
          "commitHash": "94142d8391c9791ec71c38336436319a2d4ac7a0",
          "repositoryUrl": "https://github.com/microsoft/onnxruntime-extensions.git"
        },
        "comments": "extensions"
      }
    }
  ]
}<|MERGE_RESOLUTION|>--- conflicted
+++ resolved
@@ -92,11 +92,7 @@
       "component": {
         "type": "git",
         "git": {
-<<<<<<< HEAD
-          "commitHash": "0ab19024f08c6673a713e454ef8bd95e174c807f",
-=======
           "commitHash": "b113f24842c6e97fe3e352084db09a6e278593ae",
->>>>>>> 003c7d3e
           "repositoryUrl": "https://github.com/emscripten-core/emsdk.git"
         },
         "comments": "git submodule at cmake/external/emsdk"
@@ -116,11 +112,7 @@
       "component": {
         "type": "git",
         "git": {
-<<<<<<< HEAD
           "commitHash": "a0d77f18516d2da7468a96b0de3b737266f23176",
-=======
-          "commitHash": "9b7bca2a723ff94edcd007d93b5d0cf1838591dc",
->>>>>>> 003c7d3e
           "repositoryUrl": "https://github.com/onnx/onnx.git"
         },
         "comments": "git submodule at cmake/external/onnx"
