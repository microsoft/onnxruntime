{
  "Version": 1,
  "Registrations": [
    {
      "Component": {
        "Type": "other",
        "other": {
          "Name": "autoconf",
          "Version": "2.71",
          "DownloadUrl": "http://ftp.gnu.org/gnu/autoconf/autoconf-2.71.tar.gz"
        },
        "comments": "manylinux dependency"
      }
    },
    {
      "Component": {
        "Type": "other",
        "other": {
          "Name": "automake",
          "Version": "1.16.4",
          "DownloadUrl": "http://ftp.gnu.org/gnu/automake/automake-1.16.4.tar.gz"
        },
        "comments": "manylinux dependency"
      }
    },
    {
      "Component": {
        "Type": "other",
        "other": {
          "Name": "libtool",
          "Version": "2.4.6",
          "DownloadUrl": "http://ftp.gnu.org/gnu/libtool/libtool-2.4.6.tar.gz"
        },
        "comments": "manylinux dependency"
      }
    },
    {
      "Component": {
        "Type": "other",
        "other": {
          "Name": "patchelf",
          "Version": "0.13",
          "DownloadUrl": "https://github.com/NixOS/patchelf/archive/0.13.tar.gz"
        },
        "comments": "manylinux dependency"
      }
    },
    {
      "Component": {
        "Type": "other",
        "other": {
          "Name": "libxcrypt",
          "Version": "4.4.23",
          "DownloadUrl": "https://github.com/besser82/libxcrypt/archive/v4.4.23.tar.gz"
        },
        "comments": "manylinux dependency"
      }
    },
    {
      "Component": {
        "Type": "other",
        "other": {
          "Name": "git",
          "Version": "2.32.0",
          "DownloadUrl": "https://www.kernel.org/pub/software/scm/git/git-2.32.0.tar.gz"
        },
        "comments": "manylinux dependency"
      }
    },
    {
      "Component": {
        "Type": "other",
        "other": {
          "Name": "swig",
          "Version": "4.0.2",
          "DownloadUrl": "https://sourceforge.net/projects/swig/files/swig/${SWIG_ROOT}/swig-4.0.2.tar.gz"
        },
        "comments": "manylinux dependency"
      }
    },
    {
      "Component": {
        "Type": "other",
        "other": {
          "Name": "sqlite_autoconf",
          "Version": "3360000",
          "DownloadUrl": "https://www.sqlite.org/2021/sqlite-autoconf-3360000.tar.gz"
        },
        "comments": "manylinux dependency"
      }
    },
    {
      "Component": {
        "Type": "other",
        "other": {
          "Name": "openssl",
          "Version": "1.1.1k",
          "DownloadUrl": "https://www.openssl.org/source/openssl-1.1.1k.tar.gz"
        },
        "comments": "manylinux dependency"
      }
    },
    {
      "component": {
        "type": "git",
        "git": {
          "commitHash": "fd5fe3de507d4a19f5923c5d4c267e3d730500a9",
          "repositoryUrl": "https://github.com/microsoft/FeaturizersLibrary.git"
        },
        "comments": "git submodule at cmake/external/FeaturizersLibrary"
      }
    },
    {
      "component": {
        "type": "git",
        "git": {
          "commitHash": "efd9867ff0e8df23016ac6c9828d0d7bf8bec1b1",
          "repositoryUrl": "https://gitlab.com/libeigen/eigen.git"
        },
        "comments": "git submodule at cmake/external/FeaturizersLibrary/src/3rdParty/eigen"
      }
    },
    {
      "component": {
        "type": "git",
        "git": {
          "commitHash": "30cad267151fa8f1b17da8c1ef0571da6da9a8f1",
          "repositoryUrl": "https://github.com/google/re2.git"
        },
        "comments": "git submodule at cmake/external/FeaturizersLibrary/src/3rdParty/re2"
      }
    },
    {
      "component": {
        "type": "git",
        "git": {
          "commitHash": "a104e0cf23be4fe848f7ef1f3e8996fe429b06bb",
          "repositoryUrl": "https://github.com/dcleblanc/SafeInt.git"
        },
        "comments": "git submodule at cmake/external/SafeInt/safeint"
      }
    },
    {
      "component": {
        "type": "git",
        "git": {
          "commitHash": "523d5e03d86c26267ee6bdf17dd20f6ce6bdadd7",
          "repositoryUrl": "https://github.com/apple/coremltools.git"
        },
        "comments": "git submodule at cmake/external/coremltools"
      }
    },
    {
      "component": {
        "type": "git",
        "git": {
          "commitHash": "c3cceac115c072fb63df1836ff46d8c60d9eb304",
          "repositoryUrl": "https://github.com/NVlabs/cub.git"
        },
        "comments": "git submodule at cmake/external/cub"
      }
    },
    {
      "component": {
        "type": "git",
        "git": {
          "commitHash": "3c73d91c0b04e2b59462f0a741be8c07024c1bc0",
          "repositoryUrl": "https://github.com/jarro2783/cxxopts.git"
        },
        "comments": "git submodule at cmake/external/cxxopts"
      }
    },
    {
      "component": {
        "type": "git",
        "git": {
          "commitHash": "e7e1482087f58913b80a20b04d5c58d9d6d90155",
          "repositoryUrl": "https://github.com/HowardHinnant/date.git"
        },
        "comments": "git submodule at cmake/external/date"
      }
    },
    {
      "component": {
        "type": "git",
        "git": {
          "commitHash": "e1e11e0d555c08bec08a6c7773aa777dfcaae9da",
          "repositoryUrl": "https://github.com/dmlc/dlpack.git"
        },
        "comments": "git submodule at cmake/external/dlpack"
      }
    },
    {
      "component": {
        "type": "git",
        "git": {
          "commitHash": "d10b27fe37736d2944630ecd7557cefa95cf87c9",
          "repositoryUrl": "https://gitlab.com/libeigen/eigen.git"
        },
        "comments": "git submodule at cmake/external/eigen"
      }
    },
    {
      "component": {
        "type": "git",
        "git": {
          "commitHash": "f44b84154703d29a946d51ddee08f4e5725a61db",
          "repositoryUrl": "https://github.com/emscripten-core/emsdk.git"
        },
        "comments": "git submodule at cmake/external/emsdk"
      }
    },
    {
      "component": {
        "type": "git",
        "git": {
          "commitHash": "6df40a2471737b27271bdd9b900ab5f3aec746c7",
          "repositoryUrl": "https://github.com/google/flatbuffers.git"
        },
        "comments": "git submodule at cmake/external/flatbuffers"
      }
    },
    {
      "component": {
        "type": "git",
        "git": {
          "commitHash": "7d0d9061d83b663ce05d9de5da3d5865a3845b79",
          "repositoryUrl": "https://github.com/google/benchmark.git"
        },
        "comments": "git submodule at cmake/external/googlebenchmark"
      }
    },
    {
      "component": {
        "type": "git",
        "git": {
          "commitHash": "53495a2a7d6ba7e0691a7f3602e9a5324bba6e45",
          "repositoryUrl": "https://github.com/google/googletest.git"
        },
        "comments": "git submodule at cmake/external/googletest"
      }
    },
    {
      "component": {
        "type": "git",
        "git": {
          "commitHash": "db78ac1d7716f56fc9f1b030b715f872f93964e4",
          "repositoryUrl": "https://github.com/nlohmann/json"
        },
        "comments": "git submodule at cmake/external/json"
      }
    },
    {
      "component": {
        "type": "git",
        "git": {
          "commitHash": "7a2ed51a6b682a83e345ff49fc4cfd7ca47550db",
          "repositoryUrl": "https://github.com/google/libprotobuf-mutator.git"
        },
        "comments": "git submodule at cmake/external/libprotobuf-mutator"
      }
    },
    {
      "component": {
        "type": "git",
        "git": {
          "commitHash": "2d54553b7a78c7c35620b827e7e5ab2228ecb495",
          "repositoryUrl": "https://github.com/microsoft/mimalloc.git"
        },
        "comments": "git submodule at cmake/external/mimalloc"
      }
    },
    {
      "component": {
        "type": "git",
        "git": {
          "commitHash": "21cace4e574180ba64d9307a5e4ea9e5e94d3e8d",
          "repositoryUrl": "https://github.com/boostorg/mp11.git"
        },
        "comments": "git submodule at cmake/external/mp11"
      }
    },
    {
      "component": {
        "type": "git",
        "git": {
          "commitHash": "436617053d0f39a1019a371c3a9aa599b3cb2cea",
          "repositoryUrl": "https://github.com/google/nsync"
        },
        "comments": "git submodule at cmake/external/nsync"
      }
    },
    {
      "component": {
        "type": "git",
        "git": {
<<<<<<< HEAD
          "commitHash": "a57bc99daa6ddeef2ad535f8f78d1847f57216f0",
=======
          "commitHash": "1f63dcb7fcc3a8bf5c3c8e326867ecd6f5c43f35",
>>>>>>> 267fb898
          "repositoryUrl": "https://github.com/onnx/onnx"
        },
        "comments": "git submodule at cmake/external/onnx"
      }
    },
    {
      "component": {
        "type": "git",
        "git": {
          "commitHash": "e776aa0275e293707b6a0901e0e8d8a8a3679508",
          "repositoryUrl": "https://github.com/google/benchmark.git"
        },
        "comments": "git submodule at cmake/external/onnx/third_party/benchmark"
      }
    },
    {
      "component": {
        "type": "git",
        "git": {
          "commitHash": "59a2ac2745d8a57ac94c6accced73620d59fb844",
          "repositoryUrl": "https://github.com/pybind/pybind11.git"
        },
        "comments": "git submodule at cmake/external/onnx/third_party/pybind11"
      }
    },
    {
      "component": {
        "type": "git",
        "git": {
          "commitHash": "1f416bb462689f3ef9e3f1057a113d9c6aba6972",
          "repositoryUrl": "https://github.com/onnx/onnx-tensorrt.git"
        },
        "comments": "git submodule at cmake/external/onnx-tensorrt"
      }
    },
    {
      "component": {
        "type": "git",
        "git": {
          "commitHash": "553df22c67bee5f0fe6599cff60f1afc6748c635",
          "repositoryUrl": "https://github.com/onnx/onnx.git"
        },
        "comments": "git submodule at cmake/external/onnx-tensorrt/third_party/onnx"
      }
    },
    {
      "component": {
        "type": "git",
        "git": {
          "commitHash": "e776aa0275e293707b6a0901e0e8d8a8a3679508",
          "repositoryUrl": "https://github.com/google/benchmark.git"
        },
        "comments": "git submodule at cmake/external/onnx-tensorrt/third_party/onnx/third_party/benchmark"
      }
    },
    {
      "component": {
        "type": "git",
        "git": {
          "commitHash": "09f082940113661256310e3f4811aa7261a9fa05",
          "repositoryUrl": "https://github.com/pybind/pybind11.git"
        },
        "comments": "git submodule at cmake/external/onnx-tensorrt/third_party/onnx/third_party/pybind11"
      }
    },
    {
      "component": {
        "type": "git",
        "git": {
          "commitHash": "6a00cbc4a9b8e68b71caf7f774b3f9c753ae84d5",
          "repositoryUrl": "https://github.com/wjakob/clang-cindex-python3"
        },
        "comments": "git submodule at cmake/external/onnx-tensorrt/third_party/onnx/third_party/pybind11/tools/clang"
      }
    },
    {
      "component": {
        "type": "git",
        "git": {
          "commitHash": "d4b2aff0c890ae38bad87c20f5731333db2a2cc1",
          "repositoryUrl": "https://github.com/microsoft/onnxruntime-extensions.git"
        },
        "comments": "git submodule at cmake/external/onnxruntime-extensions"
      }
    },
    {
      "component": {
        "type": "git",
        "git": {
          "commitHash": "4acf4553baa886e10e6613fe1452b706b0250e78",
          "repositoryUrl": "https://github.com/martinmoene/optional-lite.git"
        },
        "comments": "git submodule at cmake/external/optional-lite"
      }
    },
    {
      "component": {
        "type": "git",
        "git": {
          "commitHash": "2dc747c574b68a808ea4699d26942c8132fe2b09",
          "repositoryUrl": "https://github.com/protocolbuffers/protobuf.git"
        },
        "comments": "git submodule at cmake/external/protobuf"
      }
    },
    {
      "component": {
        "type": "git",
        "git": {
          "commitHash": "5b7683f49e1e9223cf9927b24f6fd3d6bd82e3f8",
          "repositoryUrl": "https://github.com/google/benchmark.git"
        },
        "comments": "git submodule at cmake/external/protobuf/third_party/benchmark"
      }
    },
    {
      "component": {
        "type": "git",
        "git": {
          "commitHash": "5ec7f0c4a113e2f18ac2c6cc7df51ad6afc24081",
          "repositoryUrl": "https://github.com/google/googletest.git"
        },
        "comments": "git submodule at cmake/external/protobuf/third_party/googletest"
      }
    },
    {
      "component": {
        "type": "git",
        "git": {
          "commitHash": "5916273f79a21551890fd3d56fc5375a78d1598d",
          "repositoryUrl": "https://github.com/pytorch/cpuinfo.git"
        },
        "comments": "git submodule at cmake/external/pytorch_cpuinfo"
      }
    },
    {
      "component": {
        "type": "git",
        "git": {
          "commitHash": "4244cd1cb492fa1d10986ec67f862964c073f844",
          "repositoryUrl": "https://github.com/google/re2.git"
        },
        "comments": "git submodule at cmake/external/re2"
      }
    },
    {
      "component": {
        "type": "git",
        "git": {
          "commitHash": "373eb09e4c5d2b3cc2493f0949dc4be6b6a45e81",
          "repositoryUrl": "https://github.com/tensorflow/tensorboard.git"
        },
        "comments": "git submodule at cmake/external/tensorboard"
      }
    },
    {
      "component": {
        "type": "git",
        "git": {
          "commitHash": "a1241a967ec7920310a696a6c22ae2426752e135",
          "repositoryUrl": "https://github.com/microsoft/onnxruntime-tvm.git"
        },
        "comments": "git submodule at cmake/external/tvm"
      }
    },
    {
      "component": {
        "type": "git",
        "git": {
          "commitHash": "b257a9221ee1e5180d994b3488ddcc259b0ac157",
          "repositoryUrl": "https://github.com/dmlc/HalideIR"
        },
        "comments": "git submodule at cmake/external/tvm/3rdparty/HalideIR"
      }
    },
    {
      "component": {
        "type": "git",
        "git": {
          "commitHash": "5c792cef3aee54ad8b7000111c9dc1797f327b59",
          "repositoryUrl": "https://github.com/dmlc/dlpack"
        },
        "comments": "git submodule at cmake/external/tvm/3rdparty/dlpack"
      }
    },
    {
      "component": {
        "type": "git",
        "git": {
          "commitHash": "d07fb7a443b5db8a89d65a15a024af6a425615a5",
          "repositoryUrl": "https://github.com/dmlc/dmlc-core"
        },
        "comments": "git submodule at cmake/external/tvm/3rdparty/dmlc-core"
      }
    },
    {
      "component": {
        "type": "git",
        "git": {
          "commitHash": "cabe04d6d6b05356fa8f9741704924788f0dd762",
          "repositoryUrl": "https://github.com/agauniyal/rang"
        },
        "comments": "git submodule at cmake/external/tvm/3rdparty/rang"
      }
    },
    {
      "component": {
        "type": "git",
        "git": {
          "commitHash": "e8c599bca6c56c44b6730ad93f6abbc9ecd60fc1",
          "repositoryUrl": "https://github.com/microsoft/wil"
        },
        "comments": "git submodule at cmake/external/wil"
      }
    },
    {
      "component": {
        "type": "git",
        "git": {
          "commitHash": "352281313fe1c4313bc222cb9de222afd50c822f",
          "repositoryUrl": "https://github.com/gabime/spdlog.git"
        },
        "comments": "git submodule at server/external/spdlog"
      }
    }
  ]
}<|MERGE_RESOLUTION|>--- conflicted
+++ resolved
@@ -294,11 +294,7 @@
       "component": {
         "type": "git",
         "git": {
-<<<<<<< HEAD
-          "commitHash": "a57bc99daa6ddeef2ad535f8f78d1847f57216f0",
-=======
           "commitHash": "1f63dcb7fcc3a8bf5c3c8e326867ecd6f5c43f35",
->>>>>>> 267fb898
           "repositoryUrl": "https://github.com/onnx/onnx"
         },
         "comments": "git submodule at cmake/external/onnx"
